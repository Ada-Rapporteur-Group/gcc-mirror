<?xml version='1.0'?>
<!DOCTYPE part PUBLIC "-//OASIS//DTD DocBook XML V4.5//EN" 
 "http://www.oasis-open.org/docbook/xml/4.5/docbookx.dtd" 
[ ]>

<part id="manual.intro" xreflabel="Introduction">
<?dbhtml filename="intro.html"?>
 
<partinfo>
  <keywordset>
    <keyword>
      ISO C++
    </keyword>
    <keyword>
      library
    </keyword>
  </keywordset>
</partinfo>

<title>
  Introduction
  <indexterm><primary>Introduction</primary></indexterm>
</title>
<!-- Chapter 01 : Status -->
<chapter id="manual.intro.status" xreflabel="Status">
  <?dbhtml filename="status.html"?>
  <title>Status</title>

  <!-- Section 01 : Implementation Status -->
<<<<<<< HEAD
  <sect1 id="manual.intro.status.standard" xreflabel="Status">
=======
  <sect1 id="manual.intro.status.iso" xreflabel="Status">
>>>>>>> 42a9ba1d
    <title>Implementation Status</title>

    <!-- Section 01.1 : Status C++ 1998 -->
    <xi:include xmlns:xi="http://www.w3.org/2001/XInclude" 
		parse="xml" href="status_cxx1998.xml">
    </xi:include>

    <!-- Section 01.2 : Status C++ TR1 -->
    <xi:include xmlns:xi="http://www.w3.org/2001/XInclude" 
		parse="xml" href="status_cxxtr1.xml">
    </xi:include>

    <!-- Section 01.3 : Status C++ 200x -->
    <xi:include xmlns:xi="http://www.w3.org/2001/XInclude" 
		parse="xml" href="status_cxx200x.xml">
    </xi:include>    
  </sect1>

  <!-- Section 02 : License -->
  <sect1 id="manual.intro.status.license" xreflabel="License">
    <?dbhtml filename="license.html"?>
    <title>License</title>
    <para>
    There are two licenses affecting GNU libstdc++: one for the code,
    and one for the documentation.  
    </para>

    <para>
      There is a license section in the FAQ regarding common <link
      linkend="faq.license">questions</link>. If you have more
      questions, ask the FSF or the <ulink
      url="http://gcc.gnu.org/lists.html">gcc mailing list</ulink>.
    </para>

    <sect2 id="manual.intro.status.license.gpl" xreflabel="License GPL">
    <title>The Code: GPL</title>
    
    <para>
      The source code is distributed under the <link
      linkend="appendix.gpl-3.0">GNU General Public License version 3</link>,
      with the addition under section 7 of an exception described in
      the <quote>GCC Runtime Library Exception, version 3.1</quote>
      as follows (or see the file COPYING.RUNTIME):
    </para>
    
    <literallayout>
GCC RUNTIME LIBRARY EXCEPTION

Version 3.1, 31 March 2009

<<<<<<< HEAD
Copyright (C) 2009 <ulink url="http://fsf.org">Free Software Foundation, Inc.</ulink>
=======
Copyright (C) 2009 <ulink url="http://www.fsf.org">Free Software Foundation, Inc.</ulink>
>>>>>>> 42a9ba1d

Everyone is permitted to copy and distribute verbatim copies of this
license document, but changing it is not allowed.

This GCC Runtime Library Exception ("Exception") is an additional
permission under section 7 of the GNU General Public License, version
3 ("GPLv3"). It applies to a given file (the "Runtime Library") that
bears a notice placed by the copyright holder of the file stating that
the file is governed by GPLv3 along with this Exception.

When you use GCC to compile a program, GCC may combine portions of
certain GCC header files and runtime libraries with the compiled
program. The purpose of this Exception is to allow compilation of
non-GPL (including proprietary) programs to use, in this way, the
header files and runtime libraries covered by this Exception.

0. Definitions.

A file is an "Independent Module" if it either requires the Runtime
Library for execution after a Compilation Process, or makes use of an
interface provided by the Runtime Library, but is not otherwise based
on the Runtime Library.

"GCC" means a version of the GNU Compiler Collection, with or without
modifications, governed by version 3 (or a specified later version) of
the GNU General Public License (GPL) with the option of using any
subsequent versions published by the FSF.

"GPL-compatible Software" is software whose conditions of propagation,
modification and use would permit combination with GCC in accord with
the license of GCC.

"Target Code" refers to output from any compiler for a real or virtual
target processor architecture, in executable form or suitable for
input to an assembler, loader, linker and/or execution
phase. Notwithstanding that, Target Code does not include data in any
format that is used as a compiler intermediate representation, or used
for producing a compiler intermediate representation.

The "Compilation Process" transforms code entirely represented in
non-intermediate languages designed for human-written code, and/or in
Java Virtual Machine byte code, into Target Code. Thus, for example,
use of source code generators and preprocessors need not be considered
part of the Compilation Process, since the Compilation Process can be
understood as starting with the output of the generators or
preprocessors.

A Compilation Process is "Eligible" if it is done using GCC, alone or
with other GPL-compatible software, or if it is done without using any
work based on GCC. For example, using non-GPL-compatible Software to
optimize any GCC intermediate representations would not qualify as an
Eligible Compilation Process.

1. Grant of Additional Permission.

You have permission to propagate a work of Target Code formed by
combining the Runtime Library with Independent Modules, even if such
propagation would otherwise violate the terms of GPLv3, provided that
all Target Code was generated by Eligible Compilation Processes. You
may then convey such a combination under terms of your choice,
consistent with the licensing of the Independent Modules.

2. No Weakening of GCC Copyleft.

The availability of this Exception does not imply any general
presumption that third-party software is unaffected by the copyleft
requirements of the license of GCC.
    </literallayout>
    
    <para>
      Hopefully that text is self-explanatory.  If it isn't, you need to speak
      to your lawyer, or the Free Software Foundation.
    </para>
    </sect2>

    <sect2 id="manual.intro.status.license.fdl" xreflabel="License FDL">
    <title>The Documentation: GPL, FDL</title>
    
    <para>
      The documentation shipped with the library and made available over
      the web, excluding the pages generated from source comments, are
      copyrighted by the Free Software Foundation, and placed under the
      <link linkend="appendix.gfdl-1.2"> GNU Free Documentation
      License version 1.2</link>.  There are no Front-Cover Texts, no
      Back-Cover Texts, and no Invariant Sections.
    </para>
    
    <para> 
      For documentation generated by doxygen or other automated tools
      via processing source code comments and markup, the original source
      code license applies to the generated files. Thus, the doxygen
      documents are licensed <link linkend="appendix.gpl-3.0">GPL</link>.
    </para>
    
    <para>
      If you plan on making copies of the documentation, please let us know.
      We can probably offer suggestions.
    </para>
    </sect2>

  </sect1>
  
  <!-- Section 03 : Known Bugs -->
  <sect1 id="manual.intro.status.bugs" xreflabel="Bugs">
    <?dbhtml filename="bugs.html"?>
    <title>Bugs</title>

    <sect2 id="manual.intro.status.bugs.impl" xreflabel="Bugs impl">
      <title>Implementation Bugs</title>
    <para>
      Information on known bugs, details on efforts to fix them, and
      fixed bugs are all available as part of the GCC bug tracking
      system, <ulink
      url="http://gcc.gnu.org/bugzilla">bugzilla</ulink>, with the
      category set to <literal>libstdc++</literal>.
    </para>
    </sect2>

    <sect2 id="manual.intro.status.bugs.iso" xreflabel="Bugs iso">
      <title>Standard Bugs</title>
      <para>
	Everybody's got issues.  Even the C++ Standard Library.
      </para>
      <para>
	The Library Working Group, or LWG, is the ISO subcommittee responsible
	for making changes to the library.  They periodically publish an
	Issues List containing problems and possible solutions.  As they reach
	a consensus on proposed solutions, we often incorporate the solution.
      </para>
      <para>
	Here are the issues which have resulted in code changes to the library.
	The links are to the specific defect reports from a <emphasis>partial
	copy</emphasis> of the Issues List.  You can read the full version online
	at the <ulink url="http://www.open-std.org/jtc1/sc22/wg21/">ISO C++
	Committee homepage</ulink>, linked to on the
	<ulink url="http://gcc.gnu.org/readings.html">GCC &quot;Readings&quot;
	page</ulink>.  If
	you spend a lot of time reading the issues, we recommend downloading
	the ZIP file and reading them locally.
      </para>
      <para>
	(NB: <emphasis>partial copy</emphasis> means that not all
	links within the lwg-*.html pages will work.  Specifically,
	links to defect reports that have not been accorded full DR
	status will probably break.  Rather than trying to mirror the
	entire issues list on our overworked web server, we recommend
	you go to the LWG homepage instead.)
      </para>
      <para>
	If a DR is not listed here, we may simply not have gotten to
	it yet; feel free to submit a patch.  Search the include/bits
	and src directories for appearances of
	<constant>_GLIBCXX_RESOLVE_LIB_DEFECTS</constant> for examples
	of style.  Note that we usually do not make changes to the
	code until an issue has reached <ulink url="../ext/lwg-active.html#DR">DR</ulink> status.
      </para>

      <variablelist>
    <varlistentry><term><ulink url="../ext/lwg-defects.html#5">5</ulink>:
        <emphasis>string::compare specification questionable</emphasis>
    </term>
    <listitem><para>This should be two overloaded functions rather than a single function.
    </para></listitem></varlistentry>

    <varlistentry><term><ulink url="../ext/lwg-defects.html#17">17</ulink>:
        <emphasis>Bad bool parsing</emphasis>
    </term>
    <listitem><para>Apparently extracting Boolean values was messed up...
    </para></listitem></varlistentry>

    <varlistentry><term><ulink url="../ext/lwg-defects.html#19">19</ulink>:
        <emphasis>&quot;Noconv&quot; definition too vague</emphasis>
    </term>
    <listitem><para>If <code>codecvt::do_in</code> returns <code>noconv</code> there are
        no changes to the values in <code>[to, to_limit)</code>.
    </para></listitem></varlistentry>

    <varlistentry><term><ulink url="../ext/lwg-defects.html#22">22</ulink>:
        <emphasis>Member open vs flags</emphasis>
    </term>
    <listitem><para>Re-opening a file stream does <emphasis>not</emphasis> clear the state flags.
    </para></listitem></varlistentry>

    <varlistentry><term><ulink url="../ext/lwg-defects.html#23">23</ulink>:
        <emphasis>Num_get overflow result</emphasis>
    </term>
    <listitem><para>Implement the proposed resolution.
    </para></listitem></varlistentry>

    <varlistentry><term><ulink url="../ext/lwg-defects.html#25">25</ulink>:
        <emphasis>String operator&lt;&lt; uses width() value wrong</emphasis>
    </term>
    <listitem><para>Padding issues.
    </para></listitem></varlistentry>

    <varlistentry><term><ulink url="../ext/lwg-defects.html#48">48</ulink>:
        <emphasis>Use of non-existent exception constructor</emphasis>
    </term>
    <listitem><para>An instance of <code>ios_base::failure</code> is constructed instead.
    </para></listitem></varlistentry>

    <varlistentry><term><ulink url="../ext/lwg-defects.html#49">49</ulink>:
        <emphasis>Underspecification of ios_base::sync_with_stdio</emphasis>
    </term>
    <listitem><para>The return type is the <emphasis>previous</emphasis> state of synchronization.
    </para></listitem></varlistentry>

    <varlistentry><term><ulink url="../ext/lwg-defects.html#50">50</ulink>:
        <emphasis>Copy constructor and assignment operator of ios_base</emphasis>
    </term>
    <listitem><para>These members functions are declared <code>private</code> and are
        thus inaccessible.  Specifying the correct semantics of
        &quot;copying stream state&quot; was deemed too complicated.
    </para></listitem></varlistentry>

    <varlistentry><term><ulink url="../ext/lwg-defects.html#60">60</ulink>:
        <emphasis>What is a formatted input function?</emphasis>
    </term>
    <listitem><para>This DR made many widespread changes to <code>basic_istream</code>
        and <code>basic_ostream</code> all of which have been implemented.
    </para></listitem></varlistentry>

    <varlistentry><term><ulink url="../ext/lwg-defects.html#63">63</ulink>:
        <emphasis>Exception-handling policy for unformatted output</emphasis>
    </term>
    <listitem><para>Make the policy consistent with that of formatted input, unformatted
        input, and formatted output.
    </para></listitem></varlistentry>

    <varlistentry><term><ulink url="../ext/lwg-defects.html#68">68</ulink>:
        <emphasis>Extractors for char* should store null at end</emphasis>
    </term>
    <listitem><para>And they do now.  An editing glitch in the last item in the list of
        [27.6.1.2.3]/7.
    </para></listitem></varlistentry>

    <varlistentry><term><ulink url="../ext/lwg-defects.html#74">74</ulink>:
        <emphasis>Garbled text for codecvt::do_max_length</emphasis>
    </term>
    <listitem><para>The text of the standard was gibberish.  Typos gone rampant.
    </para></listitem></varlistentry>

    <varlistentry><term><ulink url="../ext/lwg-defects.html#75">75</ulink>:
        <emphasis>Contradiction in codecvt::length's argument types</emphasis>
    </term>
    <listitem><para>Change the first parameter to <code>stateT&amp;</code> and implement
        the new effects paragraph.
    </para></listitem></varlistentry>

    <varlistentry><term><ulink url="../ext/lwg-defects.html#83">83</ulink>:
        <emphasis>string::npos vs. string::max_size()</emphasis>
    </term>
    <listitem><para>Safety checks on the size of the string should test against
        <code>max_size()</code> rather than <code>npos</code>.
    </para></listitem></varlistentry>

    <varlistentry><term><ulink url="../ext/lwg-defects.html#90">90</ulink>:
        <emphasis>Incorrect description of operator&gt;&gt; for strings</emphasis>
    </term>
    <listitem><para>The effect contain <code>isspace(c,getloc())</code> which must be
        replaced by <code>isspace(c,is.getloc())</code>.
    </para></listitem></varlistentry>

    <varlistentry><term><ulink url="../ext/lwg-defects.html#91">91</ulink>:
        <emphasis>Description of operator&gt;&gt; and getline() for string&lt;&gt;
	    might cause endless loop</emphasis>
    </term>
    <listitem><para>They behave as a formatted input function and as an unformatted
        input function, respectively (except that <code>getline</code> is
	not required to set <code>gcount</code>).
    </para></listitem></varlistentry>

    <varlistentry><term><ulink url="../ext/lwg-defects.html#103">103</ulink>:
        <emphasis>set::iterator is required to be modifiable, but this allows
	    modification of keys.</emphasis>
    </term>
    <listitem><para>For associative containers where the value type is the same as
        the key type, both <code>iterator</code> and <code>const_iterator
	</code> are constant iterators.
    </para></listitem></varlistentry>

    <varlistentry><term><ulink url="../ext/lwg-defects.html#109">109</ulink>:
        <emphasis>Missing binders for non-const sequence elements</emphasis>
    </term>
    <listitem><para>The <code>binder1st</code> and <code>binder2nd</code> didn't have an
        <code>operator()</code> taking a non-const parameter.
    </para></listitem></varlistentry>

    <varlistentry><term><ulink url="../ext/lwg-defects.html#110">110</ulink>:
        <emphasis>istreambuf_iterator::equal not const</emphasis>
    </term>
    <listitem><para>This was not a const member function.  Note that the DR says to
        replace the function with a const one; we have instead provided an
        overloaded version with identical contents.
    </para></listitem></varlistentry>

    <varlistentry><term><ulink url="../ext/lwg-defects.html#117">117</ulink>:
        <emphasis>basic_ostream uses nonexistent num_put member functions</emphasis>
    </term>
    <listitem><para><code>num_put::put()</code> was overloaded on the wrong types.
    </para></listitem></varlistentry>

    <varlistentry><term><ulink url="../ext/lwg-defects.html#118">118</ulink>:
        <emphasis>basic_istream uses nonexistent num_get member functions</emphasis>
    </term>
    <listitem><para>Same as 117, but for <code>num_get::get()</code>.
    </para></listitem></varlistentry>

    <varlistentry><term><ulink url="../ext/lwg-defects.html#129">129</ulink>:
        <emphasis>Need error indication from seekp() and seekg()</emphasis>
    </term>
    <listitem><para>These functions set <code>failbit</code> on error now.
    </para></listitem></varlistentry>

    <varlistentry><term><ulink url="../ext/lwg-defects.html#136">136</ulink>:
        <emphasis>seekp, seekg setting wrong streams?</emphasis>
    </term>
    <listitem><para><code>seekp</code> should only set the output stream, and
        <code>seekg</code> should only set the input stream.
    </para></listitem></varlistentry>

<!--<varlistentry><term><ulink url="../ext/lwg-defects.html#159">159</ulink>:
        <emphasis>Strange use of underflow()</emphasis>
    </term>
    <listitem><para>In fstream.tcc, the basic_filebuf&lt;&gt;::showmanyc() function
        should probably not be calling <code>underflow()</code>.
    </para></listitem></varlistentry> -->

    <varlistentry><term><ulink url="../ext/lwg-defects.html#167">167</ulink>:
        <emphasis>Improper use of traits_type::length()</emphasis>
    </term>
    <listitem><para><code>op&lt;&lt;</code> with a <code>const char*</code> was
        calculating an incorrect number of characters to write.
    </para></listitem></varlistentry>

    <varlistentry><term><ulink url="../ext/lwg-defects.html#169">169</ulink>:
        <emphasis>Bad efficiency of overflow() mandated</emphasis>
    </term>
    <listitem><para>Grow efficiently the internal array object.
    </para></listitem></varlistentry>

    <varlistentry><term><ulink url="../ext/lwg-defects.html#171">171</ulink>:
        <emphasis>Strange seekpos() semantics due to joint position</emphasis>
    </term>
    <listitem><para>Quite complex to summarize...
    </para></listitem></varlistentry>

    <varlistentry><term><ulink url="../ext/lwg-defects.html#181">181</ulink>:
        <emphasis>make_pair() unintended behavior</emphasis>
    </term>
    <listitem><para>This function used to take its arguments as reference-to-const, now
        it copies them (pass by value).
    </para></listitem></varlistentry>

    <varlistentry><term><ulink url="../ext/lwg-defects.html#195">195</ulink>:
        <emphasis>Should basic_istream::sentry's constructor ever set eofbit?</emphasis>
    </term>
    <listitem><para>Yes, it can, specifically if EOF is reached while skipping whitespace.
    </para></listitem></varlistentry>

    <varlistentry><term><ulink url="../ext/lwg-defects.html#211">211</ulink>:
        <emphasis>operator&gt;&gt;(istream&amp;, string&amp;) doesn't set failbit</emphasis>
    </term>
    <listitem><para>If nothing is extracted into the string, <code>op&gt;&gt;</code> now
        sets <code>failbit</code> (which can cause an exception, etc., etc.).
    </para></listitem></varlistentry>

    <varlistentry><term><ulink url="../ext/lwg-defects.html#214">214</ulink>:
        <emphasis>set::find() missing const overload</emphasis>
    </term>
    <listitem><para>Both <code>set</code> and <code>multiset</code> were missing
        overloaded find, lower_bound, upper_bound, and equal_range functions
        for const instances.
    </para></listitem></varlistentry>

    <varlistentry><term><ulink url="../ext/lwg-defects.html#231">231</ulink>:
        <emphasis>Precision in iostream?</emphasis>
    </term>
    <listitem><para>For conversion from a floating-point type, <code>str.precision()</code>
        is specified in the conversion specification.
    </para></listitem></varlistentry>

    <varlistentry><term><ulink url="../ext/lwg-defects.html#233">233</ulink>:
        <emphasis>Insertion hints in associative containers</emphasis>
    </term>
    <listitem><para>Implement N1780, first check before then check after, insert as close
        to hint as possible.
    </para></listitem></varlistentry>

    <varlistentry><term><ulink url="../ext/lwg-defects.html#235">235</ulink>:
        <emphasis>No specification of default ctor for reverse_iterator</emphasis>
    </term>
    <listitem><para>The declaration of <code>reverse_iterator</code> lists a default constructor.
        However, no specification is given what this constructor should do.
    </para></listitem></varlistentry>

    <varlistentry><term><ulink url="../ext/lwg-defects.html#241">241</ulink>:
        <emphasis>Does unique_copy() require CopyConstructible and Assignable?</emphasis>
    </term>
    <listitem><para>Add a helper for forward_iterator/output_iterator, fix the existing
        one for input_iterator/output_iterator to not rely on Assignability.
    </para></listitem></varlistentry>

    <varlistentry><term><ulink url="../ext/lwg-defects.html#243">243</ulink>:
        <emphasis>get and getline when sentry reports failure</emphasis>
    </term>
    <listitem><para>Store a null character only if the character array has a non-zero size.
    </para></listitem></varlistentry>

    <varlistentry><term><ulink url="../ext/lwg-defects.html#251">251</ulink>:
        <emphasis>basic_stringbuf missing allocator_type</emphasis>
    </term>
    <listitem><para>This nested typedef was originally not specified.
    </para></listitem></varlistentry>

    <varlistentry><term><ulink url="../ext/lwg-defects.html#253">253</ulink>:
        <emphasis>valarray helper functions are almost entirely useless</emphasis>
    </term>
    <listitem><para>Make the copy constructor and copy-assignment operator declarations
        public in gslice_array, indirect_array, mask_array, slice_array; provide
	definitions.
    </para></listitem></varlistentry>

    <varlistentry><term><ulink url="../ext/lwg-defects.html#265">265</ulink>:
        <emphasis>std::pair::pair() effects overly restrictive</emphasis>
    </term>
    <listitem><para>The default ctor would build its members from copies of temporaries;
        now it simply uses their respective default ctors.
    </para></listitem></varlistentry>

    <varlistentry><term><ulink url="../ext/lwg-defects.html#266">266</ulink>:
        <emphasis>bad_exception::~bad_exception() missing Effects clause</emphasis>
    </term>
    <listitem><para>The <code>bad_</code>* classes no longer have destructors (they
        are trivial), since no description of them was ever given.
    </para></listitem></varlistentry>

    <varlistentry><term><ulink url="../ext/lwg-defects.html#271">271</ulink>:
        <emphasis>basic_iostream missing typedefs</emphasis>
    </term>
    <listitem><para>The typedefs it inherits from its base classes can't be used, since
        (for example) <code>basic_iostream&lt;T&gt;::traits_type</code> is ambiguous.
    </para></listitem></varlistentry>

    <varlistentry><term><ulink url="../ext/lwg-defects.html#275">275</ulink>:
        <emphasis>Wrong type in num_get::get() overloads</emphasis>
    </term>
    <listitem><para>Similar to 118.
    </para></listitem></varlistentry>

    <varlistentry><term><ulink url="../ext/lwg-defects.html#280">280</ulink>:
        <emphasis>Comparison of reverse_iterator to const reverse_iterator</emphasis>
    </term>
    <listitem><para>Add global functions with two template parameters.
        (NB: not added for now a templated assignment operator) 
    </para></listitem></varlistentry>

    <varlistentry><term><ulink url="../ext/lwg-defects.html#292">292</ulink>:
        <emphasis>Effects of a.copyfmt (a)</emphasis>
    </term>
    <listitem><para>If <code>(this == &amp;rhs)</code> do nothing.
    </para></listitem></varlistentry>

    <varlistentry><term><ulink url="../ext/lwg-defects.html#300">300</ulink>:
        <emphasis>List::merge() specification incomplete</emphasis>
    </term>
    <listitem><para>If <code>(this == &amp;x)</code> do nothing.
    </para></listitem></varlistentry>

    <varlistentry><term><ulink url="../ext/lwg-defects.html#303">303</ulink>:
        <emphasis>Bitset input operator underspecified</emphasis>
    </term>
    <listitem><para>Basically, compare the input character to 
                    <code>is.widen(0)</code> and <code>is.widen(1)</code>.
    </para></listitem></varlistentry>

    <varlistentry><term><ulink url="../ext/lwg-defects.html#305">305</ulink>:
        <emphasis>Default behavior of codecvt&lt;wchar_t, char, 
                  mbstate_t&gt;::length()</emphasis>
    </term>
    <listitem><para>Do not specify what <code>codecvt&lt;wchar_t, char, 
                    mbstate_t&gt;::do_length</code> must return.
    </para></listitem></varlistentry>

    <varlistentry><term><ulink url="../ext/lwg-defects.html#328">328</ulink>:
        <emphasis>Bad sprintf format modifier in 
                  money_put&lt;&gt;::do_put()</emphasis>
    </term>
    <listitem><para>Change the format string to &quot;%.0Lf&quot;.
    </para></listitem></varlistentry>

    <varlistentry><term><ulink url="../ext/lwg-defects.html#365">365</ulink>:
        <emphasis>Lack of const-qualification in clause 27</emphasis>
    </term>
    <listitem><para>Add const overloads of <code>is_open</code>.
    </para></listitem></varlistentry>

    <varlistentry><term><ulink url="../ext/lwg-defects.html#387">387</ulink>:
        <emphasis>std::complex over-encapsulated</emphasis>
    </term>
    <listitem><para>Add the <code>real(T)</code> and <code>imag(T)</code>
                    members;  in C++0x mode, also adjust the existing 
                    <code>real()</code> and <code>imag()</code> members and 
                    free functions.
    </para></listitem></varlistentry>

    <varlistentry><term><ulink url="../ext/lwg-defects.html#389">389</ulink>:
        <emphasis>Const overload of valarray::operator[] returns 
                  by value</emphasis>
    </term>
    <listitem><para>Change it to return a <code>const T&amp;</code>.
    </para></listitem></varlistentry>

    <varlistentry><term><ulink url="../ext/lwg-defects.html#396">396</ulink>:
        <emphasis>what are characters zero and one</emphasis>
    </term>
    <listitem><para>Implement the proposed resolution.
    </para></listitem></varlistentry>

    <varlistentry><term><ulink url="../ext/lwg-defects.html#402">402</ulink>:
        <emphasis>Wrong new expression in [some_]allocator::construct</emphasis>
    </term>
    <listitem><para>Replace &quot;new&quot; with &quot;::new&quot;.
    </para></listitem></varlistentry>

    <varlistentry><term><ulink url="../ext/lwg-defects.html#409">409</ulink>:
        <emphasis>Closing an fstream should clear the error state</emphasis>
    </term>
    <listitem><para>Have <code>open</code> clear the error flags.
    </para></listitem></varlistentry>

    <varlistentry><term><ulink url="../ext/lwg-active.html#431">431</ulink>:
        <emphasis>Swapping containers with unequal allocators</emphasis>
    </term>
    <listitem><para>Implement Option 3, as per N1599.
    </para></listitem></varlistentry>

    <varlistentry><term><ulink url="../ext/lwg-defects.html#432">432</ulink>:
        <emphasis>stringbuf::overflow() makes only one write position
	    available</emphasis>
    </term>
    <listitem><para>Implement the resolution, beyond DR 169.
    </para></listitem></varlistentry>

    <varlistentry><term><ulink url="../ext/lwg-defects.html#434">434</ulink>:
        <emphasis>bitset::to_string() hard to use</emphasis>
    </term>
    <listitem><para>Add three overloads, taking fewer template arguments.
    </para></listitem></varlistentry>

    <varlistentry><term><ulink url="../ext/lwg-defects.html#438">438</ulink>:
        <emphasis>Ambiguity in the "do the right thing" clause</emphasis>
    </term>
    <listitem><para>Implement the resolution, basically cast less.
    </para></listitem></varlistentry>

    <varlistentry><term><ulink url="../ext/lwg-defects.html#453">453</ulink>:
        <emphasis>basic_stringbuf::seekoff need not always fail for an empty stream</emphasis>
    </term>
    <listitem><para>Don't fail if the next pointer is null and newoff is zero.
    </para></listitem></varlistentry>

    <varlistentry><term><ulink url="../ext/lwg-defects.html#455">455</ulink>:
        <emphasis>cerr::tie() and wcerr::tie() are overspecified</emphasis>
    </term>
    <listitem><para>Initialize cerr tied to cout and wcerr tied to wcout.
    </para></listitem></varlistentry>

    <varlistentry><term><ulink url="../ext/lwg-defects.html#464">464</ulink>:
        <emphasis>Suggestion for new member functions in standard containers</emphasis>
    </term>
    <listitem><para>Add <code>data()</code> to <code>std::vector</code> and
        <code>at(const key_type&amp;)</code> to <code>std::map</code>.
    </para></listitem></varlistentry>

    <varlistentry><term><ulink url="../ext/lwg-defects.html#508">508</ulink>:
        <emphasis>Bad parameters for ranlux64_base_01</emphasis>
    </term>
    <listitem><para>Fix the parameters.
    </para></listitem></varlistentry>

    <varlistentry><term><ulink url="../ext/lwg-closed.html#512">512</ulink>:
        <emphasis>Seeding subtract_with_carry_01 from a single unsigned long</emphasis>
    </term>
    <listitem><para>Construct a <code>linear_congruential</code> engine and seed with it.
    </para></listitem></varlistentry>

    <varlistentry><term><ulink url="../ext/lwg-closed.html#526">526</ulink>:
        <emphasis>Is it undefined if a function in the standard changes in
	    parameters?</emphasis>
    </term>
    <listitem><para>Use &amp;value.
    </para></listitem></varlistentry>

    <varlistentry><term><ulink url="../ext/lwg-defects.html#538">538</ulink>:
        <emphasis>241 again: Does unique_copy() require CopyConstructible
	    and Assignable?</emphasis>
    </term>
    <listitem><para>In case of input_iterator/output_iterator rely on Assignability of
        input_iterator' value_type.
    </para></listitem></varlistentry>

    <varlistentry><term><ulink url="../ext/lwg-defects.html#541">541</ulink>:
        <emphasis>shared_ptr template assignment and void</emphasis>
    </term>
    <listitem><para>Add an auto_ptr&lt;void&gt; specialization.
    </para></listitem></varlistentry>

    <varlistentry><term><ulink url="../ext/lwg-defects.html#543">543</ulink>:
        <emphasis>valarray slice default constructor</emphasis>
    </term>
    <listitem><para>Follow the straightforward proposed resolution.
    </para></listitem></varlistentry>

    <varlistentry><term><ulink url="../ext/lwg-defects.html#550">550</ulink>:
        <emphasis>What should the return type of pow(float,int) be?</emphasis>
    </term>
    <listitem><para>In C++0x mode, remove the pow(float,int), etc., signatures.
    </para></listitem></varlistentry>

    <varlistentry><term><ulink url="../ext/lwg-defects.html#586">586</ulink>:
        <emphasis>string inserter not a formatted function</emphasis>
    </term>
    <listitem><para>Change it to be a formatted output function (i.e. catch exceptions).
    </para></listitem></varlistentry>

    <varlistentry><term><ulink url="../ext/lwg-defects.html#596">596</ulink>:
        <emphasis>27.8.1.3 Table 112 omits "a+" and "a+b" modes</emphasis>
    </term>
    <listitem><para>Add the missing modes to fopen_mode.
    </para></listitem></varlistentry>

    <varlistentry><term><ulink url="../ext/lwg-active.html#630">630</ulink>:
        <emphasis>arrays of valarray</emphasis>
    </term>
    <listitem><para>Implement the simple resolution.
    </para></listitem></varlistentry>

    <varlistentry><term><ulink url="../ext/lwg-defects.html#660">660</ulink>:
        <emphasis>Missing bitwise operations</emphasis>
    </term>
    <listitem><para>Add the missing operations.
    </para></listitem></varlistentry>

    <varlistentry><term><ulink url="../ext/lwg-defects.html#691">691</ulink>:
        <emphasis>const_local_iterator cbegin, cend missing from TR1</emphasis>
    </term>
    <listitem><para>In C++0x mode add cbegin(size_type) and cend(size_type)
	            to the unordered containers.
    </para></listitem></varlistentry>

    <varlistentry><term><ulink url="../ext/lwg-defects.html#693">693</ulink>:
        <emphasis>std::bitset::all() missing</emphasis>
    </term>
    <listitem><para>Add it, consistently with the discussion.
    </para></listitem></varlistentry>

    <varlistentry><term><ulink url="../ext/lwg-defects.html#695">695</ulink>:
        <emphasis>ctype&lt;char&gt;::classic_table() not accessible</emphasis>
    </term>
    <listitem><para>Make the member functions table and classic_table public.
    </para></listitem></varlistentry>

    <varlistentry><term><ulink url="../ext/lwg-active.html#696">696</ulink>:
        <emphasis>istream::operator&gt;&gt;(int&amp;) broken</emphasis>
    </term>
    <listitem><para>Implement the straightforward resolution.
    </para></listitem></varlistentry>

    <varlistentry><term><ulink url="../ext/lwg-defects.html#761">761</ulink>:
        <emphasis>unordered_map needs an at() member function</emphasis>
    </term>
    <listitem><para>In C++0x mode, add at() and at() const.
    </para></listitem></varlistentry>

    <varlistentry><term><ulink url="../ext/lwg-defects.html#775">775</ulink>:
        <emphasis>Tuple indexing should be unsigned?</emphasis>
    </term>
    <listitem><para>Implement the int -> size_t replacements.
    </para></listitem></varlistentry>

    <varlistentry><term><ulink url="../ext/lwg-defects.html#776">776</ulink>:
        <emphasis>Undescribed assign function of std::array</emphasis>
    </term>
    <listitem><para>In C++0x mode, remove assign, add fill.
    </para></listitem></varlistentry>

    <varlistentry><term><ulink url="../ext/lwg-defects.html#781">781</ulink>:
        <emphasis>std::complex should add missing C99 functions</emphasis>
    </term>
    <listitem><para>In C++0x mode, add std::proj.
    </para></listitem></varlistentry>

    <varlistentry><term><ulink url="../ext/lwg-defects.html#809">809</ulink>:
        <emphasis>std::swap should be overloaded for array types</emphasis>
    </term>
    <listitem><para>Add the overload.
    </para></listitem></varlistentry>

    <varlistentry><term><ulink url="../ext/lwg-defects.html#844">844</ulink>:
        <emphasis>complex pow return type is ambiguous</emphasis>
    </term>
    <listitem><para>In C++0x mode, remove the pow(complex&lt;T&gt;, int) signature.
    </para></listitem></varlistentry>

    <varlistentry><term><ulink url="../ext/lwg-active.html#853">853</ulink>:
        <emphasis>to_string needs updating with zero and one</emphasis>
    </term>
    <listitem><para>Update / add the signatures.
    </para></listitem></varlistentry>
  </variablelist>

 </sect2>
  </sect1>  
</chapter>


<!-- Chapter 02 : Setup -->
<chapter id="manual.intro.setup" xreflabel="Setup">
  <?dbhtml filename="setup.html"?>
  <title>Setup</title>

   <para>To transform libstdc++ sources into installed include files
   and properly built binaries useful for linking to other software is
   a multi-step process. Steps include getting the sources,
   configuring and building the sources, testing, and installation.
   </para>

   <para>The general outline of commands is something like:
   </para>

   <programlisting>
   <emphasis>get gcc sources</emphasis>
   <emphasis>extract into gccsrcdir</emphasis>
   mkdir <emphasis>gccbuilddir</emphasis>
   cd <emphasis>gccbuilddir</emphasis>
   <emphasis>gccsrcdir</emphasis>/configure --prefix=<emphasis>destdir</emphasis> --other-opts...
   make
   make check
   make install
   </programlisting>

   <para>
     Each step is described in more detail in the following sections.
   </para>

  <!-- Section 01 : Prerequisites -->
  <xi:include xmlns:xi="http://www.w3.org/2001/XInclude" 
	      parse="xml" href="prerequisites.xml">
  </xi:include>

  <!-- Section 02 : Configure -->
  <xi:include xmlns:xi="http://www.w3.org/2001/XInclude" 
	      parse="xml" href="configure.xml">
  </xi:include>

  <!-- Section 03 : Make -->
<sect1 id="manual.intro.setup.make" xreflabel="Make">
  <?dbhtml filename="make.html"?>
<title>Make</title>
   <para>If you have never done this before, you should read the basic
      <ulink url="http://gcc.gnu.org/install/">GCC Installation
      Instructions</ulink> first.  Read <emphasis>all of them</emphasis>.
      <emphasis>Twice.</emphasis>
   </para>

<para>Then type:<command>make</command>, and congratulations, you're
started to build.
</para>

</sect1>

  <!-- Section 04 : Test -->
  <xi:include xmlns:xi="http://www.w3.org/2001/XInclude" 
	      parse="xml" href="test.xml">
  </xi:include>
</chapter>


<!-- Chapter 03 : Using -->
<xi:include xmlns:xi="http://www.w3.org/2001/XInclude"
	    parse="xml" href="using.xml">
</xi:include>

</part><|MERGE_RESOLUTION|>--- conflicted
+++ resolved
@@ -27,11 +27,7 @@
   <title>Status</title>
 
   <!-- Section 01 : Implementation Status -->
-<<<<<<< HEAD
-  <sect1 id="manual.intro.status.standard" xreflabel="Status">
-=======
   <sect1 id="manual.intro.status.iso" xreflabel="Status">
->>>>>>> 42a9ba1d
     <title>Implementation Status</title>
 
     <!-- Section 01.1 : Status C++ 1998 -->
@@ -82,11 +78,7 @@
 
 Version 3.1, 31 March 2009
 
-<<<<<<< HEAD
-Copyright (C) 2009 <ulink url="http://fsf.org">Free Software Foundation, Inc.</ulink>
-=======
 Copyright (C) 2009 <ulink url="http://www.fsf.org">Free Software Foundation, Inc.</ulink>
->>>>>>> 42a9ba1d
 
 Everyone is permitted to copy and distribute verbatim copies of this
 license document, but changing it is not allowed.
