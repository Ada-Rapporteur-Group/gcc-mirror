--- conflicted
+++ resolved
@@ -2,11 +2,7 @@
 	 xml:id="manual.intro.using.debug" xreflabel="Debugging Support">
 <?dbhtml filename="debug.html"?>
 
-<<<<<<< HEAD
-<sect1info>
-=======
 <info><title>Debugging Support</title>
->>>>>>> 6e7f08ad
   <keywordset>
     <keyword>
       C++
@@ -25,13 +21,8 @@
   are some of them.
 </para>
 
-<<<<<<< HEAD
-<sect2 id="debug.compiler">
-<title>Using <command>g++</command></title>
-=======
 <section xml:id="debug.compiler"><info><title>Using <command>g++</command></title></info>
 
->>>>>>> 6e7f08ad
   <para>
     Compiler flags determine how debug information is transmitted
     between compilation and debug or analysis tools.
@@ -102,17 +93,10 @@
   This quick and dirty approach is often sufficient for quick
   debugging tasks, when you cannot or don't want to recompile your
   application to use the <link linkend="manual.ext.debug_mode">debug mode</link>.</para>
-<<<<<<< HEAD
-</sect2>
-
-<sect2 id="debug.memory">
-<title>Memory Leak Hunting</title>
-=======
 </section>
 
 <section xml:id="debug.memory"><info><title>Memory Leak Hunting</title></info>
 
->>>>>>> 6e7f08ad
 
 <para>
   There are various third party memory tracing and debug utilities
@@ -258,11 +242,6 @@
 
 <section xml:id="debug.gdb"><info><title>Using <command>gdb</command></title></info>
 
-<<<<<<< HEAD
-<sect2 id="debug.gdb">
-<title>Using <command>gdb</command></title>
-=======
->>>>>>> 6e7f08ad
   <para>
   </para>
 
@@ -364,11 +343,6 @@
 
 <section xml:id="debug.profile_mode" xreflabel="debug.profile_mode"><info><title>Profile-based Performance Analysis</title></info>
 
-<<<<<<< HEAD
-<sect2 id="debug.profile_mode" xreflabel="debug.profile_mode">
-<title>Profile-based Performance Analysis</title>
-=======
->>>>>>> 6e7f08ad
   <para> The <link linkend="manual.ext.profile_mode">Profile-based
   Performance Analysis</link> Extension has performance checks for many
   algorithms.
