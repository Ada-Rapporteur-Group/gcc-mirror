<section xmlns="http://docbook.org/ns/docbook" version="5.0" 
	 xml:id="std.localization.locales.locale" xreflabel="Locale">

<info><title>locale</title>
  <keywordset>
    <keyword>
      ISO C++
    </keyword>
    <keyword>
      locale
    </keyword>
  </keywordset>
</info>



<para>
Describes the basic locale object, including nested
classes id, facet, and the reference-counted implementation object,
class _Impl.
</para>

<section xml:id="locales.locale.req"><info><title>Requirements</title></info>


<para>
Class locale is non-templatized and has two distinct types nested
inside of it:
</para>

<blockquote>
<para>
<emphasis>
class facet
22.1.1.1.2 Class locale::facet
</emphasis>
</para>
</blockquote>

<para>
Facets actually implement locale functionality. For instance, a facet
called numpunct is the data object that can be used to query for the
thousands separator in the locale.
</para>

<para>
Literally, a facet is strictly defined:
</para>

<itemizedlist>
  <listitem>
    <para>
      Containing the following public data member:
    </para>
    <para>
      <code>static locale::id id;</code>
    </para>
  </listitem>

  <listitem>
    <para>
      Derived from another facet:
    </para>
    <para>
      <code>class gnu_codecvt: public std::ctype&lt;user-defined-type&gt;</code>
    </para>
  </listitem>
</itemizedlist>

<para>
Of interest in this class are the memory management options explicitly
specified as an argument to facet's constructor. Each constructor of a
facet class takes a std::size_t __refs argument: if __refs == 0, the
facet is deleted when the locale containing it is destroyed. If __refs
== 1, the facet is not destroyed, even when it is no longer
referenced.
</para>

<blockquote>
<para>
<emphasis>
class id
22.1.1.1.3 - Class locale::id
</emphasis>
</para>
</blockquote>

<para>
Provides an index for looking up specific facets.
</para>
</section>

<section xml:id="locales.locale.design"><info><title>Design</title></info>


<para>
The major design challenge is fitting an object-orientated and
non-global locale design on top of POSIX and other relevant standards,
which include the Single Unix (nee X/Open.)
</para>

<para>
Because C and earlier versions of POSIX fall down so completely,
portability is an issue.
</para>

</section>

<section xml:id="locales.locale.impl"><info><title>Implementation</title></info>


  <section xml:id="locale.impl.c"><info><title>Interacting with "C" locales</title></info>
    

<itemizedlist>
   <listitem>
     <para>
       <code>`locale -a`</code> displays available locales.
     </para>
<blockquote>
<programlisting>
af_ZA
ar_AE
ar_AE.utf8
ar_BH
ar_BH.utf8
ar_DZ
ar_DZ.utf8
ar_EG
ar_EG.utf8
ar_IN
ar_IQ
ar_IQ.utf8
ar_JO
ar_JO.utf8
ar_KW
ar_KW.utf8
ar_LB
ar_LB.utf8
ar_LY
ar_LY.utf8
ar_MA
ar_MA.utf8
ar_OM
ar_OM.utf8
ar_QA
ar_QA.utf8
ar_SA
ar_SA.utf8
ar_SD
ar_SD.utf8
ar_SY
ar_SY.utf8
ar_TN
ar_TN.utf8
ar_YE
ar_YE.utf8
be_BY
be_BY.utf8
bg_BG
bg_BG.utf8
br_FR
bs_BA
C
ca_ES
ca_ES@euro
ca_ES.utf8
ca_ES.utf8@euro
cs_CZ
cs_CZ.utf8
cy_GB
da_DK
da_DK.iso885915
da_DK.utf8
de_AT
de_AT@euro
de_AT.utf8
de_AT.utf8@euro
de_BE
de_BE@euro
de_BE.utf8
de_BE.utf8@euro
de_CH
de_CH.utf8
de_DE
de_DE@euro
de_DE.utf8
de_DE.utf8@euro
de_LU
de_LU@euro
de_LU.utf8
de_LU.utf8@euro
el_GR
el_GR.utf8
en_AU
en_AU.utf8
en_BW
en_BW.utf8
en_CA
en_CA.utf8
en_DK
en_DK.utf8
en_GB
en_GB.iso885915
en_GB.utf8
en_HK
en_HK.utf8
en_IE
en_IE@euro
en_IE.utf8
en_IE.utf8@euro
en_IN
en_NZ
en_NZ.utf8
en_PH
en_PH.utf8
en_SG
en_SG.utf8
en_US
en_US.iso885915
en_US.utf8
en_ZA
en_ZA.utf8
en_ZW
en_ZW.utf8
es_AR
es_AR.utf8
es_BO
es_BO.utf8
es_CL
es_CL.utf8
es_CO
es_CO.utf8
es_CR
es_CR.utf8
es_DO
es_DO.utf8
es_EC
es_EC.utf8
es_ES
es_ES@euro
es_ES.utf8
es_ES.utf8@euro
es_GT
es_GT.utf8
es_HN
es_HN.utf8
es_MX
es_MX.utf8
es_NI
es_NI.utf8
es_PA
es_PA.utf8
es_PE
es_PE.utf8
es_PR
es_PR.utf8
es_PY
es_PY.utf8
es_SV
es_SV.utf8
es_US
es_US.utf8
es_UY
es_UY.utf8
es_VE
es_VE.utf8
et_EE
et_EE.utf8
eu_ES
eu_ES@euro
eu_ES.utf8
eu_ES.utf8@euro
fa_IR
fi_FI
fi_FI@euro
fi_FI.utf8
fi_FI.utf8@euro
fo_FO
fo_FO.utf8
fr_BE
fr_BE@euro
fr_BE.utf8
fr_BE.utf8@euro
fr_CA
fr_CA.utf8
fr_CH
fr_CH.utf8
fr_FR
fr_FR@euro
fr_FR.utf8
fr_FR.utf8@euro
fr_LU
fr_LU@euro
fr_LU.utf8
fr_LU.utf8@euro
ga_IE
ga_IE@euro
ga_IE.utf8
ga_IE.utf8@euro
gl_ES
gl_ES@euro
gl_ES.utf8
gl_ES.utf8@euro
gv_GB
gv_GB.utf8
he_IL
he_IL.utf8
hi_IN
hr_HR
hr_HR.utf8
hu_HU
hu_HU.utf8
id_ID
id_ID.utf8
is_IS
is_IS.utf8
it_CH
it_CH.utf8
it_IT
it_IT@euro
it_IT.utf8
it_IT.utf8@euro
iw_IL
iw_IL.utf8
ja_JP.eucjp
ja_JP.utf8
ka_GE
kl_GL
kl_GL.utf8
ko_KR.euckr
ko_KR.utf8
kw_GB
kw_GB.utf8
lt_LT
lt_LT.utf8
lv_LV
lv_LV.utf8
mi_NZ
mk_MK
mk_MK.utf8
mr_IN
ms_MY
ms_MY.utf8
mt_MT
mt_MT.utf8
nl_BE
nl_BE@euro
nl_BE.utf8
nl_BE.utf8@euro
nl_NL
nl_NL@euro
nl_NL.utf8
nl_NL.utf8@euro
nn_NO
nn_NO.utf8
no_NO
no_NO.utf8
oc_FR
pl_PL
pl_PL.utf8
POSIX
pt_BR
pt_BR.utf8
pt_PT
pt_PT@euro
pt_PT.utf8
pt_PT.utf8@euro
ro_RO
ro_RO.utf8
ru_RU
ru_RU.koi8r
ru_RU.utf8
ru_UA
ru_UA.utf8
se_NO
sk_SK
sk_SK.utf8
sl_SI
sl_SI.utf8
sq_AL
sq_AL.utf8
sr_YU
sr_YU@cyrillic
sr_YU.utf8
sr_YU.utf8@cyrillic
sv_FI
sv_FI@euro
sv_FI.utf8
sv_FI.utf8@euro
sv_SE
sv_SE.iso885915
sv_SE.utf8
ta_IN
te_IN
tg_TJ
th_TH
th_TH.utf8
tl_PH
tr_TR
tr_TR.utf8
uk_UA
uk_UA.utf8
ur_PK
uz_UZ
vi_VN
vi_VN.tcvn
wa_BE
wa_BE@euro
yi_US
zh_CN
zh_CN.gb18030
zh_CN.gbk
zh_CN.utf8
zh_HK
zh_HK.utf8
zh_TW
zh_TW.euctw
zh_TW.utf8
</programlisting>
</blockquote>
</listitem>

   <listitem>
     <para>
       <code>`locale`</code> displays environmental variables that
       impact how locale("") will be deduced.
     </para>
<blockquote>
<programlisting>
LANG=en_US
LC_CTYPE="en_US"
LC_NUMERIC="en_US"
LC_TIME="en_US"
LC_COLLATE="en_US"
LC_MONETARY="en_US"
LC_MESSAGES="en_US"
LC_PAPER="en_US"
LC_NAME="en_US"
LC_ADDRESS="en_US"
LC_TELEPHONE="en_US"
LC_MEASUREMENT="en_US"
LC_IDENTIFICATION="en_US"
LC_ALL=
</programlisting>
</blockquote>
</listitem>
</itemizedlist>

<para>
From Josuttis, p. 697-698, which says, that "there is only *one*
relation (of the C++ locale mechanism) to the C locale mechanism: the
global C locale is modified if a named C++ locale object is set as the
global locale" (emphasis Paolo), that is:
</para>

<programlisting>std::locale::global(std::locale(""));</programlisting>

<para>affects the C functions as if the following call was made:</para>

<programlisting>std::setlocale(LC_ALL, "");</programlisting>

<para>
  On the other hand, there is *no* vice versa, that is, calling
  setlocale has *no* whatsoever on the C++ locale mechanism, in
  particular on the working of locale(""), which constructs the locale
  object from the environment of the running program, that is, in
  practice, the set of LC_ALL, LANG, etc. variable of the shell.
</para>

  </section>
</section>

<section xml:id="locales.locale.future"><info><title>Future</title></info>


<itemizedlist>
   <listitem>
     <para>
       Locale initialization: at what point does _S_classic, _S_global
       get initialized? Can named locales assume this initialization
       has already taken place?
     </para>
     </listitem>

   <listitem>
     <para>
       Document how named locales error check when filling data
       members. I.e., a fr_FR locale that doesn't have
       numpunct::truename(): does it use "true"? Or is it a blank
       string? What's the convention?
   </para>
   </listitem>

   <listitem>
     <para>
       Explain how locale aliasing happens. When does "de_DE" use "de"
       information? What is the rule for locales composed of just an
       ISO language code (say, "de") and locales with both an ISO
       language code and ISO country code (say, "de_DE").
     </para>
   </listitem>

   <listitem>
     <para>
       What should non-required facet instantiations do?  If the
       generic implementation is provided, then how to end-users
       provide specializations?
   </para>
   </listitem>
</itemizedlist>
</section>

<bibliography xml:id="locales.locale.biblio"><info><title>Bibliography</title></info>


  <biblioentry>
    <citetitle>
      The GNU C Library
    </citetitle>
    <author><personname><surname>McGrath</surname><firstname>Roland</firstname></personname></author>
    <author><personname><surname>Drepper</surname><firstname>Ulrich</firstname></personname></author>
    <copyright>
      <year>2007</year>
      <holder>FSF</holder>
    </copyright>
    <pagenums>
      Chapters 6 Character Set Handling and 7 Locales and
      Internationalization
    </pagenums>
  </biblioentry>

  <biblioentry>
    <citetitle>
      Correspondence
    </citetitle>
    <author><personname><surname>Drepper</surname><firstname>Ulrich</firstname></personname></author>
    <copyright>
      <year>2002</year>
      <holder/>
    </copyright>
  </biblioentry>

  <biblioentry>
    <citetitle>
      ISO/IEC 14882:1998 Programming languages - C++
    </citetitle>
    <copyright>
      <year>1998</year>
      <holder>ISO</holder>
    </copyright>
  </biblioentry>

  <biblioentry>
    <citetitle>
      ISO/IEC 9899:1999 Programming languages - C
    </citetitle>
    <copyright>
      <year>1999</year>
      <holder>ISO</holder>
    </copyright>
  </biblioentry>

  <biblioentry>
<<<<<<< HEAD
    <title>
      The Open Group Base Specifications, Issue 6 (IEEE Std. 1003.1-2004)
    </title>

=======
    <biblioid xmlns:xlink="http://www.w3.org/1999/xlink" xlink:href="http://www.opengroup.org/austin" class="uri">
    </biblioid>
    <citetitle>
      System Interface Definitions, Issue 7 (IEEE Std. 1003.1-2008)
    </citetitle>
>>>>>>> 779871ac
    <copyright>
      <year>2008</year>
      <holder>
	The Open Group/The Institute of Electrical and Electronics
	Engineers, Inc.
      </holder>
    </copyright>
<<<<<<< HEAD

    <biblioid>
      <ulink url="http://www.unix.org/version3/ieee_std.html">
      </ulink>
    </biblioid>

  </biblioentry> 
=======
  </biblioentry>
>>>>>>> 779871ac

  <biblioentry>
    <citetitle>
      The C++ Programming Language, Special Edition
    </citetitle>
    <author><personname><surname>Stroustrup</surname><firstname>Bjarne</firstname></personname></author>
    <copyright>
      <year>2000</year>
      <holder>Addison Wesley, Inc.</holder>
    </copyright>
    <pagenums>Appendix D</pagenums>
    <publisher>
      <publishername>
	Addison Wesley
      </publishername>
    </publisher>
  </biblioentry>

  <biblioentry>
    <citetitle>
      Standard C++ IOStreams and Locales
    </citetitle>
    <subtitle>
      Advanced Programmer's Guide and Reference
    </subtitle>
    <author><personname><surname>Langer</surname><firstname>Angelika</firstname></personname></author>
    <author><personname><surname>Kreft</surname><firstname>Klaus</firstname></personname></author>
    <copyright>
      <year>2000</year>
      <holder>Addison Wesley Longman, Inc.</holder>
    </copyright>
    <publisher>
      <publishername>
	Addison Wesley Longman
      </publishername>
    </publisher>
  </biblioentry>

</bibliography>

</section><|MERGE_RESOLUTION|>--- conflicted
+++ resolved
@@ -562,18 +562,11 @@
   </biblioentry>
 
   <biblioentry>
-<<<<<<< HEAD
-    <title>
-      The Open Group Base Specifications, Issue 6 (IEEE Std. 1003.1-2004)
-    </title>
-
-=======
     <biblioid xmlns:xlink="http://www.w3.org/1999/xlink" xlink:href="http://www.opengroup.org/austin" class="uri">
     </biblioid>
     <citetitle>
       System Interface Definitions, Issue 7 (IEEE Std. 1003.1-2008)
     </citetitle>
->>>>>>> 779871ac
     <copyright>
       <year>2008</year>
       <holder>
@@ -581,17 +574,7 @@
 	Engineers, Inc.
       </holder>
     </copyright>
-<<<<<<< HEAD
-
-    <biblioid>
-      <ulink url="http://www.unix.org/version3/ieee_std.html">
-      </ulink>
-    </biblioid>
-
-  </biblioentry> 
-=======
   </biblioentry>
->>>>>>> 779871ac
 
   <biblioentry>
     <citetitle>
