--- conflicted
+++ resolved
@@ -2,11 +2,7 @@
 	 xml:id="appendix.porting.internals" xreflabel="Portin Internals">
 <?dbhtml filename="internals.html"?>
 
-<<<<<<< HEAD
-<sect1info>
-=======
 <info><title>Porting to New Hardware or Operating Systems</title>
->>>>>>> 6e7f08ad
   <keywordset>
     <keyword>
       ISO C++
