--- conflicted
+++ resolved
@@ -1,12 +1,8 @@
-<?xml version='1.0'?>
-<!DOCTYPE chapter PUBLIC "-//OASIS//DTD DocBook XML V4.5//EN"
- "http://www.oasis-open.org/docbook/xml/4.5/docbookx.dtd"
-[ ]>
-
-<chapter id="manual.ext.parallel_mode" xreflabel="Parallel Mode">
+<chapter xmlns="http://docbook.org/ns/docbook" version="5.0" 
+	 xml:id="manual.ext.parallel_mode" xreflabel="Parallel Mode">
 <?dbhtml filename="parallel_mode.html"?>
 
-<chapterinfo>
+<info><title>Parallel Mode</title>
   <keywordset>
     <keyword>
       C++
@@ -18,9 +14,9 @@
       parallel
     </keyword>
   </keywordset>
-</chapterinfo>
-
-<title>Parallel Mode</title>
+</info>
+
+
 
 <para> The libstdc++ parallel mode is an experimental parallel
 implementation of many algorithms the C++ Standard Library.
@@ -35,8 +31,8 @@
 </para>
 
 
-<sect1 id="manual.ext.parallel_mode.intro" xreflabel="Intro">
-  <title>Intro</title>
+<section xml:id="manual.ext.parallel_mode.intro" xreflabel="Intro"><info><title>Intro</title></info>
+  
 
 <para>The following library components in the include
 <filename class="headerfile">numeric</filename> are included in the parallel mode:</para>
@@ -83,10 +79,10 @@
   <listitem><para><function>std::unique_copy</function></para></listitem>
 </itemizedlist>
 
-</sect1>
-
-<sect1 id="manual.ext.parallel_mode.semantics" xreflabel="Semantics">
-  <title>Semantics</title>
+</section>
+
+<section xml:id="manual.ext.parallel_mode.semantics" xreflabel="Semantics"><info><title>Semantics</title></info>
+  
 
 <para> The parallel mode STL algorithms are currently not exception-safe,
 i.e. user-defined functors must not throw exceptions.
@@ -100,13 +96,13 @@
 concurrent threads, either.
 It might work with other compilers, though.</para>
 
-</sect1>
-
-<sect1 id="manual.ext.parallel_mode.using" xreflabel="Using">
-  <title>Using</title>
-
-<sect2 id="parallel_mode.using.prereq_flags">
-  <title>Prerequisite Compiler Flags</title>
+</section>
+
+<section xml:id="manual.ext.parallel_mode.using" xreflabel="Using"><info><title>Using</title></info>
+  
+
+<section xml:id="parallel_mode.using.prereq_flags"><info><title>Prerequisite Compiler Flags</title></info>
+  
 
 <para>
   Any use of parallel functionality requires additional compiler
@@ -114,12 +110,8 @@
   not difficult: just compile your application with the compiler
   flag <literal>-fopenmp</literal>. This will link
   in <code>libgomp</code>, the GNU
-  OpenMP <ulink url="http://gcc.gnu.org/onlinedocs/libgomp">implementation</ulink>,
-<<<<<<< HEAD
+  OpenMP <link xmlns:xlink="http://www.w3.org/1999/xlink" xlink:href="http://gcc.gnu.org/onlinedocs/libgomp">implementation</link>,
   whose presence is mandatory.
-=======
-  whose presence is mandatory. 
->>>>>>> e33a1692
 </para>
 
 <para>
@@ -133,10 +125,10 @@
   the GCC manual for more information.
 </para>
 
-</sect2>
-
-<sect2 id="parallel_mode.using.parallel_mode">
-  <title>Using Parallel Mode</title>
+</section>
+
+<section xml:id="parallel_mode.using.parallel_mode"><info><title>Using Parallel Mode</title></info>
+  
 
 <para>
   To use the libstdc++ parallel mode, compile your application with
@@ -158,10 +150,10 @@
   translation units. Parallel mode functionality has distinct linkage,
   and cannot be confused with normal mode symbols.
 </para>
-</sect2>
-
-<sect2 id="parallel_mode.using.specific">
-  <title>Using Specific Parallel Components</title>
+</section>
+
+<section xml:id="parallel_mode.using.specific"><info><title>Using Specific Parallel Components</title></info>
+  
 
 <para>When it is not feasible to recompile your entire application, or
   only specific algorithms need to be parallel-aware, individual
@@ -203,13 +195,14 @@
   parallel algorithms that can be used in a similar manner:
 </para>
 
-<table frame='all'>
+<table frame="all">
 <title>Parallel Algorithms</title>
-<tgroup cols='4' align='left' colsep='1' rowsep='1'>
-<colspec colname='c1'></colspec>
-<colspec colname='c2'></colspec>
-<colspec colname='c3'></colspec>
-<colspec colname='c4'></colspec>
+
+<tgroup cols="4" align="left" colsep="1" rowsep="1">
+<colspec colname="c1"/>
+<colspec colname="c2"/>
+<colspec colname="c3"/>
+<colspec colname="c4"/>
 
 <thead>
   <row>
@@ -465,16 +458,16 @@
 </tgroup>
 </table>
 
-</sect2>
-
-</sect1>
-
-<sect1 id="manual.ext.parallel_mode.design" xreflabel="Design">
-  <title>Design</title>
+</section>
+
+</section>
+
+<section xml:id="manual.ext.parallel_mode.design" xreflabel="Design"><info><title>Design</title></info>
+  
   <para>
   </para>
-<sect2 id="parallel_mode.design.intro" xreflabel="Intro">
-  <title>Interface Basics</title>
+<section xml:id="parallel_mode.design.intro" xreflabel="Intro"><info><title>Interface Basics</title></info>
+  
 
 <para>
 All parallel algorithms are intended to have signatures that are
@@ -540,14 +533,14 @@
 </para>
 
 
-</sect2>
-
-<sect2 id="parallel_mode.design.tuning" xreflabel="Tuning">
-  <title>Configuration and Tuning</title>
-
-
-<sect3 id="parallel_mode.design.tuning.omp" xreflabel="OpenMP Environment">
-  <title>Setting up the OpenMP Environment</title>
+</section>
+
+<section xml:id="parallel_mode.design.tuning" xreflabel="Tuning"><info><title>Configuration and Tuning</title></info>
+  
+
+
+<section xml:id="parallel_mode.design.tuning.omp" xreflabel="OpenMP Environment"><info><title>Setting up the OpenMP Environment</title></info>
+  
 
 <para>
 Several aspects of the overall runtime environment can be manipulated
@@ -589,10 +582,10 @@
 documentation for more information.
 </para>
 
-</sect3>
-
-<sect3 id="parallel_mode.design.tuning.compile" xreflabel="Compile Switches">
-  <title>Compile Time Switches</title>
+</section>
+
+<section xml:id="parallel_mode.design.tuning.compile" xreflabel="Compile Switches"><info><title>Compile Time Switches</title></info>
+  
 
 <para>
 To force an algorithm to execute sequentially, even though parallelism
@@ -666,10 +659,10 @@
 merging. The quicksort options cannot be used for <code>stable_sort</code>.
 </para>
 
-</sect3>
-
-<sect3 id="parallel_mode.design.tuning.settings" xreflabel="_Settings">
-  <title>Run Time Settings and Defaults</title>
+</section>
+
+<section xml:id="parallel_mode.design.tuning.settings" xreflabel="_Settings"><info><title>Run Time Settings and Defaults</title></info>
+  
 
 <para>
 The default parallelization strategy, the choice of specific algorithm
@@ -733,12 +726,8 @@
 <code>__gnu_parallel::_Settings::set</code>, respectively.
 Please note that the first call return a const object, so direct manipulation
 is forbidden.
-<<<<<<< HEAD
-See <ulink url="http://gcc.gnu.org/onlinedocs/libstdc++/latest-doxygen/a01005.html">
-=======
-See <ulink url="http://gcc.gnu.org/onlinedocs/libstdc++/latest-doxygen/a00076.html">
->>>>>>> e33a1692
-  <filename class="headerfile">settings.h</filename></ulink>
+See <link xmlns:xlink="http://www.w3.org/1999/xlink" xlink:href="http://gcc.gnu.org/onlinedocs/libstdc++/latest-doxygen/a01005.html">
+  <filename class="headerfile">settings.h</filename></link>
 for complete details.
 </para>
 
@@ -762,12 +751,12 @@
 }
 </programlisting>
 
-</sect3>
-
-</sect2>
-
-<sect2 id="parallel_mode.design.impl" xreflabel="Impl">
-  <title>Implementation Namespaces</title>
+</section>
+
+</section>
+
+<section xml:id="parallel_mode.design.impl" xreflabel="Impl"><info><title>Implementation Namespaces</title></info>
+  
 
 <para> One namespace contain versions of code that are always
 explicitly sequential:
@@ -795,12 +784,12 @@
 the generated source documentation.
 </para>
 
-</sect2>
-
-</sect1>
-
-<sect1 id="manual.ext.parallel_mode.test" xreflabel="Testing">
-  <title>Testing</title>
+</section>
+
+</section>
+
+<section xml:id="manual.ext.parallel_mode.test" xreflabel="Testing"><info><title>Testing</title></info>
+  
 
   <para>
     Both the normal conformance and regression tests and the
@@ -838,28 +827,22 @@
     file, and can be generated by using the <code>make
     doc-performance</code> rule in the testsuite's Makefile.
 </para>
-</sect1>
-
-<bibliography id="parallel_mode.biblio">
-<title>Bibliography</title>
+</section>
+
+<bibliography xml:id="parallel_mode.biblio"><info><title>Bibliography</title></info>
+
 
   <biblioentry>
-    <title>
+    <citetitle>
       Parallelization of Bulk Operations for STL Dictionaries
-    </title>
-
-    <author>
-      <firstname>Johannes</firstname>
-      <surname>Singler</surname>
-    </author>
-    <author>
-      <firstname>Leonor</firstname>
-      <surname>Frias</surname>
-    </author>
+    </citetitle>
+
+    <author><personname><firstname>Johannes</firstname><surname>Singler</surname></personname></author>
+    <author><personname><firstname>Leonor</firstname><surname>Frias</surname></personname></author>
 
     <copyright>
       <year>2007</year>
-      <holder></holder>
+      <holder/>
     </copyright>
 
     <publisher>
@@ -870,26 +853,17 @@
   </biblioentry>
 
   <biblioentry>
-    <title>
+    <citetitle>
       The Multi-Core Standard Template Library
-    </title>
-
-    <author>
-      <firstname>Johannes</firstname>
-      <surname>Singler</surname>
-    </author>
-    <author>
-      <firstname>Peter</firstname>
-      <surname>Sanders</surname>
-    </author>
-    <author>
-      <firstname>Felix</firstname>
-      <surname>Putze</surname>
-    </author>
+    </citetitle>
+
+    <author><personname><firstname>Johannes</firstname><surname>Singler</surname></personname></author>
+    <author><personname><firstname>Peter</firstname><surname>Sanders</surname></personname></author>
+    <author><personname><firstname>Felix</firstname><surname>Putze</surname></personname></author>
 
     <copyright>
       <year>2007</year>
-      <holder></holder>
+      <holder/>
     </copyright>
 
     <publisher>
