--- conflicted
+++ resolved
@@ -118,19 +118,11 @@
 
     <biblioid class="uri">
       <ulink url="http://about:blank">
-<<<<<<< HEAD
-        <citetitle>
-        The Title
-        </citetitle>
-      </ulink>
-    </biblioid>
-=======
       </ulink>
     </biblioid>
     <citetitle>
     The Title
     </citetitle>
->>>>>>> 6e7f08ad
 
     <editor>
       <firstname></firstname>
