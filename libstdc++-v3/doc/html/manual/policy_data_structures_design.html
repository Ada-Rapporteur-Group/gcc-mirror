--- conflicted
+++ resolved
@@ -171,11 +171,7 @@
 	  naturally; collision-chaining hash tables (label B) store
 	  equivalent-key values in the same bucket, the bucket can be
 	  arranged so that equivalent-key values are consecutive.
-<<<<<<< HEAD
-	</p><div class="figure"><a id="id697936"></a><p class="title"><strong>Figure 22.8. Non-unique Mapping Standard Containers</strong></p><div class="figure-contents"><div class="mediaobject" align="center"><img src="../images/pbds_embedded_lists_1.png" align="middle" alt="Non-unique Mapping Standard Containers" /></div></div></div><br class="figure-break" /><p>
-=======
 	</p><div class="figure"><a id="idp18104864"></a><p class="title"><strong>Figure 22.8. Non-unique Mapping Standard Containers</strong></p><div class="figure-contents"><div class="mediaobject" align="center"><img src="../images/pbds_embedded_lists_1.png" align="middle" alt="Non-unique Mapping Standard Containers" /></div></div></div><br class="figure-break" /><p>
->>>>>>> 747e4b8f
 	  Put differently, the standards' non-unique mapping
 	  associative-containers are associative containers that map
 	  primary keys to linked lists that are embedded into the
@@ -257,11 +253,7 @@
 	  first graphic above. Labels A and B, respectively. Each shaded
 	  box represents some size-type or secondary
 	  associative-container.
-<<<<<<< HEAD
-	</p><div class="figure"><a id="id698132"></a><p class="title"><strong>Figure 22.10. Non-unique Mapping Containers</strong></p><div class="figure-contents"><div class="mediaobject" align="center"><img src="../images/pbds_embedded_lists_3.png" align="middle" alt="Non-unique Mapping Containers" /></div></div></div><br class="figure-break" /><p>
-=======
 	</p><div class="figure"><a id="idp18128368"></a><p class="title"><strong>Figure 22.10. Non-unique Mapping Containers</strong></p><div class="figure-contents"><div class="mediaobject" align="center"><img src="../images/pbds_embedded_lists_3.png" align="middle" alt="Non-unique Mapping Containers" /></div></div></div><br class="figure-break" /><p>
->>>>>>> 747e4b8f
 	  In the first example above, then, one would use an associative
 	  container mapping each user to an associative container which
 	  maps each application id to a start time (see
@@ -314,11 +306,7 @@
 	shows invariants for order-preserving containers: point-type
 	iterators are synonymous with range-type iterators.
 	Orthogonally,  <span class="emphasis"><em>C</em></span>shows invariants for "set"
-<<<<<<< HEAD
-	containers: iterators are synonymous with const iterators.</p><div class="figure"><a id="id698297"></a><p class="title"><strong>Figure 22.11. Point Iterator Hierarchy</strong></p><div class="figure-contents"><div class="mediaobject" align="center"><img src="../images/pbds_point_iterator_hierarchy.png" align="middle" alt="Point Iterator Hierarchy" /></div></div></div><br class="figure-break" /><p>Note that point-type iterators in self-organizing containers
-=======
 	containers: iterators are synonymous with const iterators.</p><div class="figure"><a id="idp18148240"></a><p class="title"><strong>Figure 22.11. Point Iterator Hierarchy</strong></p><div class="figure-contents"><div class="mediaobject" align="center"><img src="../images/pbds_point_iterator_hierarchy.png" align="middle" alt="Point Iterator Hierarchy" /></div></div></div><br class="figure-break" /><p>Note that point-type iterators in self-organizing containers
->>>>>>> 747e4b8f
 	(hash-based associative containers) lack movement
 	operators, such as <code class="literal">operator++</code> - in fact, this
 	is the reason why this library differentiates from the standard C++ librarys
@@ -357,11 +345,7 @@
 	  to the question of whether point-type iterators and range-type
 	  iterators are valid. The graphic below shows tags corresponding to
 	  different types of invalidation guarantees.
-<<<<<<< HEAD
-	</p><div class="figure"><a id="id698408"></a><p class="title"><strong>Figure 22.12. Invalidation Guarantee Tags Hierarchy</strong></p><div class="figure-contents"><div class="mediaobject" align="center"><img src="../images/pbds_invalidation_tag_hierarchy.png" align="middle" alt="Invalidation Guarantee Tags Hierarchy" /></div></div></div><br class="figure-break" /><div class="itemizedlist"><ul class="itemizedlist" type="disc"><li class="listitem"><p>
-=======
 	</p><div class="figure"><a id="idp18161584"></a><p class="title"><strong>Figure 22.12. Invalidation Guarantee Tags Hierarchy</strong></p><div class="figure-contents"><div class="mediaobject" align="center"><img src="../images/pbds_invalidation_tag_hierarchy.png" align="middle" alt="Invalidation Guarantee Tags Hierarchy" /></div></div></div><br class="figure-break" /><div class="itemizedlist"><ul class="itemizedlist" type="disc"><li class="listitem"><p>
->>>>>>> 747e4b8f
 	      <code class="classname">basic_invalidation_guarantee</code>
 	      corresponds to a basic guarantee that a point-type iterator,
 	      a found pointer, or a found reference, remains valid as long
@@ -445,11 +429,7 @@
 	</p><p>
 	  This library contains a container tag hierarchy corresponding to the
 	  diagram below.
-<<<<<<< HEAD
-	</p><div class="figure"><a id="id698660"></a><p class="title"><strong>Figure 22.13. Container Tag Hierarchy</strong></p><div class="figure-contents"><div class="mediaobject" align="center"><img src="../images/pbds_container_tag_hierarchy.png" align="middle" alt="Container Tag Hierarchy" /></div></div></div><br class="figure-break" /><p>
-=======
 	</p><div class="figure"><a id="idp18191744"></a><p class="title"><strong>Figure 22.13. Container Tag Hierarchy</strong></p><div class="figure-contents"><div class="mediaobject" align="center"><img src="../images/pbds_container_tag_hierarchy.png" align="middle" alt="Container Tag Hierarchy" /></div></div></div><br class="figure-break" /><p>
->>>>>>> 747e4b8f
 	  Given any container <span class="type">Cntnr</span>, the tag of
 	  the underlying data structure can be found via <code class="literal">typename
 	  Cntnr::container_category</code>.
@@ -508,11 +488,7 @@
 	collision-chaining container, except for the following.</p><div class="orderedlist"><ol class="orderedlist" type="1"><li class="listitem"><p><code class="classname">Comb_Probe_Fn</code> describes how to transform a probe
 	  sequence into a sequence of positions within the table.</p></li><li class="listitem"><p><code class="classname">Probe_Fn</code> describes a probe sequence policy.</p></li></ol></div><p>Some of the default template values depend on the values of
 	other parameters, and are explained below.</p></div><div class="section" title="Details"><div class="titlepage"><div><div><h5 class="title"><a id="container.hash.details"></a>Details</h5></div></div></div><div class="section" title="Hash Policies"><div class="titlepage"><div><div><h6 class="title"><a id="container.hash.details.hash_policies"></a>Hash Policies</h6></div></div></div><div class="section" title="General"><div class="titlepage"><div><div><h6 class="title"><a id="details.hash_policies.general"></a>General</h6></div></div></div><p>Following is an explanation of some functions which hashing
-<<<<<<< HEAD
-	    involves. The graphic below illustrates the discussion.</p><div class="figure"><a id="id698993"></a><p class="title"><strong>Figure 22.14. Hash functions, ranged-hash functions, and
-=======
 	    involves. The graphic below illustrates the discussion.</p><div class="figure"><a id="idp18231824"></a><p class="title"><strong>Figure 22.14. Hash functions, ranged-hash functions, and
->>>>>>> 747e4b8f
 	      range-hashing functions</strong></p><div class="figure-contents"><div class="mediaobject" align="center"><img src="../images/pbds_hash_ranged_hash_range_hashing_fns.png" align="middle" alt="Hash functions, ranged-hash functions, and range-hashing functions" /></div></div></div><br class="figure-break" /><p>Let U be a domain (e.g., the integers, or the
 	    strings of 3 characters). A hash-table algorithm needs to map
 	    elements of U "uniformly" into the range [0,..., m -
@@ -529,11 +505,7 @@
 	    Z<sub>+</sub>,</p><p>which maps a non-negative hash value, and a non-negative
 	    range upper-bound into a non-negative integral in the range
 	    between 0 (inclusive) and the range upper bound (exclusive),
-<<<<<<< HEAD
-	    i.e., for any r in Z<sub>+</sub>,</p><p>0 ≤ g(r, m) ≤ m - 1</p><p>The resulting ranged-hash function, is</p><div class="equation"><a id="id699108"></a><p class="title"><strong>Equation 22.1. Ranged Hash Function</strong></p><div class="equation-contents"><span class="mathphrase">
-=======
 	    i.e., for any r in Z<sub>+</sub>,</p><p>0 ≤ g(r, m) ≤ m - 1</p><p>The resulting ranged-hash function, is</p><div class="equation"><a id="idp18245632"></a><p class="title"><strong>Equation 22.1. Ranged Hash Function</strong></p><div class="equation-contents"><span class="mathphrase">
->>>>>>> 747e4b8f
 		f(u , m) = g(h(u), m)
 	      </span></div></div><br class="equation-break" /><p>From the above, it is obvious that given g and
 	    h, f can always be composed (however the converse
@@ -553,11 +525,7 @@
 	    transforming the sequence of hash values into a sequence of
 	    positions.</p></div><div class="section" title="Range Hashing"><div class="titlepage"><div><div><h6 class="title"><a id="details.hash_policies.range"></a>Range Hashing</h6></div></div></div><p>Some common choices for range-hashing functions are the
 	    division, multiplication, and middle-square methods (<a class="xref" href="policy_data_structures.html#biblio.knuth98sorting" title="The Art of Computer Programming - Sorting and Searching">[biblio.knuth98sorting]</a>), defined
-<<<<<<< HEAD
-	    as</p><div class="equation"><a id="id699157"></a><p class="title"><strong>Equation 22.2. Range-Hashing, Division Method</strong></p><div class="equation-contents"><span class="mathphrase">
-=======
 	    as</p><div class="equation"><a id="idp18251520"></a><p class="title"><strong>Equation 22.2. Range-Hashing, Division Method</strong></p><div class="equation-contents"><span class="mathphrase">
->>>>>>> 747e4b8f
 		g(r, m) = r mod m
 	      </span></div></div><br class="equation-break" /><p>g(r, m) = ⌈ u/v ( a r mod v ) ⌉</p><p>and</p><p>g(r, m) = ⌈ u/v ( r<sup>2</sup> mod v ) ⌉</p><p>respectively, for some positive integrals u and
 	    v (typically powers of 2), and some a. Each of
@@ -568,15 +536,9 @@
 	    implement using the low
 	    level % (modulo) operation (for any m), or the
 	    low level &amp; (bit-mask) operation (for the case where
-<<<<<<< HEAD
-	    m is a power of 2), i.e.,</p><div class="equation"><a id="id699194"></a><p class="title"><strong>Equation 22.3. Division via Prime Modulo</strong></p><div class="equation-contents"><span class="mathphrase">
-		g(r, m) = r % m
-	      </span></div></div><br class="equation-break" /><p>and</p><div class="equation"><a id="id699210"></a><p class="title"><strong>Equation 22.4. Division via Bit Mask</strong></p><div class="equation-contents"><span class="mathphrase">
-=======
 	    m is a power of 2), i.e.,</p><div class="equation"><a id="idp18256032"></a><p class="title"><strong>Equation 22.3. Division via Prime Modulo</strong></p><div class="equation-contents"><span class="mathphrase">
 		g(r, m) = r % m
 	      </span></div></div><br class="equation-break" /><p>and</p><div class="equation"><a id="idp18257856"></a><p class="title"><strong>Equation 22.4. Division via Bit Mask</strong></p><div class="equation-contents"><span class="mathphrase">
->>>>>>> 747e4b8f
 		g(r, m) = r &amp; m - 1, (with m =
 		2<sup>k</sup> for some k)
 	      </span></div></div><br class="equation-break" /><p>respectively.</p><p>The % (modulo) implementation has the advantage that for
@@ -602,11 +564,7 @@
 	      s = [ s<sub>0</sub>,..., s<sub>t - 1</sub>]
 	    </p><p>be a string of t characters, each of which is from
 	    domain S. Consider the following ranged-hash
-<<<<<<< HEAD
-	    function:</p><div class="equation"><a id="id699290"></a><p class="title"><strong>Equation 22.5. 
-=======
 	    function:</p><div class="equation"><a id="idp18267456"></a><p class="title"><strong>Equation 22.5. 
->>>>>>> 747e4b8f
 		A Standard String Hash Function
 	      </strong></p><div class="equation-contents"><span class="mathphrase">
 		f<sub>1</sub>(s, m) = ∑ <sub>i =
@@ -618,11 +576,7 @@
 	    of a long DNA sequence (and so S = {'A', 'C', 'G',
 	    'T'}). In this case, scanning the entire string might be
 	    prohibitively expensive. A possible alternative might be to use
-<<<<<<< HEAD
-	    only the first k characters of the string, where</p><p>|S|<sup>k</sup> ≥ m ,</p><p>i.e., using the hash function</p><div class="equation"><a id="id699341"></a><p class="title"><strong>Equation 22.6. 
-=======
 	    only the first k characters of the string, where</p><p>|S|<sup>k</sup> ≥ m ,</p><p>i.e., using the hash function</p><div class="equation"><a id="idp18273648"></a><p class="title"><strong>Equation 22.6. 
->>>>>>> 747e4b8f
 		Only k String DNA Hash
 	      </strong></p><div class="equation-contents"><span class="mathphrase">
 		f<sub>2</sub>(s, m) = ∑ <sub>i
@@ -653,20 +607,12 @@
 	      the container transforms the key into a non-negative integral
 	      using the hash functor (points B and C), and transforms the
 	      result into a position using the combining functor (points D
-<<<<<<< HEAD
-	      and E).</p><div class="figure"><a id="id699530"></a><p class="title"><strong>Figure 22.15. Insert hash sequence diagram</strong></p><div class="figure-contents"><div class="mediaobject" align="center"><img src="../images/pbds_hash_range_hashing_seq_diagram.png" align="middle" alt="Insert hash sequence diagram" /></div></div></div><br class="figure-break" /><p>If <code class="classname">cc_hash_table</code>'s
-=======
 	      and E).</p><div class="figure"><a id="idp18296208"></a><p class="title"><strong>Figure 22.15. Insert hash sequence diagram</strong></p><div class="figure-contents"><div class="mediaobject" align="center"><img src="../images/pbds_hash_range_hashing_seq_diagram.png" align="middle" alt="Insert hash sequence diagram" /></div></div></div><br class="figure-break" /><p>If <code class="classname">cc_hash_table</code>'s
->>>>>>> 747e4b8f
 	      hash-functor, <code class="classname">Hash_Fn</code> is instantiated by <code class="classname">null_type</code> , then <code class="classname">Comb_Hash_Fn</code> is taken to be
 	      a ranged-hash function. The graphic below shows an <code class="function">insert</code> sequence
 	      diagram. The user inserts an element (point A), the container
 	      transforms the key into a position using the combining functor
-<<<<<<< HEAD
-	      (points B and C).</p><div class="figure"><a id="id699588"></a><p class="title"><strong>Figure 22.16. Insert hash sequence diagram with a null policy</strong></p><div class="figure-contents"><div class="mediaobject" align="center"><img src="../images/pbds_hash_range_hashing_seq_diagram2.png" align="middle" alt="Insert hash sequence diagram with a null policy" /></div></div></div><br class="figure-break" /></div><div class="section" title="Probing tables"><div class="titlepage"><div><div><h6 class="title"><a id="hash_policies.implementation.probe"></a>
-=======
 	      (points B and C).</p><div class="figure"><a id="idp18303264"></a><p class="title"><strong>Figure 22.16. Insert hash sequence diagram with a null policy</strong></p><div class="figure-contents"><div class="mediaobject" align="center"><img src="../images/pbds_hash_range_hashing_seq_diagram2.png" align="middle" alt="Insert hash sequence diagram with a null policy" /></div></div></div><br class="figure-break" /></div><div class="section" title="Probing tables"><div class="titlepage"><div><div><h6 class="title"><a id="hash_policies.implementation.probe"></a>
->>>>>>> 747e4b8f
 		Probing tables
 	      </h6></div></div></div><p><code class="classname">gp_hash_table</code> is parametrized by
 	      <code class="classname">Hash_Fn</code>, <code class="classname">Probe_Fn</code>,
@@ -689,11 +635,7 @@
 		a linear probe and a quadratic probe function,
 		respectively.</p></li></ol></div><p>
 		The graphic below shows the relationships.
-<<<<<<< HEAD
-	      </p><div class="figure"><a id="id699728"></a><p class="title"><strong>Figure 22.17. Hash policy class diagram</strong></p><div class="figure-contents"><div class="mediaobject" align="center"><img src="../images/pbds_hash_policy_cd.png" align="middle" alt="Hash policy class diagram" /></div></div></div><br class="figure-break" /></div></div></div><div class="section" title="Resize Policies"><div class="titlepage"><div><div><h6 class="title"><a id="container.hash.details.resize_policies"></a>Resize Policies</h6></div></div></div><div class="section" title="General"><div class="titlepage"><div><div><h6 class="title"><a id="resize_policies.general"></a>General</h6></div></div></div><p>Hash-tables, as opposed to trees, do not naturally grow or
-=======
 	      </p><div class="figure"><a id="idp18320080"></a><p class="title"><strong>Figure 22.17. Hash policy class diagram</strong></p><div class="figure-contents"><div class="mediaobject" align="center"><img src="../images/pbds_hash_policy_cd.png" align="middle" alt="Hash policy class diagram" /></div></div></div><br class="figure-break" /></div></div></div><div class="section" title="Resize Policies"><div class="titlepage"><div><div><h6 class="title"><a id="container.hash.details.resize_policies"></a>Resize Policies</h6></div></div></div><div class="section" title="General"><div class="titlepage"><div><div><h6 class="title"><a id="resize_policies.general"></a>General</h6></div></div></div><p>Hash-tables, as opposed to trees, do not naturally grow or
->>>>>>> 747e4b8f
 	    shrink. It is necessary to specify policies to determine how
 	    and when a hash table should change its size. Usually, resize
 	    policies can be decomposed into orthogonal policies:</p><div class="orderedlist"><ol class="orderedlist" type="1"><li class="listitem"><p>A size policy indicating how a hash table
@@ -726,17 +668,10 @@
 	    and some load factor be denoted by Α. We would like to
 	    calculate the minimal length of k, such that if there were Α
 	    m elements in the hash table, a probe sequence of length k would
-<<<<<<< HEAD
-	    be found with probability at most 1/m.</p><div class="figure"><a id="id699887"></a><p class="title"><strong>Figure 22.18. Balls and bins</strong></p><div class="figure-contents"><div class="mediaobject" align="center"><img src="../images/pbds_balls_and_bins.png" align="middle" alt="Balls and bins" /></div></div></div><br class="figure-break" /><p>Denote the probability that a probe sequence of length
-	    k appears in bin i by p<sub>i</sub>, the
-	    length of the probe sequence of bin i by
-	    l<sub>i</sub>, and assume uniform distribution. Then</p><div class="equation"><a id="id699932"></a><p class="title"><strong>Equation 22.7. 
-=======
 	    be found with probability at most 1/m.</p><div class="figure"><a id="idp18339184"></a><p class="title"><strong>Figure 22.18. Balls and bins</strong></p><div class="figure-contents"><div class="mediaobject" align="center"><img src="../images/pbds_balls_and_bins.png" align="middle" alt="Balls and bins" /></div></div></div><br class="figure-break" /><p>Denote the probability that a probe sequence of length
 	    k appears in bin i by p<sub>i</sub>, the
 	    length of the probe sequence of bin i by
 	    l<sub>i</sub>, and assume uniform distribution. Then</p><div class="equation"><a id="idp18344688"></a><p class="title"><strong>Equation 22.7. 
->>>>>>> 747e4b8f
 		Probability of Probe Sequence of Length k
 	      </strong></p><div class="equation-contents"><span class="mathphrase">
 		p<sub>1</sub> = 
@@ -750,11 +685,7 @@
 	    l<sub>i</sub> are negatively-dependent
 	    (<a class="xref" href="policy_data_structures.html#biblio.dubhashi98neg" title="Balls and bins: A study in negative dependence">[biblio.dubhashi98neg]</a>)
 	    . Let
-<<<<<<< HEAD
-	    I(.) denote the indicator function. Then</p><div class="equation"><a id="id699989"></a><p class="title"><strong>Equation 22.8. 
-=======
 	    I(.) denote the indicator function. Then</p><div class="equation"><a id="idp18351456"></a><p class="title"><strong>Equation 22.8. 
->>>>>>> 747e4b8f
 		Probability Probe Sequence in Some Bin
 	      </strong></p><div class="equation-contents"><span class="mathphrase">
 		P( exists<sub>i</sub> l<sub>i</sub> ≥ k ) = 
@@ -793,11 +724,7 @@
 	      a resize is needed, and if so, what is the new size (points D
 	      to G); following the resize, it notifies the policy that a
 	      resize has completed (point H); finally, the element is
-<<<<<<< HEAD
-	      inserted, and the policy notified (point I).</p><div class="figure"><a id="id700143"></a><p class="title"><strong>Figure 22.19. Insert resize sequence diagram</strong></p><div class="figure-contents"><div class="mediaobject" align="center"><img src="../images/pbds_insert_resize_sequence_diagram1.png" align="middle" alt="Insert resize sequence diagram" /></div></div></div><br class="figure-break" /><p>In practice, a resize policy can be usually orthogonally
-=======
 	      inserted, and the policy notified (point I).</p><div class="figure"><a id="idp18369968"></a><p class="title"><strong>Figure 22.19. Insert resize sequence diagram</strong></p><div class="figure-contents"><div class="mediaobject" align="center"><img src="../images/pbds_insert_resize_sequence_diagram1.png" align="middle" alt="Insert resize sequence diagram" /></div></div></div><br class="figure-break" /><p>In practice, a resize policy can be usually orthogonally
->>>>>>> 747e4b8f
 	      decomposed to a size policy and a trigger policy. Consequently,
 	      the library contains a single class for instantiating a resize
 	      policy: <code class="classname">hash_standard_resize_policy</code>
@@ -806,13 +733,8 @@
 	      both, and acts as a standard delegate (<a class="xref" href="policy_data_structures.html#biblio.gof" title="Design Patterns - Elements of Reusable Object-Oriented Software">[biblio.gof]</a>)
 	      to these policies.</p><p>The two graphics immediately below show sequence diagrams
 	      illustrating the interaction between the standard resize policy
-<<<<<<< HEAD
-	      and its trigger and size policies, respectively.</p><div class="figure"><a id="id700208"></a><p class="title"><strong>Figure 22.20. Standard resize policy trigger sequence
-		diagram</strong></p><div class="figure-contents"><div class="mediaobject" align="center"><img src="../images/pbds_insert_resize_sequence_diagram2.png" align="middle" alt="Standard resize policy trigger sequence diagram" /></div></div></div><br class="figure-break" /><div class="figure"><a id="id700243"></a><p class="title"><strong>Figure 22.21. Standard resize policy size sequence
-=======
 	      and its trigger and size policies, respectively.</p><div class="figure"><a id="idp18377744"></a><p class="title"><strong>Figure 22.20. Standard resize policy trigger sequence
 		diagram</strong></p><div class="figure-contents"><div class="mediaobject" align="center"><img src="../images/pbds_insert_resize_sequence_diagram2.png" align="middle" alt="Standard resize policy trigger sequence diagram" /></div></div></div><br class="figure-break" /><div class="figure"><a id="idp18381904"></a><p class="title"><strong>Figure 22.21. Standard resize policy size sequence
->>>>>>> 747e4b8f
 		diagram</strong></p><div class="figure-contents"><div class="mediaobject" align="center"><img src="../images/pbds_insert_resize_sequence_diagram3.png" align="middle" alt="Standard resize policy size sequence diagram" /></div></div></div><br class="figure-break" /></div><div class="section" title="Predefined Policies"><div class="titlepage"><div><div><h6 class="title"><a id="resize_policies.impl.predefined"></a>Predefined Policies</h6></div></div></div><p>The library includes the following
 	      instantiations of size and trigger policies:</p><div class="orderedlist"><ol class="orderedlist" type="1"><li class="listitem"><p><code class="classname">hash_load_check_resize_trigger</code>
 		implements a load check trigger policy.</p></li><li class="listitem"><p><code class="classname">cc_hash_max_collision_check_resize_trigger</code>
@@ -955,11 +877,7 @@
 	  each node, and maintains node invariants (see <a class="xref" href="policy_data_structures.html#biblio.clrs2001" title="Introduction to Algorithms, 2nd edition">[biblio.clrs2001]</a>.) The first stores in
 	  each node the size of the sub-tree rooted at the node; the
 	  second stores at each node the maximal endpoint of the
-<<<<<<< HEAD
-	  intervals at the sub-tree rooted at the node.</p><div class="figure"><a id="id700892"></a><p class="title"><strong>Figure 22.22. Tree node invariants</strong></p><div class="figure-contents"><div class="mediaobject" align="center"><img src="../images/pbds_tree_node_invariants.png" align="middle" alt="Tree node invariants" /></div></div></div><br class="figure-break" /><p>Supporting such trees is difficult for a number of
-=======
 	  intervals at the sub-tree rooted at the node.</p><div class="figure"><a id="idp18460000"></a><p class="title"><strong>Figure 22.22. Tree node invariants</strong></p><div class="figure-contents"><div class="mediaobject" align="center"><img src="../images/pbds_tree_node_invariants.png" align="middle" alt="Tree node invariants" /></div></div></div><br class="figure-break" /><p>Supporting such trees is difficult for a number of
->>>>>>> 747e4b8f
 	  reasons:</p><div class="orderedlist"><ol class="orderedlist" type="1"><li class="listitem"><p>There must be a way to specify what a node's metadata
 	    should be (if any).</p></li><li class="listitem"><p>Various operations can invalidate node
 	    invariants.  The graphic below shows how a right rotation,
@@ -973,11 +891,7 @@
 	    metadata.</p></li><li class="listitem"><p>It is not feasible to know in advance which methods trees
 	    can support. Besides the usual <code class="classname">find</code> method, the
 	    first tree can support a <code class="classname">find_by_order</code> method, while
-<<<<<<< HEAD
-	    the second can support an <code class="classname">overlaps</code> method.</p></li></ol></div><div class="figure"><a id="id700971"></a><p class="title"><strong>Figure 22.23. Tree node invalidation</strong></p><div class="figure-contents"><div class="mediaobject" align="center"><img src="../images/pbds_tree_node_invalidations.png" align="middle" alt="Tree node invalidation" /></div></div></div><br class="figure-break" /><p>These problems are solved by a combination of two means:
-=======
 	    the second can support an <code class="classname">overlaps</code> method.</p></li></ol></div><div class="figure"><a id="idp18469440"></a><p class="title"><strong>Figure 22.23. Tree node invalidation</strong></p><div class="figure-contents"><div class="mediaobject" align="center"><img src="../images/pbds_tree_node_invalidations.png" align="middle" alt="Tree node invalidation" /></div></div></div><br class="figure-break" /><p>These problems are solved by a combination of two means:
->>>>>>> 747e4b8f
 	  node iterators, and template-template node updater
 	  parameters.</p><div class="section" title="Node Iterators"><div class="titlepage"><div><div><h6 class="title"><a id="container.tree.node.iterators"></a>Node Iterators</h6></div></div></div><p>Each tree-based container defines two additional iterator
 	    types, <code class="classname">const_node_iterator</code>
@@ -1006,11 +920,7 @@
 	    <code class="classname">node_update</code> class, and publicly subclasses
 	    <code class="classname">node_update</code>. The graphic below shows this
 	    scheme, as well as some predefined policies (which are explained
-<<<<<<< HEAD
-	    below).</p><div class="figure"><a id="id701081"></a><p class="title"><strong>Figure 22.24. A tree and its update policy</strong></p><div class="figure-contents"><div class="mediaobject" align="center"><img src="../images/pbds_tree_node_updator_policy_cd.png" align="middle" alt="A tree and its update policy" /></div></div></div><br class="figure-break" /><p><code class="classname">node_update</code> (an instantiation of
-=======
 	    below).</p><div class="figure"><a id="idp18482608"></a><p class="title"><strong>Figure 22.24. A tree and its update policy</strong></p><div class="figure-contents"><div class="mediaobject" align="center"><img src="../images/pbds_tree_node_updator_policy_cd.png" align="middle" alt="A tree and its update policy" /></div></div></div><br class="figure-break" /><p><code class="classname">node_update</code> (an instantiation of
->>>>>>> 747e4b8f
 	    <code class="classname">Node_Update</code>) must define <code class="classname">metadata_type</code> as
 	    the type of metadata it requires. For order statistics,
 	    e.g., <code class="classname">metadata_type</code> might be <code class="classname">size_t</code>.
@@ -1029,11 +939,7 @@
 	    <code class="classname">nd_it</code>. For example, say node x in the
 	    graphic below label A has an invalid invariant, but its' children,
 	    y and z have valid invariants. After the invocation, all three
-<<<<<<< HEAD
-	    nodes should have valid invariants, as in label B.</p><div class="figure"><a id="id701178"></a><p class="title"><strong>Figure 22.25. Restoring node invariants</strong></p><div class="figure-contents"><div class="mediaobject" align="center"><img src="../images/pbds_restoring_node_invariants.png" align="middle" alt="Restoring node invariants" /></div></div></div><br class="figure-break" /><p>When a tree operation might invalidate some node invariant,
-=======
 	    nodes should have valid invariants, as in label B.</p><div class="figure"><a id="idp18494272"></a><p class="title"><strong>Figure 22.25. Restoring node invariants</strong></p><div class="figure-contents"><div class="mediaobject" align="center"><img src="../images/pbds_restoring_node_invariants.png" align="middle" alt="Restoring node invariants" /></div></div></div><br class="figure-break" /><p>When a tree operation might invalidate some node invariant,
->>>>>>> 747e4b8f
 	    it invokes this method in its <code class="classname">node_update</code> base to
 	    restore the invariant. For example, the graphic below shows
 	    an <code class="function">insert</code> operation (point A); the tree performs some
@@ -1041,11 +947,7 @@
 	    C, and D). (It is well known that any <code class="function">insert</code>,
 	    <code class="function">erase</code>, <code class="function">split</code> or <code class="function">join</code>, can restore
 	    all node invariants by a small number of node invariant updates (<a class="xref" href="policy_data_structures.html#biblio.clrs2001" title="Introduction to Algorithms, 2nd edition">[biblio.clrs2001]</a>)
-<<<<<<< HEAD
-	    .</p><div class="figure"><a id="id701246"></a><p class="title"><strong>Figure 22.26. Insert update sequence</strong></p><div class="figure-contents"><div class="mediaobject" align="center"><img src="../images/pbds_update_seq_diagram.png" align="middle" alt="Insert update sequence" /></div></div></div><br class="figure-break" /><p>To complete the description of the scheme, three questions
-=======
 	    .</p><div class="figure"><a id="idp18502448"></a><p class="title"><strong>Figure 22.26. Insert update sequence</strong></p><div class="figure-contents"><div class="mediaobject" align="center"><img src="../images/pbds_update_seq_diagram.png" align="middle" alt="Insert update sequence" /></div></div></div><br class="figure-break" /><p>To complete the description of the scheme, three questions
->>>>>>> 747e4b8f
 	    need to be answered:</p><div class="orderedlist"><ol class="orderedlist" type="1"><li class="listitem"><p>How can a tree which supports order statistics define a
 	      method such as <code class="classname">find_by_order</code>?</p></li><li class="listitem"><p>How can the node updater base access methods of the
 	      tree?</p></li><li class="listitem"><p>How can the following cyclic dependency be resolved?
@@ -1087,11 +989,7 @@
 	      node's metadata (this is halting reducible). In the graphic
 	      below, assume the shaded node is inserted. The tree would have
 	      to traverse the useless path shown to the root, applying
-<<<<<<< HEAD
-	      redundant updates all the way.</p></li></ol></div><div class="figure"><a id="id701432"></a><p class="title"><strong>Figure 22.27. Useless update path</strong></p><div class="figure-contents"><div class="mediaobject" align="center"><img src="../images/pbds_rationale_null_node_updator.png" align="middle" alt="Useless update path" /></div></div></div><br class="figure-break" /><p>A null policy class, <code class="classname">null_node_update</code>
-=======
 	      redundant updates all the way.</p></li></ol></div><div class="figure"><a id="idp18524704"></a><p class="title"><strong>Figure 22.27. Useless update path</strong></p><div class="figure-contents"><div class="mediaobject" align="center"><img src="../images/pbds_rationale_null_node_updator.png" align="middle" alt="Useless update path" /></div></div></div><br class="figure-break" /><p>A null policy class, <code class="classname">null_node_update</code>
->>>>>>> 747e4b8f
 	    solves both these problems. The tree detects that node
 	    invariants are irrelevant, and defines all accordingly.</p></div></div><div class="section" title="Split and Join"><div class="titlepage"><div><div><h6 class="title"><a id="container.tree.details.split"></a>Split and Join</h6></div></div></div><p>Tree-based containers support split and join methods.
 	  It is possible to split a tree so that it passes
@@ -1174,11 +1072,7 @@
 	  sub-tree with leafs "a" and "as". The maximal common prefix is
 	  "a". The internal node contains, consequently, to const
 	  iterators, one pointing to <code class="varname">'a'</code>, and the other to
-<<<<<<< HEAD
-	  <code class="varname">'s'</code>.</p><div class="figure"><a id="id701804"></a><p class="title"><strong>Figure 22.28. A PATRICIA trie</strong></p><div class="figure-contents"><div class="mediaobject" align="center"><img src="../images/pbds_pat_trie.png" align="middle" alt="A PATRICIA trie" /></div></div></div><br class="figure-break" /></div><div class="section" title="Node Invariants"><div class="titlepage"><div><div><h6 class="title"><a id="container.trie.details.node"></a>Node Invariants</h6></div></div></div><p>Trie-based containers support node invariants, as do
-=======
 	  <code class="varname">'s'</code>.</p><div class="figure"><a id="idp18569408"></a><p class="title"><strong>Figure 22.28. A PATRICIA trie</strong></p><div class="figure-contents"><div class="mediaobject" align="center"><img src="../images/pbds_pat_trie.png" align="middle" alt="A PATRICIA trie" /></div></div></div><br class="figure-break" /></div><div class="section" title="Node Invariants"><div class="titlepage"><div><div><h6 class="title"><a id="container.trie.details.node"></a>Node Invariants</h6></div></div></div><p>Trie-based containers support node invariants, as do
->>>>>>> 747e4b8f
 	  tree-based containers. There are two minor
 	  differences, though, which, unfortunately, thwart sharing them
 	  sharing the same node-updating policies:</p><div class="orderedlist"><ol class="orderedlist" type="1"><li class="listitem"><p>A trie's <code class="classname">Node_Update</code> template-template
@@ -1187,11 +1081,7 @@
 	    parametrized by <code class="classname">Cmp_Fn</code>.</p></li><li class="listitem"><p>Tree-based containers store values in all nodes, while
 	    trie-based containers (at least in this implementation) store
 	    values in leafs.</p></li></ol></div><p>The graphic below shows the scheme, as well as some predefined
-<<<<<<< HEAD
-	  policies (which are explained below).</p><div class="figure"><a id="id701891"></a><p class="title"><strong>Figure 22.29. A trie and its update policy</strong></p><div class="figure-contents"><div class="mediaobject" align="center"><img src="../images/pbds_trie_node_updator_policy_cd.png" align="middle" alt="A trie and its update policy" /></div></div></div><br class="figure-break" /><p>This library offers the following pre-defined trie node
-=======
 	  policies (which are explained below).</p><div class="figure"><a id="idp18579840"></a><p class="title"><strong>Figure 22.29. A trie and its update policy</strong></p><div class="figure-contents"><div class="mediaobject" align="center"><img src="../images/pbds_trie_node_updator_policy_cd.png" align="middle" alt="A trie and its update policy" /></div></div></div><br class="figure-break" /><p>This library offers the following pre-defined trie node
->>>>>>> 747e4b8f
 	  updating policies:</p><div class="orderedlist"><ol class="orderedlist" type="1"><li class="listitem"><p>
 		<code class="classname">trie_order_statistics_node_update</code>
 		supports order statistics.
@@ -1239,11 +1129,7 @@
 	  simple list of integer keys. If we search for the integer 6, we
 	  are paying an overhead: the link with key 6 is only the fifth
 	  link; if it were the first link, it could be accessed
-<<<<<<< HEAD
-	  faster.</p><div class="figure"><a id="id702146"></a><p class="title"><strong>Figure 22.30. A simple list</strong></p><div class="figure-contents"><div class="mediaobject" align="center"><img src="../images/pbds_simple_list.png" align="middle" alt="A simple list" /></div></div></div><br class="figure-break" /><p>List-update algorithms reorder lists as elements are
-=======
 	  faster.</p><div class="figure"><a id="idp18610416"></a><p class="title"><strong>Figure 22.30. A simple list</strong></p><div class="figure-contents"><div class="mediaobject" align="center"><img src="../images/pbds_simple_list.png" align="middle" alt="A simple list" /></div></div></div><br class="figure-break" /><p>List-update algorithms reorder lists as elements are
->>>>>>> 747e4b8f
 	  accessed. They try to determine, by the access history, which
 	  keys to move to the front of the list. Some of these algorithms
 	  require adding some metadata alongside each entry.</p><p>For example, in the graphic below label A shows the counter
@@ -1253,11 +1139,7 @@
 	  predetermined value, say 10, as shown in label C, the count is set
 	  to 0 and the node is moved to the front of the list, as in label
 	  D.
-<<<<<<< HEAD
-	  </p><div class="figure"><a id="id702193"></a><p class="title"><strong>Figure 22.31. The counter algorithm</strong></p><div class="figure-contents"><div class="mediaobject" align="center"><img src="../images/pbds_list_update.png" align="middle" alt="The counter algorithm" /></div></div></div><br class="figure-break" /></div><div class="section" title="Policies"><div class="titlepage"><div><div><h6 class="title"><a id="container.list.details.policies"></a>Policies</h6></div></div></div><p>this library allows instantiating lists with policies
-=======
 	  </p><div class="figure"><a id="idp18616000"></a><p class="title"><strong>Figure 22.31. The counter algorithm</strong></p><div class="figure-contents"><div class="mediaobject" align="center"><img src="../images/pbds_list_update.png" align="middle" alt="The counter algorithm" /></div></div></div><br class="figure-break" /></div><div class="section" title="Policies"><div class="titlepage"><div><div><h6 class="title"><a id="container.list.details.policies"></a>Policies</h6></div></div></div><p>this library allows instantiating lists with policies
->>>>>>> 747e4b8f
 	  implementing any algorithm moving nodes to the front of the
 	  list (policies implementing algorithms interchanging nodes are
 	  unsupported).</p><p>Associative containers based on lists are parametrized by a
@@ -1429,11 +1311,7 @@
 	  sequence; the second uses a tree (or forest of trees), which is
 	  typically less structured than an associative container's tree;
 	  the third simply uses an associative container. These are
-<<<<<<< HEAD
-	  shown in the graphic below, in labels A1 and A2, label B, and label C.</p><div class="figure"><a id="id702724"></a><p class="title"><strong>Figure 22.32. Underlying Priority-Queue Data-Structures.</strong></p><div class="figure-contents"><div class="mediaobject" align="center"><img src="../images/pbds_priority_queue_different_underlying_dss.png" align="middle" alt="Underlying Priority-Queue Data-Structures." /></div></div></div><br class="figure-break" /><p>Roughly speaking, any value that is both pushed and popped
-=======
 	  shown in the graphic below, in labels A1 and A2, label B, and label C.</p><div class="figure"><a id="idp18679824"></a><p class="title"><strong>Figure 22.32. Underlying Priority-Queue Data-Structures.</strong></p><div class="figure-contents"><div class="mediaobject" align="center"><img src="../images/pbds_priority_queue_different_underlying_dss.png" align="middle" alt="Underlying Priority-Queue Data-Structures." /></div></div></div><br class="figure-break" /><p>Roughly speaking, any value that is both pushed and popped
->>>>>>> 747e4b8f
 	  from a priority queue must incur a logarithmic expense (in the
 	  amortized sense). Any priority queue implementation that would
 	  avoid this, would violate known bounds on comparison-based
@@ -1513,11 +1391,7 @@
 	  container <code class="classname">Cntnr</code>, the tag of the underlying
 	  data structure can be found via <code class="classname">typename 
 	  Cntnr::container_category</code>; this is one of the possible tags shown in the graphic below.
-<<<<<<< HEAD
-	  </p><div class="figure"><a id="id703016"></a><p class="title"><strong>Figure 22.33. Priority-Queue Data-Structure Tags.</strong></p><div class="figure-contents"><div class="mediaobject" align="center"><img src="../images/pbds_priority_queue_tag_hierarchy.png" align="middle" alt="Priority-Queue Data-Structure Tags." /></div></div></div><br class="figure-break" /><p>Additionally, a traits mechanism can be used to query a
-=======
 	  </p><div class="figure"><a id="idp18714864"></a><p class="title"><strong>Figure 22.33. Priority-Queue Data-Structure Tags.</strong></p><div class="figure-contents"><div class="mediaobject" align="center"><img src="../images/pbds_priority_queue_tag_hierarchy.png" align="middle" alt="Priority-Queue Data-Structure Tags." /></div></div></div><br class="figure-break" /><p>Additionally, a traits mechanism can be used to query a
->>>>>>> 747e4b8f
 	  container type for its attributes. Given any container
 	  <code class="classname">Cntnr</code>, then </p><pre class="programlisting">__gnu_pbds::container_traits&lt;Cntnr&gt;</pre><p>
 	  is a traits class identifying the properties of the
