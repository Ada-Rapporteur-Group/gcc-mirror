--- conflicted
+++ resolved
@@ -1,9 +1,5 @@
 <?xml version="1.0" encoding="UTF-8" standalone="no"?>
-<<<<<<< HEAD
-<!DOCTYPE html PUBLIC "-//W3C//DTD XHTML 1.0 Transitional//EN" "http://www.w3.org/TR/xhtml1/DTD/xhtml1-transitional.dtd"><html xmlns="http://www.w3.org/1999/xhtml"><head><meta http-equiv="Content-Type" content="text/html; charset=UTF-8" /><title>Appendix D.  GNU General Public License version 3</title><meta name="generator" content="DocBook XSL-NS Stylesheets V1.77.1" /><meta name="keywords" content="ISO C++, runtime, library" /><link rel="home" href="../index.html" title="The GNU C++ Library" /><link rel="up" href="appendix.html" title="Part IV.  Appendices" /><link rel="prev" href="appendix_free.html" title="Appendix C.  Free Software Needs Free Documentation" /><link rel="next" href="appendix_gfdl.html" title="Appendix E. GNU Free Documentation License" /></head><body><div class="navheader"><table width="100%" summary="Navigation header"><tr><th colspan="3" align="center">Appendix D. 
-=======
 <!DOCTYPE html PUBLIC "-//W3C//DTD XHTML 1.0 Transitional//EN" "http://www.w3.org/TR/xhtml1/DTD/xhtml1-transitional.dtd"><html xmlns="http://www.w3.org/1999/xhtml"><head><meta http-equiv="Content-Type" content="text/html; charset=UTF-8" /><title>Appendix D.  GNU General Public License version 3</title><meta name="generator" content="DocBook XSL-NS Stylesheets V1.78.1" /><meta name="keywords" content="ISO C++, runtime, library" /><link rel="home" href="../index.html" title="The GNU C++ Library" /><link rel="up" href="appendix.html" title="Part IV.  Appendices" /><link rel="prev" href="appendix_free.html" title="Appendix C.  Free Software Needs Free Documentation" /><link rel="next" href="appendix_gfdl.html" title="Appendix E. GNU Free Documentation License" /></head><body><div class="navheader"><table width="100%" summary="Navigation header"><tr><th colspan="3" align="center">Appendix D. 
->>>>>>> 4d0aec87
     <acronym class="acronym">GNU</acronym> General Public License version 3
   </th></tr><tr><td width="20%" align="left"><a accesskey="p" href="appendix_free.html">Prev</a> </td><th width="60%" align="center">Part IV. 
   Appendices
@@ -81,11 +77,7 @@
   </p><p>
     The precise terms and conditions for copying, distribution and modification
     follow.
-<<<<<<< HEAD
-  </p><h2><a id="idp23466384"></a>
-=======
   </p><h2><a id="idm140623063421360"></a>
->>>>>>> 4d0aec87
     TERMS AND CONDITIONS
   </h2><h2><a id="gpl-3-definitions"></a>
     0. Definitions.
@@ -626,11 +618,7 @@
     waiver of all civil liability in connection with the Program, unless a
     warranty or assumption of liability accompanies a copy of the Program in
     return for a fee.
-<<<<<<< HEAD
-  </p><h2><a id="idp23565184"></a>
-=======
   </p><h2><a id="idm140623063322432"></a>
->>>>>>> 4d0aec87
     END OF TERMS AND CONDITIONS
   </h2><h2><a id="HowToApply"></a>
     How to Apply These Terms to Your New Programs
