<?xml version="1.0" encoding="UTF-8" standalone="no"?>
<!DOCTYPE html PUBLIC "-//W3C//DTD XHTML 1.0 Transitional//EN" "http://www.w3.org/TR/xhtml1/DTD/xhtml1-transitional.dtd">
<html xmlns="http://www.w3.org/1999/xhtml"><head><meta http-equiv="Content-Type" content="text/html; charset=UTF-8" /><title>Test</title><meta name="generator" content="DocBook XSL Stylesheets V1.75.2" /><meta name="keywords" content="&#10;      ISO C++&#10;    , &#10;      test&#10;    , &#10;      testsuite&#10;    , &#10;      performance&#10;    , &#10;      conformance&#10;    , &#10;      ABI&#10;    , &#10;      exception safety&#10;    " /><meta name="keywords" content="&#10;      ISO C++&#10;    , &#10;      library&#10;    " /><link rel="home" href="../spine.html" title="The GNU C++ Library Documentation" /><link rel="up" href="appendix_porting.html" title="Appendix B.  Porting and Maintenance" /><link rel="prev" href="internals.html" title="Porting to New Hardware or Operating Systems" /><link rel="next" href="abi.html" title="ABI Policy and Guidelines" /></head><body><div class="navheader"><table width="100%" summary="Navigation header"><tr><th colspan="3" align="center">Test</th></tr><tr><td width="20%" align="left"><a accesskey="p" href="internals.html">Prev</a> </td><th width="60%" align="center">Appendix B. 
  Porting and Maintenance
  
</th><td width="20%" align="right"> <a accesskey="n" href="abi.html">Next</a></td></tr></table><hr /></div><div class="sect1" title="Test"><div class="titlepage"><div><div><h2 class="title" style="clear: both"><a id="manual.intro.setup.test"></a>Test</h2></div></div></div><p>
The libstdc++ testsuite includes testing for standard conformance,
regressions, ABI, and performance.
</p><div class="sect2" title="Organization"><div class="titlepage"><div><div><h3 class="title"><a id="test.organization"></a>Organization</h3></div></div></div><div class="sect3" title="Directory Layout"><div class="titlepage"><div><div><h4 class="title"><a id="test.organization.layout"></a>Directory Layout</h4></div></div></div><p>
  The directory <span class="emphasis"><em>libsrcdir/testsuite</em></span> contains the
  individual test cases organized in sub-directories corresponding to
  chapters of the C++ standard (detailed below), the dejagnu test
  harness support files, and sources to various testsuite utilities
  that are packaged in a separate testing library.
</p><p>
  All test cases for functionality required by the runtime components
  of the C++ standard (ISO 14882) are files within the following
  directories.
</p><pre class="programlisting">
17_intro
18_support
19_diagnostics
20_util
21_strings
22_locale
23_containers
25_algorithms
26_numerics
27_io
28_regex
29_atomics
30_threads
   </pre><p>
      In addition, the following directories include test files:
   </p><pre class="programlisting">
tr1		  Tests for components as described by the Technical Report on Standard Library Extensions (TR1).
backward	  Tests for backwards compatibility and deprecated features.
demangle	  Tests for __cxa_demangle, the IA 64 C++ ABI demangler
ext		  Tests for extensions.
performance	  Tests for performance analysis, and performance regressions.
   </pre><p>
      Some directories don't have test files, but instead contain
      auxiliary information:
   </p><pre class="programlisting">
config		  Files for the dejagnu test harness.
lib		  Files for the dejagnu test harness.
libstdc++*     	  Files for the dejagnu test harness.
data		  Sample text files for testing input and output.
util		  Files for libtestc++, utilities and testing routines.
   </pre><p>
      Within a directory that includes test files, there may be
      additional subdirectories, or files.  Originally, test cases
      were appended to one file that represented a particular section
      of the chapter under test, and was named accordingly. For
      instance, to test items related to <code class="code"> 21.3.6.1 -
      basic_string::find [lib.string::find]</code> in the standard,
      the following was used:
   </p><pre class="programlisting">
21_strings/find.cc
   </pre><p>
      However, that practice soon became a liability as the test cases
      became huge and unwieldy, and testing new or extended
      functionality (like wide characters or named locales) became
      frustrating, leading to aggressive pruning of test cases on some
      platforms that covered up implementation errors. Now, the test
      suite has a policy of one file, one test case, which solves the
      above issues and gives finer grained results and more manageable
      error debugging. As an example, the test case quoted above
      becomes:
   </p><pre class="programlisting">
21_strings/basic_string/find/char/1.cc
21_strings/basic_string/find/char/2.cc
21_strings/basic_string/find/char/3.cc
21_strings/basic_string/find/wchar_t/1.cc
21_strings/basic_string/find/wchar_t/2.cc
21_strings/basic_string/find/wchar_t/3.cc
   </pre><p>
      All new tests should be written with the policy of one test
      case, one file in mind.
   </p></div><div class="sect3" title="Naming Conventions"><div class="titlepage"><div><div><h4 class="title"><a id="test.organization.naming"></a>Naming Conventions</h4></div></div></div><p>
      In addition, there are some special names and suffixes that are
      used within the testsuite to designate particular kinds of
      tests.
   </p><div class="itemizedlist"><ul class="itemizedlist" type="disc"><li class="listitem"><p>
   <span class="emphasis"><em>_xin.cc</em></span>
  </p><p>
      This test case expects some kind of interactive input in order
      to finish or pass. At the moment, the interactive tests are not
      run by default. Instead, they are run by hand, like:
   </p><pre class="programlisting">
g++ 27_io/objects/char/3_xin.cc
cat 27_io/objects/char/3_xin.in | a.out
     </pre></li><li class="listitem"><p>
     <span class="emphasis"><em>.in</em></span>
   </p><p>
      This file contains the expected input for the corresponding <span class="emphasis"><em>
      _xin.cc</em></span> test case.
   </p></li><li class="listitem"><p>
   <span class="emphasis"><em>_neg.cc</em></span>
  </p><p>
      This test case is expected to fail: it's a negative test. At the
      moment, these are almost always compile time errors.
   </p></li><li class="listitem"><p>
   <span class="emphasis"><em>char</em></span>
  </p><p>
      This can either be a directory name or part of a longer file
      name, and indicates that this file, or the files within this
      directory are testing the <code class="code">char</code> instantiation of a
      template.
   </p></li><li class="listitem"><p>
   <span class="emphasis"><em>wchar_t</em></span>
  </p><p>
      This can either be a directory name or part of a longer file
      name, and indicates that this file, or the files within this
      directory are testing the <code class="code">wchar_t</code> instantiation of
      a template. Some hosts do not support <code class="code">wchar_t</code>
      functionality, so for these targets, all of these tests will not
      be run.
   </p></li><li class="listitem"><p>
   <span class="emphasis"><em>thread</em></span>
  </p><p>
      This can either be a directory name or part of a longer file
      name, and indicates that this file, or the files within this
      directory are testing situations where multiple threads are
      being used.
   </p></li><li class="listitem"><p>
   <span class="emphasis"><em>performance</em></span>
  </p><p>
      This can either be an enclosing directory name or part of a
      specific file name. This indicates a test that is used to
      analyze runtime performance, for performance regression testing,
      or for other optimization related analysis. At the moment, these
      test cases are not run by default.
   </p></li></ul></div></div></div><div class="sect2" title="Running the Testsuite"><div class="titlepage"><div><div><h3 class="title"><a id="test.run"></a>Running the Testsuite</h3></div></div></div><div class="sect3" title="Basic"><div class="titlepage"><div><div><h4 class="title"><a id="test.run.basic"></a>Basic</h4></div></div></div><p>
      You can check the status of the build without installing it
      using the dejagnu harness, much like the rest of the gcc
      tools.</p><pre class="programlisting"> make check</pre><p>in the <span class="emphasis"><em>libbuilddir</em></span> directory.</p><p>or</p><pre class="programlisting"> make check-target-libstdc++-v3</pre><p>in the <span class="emphasis"><em>gccbuilddir</em></span> directory.
     </p><p>
       These commands are functionally equivalent and will create a
       'testsuite' directory underneath
       <span class="emphasis"><em>libbuilddir</em></span> containing the results of the
       tests. Two results files will be generated: <span class="emphasis"><em>
       libstdc++.sum</em></span>, which is a PASS/FAIL summary for each
       test, and <span class="emphasis"><em>libstdc++.log</em></span> which is a log of
       the exact command line passed to the compiler, the compiler
       output, and the executable output (if any).
     </p><p>
       Archives of test results for various versions and platforms are
       available on the GCC website in the <a class="ulink" href="http://gcc.gnu.org/gcc-4.3/buildstat.html" target="_top">build
       status</a> section of each individual release, and are also
       archived on a daily basis on the <a class="ulink" href="http://gcc.gnu.org/ml/gcc-testresults/current" target="_top">gcc-testresults</a>
       mailing list. Please check either of these places for a similar
       combination of source version, operating system, and host CPU.
     </p></div><div class="sect3" title="Variations"><div class="titlepage"><div><div><h4 class="title"><a id="test.run.variations"></a>Variations</h4></div></div></div><p>
      There are several options for running tests, including testing
      the regression tests, testing a subset of the regression tests,
      testing the performance tests, testing just compilation, testing
      installed tools, etc. In addition, there is a special rule for
      checking the exported symbols of the shared library.
    </p><p>
      To debug the dejagnu test harness during runs, try invoking with a
      specific argument to the variable RUNTESTFLAGS, as below.
    </p><pre class="programlisting">
make check-target-libstdc++-v3 RUNTESTFLAGS="-v"
</pre><p>
      or
    </p><pre class="programlisting">
make check-target-libstdc++-v3 RUNTESTFLAGS="-v -v"
</pre><p>
      To run a subset of the library tests, you will need to generate
      the <span class="emphasis"><em>testsuite_files</em></span> file by running
      <span class="command"><strong>make testsuite_files</strong></span> in the
      <span class="emphasis"><em>libbuilddir/testsuite</em></span> directory, described
      below.  Edit the file to remove the tests you don't want and
      then run the testsuite as normal.
    </p><p>
      There are two ways to run on a simulator: set up DEJAGNU to point to a
      specially crafted site.exp, or pass down --target_board flags.
    </p><p>
    Example flags to pass down for various embedded builds are as follows:
    </p><pre class="programlisting">
      --target=powerpc-eabism (libgloss/sim)
make check-target-libstdc++-v3 RUNTESTFLAGS="--target_board=powerpc-sim"

--target=calmrisc32 (libgloss/sid)
make check-target-libstdc++-v3 RUNTESTFLAGS="--target_board=calmrisc32-sid"

--target=xscale-elf (newlib/sim)
make check-target-libstdc++-v3 RUNTESTFLAGS="--target_board=arm-sim"
</pre><p>
      Also, here is an example of how to run the libstdc++ testsuite
      for a multilibed build directory with different ABI settings:
    </p><pre class="programlisting">
make check-target-libstdc++-v3 RUNTESTFLAGS='--target_board \"unix{-mabi=32,,-mabi=64}\"'
</pre><p>
      You can run the tests with a compiler and library that have
      already been installed.  Make sure that the compiler (e.g.,
      <code class="code">g++</code>) is in your <code class="code">PATH</code>.  If you are
      using shared libraries, then you must also ensure that the
      directory containing the shared version of libstdc++ is in your
      <code class="code">LD_LIBRARY_PATH</code>, or equivalent.  If your GCC source
      tree is at <code class="code">/path/to/gcc</code>, then you can run the tests
      as follows:
    </p><pre class="programlisting">
runtest --tool libstdc++ --srcdir=/path/to/gcc/libstdc++-v3/testsuite
</pre><p>
      The testsuite will create a number of files in the directory in
      which you run this command,.  Some of those files might use the
      same name as files created by other testsuites (like the ones
      for GCC and G++), so you should not try to run all the
      testsuites in parallel from the same directory.
    </p><p>
      In addition, there are some testing options that are mostly of
      interest to library maintainers and system integrators. As such,
      these tests may not work on all cpu and host combinations, and
      may need to be executed in the
      <span class="emphasis"><em>libbuilddir/testsuite</em></span> directory.  These
      options include, but are not necessarily limited to, the
      following:
   </p><pre class="programlisting">
   make testsuite_files
   </pre><p>
    Five files are generated that determine what test files
    are run. These files are:
  </p><div class="itemizedlist"><ul class="itemizedlist" type="disc"><li class="listitem"><p>
	 <span class="emphasis"><em>testsuite_files</em></span>
       </p><p>
	 This is a list of all the test cases that will be run. Each
	 test case is on a separate line, given with an absolute path
	 from the <span class="emphasis"><em>libsrcdir/testsuite</em></span> directory.
       </p></li><li class="listitem"><p>
	 <span class="emphasis"><em>testsuite_files_interactive</em></span>
       </p><p>
	 This is a list of all the interactive test cases, using the
	 same format as the file list above. These tests are not run
	 by default.
     </p></li><li class="listitem"><p>
	 <span class="emphasis"><em>testsuite_files_performance</em></span>
       </p><p>
	 This is a list of all the performance test cases, using the
	 same format as the file list above. These tests are not run
	 by default.
     </p></li><li class="listitem"><p>
	 <span class="emphasis"><em>testsuite_thread</em></span>
       </p><p>
	 This file indicates that the host system can run tests which
	 involved multiple threads.
       </p></li><li class="listitem"><p>
	 <span class="emphasis"><em>testsuite_wchar_t</em></span>
       </p><p>
	 This file indicates that the host system can run the wchar_t
	 tests, and corresponds to the macro definition <code class="code">
	 _GLIBCXX_USE_WCHAR_T</code> in the file c++config.h.
       </p></li></ul></div><pre class="programlisting">
   make check-abi
   </pre><p>
     The library ABI can be tested. This involves testing the shared
     library against an ABI-defining previous version of symbol
     exports.
   </p><pre class="programlisting">
   make check-compile
  </pre><p>
     This rule compiles, but does not link or execute, the
     <span class="emphasis"><em>testsuite_files</em></span> test cases and displays the
     output on stdout.
   </p><pre class="programlisting">
   make check-performance
   </pre><p>
     This rule runs through the
     <span class="emphasis"><em>testsuite_files_performance</em></span> test cases and
     collects information for performance analysis and can be used to
     spot performance regressions. Various timing information is
     collected, as well as number of hard page faults, and memory
     used. This is not run by default, and the implementation is in
     flux.
   </p><p>
      We are interested in any strange failures of the testsuite;
      please email the main libstdc++ mailing list if you see
      something odd or have questions.
   </p></div><div class="sect3" title="Permutations"><div class="titlepage"><div><div><h4 class="title"><a id="test.run.permutations"></a>Permutations</h4></div></div></div><p>
<<<<<<< HEAD
      To run the libstdc++ test suite under the <a class="link" href="debug_mode.html" title="Chapter 30. Debug Mode">debug mode</a>, edit
=======
      To run the libstdc++ test suite under the <a class="link" href="debug_mode.html" title="Chapter 17. Debug Mode">debug mode</a>, edit
>>>>>>> 6e7f08ad
      <code class="filename">libstdc++-v3/scripts/testsuite_flags</code> to add the
      compile-time flag <code class="constant">-D_GLIBCXX_DEBUG</code> to the
      result printed by the <code class="literal">--build-cxx</code>
      option. Additionally, add the
      <code class="constant">-D_GLIBCXX_DEBUG_PEDANTIC</code> flag to turn on
      pedantic checking. The libstdc++ test suite should produce
      precisely the same results under debug mode that it does under
      release mode: any deviation indicates an error in either the
      library or the test suite.
    </p><p>
      The <a class="link" href="parallel_mode.html" title="Chapter 18. Parallel Mode">parallel
      mode</a> can be tested in much the same manner, substituting
      <code class="constant">-D_GLIBCXX_PARALLEL</code> for
      <code class="constant">-D_GLIBCXX_DEBUG</code> in the previous paragraph.
    </p><p>
      Or, just run the testsuites with <code class="constant">CXXFLAGS</code>
      set to <code class="constant">-D_GLIBCXX_DEBUG</code> or
      <code class="constant">-D_GLIBCXX_PARALLEL</code>.
    </p></div></div><div class="sect2" title="Writing a new test case"><div class="titlepage"><div><div><h3 class="title"><a id="test.new_tests"></a>Writing a new test case</h3></div></div></div><p>
    The first step in making a new test case is to choose the correct
    directory and file name, given the organization as previously
    described.
   </p><p>
    All files are copyright the FSF, and GPL'd: this is very
    important.  The first copyright year should correspond to the date
    the file was checked in to SVN.
   </p><p>
     As per the dejagnu instructions, always return 0 from main to
     indicate success.
   </p><p>
   A bunch of utility functions and classes have already been
   abstracted out into the testsuite utility library, <code class="code">
   libtestc++</code>. To use this functionality, just include the
   appropriate header file: the library or specific object files will
   automatically be linked in as part of the testsuite run.
   </p><p>
   For a test that needs to take advantage of the dejagnu test
   harness, what follows below is a list of special keyword that
   harness uses. Basically, a test case contains dg-keywords (see
   dg.exp) indicating what to do and what kinds of behavior are to be
   expected.  New test cases should be written with the new style
   DejaGnu framework in mind.
   </p><p>
    To ease transition, here is the list of dg-keyword documentation
    lifted from dg.exp.
   </p><pre class="programlisting">
# The currently supported options are:
#
# dg-prms-id N
#	set prms_id to N
#
# dg-options "options ..." [{ target selector }]
#	specify special options to pass to the tool (eg: compiler)
#
# dg-do do-what-keyword [{ target/xfail selector }]
#	`do-what-keyword' is tool specific and is passed unchanged to
#	${tool}-dg-test.  An example is gcc where `keyword' can be any of:
#	preprocess|compile|assemble|link|run
#	and will do one of: produce a .i, produce a .s, produce a .o,
#	produce an a.out, or produce an a.out and run it (the default is
#	compile).
#
# dg-error regexp comment [{ target/xfail selector } [{.|0|linenum}]]
#	indicate an error message &lt;regexp&gt; is expected on this line
#	(the test fails if it doesn't occur)
#	Linenum=0 for general tool messages (eg: -V arg missing).
#	"." means the current line.
#
# dg-warning regexp comment [{ target/xfail selector } [{.|0|linenum}]]
#	indicate a warning message &lt;regexp&gt; is expected on this line
#	(the test fails if it doesn't occur)
#
# dg-bogus regexp comment [{ target/xfail selector } [{.|0|linenum}]]
#	indicate a bogus error message &lt;regexp&gt; use to occur here
#	(the test fails if it does occur)
#
# dg-build regexp comment [{ target/xfail selector }]
#	indicate the build use to fail for some reason
#	(errors covered here include bad assembler generated, tool crashes,
#	and link failures)
#	(the test fails if it does occur)
#
# dg-excess-errors comment [{ target/xfail selector }]
#	indicate excess errors are expected (any line)
#	(this should only be used sparingly and temporarily)
#
# dg-output regexp [{ target selector }]
#	indicate the expected output of the program is &lt;regexp&gt;
#	(there may be multiple occurrences of this, they are concatenated)
#
# dg-final { tcl code }
#	add some tcl code to be run at the end
#	(there may be multiple occurrences of this, they are concatenated)
#	(unbalanced braces must be \-escaped)
#
# "{ target selector }" is a list of expressions that determine whether the
# test succeeds or fails for a particular target, or in some cases whether the
# option applies for a particular target.  If the case of `dg-do' it specifies
# whether the test case is even attempted on the specified target.
#
# The target selector is always optional.  The format is one of:
#
# { xfail *-*-* ... } - the test is expected to fail for the given targets
# { target *-*-* ... } - the option only applies to the given targets
#
# At least one target must be specified, use *-*-* for "all targets".
# At present it is not possible to specify both `xfail' and `target'.
# "native" may be used in place of "*-*-*".

Example 1: Testing compilation only
// { dg-do compile }

Example 2: Testing for expected warnings on line 36, which all targets fail
// { dg-warning "string literals" "" { xfail *-*-* } 36

Example 3: Testing for expected warnings on line 36
// { dg-warning "string literals" "" { target *-*-* } 36

Example 4: Testing for compilation errors on line 41
// { dg-do compile }
// { dg-error "no match for" "" { target *-*-* } 41 }

Example 5: Testing with special command line settings, or without the
use of pre-compiled headers, in particular the stdc++.h.gch file. Any
options here will override the DEFAULT_CXXFLAGS and PCH_CXXFLAGS set
up in the normal.exp file.
// { dg-options "-O0" { target *-*-* } }
</pre><p>
    More examples can be found in the libstdc++-v3/testsuite/*/*.cc files.
   </p></div><div class="sect2" title="Test Harness and Utilities"><div class="titlepage"><div><div><h3 class="title"><a id="test.harness"></a>Test Harness and Utilities</h3></div></div></div><div class="sect3" title="Dejagnu Harness Details"><div class="titlepage"><div><div><h4 class="title"><a id="test.harness.dejagnu"></a>Dejagnu Harness Details</h4></div></div></div><p>
    Underlying details of testing for conformance and regressions are
    abstracted via the GNU Dejagnu package. This is similar to the
    rest of GCC.
  </p><p>This is information for those looking at making changes to the testsuite
structure, and/or needing to trace dejagnu's actions with --verbose.  This
will not be useful to people who are "merely" adding new tests to the existing
structure.
</p><p>The first key point when working with dejagnu is the idea of a "tool".
Files, directories, and functions are all implicitly used when they are
named after the tool in use.  Here, the tool will always be "libstdc++".
</p><p>The <code class="code">lib</code> subdir contains support routines.  The
<code class="code">lib/libstdc++.exp</code> file ("support library") is loaded
automagically, and must explicitly load the others.  For example, files can
be copied from the core compiler's support directory into <code class="code">lib</code>.
</p><p>Some routines in <code class="code">lib/libstdc++.exp</code> are callbacks, some are
our own.  Callbacks must be prefixed with the name of the tool.  To easily
distinguish the others, by convention our own routines are named "v3-*".
</p><p>The next key point when working with dejagnu is "test files".  Any
directory whose name starts with the tool name will be searched for test files.
(We have only one.)  In those directories, any <code class="code">.exp</code> file is
considered a test file, and will be run in turn.  Our main test file is called
<code class="code">normal.exp</code>; it runs all the tests in testsuite_files using the
callbacks loaded from the support library.
</p><p>The <code class="code">config</code> directory is searched for any particular "target
board" information unique to this library.  This is currently unused and sets
only default variables.
</p></div><div class="sect3" title="Utilities"><div class="titlepage"><div><div><h4 class="title"><a id="test.harness.utils"></a>Utilities</h4></div></div></div><p>
  </p><p>
   The testsuite directory also contains some files that implement
   functionality that is intended to make writing test cases easier,
   or to avoid duplication, or to provide error checking in a way that
   is consistent across platforms and test harnesses. A stand-alone
   executable, called <span class="emphasis"><em>abi_check</em></span>, and a static
   library called <span class="emphasis"><em>libtestc++</em></span> are
   constructed. Both of these items are not installed, and only used
   during testing.
  </p><p>
  These files include the following functionality:
  </p><div class="itemizedlist"><ul class="itemizedlist" type="disc"><li class="listitem"><p>
       <span class="emphasis"><em>testsuite_abi.h</em></span>,
       <span class="emphasis"><em>testsuite_abi.cc</em></span>,
       <span class="emphasis"><em>testsuite_abi_check.cc</em></span>
       </p><p>
	Creates the executable <span class="emphasis"><em>abi_check</em></span>.
	Used to check correctness of symbol versioning, visibility of
	exported symbols, and compatibility on symbols in the shared
	library, for hosts that support this feature. More information
	can be found in the ABI documentation <a class="link" href="abi.html" title="ABI Policy and Guidelines">here</a>
       </p></li><li class="listitem"><p>
       <span class="emphasis"><em>testsuite_allocator.h</em></span>,
       <span class="emphasis"><em>testsuite_allocator.cc</em></span>
       </p><p>
	Contains specialized allocators that keep track of construction
	and destruction. Also, support for overriding global new and
	delete operators, including verification that new and delete
	are called during execution, and that allocation over max_size
	fails.
       </p></li><li class="listitem"><p>
       <span class="emphasis"><em>testsuite_character.h</em></span>
       </p><p>
	Contains <code class="code">std::char_traits</code> and
	<code class="code">std::codecvt</code> specializations for a user-defined
	POD.
       </p></li><li class="listitem"><p>
       <span class="emphasis"><em>testsuite_hooks.h</em></span>,
       <span class="emphasis"><em>testsuite_hooks.cc</em></span>
       </p><p>
       A large number of utilities, including:
       </p><div class="itemizedlist"><ul class="itemizedlist" type="circle"><li class="listitem"><p>VERIFY</p></li><li class="listitem"><p>set_memory_limits</p></li><li class="listitem"><p>verify_demangle</p></li><li class="listitem"><p>run_tests_wrapped_locale</p></li><li class="listitem"><p>run_tests_wrapped_env</p></li><li class="listitem"><p>try_named_locale</p></li><li class="listitem"><p>try_mkfifo</p></li><li class="listitem"><p>func_callback</p></li><li class="listitem"><p>counter</p></li><li class="listitem"><p>copy_tracker</p></li><li class="listitem"><p>copy_constructor</p></li><li class="listitem"><p>assignment_operator</p></li><li class="listitem"><p>destructor</p></li><li class="listitem"><p>pod_char, pod_int and associated char_traits specializations</p></li></ul></div></li><li class="listitem"><p>
	 <span class="emphasis"><em>testsuite_io.h</em></span>
       </p><p>
       Error, exception, and constraint checking for
       <code class="code">std::streambuf, std::basic_stringbuf, std::basic_filebuf</code>.
       </p></li><li class="listitem"><p>
	 <span class="emphasis"><em>testsuite_iterators.h</em></span>
       </p><p>
	 Wrappers for various iterators.
       </p></li><li class="listitem"><p>
	 <span class="emphasis"><em>testsuite_performance.h</em></span>
       </p><p>
       A number of class abstractions for performance counters, and
       reporting functions including:
       </p><div class="itemizedlist"><ul class="itemizedlist" type="circle"><li class="listitem"><p>time_counter</p></li><li class="listitem"><p>resource_counter</p></li><li class="listitem"><p>report_performance</p></li></ul></div></li></ul></div></div></div><div class="sect2" title="Special Topics"><div class="titlepage"><div><div><h3 class="title"><a id="test.special"></a>Special Topics</h3></div></div></div><div class="sect3" title="Qualifying Exception Safety Guarantees"><div class="titlepage"><div><div><h4 class="title"><a id="test.exception.safety"></a>
  Qualifying Exception Safety Guarantees
<<<<<<< HEAD
  <a id="id650235" class="indexterm"></a>
=======
  <a id="id503957" class="indexterm"></a>
>>>>>>> 6e7f08ad
</h4></div></div></div><div class="sect4" title="Overview"><div class="titlepage"><div><div><h5 class="title"><a id="test.exception.safety.overview"></a>Overview</h5></div></div></div><p>
	 Testing is composed of running a particular test sequence,
	 and looking at what happens to the surrounding code when
	 exceptions are thrown. Each test is composed of measuring
	 initial state, executing a particular sequence of code under
	 some instrumented conditions, measuring a final state, and
	 then examining the differences between the two states.
       </p><p>
	 Test sequences are composed of constructed code sequences
	 that exercise a particular function or member function, and
	 either confirm no exceptions were generated, or confirm the
	 consistency/coherency of the test subject in the event of a
	 thrown exception.
       </p><p>
<<<<<<< HEAD
	 Random code paths can be constructed using the the basic test
=======
	 Random code paths can be constructed using the basic test
>>>>>>> 6e7f08ad
	 sequences and instrumentation as above, only combined in a
	 random or pseudo-random way.
       </p><p> To compute the code paths that throw, test instruments
	 are used that throw on allocation events
	 (<code class="classname">__gnu_cxx::throw_allocator_random</code>
	 and <code class="classname">__gnu_cxx::throw_allocator_limit</code>)
	 and copy, assignment, comparison, increment, swap, and
	 various operators
	 (<code class="classname">__gnu_cxx::throw_type_random</code>
	 and <code class="classname">__gnu_cxx::throw_type_limit</code>). Looping
	 through a given test sequence and conditionally throwing in
	 all instrumented places.  Then, when the test sequence
	 completes without an exception being thrown, assume all
	 potential error paths have been exercised in a sequential
	 manner.
       </p></div><div class="sect4" title="Existing tests"><div class="titlepage"><div><div><h5 class="title"><a id="test.exception.safety.status"></a>
    Existing tests
</h5></div></div></div><div class="itemizedlist"><ul class="itemizedlist" type="disc"><li class="listitem"><p>
	 Ad Hoc
       </p><p>
	 For example,
	 <code class="filename">testsuite/23_containers/list/modifiers/3.cc</code>.
       </p></li><li class="listitem"><p>
	 Policy Based Data Structures
       </p><p>
	 For example, take the test
	 functor <code class="classname">rand_reg_test</code> in
	 in <code class="filename">testsuite/ext/pb_ds/regression/tree_no_data_map_rand.cc</code>. This uses <code class="classname">container_rand_regression_test</code> in
<code class="filename">testsuite/util/regression/rand/assoc/container_rand_regression_test.h</code>.

       </p><p>
	 Which has several tests for container member functions,
Includes control and test container objects. Configuration includes
random seed, iterations, number of distinct values, and the
<<<<<<< HEAD
probability that and exception will be thrown. Assumes instantiating
=======
probability that an exception will be thrown. Assumes instantiating
>>>>>>> 6e7f08ad
container uses an extension
allocator, <code class="classname">__gnu_cxx::throw_allocator_random</code>,
as the allocator type.
       </p></li><li class="listitem"><p>
	 C++0x Container Requirements.
       </p><p>
	 Coverage is currently limited to testing container
	 requirements for exception safety,
	 although <code class="classname">__gnu_cxx::throw_type</code> meets
	 the additional type requirements for testing numeric data
	 structures and instantiating algorithms.
       </p><p>
	 Of particular interest is extending testing to algorithms and
	 then to parallel algorithms. Also io and locales.
       </p><p>
	 The test instrumentation should also be extended to add
	 instrumentation to <code class="classname">iterator</code>
	 and <code class="classname">const_iterator</code> types that throw
	 conditionally on iterator operations.
       </p></li></ul></div></div><div class="sect4" title="C++0x Requirements Test Sequence Descriptions"><div class="titlepage"><div><div><h5 class="title"><a id="test.exception.safety.containers"></a>
C++0x Requirements Test Sequence Descriptions
</h5></div></div></div><div class="itemizedlist"><ul class="itemizedlist" type="disc"><li class="listitem"><p>
	 Basic
       </p><p>
	 Basic consistency on exception propagation tests. For
	 each container, an object of that container is constructed,
	 a specific member function is exercised in
	 a <code class="literal">try</code> block, and then any thrown
	 exceptions lead to error checking in the appropriate
	 <code class="literal">catch</code> block. The container's use of
	 resources is compared to the container's use prior to the
	 test block. Resource monitoring is limited to allocations
	 made through the container's <span class="type">allocator_type</span>,
	 which should be sufficient for container data
	 structures. Included in these tests are member functions
	 are <span class="type">iterator</span> and <span class="type">const_iterator</span>
	 operations, <code class="function">pop_front</code>, <code class="function">pop_back</code>, <code class="function">push_front</code>, <code class="function">push_back</code>, <code class="function">insert</code>, <code class="function">erase</code>, <code class="function">swap</code>, <code class="function">clear</code>,
	 and <code class="function">rehash</code>. The container in question is
	 instantiated with two instrumented template arguments,
	 with <code class="classname">__gnu_cxx::throw_allocator_limit</code>
	 as the allocator type, and
	 with <code class="classname">__gnu_cxx::throw_type_limit</code> as
	 the value type. This allows the test to loop through
	 conditional throw points.
       </p><p>
	 The general form is demonstrated in
	 <code class="filename">testsuite/23_containers/list/requirements/exception/basic.cc
	 </code>. The instantiating test object is <code class="classname">__gnu_test::basic_safety</code> and is detailed in <code class="filename">testsuite/util/exception/safety.h</code>.
       </p></li><li class="listitem"><p>
	 Generation Prohibited
       </p><p>
	 Exception generation tests. For each container, an object of
	 that container is constructed and all member functions
	 required to not throw exceptions are exercised. Included in
	 these tests are member functions
	 are <span class="type">iterator</span> and <span class="type">const_iterator</span> operations, <code class="function">erase</code>, <code class="function">pop_front</code>, <code class="function">pop_back</code>, <code class="function">swap</code>,
	 and <code class="function">clear</code>. The container in question is
	 instantiated with two instrumented template arguments,
	 with <code class="classname">__gnu_cxx::throw_allocator_random</code>
	 as the allocator type, and
	 with <code class="classname">__gnu_cxx::throw_type_random</code> as
	 the value type. This test does not loop, an instead is sudden
	 death: first error fails.
       </p><p>
	 The general form is demonstrated in
	 <code class="filename">testsuite/23_containers/list/requirements/exception/generation_prohibited.cc
	 </code>. The instantiating test object is <code class="classname">__gnu_test::generation_prohibited</code> and is detailed in <code class="filename">testsuite/util/exception/safety.h</code>.
       </p></li><li class="listitem"><p>
	 Propagation Consistent
       </p><p>
	 Container rollback on exception propagation tests. For
	 each container, an object of that container is constructed,
	 a specific member function that requires rollback to a previous
	 known good state is exercised in
	 a <code class="literal">try</code> block, and then any thrown
	 exceptions lead to error checking in the appropriate
	 <code class="literal">catch</code> block. The container is compared to
	 the container's last known good state using such parameters
	 as size, contents, and iterator references. Included in these
	 tests are member functions
	 are <code class="function">push_front</code>, <code class="function">push_back</code>, <code class="function">insert</code>,
	 and <code class="function">rehash</code>. The container in question is
	 instantiated with two instrumented template arguments,
	 with <code class="classname">__gnu_cxx::throw_allocator_limit</code>
	 as the allocator type, and
	 with <code class="classname">__gnu_cxx::throw_type_limit</code> as
	 the value type. This allows the test to loop through
	 conditional throw points.
       </p><p>
	 The general form demonstrated in
	 <code class="filename">testsuite/23_containers/list/requirements/exception/propagation_coherent.cc
	 </code>. The instantiating test object is <code class="classname">__gnu_test::propagation_coherent</code> and is detailed in <code class="filename">testsuite/util/exception/safety.h</code>.
       </p></li></ul></div></div></div></div></div><div class="navfooter"><hr /><table width="100%" summary="Navigation footer"><tr><td width="40%" align="left"><a accesskey="p" href="internals.html">Prev</a> </td><td width="20%" align="center"><a accesskey="u" href="appendix_porting.html">Up</a></td><td width="40%" align="right"> <a accesskey="n" href="abi.html">Next</a></td></tr><tr><td width="40%" align="left" valign="top">Porting to New Hardware or Operating Systems </td><td width="20%" align="center"><a accesskey="h" href="../spine.html">Home</a></td><td width="40%" align="right" valign="top"> ABI Policy and Guidelines</td></tr></table></div></body></html><|MERGE_RESOLUTION|>--- conflicted
+++ resolved
@@ -278,11 +278,7 @@
       please email the main libstdc++ mailing list if you see
       something odd or have questions.
    </p></div><div class="sect3" title="Permutations"><div class="titlepage"><div><div><h4 class="title"><a id="test.run.permutations"></a>Permutations</h4></div></div></div><p>
-<<<<<<< HEAD
-      To run the libstdc++ test suite under the <a class="link" href="debug_mode.html" title="Chapter 30. Debug Mode">debug mode</a>, edit
-=======
       To run the libstdc++ test suite under the <a class="link" href="debug_mode.html" title="Chapter 17. Debug Mode">debug mode</a>, edit
->>>>>>> 6e7f08ad
       <code class="filename">libstdc++-v3/scripts/testsuite_flags</code> to add the
       compile-time flag <code class="constant">-D_GLIBCXX_DEBUG</code> to the
       result printed by the <code class="literal">--build-cxx</code>
@@ -497,11 +493,7 @@
        reporting functions including:
        </p><div class="itemizedlist"><ul class="itemizedlist" type="circle"><li class="listitem"><p>time_counter</p></li><li class="listitem"><p>resource_counter</p></li><li class="listitem"><p>report_performance</p></li></ul></div></li></ul></div></div></div><div class="sect2" title="Special Topics"><div class="titlepage"><div><div><h3 class="title"><a id="test.special"></a>Special Topics</h3></div></div></div><div class="sect3" title="Qualifying Exception Safety Guarantees"><div class="titlepage"><div><div><h4 class="title"><a id="test.exception.safety"></a>
   Qualifying Exception Safety Guarantees
-<<<<<<< HEAD
-  <a id="id650235" class="indexterm"></a>
-=======
   <a id="id503957" class="indexterm"></a>
->>>>>>> 6e7f08ad
 </h4></div></div></div><div class="sect4" title="Overview"><div class="titlepage"><div><div><h5 class="title"><a id="test.exception.safety.overview"></a>Overview</h5></div></div></div><p>
 	 Testing is composed of running a particular test sequence,
 	 and looking at what happens to the surrounding code when
@@ -516,11 +508,7 @@
 	 consistency/coherency of the test subject in the event of a
 	 thrown exception.
        </p><p>
-<<<<<<< HEAD
-	 Random code paths can be constructed using the the basic test
-=======
 	 Random code paths can be constructed using the basic test
->>>>>>> 6e7f08ad
 	 sequences and instrumentation as above, only combined in a
 	 random or pseudo-random way.
        </p><p> To compute the code paths that throw, test instruments
@@ -555,11 +543,7 @@
 	 Which has several tests for container member functions,
 Includes control and test container objects. Configuration includes
 random seed, iterations, number of distinct values, and the
-<<<<<<< HEAD
-probability that and exception will be thrown. Assumes instantiating
-=======
 probability that an exception will be thrown. Assumes instantiating
->>>>>>> 6e7f08ad
 container uses an extension
 allocator, <code class="classname">__gnu_cxx::throw_allocator_random</code>,
 as the allocator type.
