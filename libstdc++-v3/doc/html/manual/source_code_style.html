<?xml version="1.0" encoding="UTF-8" standalone="no"?>
<!DOCTYPE html PUBLIC "-//W3C//DTD XHTML 1.0 Transitional//EN" "http://www.w3.org/TR/xhtml1/DTD/xhtml1-transitional.dtd">
<html xmlns="http://www.w3.org/1999/xhtml"><head><meta http-equiv="Content-Type" content="text/html; charset=UTF-8" /><title>Coding Style</title><meta name="generator" content="DocBook XSL Stylesheets V1.75.2" /><meta name="keywords" content="&#10;      ISO C++&#10;    , &#10;      library&#10;    " /><link rel="home" href="../spine.html" title="The GNU C++ Library Documentation" /><link rel="up" href="appendix_contributing.html" title="Appendix A.  Contributing" /><link rel="prev" href="source_organization.html" title="Directory Layout and Source Conventions" /><link rel="next" href="documentation_style.html" title="Documentation Style" /></head><body><div class="navheader"><table width="100%" summary="Navigation header"><tr><th colspan="3" align="center">Coding Style</th></tr><tr><td width="20%" align="left"><a accesskey="p" href="source_organization.html">Prev</a> </td><th width="60%" align="center">Appendix A. 
  Contributing
  
</th><td width="20%" align="right"> <a accesskey="n" href="documentation_style.html">Next</a></td></tr></table><hr /></div><div class="sect1" title="Coding Style"><div class="titlepage"><div><div><h2 class="title" style="clear: both"><a id="contrib.coding_style"></a>Coding Style</h2></div></div></div><p>
  </p><div class="sect2" title="Bad Identifiers"><div class="titlepage"><div><div><h3 class="title"><a id="coding_style.bad_identifiers"></a>Bad Identifiers</h3></div></div></div><p>
      Identifiers that conflict and should be avoided.
    </p><div class="literallayout"><p><br />
      This is the list of names <span class="quote">“<span class="quote">reserved to the<br />
      implementation</span>”</span> that have been claimed by certain<br />
      compilers and system headers of interest, and should not be used<br />
      in the library. It will grow, of course.  We generally are<br />
      interested in names that are not all-caps, except for those like<br />
      "_T"<br />
<br />
      For Solaris:<br />
      _B<br />
      _C<br />
      _L<br />
      _N<br />
      _P<br />
      _S<br />
      _U<br />
      _X<br />
      _E1<br />
      ..<br />
      _E24<br />
<br />
      Irix adds:<br />
      _A<br />
      _G<br />
<br />
      MS adds:<br />
      _T<br />
<br />
      BSD adds:<br />
      __used<br />
      __unused<br />
      __inline<br />
      _Complex<br />
      __istype<br />
      __maskrune<br />
      __tolower<br />
      __toupper<br />
      __wchar_t<br />
      __wint_t<br />
      _res<br />
      _res_ext<br />
      __tg_*<br />
<br />
      SPU adds:<br />
      __ea<br />
<br />
      For GCC:<br />
<br />
      [Note that this list is out of date. It applies to the old<br />
      name-mangling; in G++ 3.0 and higher a different name-mangling is<br />
      used. In addition, many of the bugs relating to G++ interpreting<br />
      these names as operators have been fixed.]<br />
<br />
      The full set of __* identifiers (combined from gcc/cp/lex.c and<br />
      gcc/cplus-dem.c) that are either old or new, but are definitely<br />
      recognized by the demangler, is:<br />
<br />
      __aa<br />
      __aad<br />
      __ad<br />
      __addr<br />
      __adv<br />
      __aer<br />
      __als<br />
      __alshift<br />
      __amd<br />
      __ami<br />
      __aml<br />
      __amu<br />
      __aor<br />
      __apl<br />
      __array<br />
      __ars<br />
      __arshift<br />
      __as<br />
      __bit_and<br />
      __bit_ior<br />
      __bit_not<br />
      __bit_xor<br />
      __call<br />
      __cl<br />
      __cm<br />
      __cn<br />
      __co<br />
      __component<br />
      __compound<br />
      __cond<br />
      __convert<br />
      __delete<br />
      __dl<br />
      __dv<br />
      __eq<br />
      __er<br />
      __ge<br />
      __gt<br />
      __indirect<br />
      __le<br />
      __ls<br />
      __lt<br />
      __max<br />
      __md<br />
      __method_call<br />
      __mi<br />
      __min<br />
      __minus<br />
      __ml<br />
      __mm<br />
      __mn<br />
      __mult<br />
      __mx<br />
      __ne<br />
      __negate<br />
      __new<br />
      __nop<br />
      __nt<br />
      __nw<br />
      __oo<br />
      __op<br />
      __or<br />
      __pl<br />
      __plus<br />
      __postdecrement<br />
      __postincrement<br />
      __pp<br />
      __pt<br />
      __rf<br />
      __rm<br />
      __rs<br />
      __sz<br />
      __trunc_div<br />
      __trunc_mod<br />
      __truth_andif<br />
      __truth_not<br />
      __truth_orif<br />
      __vc<br />
      __vd<br />
      __vn<br />
<br />
      SGI badnames:<br />
      __builtin_alloca<br />
      __builtin_fsqrt<br />
      __builtin_sqrt<br />
      __builtin_fabs<br />
      __builtin_dabs<br />
      __builtin_cast_f2i<br />
      __builtin_cast_i2f<br />
      __builtin_cast_d2ll<br />
      __builtin_cast_ll2d<br />
      __builtin_copy_dhi2i<br />
      __builtin_copy_i2dhi<br />
      __builtin_copy_dlo2i<br />
      __builtin_copy_i2dlo<br />
      __add_and_fetch<br />
      __sub_and_fetch<br />
      __or_and_fetch<br />
      __xor_and_fetch<br />
      __and_and_fetch<br />
      __nand_and_fetch<br />
      __mpy_and_fetch<br />
      __min_and_fetch<br />
      __max_and_fetch<br />
      __fetch_and_add<br />
      __fetch_and_sub<br />
      __fetch_and_or<br />
      __fetch_and_xor<br />
      __fetch_and_and<br />
      __fetch_and_nand<br />
      __fetch_and_mpy<br />
      __fetch_and_min<br />
      __fetch_and_max<br />
      __lock_test_and_set<br />
      __lock_release<br />
      __lock_acquire<br />
      __compare_and_swap<br />
      __synchronize<br />
      __high_multiply<br />
      __unix<br />
      __sgi<br />
      __linux__<br />
      __i386__<br />
      __i486__<br />
      __cplusplus<br />
      __embedded_cplusplus<br />
      // long double conversion members mangled as __opr<br />
      // http://gcc.gnu.org/ml/libstdc++/1999-q4/msg00060.html<br />
<<<<<<< HEAD
      _opr<br />
=======
      __opr<br />
>>>>>>> 6e7f08ad
    </p></div></div><div class="sect2" title="By Example"><div class="titlepage"><div><div><h3 class="title"><a id="coding_style.example"></a>By Example</h3></div></div></div><div class="literallayout"><p><br />
      This library is written to appropriate C++ coding standards. As such,<br />
      it is intended to precede the recommendations of the GNU Coding<br />
      Standard, which can be referenced in full here:<br />
<br />
      <a class="ulink" href="http://www.gnu.org/prep/standards/standards.html#Formatting" target="_top">http://www.gnu.org/prep/standards/standards.html#Formatting</a><br />
<br />
      The rest of this is also interesting reading, but skip the "Design<br />
      Advice" part.<br />
<br />
      The GCC coding conventions are here, and are also useful:<br />
      <a class="ulink" href="http://gcc.gnu.org/codingconventions.html" target="_top">http://gcc.gnu.org/codingconventions.html</a><br />
<br />
      In addition, because it doesn't seem to be stated explicitly anywhere<br />
      else, there is an 80 column source limit.<br />
<br />
      <code class="filename">ChangeLog</code> entries for member functions should use the<br />
      classname::member function name syntax as follows:<br />
<br />
<code class="code"><br />
1999-04-15  Dennis Ritchie  &lt;dr@att.com&gt;<br />
<br />
      * src/basic_file.cc (__basic_file::open): Fix thinko in<br />
      _G_HAVE_IO_FILE_OPEN bits.<br />
</code><br />
<br />
      Notable areas of divergence from what may be previous local practice<br />
      (particularly for GNU C) include:<br />
<br />
      01. Pointers and references<br />
      <code class="code"><br />
        char* p = "flop";<br />
        char&amp; c = *p;<br />
          -NOT-<br />
        char *p = "flop";  // wrong<br />
        char &amp;c = *p;      // wrong<br />
      </code><br />
<br />
      Reason: In C++, definitions are mixed with executable code. Here,<br />
      <code class="code">p</code> is being initialized, not <code class="code">*p</code>.  This is near-universal<br />
      practice among C++ programmers; it is normal for C hackers<br />
      to switch spontaneously as they gain experience.<br />
<br />
      02. Operator names and parentheses<br />
      <code class="code"><br />
        operator==(type)<br />
          -NOT-<br />
        operator == (type)  // wrong<br />
      </code><br />
<br />
      Reason: The <code class="code">==</code> is part of the function name. Separating<br />
      it makes the declaration look like an expression.<br />
<br />
      03. Function names and parentheses<br />
      <code class="code"><br />
        void mangle()<br />
          -NOT-<br />
        void mangle ()  // wrong<br />
      </code><br />
<br />
      Reason: no space before parentheses (except after a control-flow<br />
      keyword) is near-universal practice for C++. It identifies the<br />
      parentheses as the function-call operator or declarator, as<br />
      opposed to an expression or other overloaded use of parentheses.<br />
<br />
      04. Template function indentation<br />
      <code class="code"><br />
        template&lt;typename T&gt;<br />
          void<br />
          template_function(args)<br />
          { }<br />
          -NOT-<br />
        template&lt;class T&gt;<br />
        void template_function(args) {};<br />
      </code><br />
<br />
      Reason: In class definitions, without indentation whitespace is<br />
      needed both above and below the declaration to distinguish<br />
      it visually from other members. (Also, re: "typename"<br />
      rather than "class".)  <code class="code">T</code> often could be <code class="code">int</code>, which is<br />
      not a class. ("class", here, is an anachronism.)<br />
<br />
      05. Template class indentation<br />
      <code class="code"><br />
        template&lt;typename _CharT, typename _Traits&gt;<br />
          class basic_ios : public ios_base<br />
          {<br />
          public:<br />
            // Types:<br />
          };<br />
          -NOT-<br />
        template&lt;class _CharT, class _Traits&gt;<br />
        class basic_ios : public ios_base<br />
          {<br />
          public:<br />
            // Types:<br />
          };<br />
          -NOT-<br />
        template&lt;class _CharT, class _Traits&gt;<br />
          class basic_ios : public ios_base<br />
        {<br />
          public:<br />
            // Types:<br />
        };<br />
      </code><br />
<br />
      06. Enumerators<br />
      <code class="code"><br />
        enum<br />
        {<br />
          space = _ISspace,<br />
          print = _ISprint,<br />
          cntrl = _IScntrl<br />
        };<br />
          -NOT-<br />
        enum { space = _ISspace, print = _ISprint, cntrl = _IScntrl };<br />
      </code><br />
<br />
      07. Member initialization lists<br />
      All one line, separate from class name.<br />
<br />
      <code class="code"><br />
        gribble::gribble()<br />
        : _M_private_data(0), _M_more_stuff(0), _M_helper(0)<br />
        { }<br />
          -NOT-<br />
        gribble::gribble() : _M_private_data(0), _M_more_stuff(0), _M_helper(0)<br />
        { }<br />
      </code><br />
<br />
      08. Try/Catch blocks<br />
      <code class="code"><br />
        try<br />
          {<br />
            //<br />
          }<br />
        catch (...)<br />
          {<br />
            //<br />
          }<br />
          -NOT-<br />
        try {<br />
          //<br />
        } catch(...) {<br />
          //<br />
        }<br />
      </code><br />
<br />
      09. Member functions declarations and definitions<br />
      Keywords such as extern, static, export, explicit, inline, etc<br />
      go on the line above the function name. Thus<br />
<br />
      <code class="code"><br />
      virtual int<br />
      foo()<br />
      -NOT-<br />
      virtual int foo()<br />
      </code><br />
<br />
      Reason: GNU coding conventions dictate return types for functions<br />
      are on a separate line than the function name and parameter list<br />
      for definitions. For C++, where we have member functions that can<br />
      be either inline definitions or declarations, keeping to this<br />
      standard allows all member function names for a given class to be<br />
      aligned to the same margin, increasing readability.<br />
<br />
<br />
      10. Invocation of member functions with "this-&gt;"<br />
      For non-uglified names, use <code class="code">this-&gt;name</code> to call the function.<br />
<br />
      <code class="code"><br />
      this-&gt;sync()<br />
      -NOT-<br />
      sync()<br />
      </code><br />
<br />
      Reason: Koenig lookup.<br />
<br />
      11. Namespaces<br />
      <code class="code"><br />
      namespace std<br />
      {<br />
        blah blah blah;<br />
      } // namespace std<br />
<br />
      -NOT-<br />
<br />
      namespace std {<br />
        blah blah blah;<br />
      } // namespace std<br />
      </code><br />
<br />
      12. Spacing under protected and private in class declarations:<br />
      space above, none below<br />
      i.e.<br />
<br />
      <code class="code"><br />
      public:<br />
        int foo;<br />
<br />
      -NOT-<br />
      public:<br />
<br />
        int foo;<br />
      </code><br />
<br />
      13. Spacing WRT return statements.<br />
      no extra spacing before returns, no parenthesis<br />
      i.e.<br />
<br />
      <code class="code"><br />
      }<br />
      return __ret;<br />
<br />
      -NOT-<br />
      }<br />
<br />
      return __ret;<br />
<br />
      -NOT-<br />
<br />
      }<br />
      return (__ret);<br />
      </code><br />
<br />
<br />
      14. Location of global variables.<br />
      All global variables of class type, whether in the "user visible"<br />
      space (e.g., <code class="code">cin</code>) or the implementation namespace, must be defined<br />
      as a character array with the appropriate alignment and then later<br />
      re-initialized to the correct value.<br />
<br />
      This is due to startup issues on certain platforms, such as AIX.<br />
      For more explanation and examples, see <code class="filename">src/globals.cc</code>. All such<br />
      variables should be contained in that file, for simplicity.<br />
<br />
      15. Exception abstractions<br />
      Use the exception abstractions found in <code class="filename">functexcept.h</code>, which allow<br />
      C++ programmers to use this library with <code class="literal">-fno-exceptions</code>.  (Even if<br />
      that is rarely advisable, it's a necessary evil for backwards<br />
      compatibility.)<br />
<br />
      16. Exception error messages<br />
      All start with the name of the function where the exception is<br />
      thrown, and then (optional) descriptive text is added. Example:<br />
<br />
      <code class="code"><br />
      __throw_logic_error(__N("basic_string::_S_construct NULL not valid"));<br />
      </code><br />
<br />
      Reason: The verbose terminate handler prints out <code class="code">exception::what()</code>,<br />
      as well as the typeinfo for the thrown exception. As this is the<br />
      default terminate handler, by putting location info into the<br />
      exception string, a very useful error message is printed out for<br />
      uncaught exceptions. So useful, in fact, that non-programmers can<br />
      give useful error messages, and programmers can intelligently<br />
      speculate what went wrong without even using a debugger.<br />
<br />
      17. The doxygen style guide to comments is a separate document,<br />
      see index.<br />
<br />
      The library currently has a mixture of GNU-C and modern C++ coding<br />
      styles. The GNU C usages will be combed out gradually.<br />
<br />
      Name patterns:<br />
<br />
      For nonstandard names appearing in Standard headers, we are constrained<br />
      to use names that begin with underscores. This is called "uglification".<br />
      The convention is:<br />
<br />
      Local and argument names:  <code class="literal">__[a-z].*</code><br />
<br />
      Examples:  <code class="code">__count  __ix  __s1</code><br />
<br />
      Type names and template formal-argument names: <code class="literal">_[A-Z][^_].*</code><br />
<br />
      Examples:  <code class="code">_Helper  _CharT  _N</code><br />
<br />
      Member data and function names: <code class="literal">_M_.*</code><br />
<br />
      Examples:  <code class="code">_M_num_elements  _M_initialize ()</code><br />
<br />
      Static data members, constants, and enumerations: <code class="literal">_S_.*</code><br />
<br />
      Examples: <code class="code">_S_max_elements  _S_default_value</code><br />
<br />
      Don't use names in the same scope that differ only in the prefix,<br />
      e.g. _S_top and _M_top. See BADNAMES for a list of forbidden names.<br />
      (The most tempting of these seem to be and "_T" and "__sz".)<br />
<br />
      Names must never have "__" internally; it would confuse name<br />
      unmanglers on some targets. Also, never use "__[0-9]", same reason.<br />
<br />
      --------------------------<br />
<br />
      [BY EXAMPLE]<br />
      <code class="code"><br />
<br />
      #ifndef  _HEADER_<br />
      #define  _HEADER_ 1<br />
<br />
      namespace std<br />
      {<br />
        class gribble<br />
        {<br />
        public:<br />
          gribble() throw();<br />
<br />
          gribble(const gribble&amp;);<br />
<br />
          explicit<br />
          gribble(int __howmany);<br />
<br />
          gribble&amp;<br />
          operator=(const gribble&amp;);<br />
<br />
          virtual<br />
          ~gribble() throw ();<br />
<br />
          // Start with a capital letter, end with a period.<br />
          inline void<br />
          public_member(const char* __arg) const;<br />
<br />
          // In-class function definitions should be restricted to one-liners.<br />
          int<br />
          one_line() { return 0 }<br />
<br />
          int<br />
          two_lines(const char* arg)<br />
          { return strchr(arg, 'a'); }<br />
<br />
          inline int<br />
          three_lines();  // inline, but defined below.<br />
<br />
          // Note indentation.<br />
          template&lt;typename _Formal_argument&gt;<br />
            void<br />
            public_template() const throw();<br />
<br />
          template&lt;typename _Iterator&gt;<br />
            void<br />
            other_template();<br />
<br />
        private:<br />
          class _Helper;<br />
<br />
          int _M_private_data;<br />
          int _M_more_stuff;<br />
          _Helper* _M_helper;<br />
          int _M_private_function();<br />
<br />
          enum _Enum<br />
            {<br />
              _S_one,<br />
              _S_two<br />
            };<br />
<br />
          static void<br />
          _S_initialize_library();<br />
        };<br />
<br />
        // More-or-less-standard language features described by lack, not presence.<br />
      # ifndef _G_NO_LONGLONG<br />
        extern long long _G_global_with_a_good_long_name;  // avoid globals!<br />
      # endif<br />
<br />
        // Avoid in-class inline definitions, define separately;<br />
        // likewise for member class definitions:<br />
        inline int<br />
        gribble::public_member() const<br />
        { int __local = 0; return __local; }<br />
<br />
        class gribble::_Helper<br />
        {<br />
          int _M_stuff;<br />
<br />
          friend class gribble;<br />
        };<br />
      }<br />
<br />
      // Names beginning with "__": only for arguments and<br />
      //   local variables; never use "__" in a type name, or<br />
      //   within any name; never use "__[0-9]".<br />
<br />
      #endif /* _HEADER_ */<br />
<br />
<br />
      namespace std<br />
      {<br />
        template&lt;typename T&gt;  // notice: "typename", not "class", no space<br />
          long_return_value_type&lt;with_many, args&gt;<br />
          function_name(char* pointer,               // "char *pointer" is wrong.<br />
                        char* argument,<br />
                        const Reference&amp; ref)<br />
          {<br />
            // int a_local;  /* wrong; see below. */<br />
            if (test)<br />
            {<br />
              nested code<br />
            }<br />
<br />
            int a_local = 0;  // declare variable at first use.<br />
<br />
            //  char a, b, *p;   /* wrong */<br />
            char a = 'a';<br />
            char b = a + 1;<br />
            char* c = "abc";  // each variable goes on its own line, always.<br />
<br />
            // except maybe here...<br />
            for (unsigned i = 0, mask = 1; mask; ++i, mask &lt;&lt;= 1) {<br />
              // ...<br />
            }<br />
          }<br />
<br />
        gribble::gribble()<br />
        : _M_private_data(0), _M_more_stuff(0), _M_helper(0)<br />
        { }<br />
<br />
        int<br />
        gribble::three_lines()<br />
        {<br />
          // doesn't fit in one line.<br />
        }<br />
      } // namespace std<br />
      </code><br />
    </p></div></div></div><div class="navfooter"><hr /><table width="100%" summary="Navigation footer"><tr><td width="40%" align="left"><a accesskey="p" href="source_organization.html">Prev</a> </td><td width="20%" align="center"><a accesskey="u" href="appendix_contributing.html">Up</a></td><td width="40%" align="right"> <a accesskey="n" href="documentation_style.html">Next</a></td></tr><tr><td width="40%" align="left" valign="top">Directory Layout and Source Conventions </td><td width="20%" align="center"><a accesskey="h" href="../spine.html">Home</a></td><td width="40%" align="right" valign="top"> Documentation Style</td></tr></table></div></body></html><|MERGE_RESOLUTION|>--- conflicted
+++ resolved
@@ -191,11 +191,7 @@
       __embedded_cplusplus<br />
       // long double conversion members mangled as __opr<br />
       // http://gcc.gnu.org/ml/libstdc++/1999-q4/msg00060.html<br />
-<<<<<<< HEAD
-      _opr<br />
-=======
       __opr<br />
->>>>>>> 6e7f08ad
     </p></div></div><div class="sect2" title="By Example"><div class="titlepage"><div><div><h3 class="title"><a id="coding_style.example"></a>By Example</h3></div></div></div><div class="literallayout"><p><br />
       This library is written to appropriate C++ coding standards. As such,<br />
       it is intended to precede the recommendations of the GNU Coding<br />
