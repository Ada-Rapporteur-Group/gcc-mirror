--- conflicted
+++ resolved
@@ -6,11 +6,7 @@
   Appendices
 </th><td width="20%" align="right"> <a accesskey="n" href="appendix_gpl.html">Next</a></td></tr></table><hr /></div><div class="appendix"><div class="titlepage"><div><div><h1 class="title"><a id="appendix.free"></a>
   Free Software Needs Free Documentation
-<<<<<<< HEAD
-  <a id="idm269883840592" class="indexterm"></a>
-=======
   <a id="id-1.3.6.4.1.1.1" class="indexterm"></a>
->>>>>>> 02d42640
 </h1></div></div></div><p>
 The biggest deficiency in free operating systems is not in the
 software--it is the lack of good free manuals that we can include in
