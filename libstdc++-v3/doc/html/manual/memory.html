--- conflicted
+++ resolved
@@ -1,26 +1,15 @@
 <?xml version="1.0" encoding="UTF-8" standalone="no"?>
 <!DOCTYPE html PUBLIC "-//W3C//DTD XHTML 1.0 Transitional//EN" "http://www.w3.org/TR/xhtml1/DTD/xhtml1-transitional.dtd">
-<<<<<<< HEAD
-<html xmlns="http://www.w3.org/1999/xhtml"><head><meta http-equiv="Content-Type" content="text/html; charset=UTF-8" /><title>Chapter 11. Memory</title><meta name="generator" content="DocBook XSL Stylesheets V1.75.2" /><meta name="keywords" content="&#10;      ISO C++&#10;    , &#10;      library&#10;    " /><link rel="home" href="../spine.html" title="The GNU C++ Library Documentation" /><link rel="up" href="utilities.html" title="Part IV.  Utilities" /><link rel="prev" href="pairs.html" title="Chapter 10. Pairs" /><link rel="next" href="auto_ptr.html" title="auto_ptr" /></head><body><div class="navheader"><table width="100%" summary="Navigation header"><tr><th colspan="3" align="center">Chapter 11. Memory</th></tr><tr><td width="20%" align="left"><a accesskey="p" href="pairs.html">Prev</a> </td><th width="60%" align="center">Part IV. 
-  Utilities
-  
-</th><td width="20%" align="right"> <a accesskey="n" href="auto_ptr.html">Next</a></td></tr></table><hr /></div><div class="chapter" title="Chapter 11. Memory"><div class="titlepage"><div><div><h2 class="title"><a id="manual.util.memory"></a>Chapter 11. Memory</h2></div></div></div><div class="toc"><p><b>Table of Contents</b></p><dl><dt><span class="sect1"><a href="memory.html#manual.util.memory.allocator">Allocators</a></span></dt><dd><dl><dt><span class="sect2"><a href="memory.html#allocator.req">Requirements</a></span></dt><dt><span class="sect2"><a href="memory.html#allocator.design_issues">Design Issues</a></span></dt><dt><span class="sect2"><a href="memory.html#allocator.impl">Implementation</a></span></dt><dt><span class="sect2"><a href="memory.html#allocator.using">Using a Specific Allocator</a></span></dt><dt><span class="sect2"><a href="memory.html#allocator.custom">Custom Allocators</a></span></dt><dt><span class="sect2"><a href="memory.html#allocator.ext">Extension Allocators</a></span></dt></dl></dd><dt><span class="sect1"><a href="auto_ptr.html">auto_ptr</a></span></dt><dd><dl><dt><span class="sect2"><a href="auto_ptr.html#auto_ptr.limitations">Limitations</a></span></dt><dt><span class="sect2"><a href="auto_ptr.html#auto_ptr.using">Use in Containers</a></span></dt></dl></dd><dt><span class="sect1"><a href="shared_ptr.html">shared_ptr</a></span></dt><dd><dl><dt><span class="sect2"><a href="shared_ptr.html#shared_ptr.req">Requirements</a></span></dt><dt><span class="sect2"><a href="shared_ptr.html#shared_ptr.design_issues">Design Issues</a></span></dt><dt><span class="sect2"><a href="shared_ptr.html#shared_ptr.impl">Implementation</a></span></dt><dt><span class="sect2"><a href="shared_ptr.html#shared_ptr.using">Use</a></span></dt><dt><span class="sect2"><a href="shared_ptr.html#shared_ptr.ack">Acknowledgments</a></span></dt></dl></dd></dl></div><p>
-=======
 <html xmlns="http://www.w3.org/1999/xhtml"><head><meta http-equiv="Content-Type" content="text/html; charset=UTF-8" /><title>Memory</title><meta name="generator" content="DocBook XSL Stylesheets V1.75.2" /><meta name="keywords" content="&#10;      ISO C++&#10;    , &#10;      library&#10;    " /><link rel="home" href="../spine.html" title="The GNU C++ Library Documentation" /><link rel="up" href="utilities.html" title="Chapter 6.  Utilities" /><link rel="prev" href="pairs.html" title="Pairs" /><link rel="next" href="traits.html" title="Traits" /></head><body><div class="navheader"><table width="100%" summary="Navigation header"><tr><th colspan="3" align="center">Memory</th></tr><tr><td width="20%" align="left"><a accesskey="p" href="pairs.html">Prev</a> </td><th width="60%" align="center">Chapter 6. 
   Utilities
   
 </th><td width="20%" align="right"> <a accesskey="n" href="traits.html">Next</a></td></tr></table><hr /></div><div class="section" title="Memory"><div class="titlepage"><div><div><h2 class="title" style="clear: both"><a id="std.util.memory"></a>Memory</h2></div></div></div><p>
->>>>>>> 6e7f08ad
     Memory contains three general areas. First, function and operator
     calls via <code class="function">new</code> and <code class="function">delete</code>
     operator or member function calls.  Second, allocation via
     <code class="classname">allocator</code>. And finally, smart pointer and
     intelligent pointer abstractions.
-<<<<<<< HEAD
-  </p><div class="sect1" title="Allocators"><div class="titlepage"><div><div><h2 class="title" style="clear: both"><a id="manual.util.memory.allocator"></a>Allocators</h2></div></div></div><p>
-=======
   </p><div class="section" title="Allocators"><div class="titlepage"><div><div><h3 class="title"><a id="std.util.memory.allocator"></a>Allocators</h3></div></div></div><p>
->>>>>>> 6e7f08ad
  Memory management for Standard Library entities is encapsulated in a
  class template called <code class="classname">allocator</code>. The
  <code class="classname">allocator</code> abstraction is used throughout the
@@ -28,11 +17,7 @@
  algorithms, and parts of iostreams. This class, and base classes of
  it, are the superset of available free store (<span class="quote">“<span class="quote">heap</span>”</span>)
  management classes.
-<<<<<<< HEAD
-</p><div class="sect2" title="Requirements"><div class="titlepage"><div><div><h3 class="title"><a id="allocator.req"></a>Requirements</h3></div></div></div><p>
-=======
 </p><div class="section" title="Requirements"><div class="titlepage"><div><div><h4 class="title"><a id="allocator.req"></a>Requirements</h4></div></div></div><p>
->>>>>>> 6e7f08ad
     The C++ standard only gives a few directives in this area:
   </p><div class="itemizedlist"><ul class="itemizedlist" type="disc"><li class="listitem"><p>
        When you add elements to a container, and the container must
@@ -58,11 +43,7 @@
 	 functions is a <span class="emphasis"><em>count</em></span> of the number of
 	 <span class="type">T</span>'s to allocate space for, <span class="emphasis"><em>not their
 	 total size</em></span>.
-<<<<<<< HEAD
-	 (This is a simplification; the real signatures use nested typedefs.)  
-=======
 	 (This is a simplification; the real signatures use nested typedefs.)
->>>>>>> 6e7f08ad
        </p></li><li class="listitem"><p>
 	 The storage is obtained by calling <code class="function">::operator
 	 new</code>, but it is unspecified when or how
@@ -70,17 +51,10 @@
 	 <code class="varname">hint</code> is unspecified, but intended as an
 	 aid to locality if an implementation so
 	 desires. <code class="constant">[20.4.1.1]/6</code>
-<<<<<<< HEAD
-       </p></li></ul></div><p> 
-     Complete details can be found in the C++ standard, look in
-     <code class="constant">[20.4 Memory]</code>.
-   </p></div><div class="sect2" title="Design Issues"><div class="titlepage"><div><div><h3 class="title"><a id="allocator.design_issues"></a>Design Issues</h3></div></div></div><p>
-=======
        </p></li></ul></div><p>
      Complete details can be found in the C++ standard, look in
      <code class="constant">[20.4 Memory]</code>.
    </p></div><div class="section" title="Design Issues"><div class="titlepage"><div><div><h4 class="title"><a id="allocator.design_issues"></a>Design Issues</h4></div></div></div><p>
->>>>>>> 6e7f08ad
     The easiest way of fulfilling the requirements is to call
     <code class="function">operator new</code> each time a container needs
     memory, and to call <code class="function">operator delete</code> each time
@@ -119,11 +93,7 @@
     or loading and unloading shared objects in memory. As such, using
     caching allocators on systems that do not support
     <code class="function">abi::__cxa_atexit</code> is not recommended.
-<<<<<<< HEAD
-  </p></div><div class="sect2" title="Implementation"><div class="titlepage"><div><div><h3 class="title"><a id="allocator.impl"></a>Implementation</h3></div></div></div><div class="sect3" title="Interface Design"><div class="titlepage"><div><div><h4 class="title"><a id="id630442"></a>Interface Design</h4></div></div></div><p>
-=======
   </p></div><div class="section" title="Implementation"><div class="titlepage"><div><div><h4 class="title"><a id="allocator.impl"></a>Implementation</h4></div></div></div><div class="section" title="Interface Design"><div class="titlepage"><div><div><h5 class="title"><a id="id377805"></a>Interface Design</h5></div></div></div><p>
->>>>>>> 6e7f08ad
      The only allocator interface that
      is supported is the standard C++ interface. As such, all STL
      containers have been adjusted, and all external allocators have
@@ -136,11 +106,7 @@
    </p><p>
      The base class that <code class="classname">allocator</code> is derived from
      may not be user-configurable.
-<<<<<<< HEAD
-</p></div><div class="sect3" title="Selecting Default Allocation Policy"><div class="titlepage"><div><div><h4 class="title"><a id="id637894"></a>Selecting Default Allocation Policy</h4></div></div></div><p> 
-=======
 </p></div><div class="section" title="Selecting Default Allocation Policy"><div class="titlepage"><div><div><h5 class="title"><a id="id406368"></a>Selecting Default Allocation Policy</h5></div></div></div><p>
->>>>>>> 6e7f08ad
      It's difficult to pick an allocation strategy that will provide
    maximum utility, without excessively penalizing some behavior. In
    fact, it's difficult just deciding which typical actions to measure
@@ -149,11 +115,7 @@
      Three synthetic benchmarks have been created that provide data
      that is used to compare different C++ allocators. These tests are:
    </p><div class="orderedlist"><ol class="orderedlist" type="1"><li class="listitem"><p>
-<<<<<<< HEAD
-       Insertion. 
-=======
        Insertion.
->>>>>>> 6e7f08ad
        </p><p>
        Over multiple iterations, various STL container
      objects have elements inserted to some maximum amount. A variety
@@ -166,35 +128,22 @@
        </p><p>
        This test shows the ability of the allocator to reclaim memory
      on a per-thread basis, as well as measuring thread contention
-<<<<<<< HEAD
-     for memory resources. 
-     Test source 
-=======
      for memory resources.
      Test source
->>>>>>> 6e7f08ad
     <a class="ulink" href="http://gcc.gnu.org/viewcvs/trunk/libstdc%2B%2B-v3/testsuite/performance/23_containers/insert_erase/associative.cc?view=markup" target="_top">here</a>.
        </p></li><li class="listitem"><p>
 	 A threaded producer/consumer model.
        </p><p>
        Test source for
      <a class="ulink" href="http://gcc.gnu.org/viewcvs/trunk/libstdc++-v3/testsuite/performance/23_containers/producer_consumer/sequence.cc?view=markup" target="_top">sequence</a>
-<<<<<<< HEAD
-     and 
-=======
      and
->>>>>>> 6e7f08ad
      <a class="ulink" href="http://gcc.gnu.org/viewcvs/trunk/libstdc++-v3/testsuite/performance/23_containers/producer_consumer/associative.cc?view=markup" target="_top">associative</a>
      containers.
      </p></li></ol></div><p>
      The current default choice for
      <code class="classname">allocator</code> is
      <code class="classname">__gnu_cxx::new_allocator</code>.
-<<<<<<< HEAD
-   </p></div><div class="sect3" title="Disabling Memory Caching"><div class="titlepage"><div><div><h4 class="title"><a id="id629596"></a>Disabling Memory Caching</h4></div></div></div><p> 
-=======
    </p></div><div class="section" title="Disabling Memory Caching"><div class="titlepage"><div><div><h5 class="title"><a id="id394979"></a>Disabling Memory Caching</h5></div></div></div><p>
->>>>>>> 6e7f08ad
       In use, <code class="classname">allocator</code> may allocate and
       deallocate using implementation-specified strategies and
       heuristics. Because of this, every call to an allocator object's
@@ -230,11 +179,7 @@
      environment, it likely means that you linked against objects
      built against the older library (objects which might still using the
      cached allocations...).
-<<<<<<< HEAD
-  </p></div></div><div class="sect2" title="Using a Specific Allocator"><div class="titlepage"><div><div><h3 class="title"><a id="allocator.using"></a>Using a Specific Allocator</h3></div></div></div><p>
-=======
   </p></div></div><div class="section" title="Using a Specific Allocator"><div class="titlepage"><div><div><h4 class="title"><a id="allocator.using"></a>Using a Specific Allocator</h4></div></div></div><p>
->>>>>>> 6e7f08ad
      You can specify different memory management schemes on a
      per-container basis, by overriding the default
      <span class="type">Allocator</span> template parameter.  For example, an easy
@@ -245,11 +190,7 @@
       Likewise, a debugging form of whichever allocator is currently in use:
     </p><pre class="programlisting">
     std::deque &lt;int, __gnu_cxx::debug_allocator&lt;std::allocator&lt;int&gt; &gt; &gt;  debug_deque;
-<<<<<<< HEAD
-      </pre></div><div class="sect2" title="Custom Allocators"><div class="titlepage"><div><div><h3 class="title"><a id="allocator.custom"></a>Custom Allocators</h3></div></div></div><p> 
-=======
       </pre></div><div class="section" title="Custom Allocators"><div class="titlepage"><div><div><h4 class="title"><a id="allocator.custom"></a>Custom Allocators</h4></div></div></div><p>
->>>>>>> 6e7f08ad
     Writing a portable C++ allocator would dictate that the interface
     would look much like the one specified for
     <code class="classname">allocator</code>. Additional member functions, but
@@ -258,11 +199,7 @@
      Probably the best place to start would be to copy one of the
    extension allocators: say a simple one like
    <code class="classname">new_allocator</code>.
-<<<<<<< HEAD
-   </p></div><div class="sect2" title="Extension Allocators"><div class="titlepage"><div><div><h3 class="title"><a id="allocator.ext"></a>Extension Allocators</h3></div></div></div><p> 
-=======
    </p></div><div class="section" title="Extension Allocators"><div class="titlepage"><div><div><h4 class="title"><a id="allocator.ext"></a>Extension Allocators</h4></div></div></div><p>
->>>>>>> 6e7f08ad
     Several other allocators are provided as part of this
     implementation.  The location of the extension allocators and their
     names have changed, but in all cases, functionality is
@@ -312,11 +249,7 @@
 	</p><p>
 	  Includes memory tracking and marking abilities as well as hooks for
 	  throwing exceptions at configurable intervals (including random,
-<<<<<<< HEAD
-	  all, none). 
-=======
 	  all, none).
->>>>>>> 6e7f08ad
 	</p></li><li class="listitem"><p>
        <code class="classname">__pool_alloc</code>
        </p><p>
@@ -375,23 +308,6 @@
 	 A high-performance allocator that uses a bit-map to keep track
 	 of the used and unused memory locations. It has its own
 	 documentation, found <a class="link" href="bitmap_allocator.html" title="bitmap_allocator">here</a>.
-<<<<<<< HEAD
-       </p></li></ol></div></div><div class="bibliography" title="Bibliography"><div class="titlepage"><div><div><h3 class="title"><a id="allocator.biblio"></a>Bibliography</h3></div></div></div><div class="biblioentry" title="ISO/IEC 14882:1998 Programming languages - C++"><a id="id616986"></a><p><span class="title"><i>
-    ISO/IEC 14882:1998 Programming languages - C++  
-    </i>. </span>
-      isoc++_1998
-    <span class="pagenums">20.4 Memory. </span></p></div><div class="biblioentry" title="The Standard Librarian: What Are Allocators Good"><a id="id617001"></a><p><span class="title"><i>The Standard Librarian: What Are Allocators Good
-    </i>. </span>
-      austernm
-    <span class="author"><span class="firstname">Matt</span> <span class="surname">Austern</span>. </span><span class="publisher"><span class="publishername">
-	C/C++ Users Journal	
-      . </span></span><span class="biblioid">
-      <a class="ulink" href="http://www.cuj.com/documents/s=8000/cujcexp1812austern/" target="_top">
-      </a>
-    . </span></p></div><div class="biblioentry" title="The Hoard Memory Allocator"><a id="id658988"></a><p><span class="title"><i>The Hoard Memory Allocator</i>. </span>
-      emeryb
-    <span class="author"><span class="firstname">Emery</span> <span class="surname">Berger</span>. </span><span class="biblioid">
-=======
        </p></li></ol></div></div><div class="bibliography" title="Bibliography"><div class="titlepage"><div><div><h4 class="title"><a id="allocator.biblio"></a>Bibliography</h4></div></div></div><div class="biblioentry" title="ISO/IEC 14882:1998 Programming languages - C++"><a id="id399256"></a><p><span class="title"><i>
     ISO/IEC 14882:1998 Programming languages - C++
     </i>. </span>
@@ -405,40 +321,17 @@
     . </span><span class="author"><span class="firstname">Matt</span> <span class="surname">Austern</span>. </span><span class="publisher"><span class="publishername">
 	C/C++ Users Journal
       . </span></span></p></div><div class="biblioentry"><a id="id405510"></a><p><span class="biblioid">
->>>>>>> 6e7f08ad
       <a class="ulink" href="http://www.cs.umass.edu/~emery/hoard/" target="_top">
 	<em class="citetitle">
 	  The Hoard Memory Allocator
 	</em>
       </a>
-<<<<<<< HEAD
-    . </span></p></div><div class="biblioentry" title="Reconsidering Custom Memory Allocation"><a id="id620190"></a><p><span class="title"><i>Reconsidering Custom Memory Allocation</i>. </span>
-      bergerzorn
-    <span class="author"><span class="firstname">Emery</span> <span class="surname">Berger</span>. </span><span class="author"><span class="firstname">Ben</span> <span class="surname">Zorn</span>. </span><span class="author"><span class="firstname">Kathryn</span> <span class="surname">McKinley</span>. </span><span class="copyright">Copyright © 2002 OOPSLA. </span><span class="biblioid">
-=======
     . </span><span class="author"><span class="firstname">Emery</span> <span class="surname">Berger</span>. </span></p></div><div class="biblioentry"><a id="id451188"></a><p><span class="biblioid">
->>>>>>> 6e7f08ad
       <a class="ulink" href="http://www.cs.umass.edu/~emery/pubs/berger-oopsla2002.pdf" target="_top">
 	<em class="citetitle">
 	  Reconsidering Custom Memory Allocation
 	</em>
       </a>
-<<<<<<< HEAD
-    . </span></p></div><div class="biblioentry" title="Allocator Types"><a id="id598997"></a><p><span class="title"><i>Allocator Types</i>. </span>
-      kreftlanger
-    <span class="author"><span class="firstname">Klaus</span> <span class="surname">Kreft</span>. </span><span class="author"><span class="firstname">Angelika</span> <span class="surname">Langer</span>. </span><span class="publisher"><span class="publishername">
-	C/C++ Users Journal	
-      . </span></span><span class="biblioid">
-      <a class="ulink" href="http://www.angelikalanger.com/Articles/C++Report/Allocators/Allocators.html" target="_top">
-      </a>
-    . </span></p></div><div class="biblioentry" title="The C++ Programming Language"><a id="id683391"></a><p><span class="title"><i>The C++ Programming Language</i>. </span>
-      tcpl
-    <span class="author"><span class="firstname">Bjarne</span> <span class="surname">Stroustrup</span>. </span><span class="copyright">Copyright © 2000 . </span><span class="pagenums">19.4 Allocators. </span><span class="publisher"><span class="publishername">
-	Addison Wesley
-      . </span></span></p></div><div class="biblioentry" title="Yalloc: A Recycling C++ Allocator"><a id="id704594"></a><p><span class="title"><i>Yalloc: A Recycling C++ Allocator</i>. </span>
-      yenf
-    <span class="author"><span class="firstname">Felix</span> <span class="surname">Yen</span>. </span><span class="copyright">Copyright ©  . </span></p></div></div></div></div><div class="navfooter"><hr /><table width="100%" summary="Navigation footer"><tr><td width="40%" align="left"><a accesskey="p" href="pairs.html">Prev</a> </td><td width="20%" align="center"><a accesskey="u" href="utilities.html">Up</a></td><td width="40%" align="right"> <a accesskey="n" href="auto_ptr.html">Next</a></td></tr><tr><td width="40%" align="left" valign="top">Chapter 10. Pairs </td><td width="20%" align="center"><a accesskey="h" href="../spine.html">Home</a></td><td width="40%" align="right" valign="top"> auto_ptr</td></tr></table></div></body></html>
-=======
     . </span><span class="author"><span class="firstname">Emery</span> <span class="surname">Berger</span>. </span><span class="author"><span class="firstname">Ben</span> <span class="surname">Zorn</span>. </span><span class="author"><span class="firstname">Kathryn</span> <span class="surname">McKinley</span>. </span><span class="copyright">Copyright © 2002 OOPSLA. </span></p></div><div class="biblioentry"><a id="id387032"></a><p><span class="biblioid">
       <a class="ulink" href="http://www.angelikalanger.com/Articles/C++Report/Allocators/Allocators.html" target="_top">
 	<em class="citetitle">
@@ -827,5 +720,4 @@
       </a>
     . </span><span class="subtitle">
       N2461
-    . </span></p></div></div></div></div><div class="navfooter"><hr /><table width="100%" summary="Navigation footer"><tr><td width="40%" align="left"><a accesskey="p" href="pairs.html">Prev</a> </td><td width="20%" align="center"><a accesskey="u" href="utilities.html">Up</a></td><td width="40%" align="right"> <a accesskey="n" href="traits.html">Next</a></td></tr><tr><td width="40%" align="left" valign="top">Pairs </td><td width="20%" align="center"><a accesskey="h" href="../spine.html">Home</a></td><td width="40%" align="right" valign="top"> Traits</td></tr></table></div></body></html>
->>>>>>> 6e7f08ad
+    . </span></p></div></div></div></div><div class="navfooter"><hr /><table width="100%" summary="Navigation footer"><tr><td width="40%" align="left"><a accesskey="p" href="pairs.html">Prev</a> </td><td width="20%" align="center"><a accesskey="u" href="utilities.html">Up</a></td><td width="40%" align="right"> <a accesskey="n" href="traits.html">Next</a></td></tr><tr><td width="40%" align="left" valign="top">Pairs </td><td width="20%" align="center"><a accesskey="h" href="../spine.html">Home</a></td><td width="40%" align="right" valign="top"> Traits</td></tr></table></div></body></html>