// Methods for type_info for -*- C++ -*- Run Time Type Identification.

// Copyright (C) 1994, 1996, 1997, 1998, 1999, 2000, 2001, 2002
// Free Software Foundation
//
// This file is part of GCC.
//
// GCC is free software; you can redistribute it and/or modify
// it under the terms of the GNU General Public License as published by
// the Free Software Foundation; either version 2, or (at your option)
// any later version.

// GCC is distributed in the hope that it will be useful,
// but WITHOUT ANY WARRANTY; without even the implied warranty of
// MERCHANTABILITY or FITNESS FOR A PARTICULAR PURPOSE.  See the
// GNU General Public License for more details.

// You should have received a copy of the GNU General Public License
// along with GCC; see the file COPYING.  If not, write to
// the Free Software Foundation, 51 Franklin Street, Fifth Floor,
// Boston, MA 02110-1301, USA. 

// As a special exception, you may use this file as part of a free software
// library without restriction.  Specifically, if other files instantiate
// templates or use macros or inline functions from this file, or you compile
// this file and link it with other files to produce an executable, this
// file does not by itself cause the resulting executable to be covered by
// the GNU General Public License.  This exception does not however
// invalidate any other reasons why the executable file might be covered by
// the GNU General Public License.

#include <cstddef>
#include "tinfo.h"

using std::type_info;

#if !__GXX_TYPEINFO_EQUALITY_INLINE

bool
type_info::before (const type_info &arg) const
{
#if __GXX_MERGED_TYPEINFO_NAMES
  return name () < arg.name ();
#else
  return __builtin_strcmp (name (), arg.name ()) < 0;
<<<<<<< HEAD
#endif
}

=======
>>>>>>> 1177f497
#endif
}

#endif<|MERGE_RESOLUTION|>--- conflicted
+++ resolved
@@ -43,12 +43,6 @@
   return name () < arg.name ();
 #else
   return __builtin_strcmp (name (), arg.name ()) < 0;
-<<<<<<< HEAD
-#endif
-}
-
-=======
->>>>>>> 1177f497
 #endif
 }
 
