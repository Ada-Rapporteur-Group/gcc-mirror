// -*- C++ -*- Exception handling and frame unwind runtime interface routines.
<<<<<<< HEAD
// Copyright (C) 2001, 2002, 2003, 2004, 2005, 2006, 2007, 2008
=======
// Copyright (C) 2001, 2002, 2003, 2004, 2005, 2006, 2007, 2008, 2009
>>>>>>> a0daa400
// Free Software Foundation, Inc.
//
// This file is part of GCC.
//
// GCC is free software; you can redistribute it and/or modify
// it under the terms of the GNU General Public License as published by
// the Free Software Foundation; either version 2, or (at your option)
// any later version.
//
// GCC is distributed in the hope that it will be useful,
// but WITHOUT ANY WARRANTY; without even the implied warranty of
// MERCHANTABILITY or FITNESS FOR A PARTICULAR PURPOSE.  See the
// GNU General Public License for more details.
//
// You should have received a copy of the GNU General Public License
// along with GCC; see the file COPYING.  If not, write to
// the Free Software Foundation, 51 Franklin Street, Fifth Floor,
// Boston, MA 02110-1301, USA.

// As a special exception, you may use this file as part of a free software
// library without restriction.  Specifically, if other files instantiate
// templates or use macros or inline functions from this file, or you compile
// this file and link it with other files to produce an executable, this
// file does not by itself cause the resulting executable to be covered by
// the GNU General Public License.  This exception does not however
// invalidate any other reasons why the executable file might be covered by
// the GNU General Public License.

// This is derived from the C++ ABI for IA-64.  Where we diverge
// for cross-architecture compatibility are noted with "@@@".

#ifndef _UNWIND_CXX_H
#define _UNWIND_CXX_H 1

// Level 2: C++ ABI

#include <typeinfo>
#include <exception>
#include <cstddef>
#include "unwind.h"
#include <bits/atomic_word.h>

#pragma GCC visibility push(default)

namespace __cxxabiv1
{

// A primary C++ exception object consists of a header, which is a wrapper
// around an unwind object header with additional C++ specific information,
// followed by the exception object itself.

struct __cxa_exception
{
<<<<<<< HEAD
  // Manage this header.
  _Atomic_word referenceCount;

=======
>>>>>>> a0daa400
  // Manage the exception object itself.
  std::type_info *exceptionType;
  void (*exceptionDestructor)(void *); 

  // The C++ standard has entertaining rules wrt calling set_terminate
  // and set_unexpected in the middle of the exception cleanup process.
  std::unexpected_handler unexpectedHandler;
  std::terminate_handler terminateHandler;

  // The caught exception stack threads through here.
  __cxa_exception *nextException;

  // How many nested handlers have caught this exception.  A negated
  // value is a signal that this object has been rethrown.
  int handlerCount;

#ifdef __ARM_EABI_UNWINDER__
  // Stack of exceptions in cleanups.
  __cxa_exception* nextPropagatingException;

  // The nuber of active cleanup handlers for this exception.
  int propagationCount;
#else
  // Cache parsed handler data from the personality routine Phase 1
  // for Phase 2 and __cxa_call_unexpected.
  int handlerSwitchValue;
  const unsigned char *actionRecord;
  const unsigned char *languageSpecificData;
  _Unwind_Ptr catchTemp;
  void *adjustedPtr;
#endif

  // The generic exception header.  Must be last.
  _Unwind_Exception unwindHeader;
};

<<<<<<< HEAD
=======
struct __cxa_refcounted_exception
{
  // Manage this header.
  _Atomic_word referenceCount;
  // __cxa_exception must be last, and no padding can be after it.
  __cxa_exception exc;
};

>>>>>>> a0daa400
// A dependent C++ exception object consists of a wrapper around an unwind
// object header with additional C++ specific information, containing a pointer
// to a primary exception object.

struct __cxa_dependent_exception
{
  // The primary exception this thing depends on.
  void *primaryException;

  // The C++ standard has entertaining rules wrt calling set_terminate
  // and set_unexpected in the middle of the exception cleanup process.
  std::unexpected_handler unexpectedHandler;
  std::terminate_handler terminateHandler;

  // The caught exception stack threads through here.
  __cxa_exception *nextException;

  // How many nested handlers have caught this exception.  A negated
  // value is a signal that this object has been rethrown.
  int handlerCount;

#ifdef __ARM_EABI_UNWINDER__
  // Stack of exceptions in cleanups.
  __cxa_exception* nextPropagatingException;

  // The nuber of active cleanup handlers for this exception.
  int propagationCount;
#else
  // Cache parsed handler data from the personality routine Phase 1
  // for Phase 2 and __cxa_call_unexpected.
  int handlerSwitchValue;
  const unsigned char *actionRecord;
  const unsigned char *languageSpecificData;
  _Unwind_Ptr catchTemp;
  void *adjustedPtr;
#endif

  // The generic exception header.  Must be last.
  _Unwind_Exception unwindHeader;
};

// Each thread in a C++ program has access to a __cxa_eh_globals object.
struct __cxa_eh_globals
{
  __cxa_exception *caughtExceptions;
  unsigned int uncaughtExceptions;
#ifdef __ARM_EABI_UNWINDER__
  __cxa_exception* propagatingExceptions;
#endif
};


// The __cxa_eh_globals for the current thread can be obtained by using
// either of the following functions.  The "fast" version assumes at least
// one prior call of __cxa_get_globals has been made from the current
// thread, so no initialization is necessary.
extern "C" __cxa_eh_globals *__cxa_get_globals () throw();
extern "C" __cxa_eh_globals *__cxa_get_globals_fast () throw();

// Allocate memory for the primary exception plus the thrown object.
extern "C" void *__cxa_allocate_exception(std::size_t thrown_size) throw();

// Free the space allocated for the primary exception.
extern "C" void __cxa_free_exception(void *thrown_exception) throw();

// Allocate memory for a dependent exception.
extern "C" __cxa_dependent_exception*
__cxa_allocate_dependent_exception() throw();

// Free the space allocated for the dependent exception.
extern "C" void
__cxa_free_dependent_exception(__cxa_dependent_exception *ex) throw();

// Throw the exception.
extern "C" void __cxa_throw (void *thrown_exception,
			     std::type_info *tinfo,
			     void (*dest) (void *))
     __attribute__((noreturn));

// Used to implement exception handlers.
extern "C" void *__cxa_get_exception_ptr (void *) throw();
extern "C" void *__cxa_begin_catch (void *) throw();
extern "C" void __cxa_end_catch ();
extern "C" void __cxa_rethrow () __attribute__((noreturn));

// These facilitate code generation for recurring situations.
extern "C" void __cxa_bad_cast ();
extern "C" void __cxa_bad_typeid ();

// @@@ These are not directly specified by the IA-64 C++ ABI.

// Handles re-checking the exception specification if unexpectedHandler
// throws, and if bad_exception needs to be thrown.  Called from the
// compiler.
extern "C" void __cxa_call_unexpected (void *) __attribute__((noreturn));
extern "C" void __cxa_call_terminate (void*) __attribute__((noreturn));

#ifdef __ARM_EABI_UNWINDER__
// Arm EABI specified routines.
typedef enum {
  ctm_failed = 0,
  ctm_succeeded = 1,
  ctm_succeeded_with_ptr_to_base = 2
} __cxa_type_match_result;
extern "C" bool __cxa_type_match(_Unwind_Exception*, const std::type_info*,
				 bool, void**);
extern "C" void __cxa_begin_cleanup (_Unwind_Exception*);
extern "C" void __cxa_end_cleanup (void);
#endif

// Invokes given handler, dying appropriately if the user handler was
// so inconsiderate as to return.
extern void __terminate(std::terminate_handler) __attribute__((noreturn));
extern void __unexpected(std::unexpected_handler) __attribute__((noreturn));

// The current installed user handlers.
extern std::terminate_handler __terminate_handler;
extern std::unexpected_handler __unexpected_handler;

// These are explicitly GNU C++ specific.

// Acquire the C++ exception header from the C++ object.
static inline __cxa_exception *
__get_exception_header_from_obj (void *ptr)
{
  return reinterpret_cast<__cxa_exception *>(ptr) - 1;
}

// Acquire the C++ exception header from the generic exception header.
static inline __cxa_exception *
__get_exception_header_from_ue (_Unwind_Exception *exc)
{
  return reinterpret_cast<__cxa_exception *>(exc + 1) - 1;
}

<<<<<<< HEAD
=======
// Acquire the C++ refcounted exception header from the C++ object.
static inline __cxa_refcounted_exception *
__get_refcounted_exception_header_from_obj (void *ptr)
{
  return reinterpret_cast<__cxa_refcounted_exception *>(ptr) - 1;
}

// Acquire the C++ refcounted exception header from the generic exception
// header.
static inline __cxa_refcounted_exception *
__get_refcounted_exception_header_from_ue (_Unwind_Exception *exc)
{
  return reinterpret_cast<__cxa_refcounted_exception *>(exc + 1) - 1;
}

>>>>>>> a0daa400
static inline __cxa_dependent_exception *
__get_dependent_exception_from_ue (_Unwind_Exception *exc)
{
  return reinterpret_cast<__cxa_dependent_exception *>(exc + 1) - 1;
}

#ifdef __ARM_EABI_UNWINDER__
static inline bool
__is_gxx_exception_class(_Unwind_Exception_Class c)
{
  // TODO: Take advantage of the fact that c will always be word aligned.
  return c[0] == 'G'
	 && c[1] == 'N'
	 && c[2] == 'U'
	 && c[3] == 'C'
	 && c[4] == 'C'
	 && c[5] == '+'
	 && c[6] == '+'
	 && (c[7] == '\0' || c[7] == '\x01');
}

// Only checks for primary or dependent, but not that it is a C++ exception at
// all.
static inline bool
__is_dependent_exception(_Unwind_Exception_Class c)
{
  return c[7] == '\x01';
}

static inline void
__GXX_INIT_PRIMARY_EXCEPTION_CLASS(_Unwind_Exception_Class c)
{
  c[0] = 'G';
  c[1] = 'N';
  c[2] = 'U';
  c[3] = 'C';
  c[4] = 'C';
  c[5] = '+';
  c[6] = '+';
  c[7] = '\0';
}

static inline void
__GXX_INIT_DEPENDENT_EXCEPTION_CLASS(_Unwind_Exception_Class c)
{
  c[0] = 'G';
  c[1] = 'N';
  c[2] = 'U';
  c[3] = 'C';
  c[4] = 'C';
  c[5] = '+';
  c[6] = '+';
  c[7] = '\x01';
}

static inline bool
__is_gxx_forced_unwind_class(_Unwind_Exception_Class c)
{
  return c[0] == 'G'
	 && c[1] == 'N'
	 && c[2] == 'U'
	 && c[3] == 'C'
	 && c[4] == 'F'
	 && c[5] == 'O'
	 && c[6] == 'R'
	 && c[7] == '\0';
}

static inline void
__GXX_INIT_FORCED_UNWIND_CLASS(_Unwind_Exception_Class c)
{
  c[0] = 'G';
  c[1] = 'N';
  c[2] = 'U';
  c[3] = 'C';
  c[4] = 'F';
  c[5] = 'O';
  c[6] = 'R';
  c[7] = '\0';
}

static inline void*
__gxx_caught_object(_Unwind_Exception* eo)
{
  return (void*)eo->barrier_cache.bitpattern[0];
}
#else // !__ARM_EABI_UNWINDER__
// This is the primary exception class we report -- "GNUCC++\0".
const _Unwind_Exception_Class __gxx_primary_exception_class
= ((((((((_Unwind_Exception_Class) 'G' 
	 << 8 | (_Unwind_Exception_Class) 'N')
	<< 8 | (_Unwind_Exception_Class) 'U')
       << 8 | (_Unwind_Exception_Class) 'C')
      << 8 | (_Unwind_Exception_Class) 'C')
     << 8 | (_Unwind_Exception_Class) '+')
    << 8 | (_Unwind_Exception_Class) '+')
   << 8 | (_Unwind_Exception_Class) '\0');

// This is the dependent (from std::rethrow_exception) exception class we report
// "GNUCC++\x01"
const _Unwind_Exception_Class __gxx_dependent_exception_class
= ((((((((_Unwind_Exception_Class) 'G' 
	 << 8 | (_Unwind_Exception_Class) 'N')
	<< 8 | (_Unwind_Exception_Class) 'U')
       << 8 | (_Unwind_Exception_Class) 'C')
      << 8 | (_Unwind_Exception_Class) 'C')
     << 8 | (_Unwind_Exception_Class) '+')
    << 8 | (_Unwind_Exception_Class) '+')
   << 8 | (_Unwind_Exception_Class) '\x01');

static inline bool
__is_gxx_exception_class(_Unwind_Exception_Class c)
{
  return c == __gxx_primary_exception_class
      || c == __gxx_dependent_exception_class;
}

// Only checks for primary or dependent, but not that it is a C++ exception at
// all.
static inline bool
__is_dependent_exception(_Unwind_Exception_Class c)
{
  return (c & 1);
}

#define __GXX_INIT_PRIMARY_EXCEPTION_CLASS(c) c = __gxx_primary_exception_class
#define __GXX_INIT_DEPENDENT_EXCEPTION_CLASS(c) \
  c = __gxx_dependent_exception_class

// GNU C++ personality routine, Version 0.
extern "C" _Unwind_Reason_Code __gxx_personality_v0
     (int, _Unwind_Action, _Unwind_Exception_Class,
      struct _Unwind_Exception *, struct _Unwind_Context *);

// GNU C++ sjlj personality routine, Version 0.
extern "C" _Unwind_Reason_Code __gxx_personality_sj0
     (int, _Unwind_Action, _Unwind_Exception_Class,
      struct _Unwind_Exception *, struct _Unwind_Context *);

static inline void*
__gxx_caught_object(_Unwind_Exception* eo)
{
  // Bad as it looks, this actually works for dependent exceptions too.
  __cxa_exception* header = __get_exception_header_from_ue (eo);
  return header->adjustedPtr;
}
#endif // !__ARM_EABI_UNWINDER__

static inline void*
__get_object_from_ue(_Unwind_Exception* eo) throw()
{
  return __is_dependent_exception (eo->exception_class) ?
    __get_dependent_exception_from_ue (eo)->primaryException :
    eo + 1;
}

static inline void *
__get_object_from_ambiguous_exception(__cxa_exception *p_or_d) throw()
{
	return __get_object_from_ue (&p_or_d->unwindHeader);
}


} /* namespace __cxxabiv1 */

#pragma GCC visibility pop

#endif // _UNWIND_CXX_H<|MERGE_RESOLUTION|>--- conflicted
+++ resolved
@@ -1,9 +1,5 @@
 // -*- C++ -*- Exception handling and frame unwind runtime interface routines.
-<<<<<<< HEAD
-// Copyright (C) 2001, 2002, 2003, 2004, 2005, 2006, 2007, 2008
-=======
 // Copyright (C) 2001, 2002, 2003, 2004, 2005, 2006, 2007, 2008, 2009
->>>>>>> a0daa400
 // Free Software Foundation, Inc.
 //
 // This file is part of GCC.
@@ -57,12 +53,6 @@
 
 struct __cxa_exception
 {
-<<<<<<< HEAD
-  // Manage this header.
-  _Atomic_word referenceCount;
-
-=======
->>>>>>> a0daa400
   // Manage the exception object itself.
   std::type_info *exceptionType;
   void (*exceptionDestructor)(void *); 
@@ -99,8 +89,6 @@
   _Unwind_Exception unwindHeader;
 };
 
-<<<<<<< HEAD
-=======
 struct __cxa_refcounted_exception
 {
   // Manage this header.
@@ -109,7 +97,6 @@
   __cxa_exception exc;
 };
 
->>>>>>> a0daa400
 // A dependent C++ exception object consists of a wrapper around an unwind
 // object header with additional C++ specific information, containing a pointer
 // to a primary exception object.
@@ -245,8 +232,6 @@
   return reinterpret_cast<__cxa_exception *>(exc + 1) - 1;
 }
 
-<<<<<<< HEAD
-=======
 // Acquire the C++ refcounted exception header from the C++ object.
 static inline __cxa_refcounted_exception *
 __get_refcounted_exception_header_from_obj (void *ptr)
@@ -262,7 +247,6 @@
   return reinterpret_cast<__cxa_refcounted_exception *>(exc + 1) - 1;
 }
 
->>>>>>> a0daa400
 static inline __cxa_dependent_exception *
 __get_dependent_exception_from_ue (_Unwind_Exception *exc)
 {
