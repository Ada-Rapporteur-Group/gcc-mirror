--- conflicted
+++ resolved
@@ -187,11 +187,7 @@
 // throws, and if bad_exception needs to be thrown.  Called from the
 // compiler.
 extern "C" void __cxa_call_unexpected (void *) __attribute__((noreturn));
-<<<<<<< HEAD
-extern "C" void __cxa_call_terminate (_Unwind_Exception*) __attribute__((noreturn));
-=======
 extern "C" void __cxa_call_terminate (_Unwind_Exception*) throw () __attribute__((noreturn));
->>>>>>> 42a9ba1d
 
 #ifdef __ARM_EABI_UNWINDER__
 // Arm EABI specified routines.
