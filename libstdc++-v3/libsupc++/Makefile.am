--- conflicted
+++ resolved
@@ -1,11 +1,7 @@
 ## Makefile for the GNU C++ Support library.
 ##
-<<<<<<< HEAD
-## Copyright (C) 2000, 2001, 2002, 2003, 2004, 2005, 2006, 2007, 2008, 2009
-=======
 ## Copyright (C) 2000, 2001, 2002, 2003, 2004, 2005, 2006, 2007, 2008,
 ## 2009, 2010, 2011
->>>>>>> 3082eeb7
 ## Free Software Foundation, Inc.
 ##
 ## Process this file with automake to produce Makefile.in.
@@ -38,17 +34,11 @@
 std_HEADERS = \
 	cxxabi.h exception initializer_list new typeinfo 
 
-<<<<<<< HEAD
-headers = \
-	exception new typeinfo cxxabi.h cxxabi-forced.h exception_defines.h \
-	initializer_list exception_ptr.h nested_exception.h
-=======
 bits_HEADERS = \
 	cxxabi_forced.h hash_bytes.h \
 	exception_defines.h exception_ptr.h nested_exception.h 
 
 headers = $(std_HEADERS) $(bits_HEADERS)
->>>>>>> 3082eeb7
 
 if GLIBCXX_HOSTED
   c_sources = \
