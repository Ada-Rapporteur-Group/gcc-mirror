## Makefile for the GNU C++ Support library.
##
<<<<<<< HEAD
## Copyright (C) 2000, 2001, 2002, 2003, 2004, 2005
=======
## Copyright (C) 2000, 2001, 2002, 2003, 2004, 2005, 2007
>>>>>>> 60a98cce
## Free Software Foundation, Inc.
##
## Process this file with automake to produce Makefile.in.
##
## This file is part of GCC.
##
## GCC is free software; you can redistribute it and/or modify
## it under the terms of the GNU General Public License as published by
## the Free Software Foundation; either version 2, or (at your option)
## any later version.
##
## GCC is distributed in the hope that it will be useful,
## but WITHOUT ANY WARRANTY; without even the implied warranty of
## MERCHANTABILITY or FITNESS FOR A PARTICULAR PURPOSE.  See the
## GNU General Public License for more details.
##
## You should have received a copy of the GNU General Public License
## along with GCC; see the file COPYING.  If not, write to
## the Free Software Foundation, 51 Franklin Street, Fifth Floor,
## Boston, MA 02110-1301, USA.

include $(top_srcdir)/fragment.am

# Need this library to both be part of libstdc++.a, and installed
# separately too.
# 1) separate libsupc++.la
toolexeclib_LTLIBRARIES = libsupc++.la
# 2) integrated libsupc++convenience.la that is to be a part of libstdc++.a
noinst_LTLIBRARIES = libsupc++convenience.la


headers = \
	exception new typeinfo cxxabi.h cxxabi-forced.h exception_defines.h

if GLIBCXX_HOSTED
  c_sources = \
	cp-demangle.c 
endif

sources = \
	array_type_info.cc \
<<<<<<< HEAD
=======
	atexit_arm.cc \
>>>>>>> 60a98cce
	bad_cast.cc \
	bad_typeid.cc \
	class_type_info.cc \
	del_op.cc \
	del_opnt.cc \
	del_opv.cc \
	del_opvnt.cc \
	dyncast.cc \
	eh_alloc.cc \
	eh_arm.cc \
	eh_aux_runtime.cc \
	eh_call.cc \
	eh_catch.cc \
	eh_exception.cc \
	eh_globals.cc \
	eh_personality.cc \
	eh_term_handler.cc \
	eh_terminate.cc \
	eh_throw.cc \
	eh_type.cc \
	eh_unex_handler.cc \
	enum_type_info.cc \
	function_type_info.cc \
	fundamental_type_info.cc \
	guard.cc \
	new_handler.cc \
	new_op.cc \
	new_opnt.cc \
	new_opv.cc \
	new_opvnt.cc \
	pbase_type_info.cc \
	pmem_type_info.cc \
	pointer_type_info.cc \
	pure.cc \
	si_class_type_info.cc \
	tinfo.cc \
	tinfo2.cc \
	vec.cc \
	vmi_class_type_info.cc \
	vterminate.cc

libsupc___la_SOURCES = $(sources) $(c_sources)
libsupc__convenience_la_SOURCES = $(sources) $(c_sources)

glibcxxinstalldir = $(gxx_include_dir)
glibcxxinstall_HEADERS = $(headers)

# AM_CXXFLAGS needs to be in each subdirectory so that it can be
# modified in a per-library or per-sub-library way.  Need to manually
# set this option because CONFIG_CXXFLAGS has to be after
# OPTIMIZE_CXXFLAGS on the compile line so that -O2 can be overridden
# as the occasion call for it.
AM_CXXFLAGS = \
	-fno-implicit-templates \
	$(LIBSUPCXX_PICFLAGS) \
	$(WARN_CXXFLAGS) \
	$(OPTIMIZE_CXXFLAGS) \
	$(CONFIG_CXXFLAGS)

AM_MAKEFLAGS = \
	"gxx_include_dir=$(gxx_include_dir)"


# Use special rules for pulling things out of libiberty.  These
# objects should be compiled with the "C" compiler, not the C++
# compiler, and also should not use the C++ includes.
C_INCLUDES = -I.. -I$(toplevel_srcdir)/libiberty -I$(toplevel_srcdir)/include
C_COMPILE = \
	$(CC) $(DEFS) $(C_INCLUDES) \
	$(AM_CPPFLAGS) $(CPPFLAGS) $(AM_CFLAGS) $(CFLAGS)

# LTCOMPILE is copied from LTCXXCOMPILE below.
LTCOMPILE = $(LIBTOOL) --tag CC --tag disable-shared --mode=compile $(CC) \
	    $(DEFS) $(C_INCLUDES) $(LIBSUPCXX_PICFLAGS) \
            $(AM_CPPFLAGS) $(CPPFLAGS) $(AM_CFLAGS) $(CFLAGS)

cp-demangle.c:
	rm -f $@
	$(LN_S) $(toplevel_srcdir)/libiberty/cp-demangle.c $@
cp-demangle.lo: cp-demangle.c
	$(LTCOMPILE) -DIN_GLIBCPP_V3 -Wno-error -c $<
cp-demangle.o: cp-demangle.c
	$(C_COMPILE) -DIN_GLIBCPP_V3 -Wno-error -c $<


# libstdc++ libtool notes

# 1) Need to explicitly set LTCXXCOMPILE so that AM_CXXFLAGS is
# last. (That way, things like -O2 passed down from the toplevel can
# be overridden by --enable-debug.)

# 2) In general, libtool expects an argument such as `--tag=CXX' when
# using the C++ compiler, because that will enable the settings
# detected when C++ support was being configured.  However, when no
# such flag is given in the command line, libtool attempts to figure
# it out by matching the compiler name in each configuration section
# against a prefix of the command line.  The problem is that, if the
# compiler name and its initial flags stored in the libtool
# configuration file don't match those in the command line, libtool
# can't decide which configuration to use, and it gives up.  The
# correct solution is to add `--tag CXX' to LTCXXCOMPILE and maybe
# CXXLINK, just after $(LIBTOOL), so that libtool doesn't have to
# attempt to infer which configuration to use.
#
# We have to put --tag disable-shared after --tag CXX lest things
# CXX undo the affect of disable-shared.
LTCXXCOMPILE = $(LIBTOOL) --tag CXX --tag disable-shared \
	       --mode=compile $(CXX) $(TOPLEVEL_INCLUDES) \
	       $(AM_CPPFLAGS) $(CPPFLAGS) $(AM_CXXFLAGS) $(CXXFLAGS) 

LTLDFLAGS = $(shell $(SHELL) $(top_srcdir)/../libtool-ldflags $(LDFLAGS))

# 3) We'd have a problem when building the shared libstdc++ object if
# the rules automake generates would be used.  We cannot allow g++ to
# be used since this would add -lstdc++ to the link line which of
# course is problematic at this point.  So, we get the top-level
# directory to configure libstdc++-v3 to use gcc as the C++
# compilation driver.
CXXLINK = $(LIBTOOL) --tag CXX --tag disable-shared \
	  --mode=link $(CXX) \
	  $(OPT_LDFLAGS) $(SECTION_LDFLAGS) $(AM_CXXFLAGS) $(LTLDFLAGS) -o $@

# We have to have rules modified from the default to counteract SUN make
# prepending each of $(glibcxxinstall_HEADERS) with VPATH below.
install-glibcxxinstallHEADERS: $(glibcxxinstall_HEADERS)
	@$(NORMAL_INSTALL)
	$(mkinstalldirs) $(DESTDIR)$(glibcxxinstalldir)
	@list='$(glibcxxinstall_HEADERS)'; for p in $$list; do \
	  q=`echo $$p | sed -e 's,.*/,,'`; \
	  if test -f "$$p"; then d= ; else d="$(srcdir)/"; fi; \
	  echo " $(INSTALL_DATA) $$d$$p $(DESTDIR)$(glibcxxinstalldir)/$$q"; \
	  $(INSTALL_DATA) $$d$$p $(DESTDIR)$(glibcxxinstalldir)/$$q; \
	done

uninstall-glibcxxinstallHEADERS:
	@$(NORMAL_UNINSTALL)
	list='$(glibcxxinstall_HEADERS)'; for p in $$list; do \
	  q=`echo $$p | sed -e 's,.*/,,'`; \
	  rm -f $(DESTDIR)$(glibcxxinstalldir)/$$q; \
	done<|MERGE_RESOLUTION|>--- conflicted
+++ resolved
@@ -1,10 +1,6 @@
 ## Makefile for the GNU C++ Support library.
 ##
-<<<<<<< HEAD
-## Copyright (C) 2000, 2001, 2002, 2003, 2004, 2005
-=======
 ## Copyright (C) 2000, 2001, 2002, 2003, 2004, 2005, 2007
->>>>>>> 60a98cce
 ## Free Software Foundation, Inc.
 ##
 ## Process this file with automake to produce Makefile.in.
@@ -46,10 +42,7 @@
 
 sources = \
 	array_type_info.cc \
-<<<<<<< HEAD
-=======
 	atexit_arm.cc \
->>>>>>> 60a98cce
 	bad_cast.cc \
 	bad_typeid.cc \
 	class_type_info.cc \
