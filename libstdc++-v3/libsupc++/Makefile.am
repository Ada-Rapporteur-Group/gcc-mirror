## Makefile for the GNU C++ Support library.
##
## Copyright (C) 2000-2013 Free Software Foundation, Inc.
##
## Process this file with automake to produce Makefile.in.
##
## This file is part of GCC.
##
## GCC is free software; you can redistribute it and/or modify
## it under the terms of the GNU General Public License as published by
## the Free Software Foundation; either version 3, or (at your option)
## any later version.
##
## GCC is distributed in the hope that it will be useful,
## but WITHOUT ANY WARRANTY; without even the implied warranty of
## MERCHANTABILITY or FITNESS FOR A PARTICULAR PURPOSE.  See the
## GNU General Public License for more details.
##
## You should have received a copy of the GNU General Public License
## along with GCC; see the file COPYING3.  If not see
## <http://www.gnu.org/licenses/>.

include $(top_srcdir)/fragment.am

# Need this library to both be part of libstdc++.a, and installed
# separately too.
# 1) separate libsupc++.la
toolexeclib_LTLIBRARIES = libsupc++.la

# 2) integrated libsupc++convenience.la that is to be a part of libstdc++.a
noinst_LTLIBRARIES = libsupc++convenience.la

std_HEADERS = \
	cxxabi.h exception initializer_list new typeinfo

bits_HEADERS = \
	atomic_lockfree_defines.h cxxabi_forced.h \
	exception_defines.h exception_ptr.h hash_bytes.h nested_exception.h

headers = $(std_HEADERS) $(bits_HEADERS)

if GLIBCXX_HOSTED
  c_sources = \
	cp-demangle.c
endif

sources = \
	array_type_info.cc \
	atexit_arm.cc \
	atexit_thread.cc \
	bad_alloc.cc \
	bad_array_length.cc \
	bad_array_new.cc \
	bad_cast.cc \
	bad_typeid.cc \
	class_type_info.cc \
	del_op.cc \
	del_opnt.cc \
	del_opv.cc \
	del_opvnt.cc \
	dyncast.cc \
	eh_alloc.cc \
	eh_arm.cc \
	eh_aux_runtime.cc \
	eh_call.cc \
	eh_catch.cc \
	eh_exception.cc \
	eh_globals.cc \
	eh_personality.cc \
	eh_ptr.cc \
	eh_term_handler.cc \
	eh_terminate.cc \
	eh_tm.cc \
	eh_throw.cc \
	eh_type.cc \
	eh_unex_handler.cc \
	enum_type_info.cc \
	function_type_info.cc \
	fundamental_type_info.cc \
	guard.cc \
	guard_error.cc \
	hash_bytes.cc \
	nested_exception.cc \
	new_handler.cc \
	new_op.cc \
	new_opnt.cc \
	new_opv.cc \
	new_opvnt.cc \
	pbase_type_info.cc \
	pmem_type_info.cc \
	pointer_type_info.cc \
	pure.cc \
	si_class_type_info.cc \
	tinfo.cc \
	tinfo2.cc \
	vec.cc \
	vmi_class_type_info.cc \
	vterminate.cc

if ENABLE_VTABLE_VERIFY
  vtv_sources = \
	vtv_stubs.cc
endif

libsupc___la_SOURCES = $(sources) $(c_sources) $(vtv_sources)
libsupc__convenience_la_SOURCES = $(sources) $(c_sources) $(vtv_sources)

cp-demangle.c:
	rm -f $@
	$(LN_S) $(toplevel_srcdir)/libiberty/cp-demangle.c $@
cp-demangle.lo: cp-demangle.c
	$(LTCOMPILE) -DIN_GLIBCPP_V3 -Wno-error -c $<
cp-demangle.o: cp-demangle.c
	$(C_COMPILE) -DIN_GLIBCPP_V3 -Wno-error -c $<


# Use special rules for the C++11 sources so that the proper flags are passed.
bad_array_length.lo: bad_array_length.cc
	$(LTCXXCOMPILE) -std=gnu++11 -c $<
bad_array_length.o: bad_array_length.cc
	$(CXXCOMPILE) -std=gnu++11 -c $<

bad_array_new.lo: bad_array_new.cc
	$(LTCXXCOMPILE) -std=gnu++11 -c $<
bad_array_new.o: bad_array_new.cc
	$(CXXCOMPILE) -std=gnu++11 -c $<

eh_aux_runtime.lo: eh_aux_runtime.cc
	$(LTCXXCOMPILE) -std=gnu++11 -c $<
eh_aux_runtime.o: eh_aux_runtime.cc
	$(CXXCOMPILE) -std=gnu++11 -c $<

eh_ptr.lo: eh_ptr.cc
	$(LTCXXCOMPILE) -std=gnu++11 -c $<
eh_ptr.o: eh_ptr.cc
	$(CXXCOMPILE) -std=gnu++11 -c $<

eh_terminate.lo: eh_terminate.cc
	$(LTCXXCOMPILE) -std=gnu++11 -c $<
eh_terminate.o: eh_terminate.cc
	$(CXXCOMPILE) -std=gnu++11 -c $<

eh_throw.lo: eh_throw.cc
	$(LTCXXCOMPILE) -std=gnu++11 -c $<
eh_throw.o: eh_throw.cc
	$(CXXCOMPILE) -std=gnu++11 -c $<

guard.lo: guard.cc
	$(LTCXXCOMPILE) -std=gnu++11 -c $<
guard.o: guard.cc
	$(CXXCOMPILE) -std=gnu++11 -c $<

atexit_thread.lo: atexit_thread.cc
	$(LTCXXCOMPILE) -std=gnu++11 -c $<
atexit_thread.o: atexit_thread.cc
	$(CXXCOMPILE) -std=gnu++11 -c $<

nested_exception.lo: nested_exception.cc
	$(LTCXXCOMPILE) -std=gnu++11 -c $<
nested_exception.o: nested_exception.cc
	$(CXXCOMPILE) -std=gnu++11 -c $<

new_handler.lo: new_handler.cc
	$(LTCXXCOMPILE) -std=gnu++11 -c $<
new_handler.o: new_handler.cc
	$(CXXCOMPILE) -std=gnu++11 -c $<

new_op.lo: new_op.cc
	$(LTCXXCOMPILE) -std=gnu++11 -c $<
new_op.o: new_op.cc
	$(CXXCOMPILE) -std=gnu++11 -c $<

new_opnt.lo: new_opnt.cc
	$(LTCXXCOMPILE) -std=gnu++11 -c $<
new_opnt.o: new_opnt.cc
	$(CXXCOMPILE) -std=gnu++11 -c $<

# AM_CXXFLAGS needs to be in each subdirectory so that it can be
# modified in a per-library or per-sub-library way.  Need to manually
# set this option because CONFIG_CXXFLAGS has to be after
# OPTIMIZE_CXXFLAGS on the compile line so that -O2 can be overridden
# as the occasion call for it.
AM_CXXFLAGS = \
	$(glibcxx_lt_pic_flag) $(glibcxx_compiler_shared_flag) \
	$(XTEMPLATE_FLAGS) \
	$(WARN_CXXFLAGS) $(OPTIMIZE_CXXFLAGS)  $(CONFIG_CXXFLAGS) \
	$($(@)_no_omit_frame_pointer)

AM_MAKEFLAGS = \
	"gxx_include_dir=$(gxx_include_dir)"


# Use special rules for pulling things out of libiberty.  These
# objects should be compiled with the "C" compiler, not the C++
# compiler, and also should not use the C++ includes.
C_INCLUDES = -I.. -I$(toplevel_srcdir)/libiberty -I$(toplevel_srcdir)/include
C_COMPILE = \
	$(CC) $(DEFS) $(C_INCLUDES) \
	$(AM_CPPFLAGS) $(CPPFLAGS) $(AM_CFLAGS) $(CFLAGS)

# LTCOMPILE is copied from LTCXXCOMPILE below.
LTCOMPILE = $(LIBTOOL) --tag CC --tag disable-shared $(LIBTOOLFLAGS) --mode=compile \
	    $(CC) $(DEFS) $(C_INCLUDES) \
	    $(glibcxx_lt_pic_flag) $(glibcxx_compiler_shared_flag) \
	    $(AM_CPPFLAGS) $(CPPFLAGS) $(AM_CFLAGS) $(CFLAGS)

# Libtool notes

# 1) In general, libtool expects an argument such as `--tag=CXX' when
# using the C++ compiler, because that will enable the settings
# detected when C++ support was being configured.  However, when no
# such flag is given in the command line, libtool attempts to figure
# it out by matching the compiler name in each configuration section
# against a prefix of the command line.  The problem is that, if the
# compiler name and its initial flags stored in the libtool
# configuration file don't match those in the command line, libtool
# can't decide which configuration to use, and it gives up.  The
# correct solution is to add `--tag CXX' to LTCXXCOMPILE and maybe
# CXXLINK, just after $(LIBTOOL), so that libtool doesn't have to
# attempt to infer which configuration to use.
# 
# The second tag argument, `--tag disable-shared` means that libtool
# only compiles each source once, for static objects. In actuality,
# glibcxx_lt_pic_flag and glibcxx_compiler_shared_flag are added to
# the libtool command that is used create the object, which is
# suitable for shared libraries.  The `--tag disable-shared` must be
# placed after --tag CXX lest things CXX undo the affect of
# disable-shared.

# 2) Need to explicitly set LTCXXCOMPILE so that EXTRA_CXX_FLAGS is
# last. (That way, things like -O2 passed down from the toplevel can
# be overridden by --enable-debug.)
LTCXXCOMPILE = \
	$(LIBTOOL) --tag CXX --tag disable-shared \
	$(AM_LIBTOOLFLAGS) $(LIBTOOLFLAGS) \
	--mode=compile $(CXX) $(TOPLEVEL_INCLUDES) \
	$(AM_CPPFLAGS) $(CPPFLAGS) $(AM_CXXFLAGS) $(CXXFLAGS) $(EXTRA_CXX_FLAGS)

LTLDFLAGS = $(shell $(SHELL) $(top_srcdir)/../libtool-ldflags $(LDFLAGS))

# 3) We'd have a problem when building the shared libstdc++ object if
# the rules automake generates would be used.  We cannot allow g++ to
# be used since this would add -lstdc++ to the link line which of
# course is problematic at this point.  So, we get the top-level
# directory to configure libstdc++-v3 to use gcc as the C++
# compilation driver.
CXXLINK = \
	$(LIBTOOL) --tag CXX --tag disable-shared \
	$(AM_LIBTOOLFLAGS) $(LIBTOOLFLAGS) \
	--mode=link $(CXX) \
	$(OPT_LDFLAGS) $(SECTION_LDFLAGS) $(AM_CXXFLAGS) $(LTLDFLAGS) -o $@

# Install notes
# We have to have rules modified from the default to counteract SUN make
# prepending each of $(*_HEADERS) with VPATH below.
stddir = $(gxx_include_dir)
bitsdir = $(gxx_include_dir)/bits

install-stdHEADERS: $(std_HEADERS)
	@$(NORMAL_INSTALL)
	$(mkinstalldirs) $(DESTDIR)$(stddir)
	@list='$(std_HEADERS)'; for p in $$list; do \
	  q=`echo $$p | sed -e 's,.*/,,'`; \
	  if test -f "$$p"; then d= ; else d="$(srcdir)/"; fi; \
	  echo " $(INSTALL_DATA) $$d$$p $(DESTDIR)$(stddir)/$$q"; \
	  $(INSTALL_DATA) $$d$$p $(DESTDIR)$(stddir)/$$q; \
	done

install-bitsHEADERS: $(bits_HEADERS)
	@$(NORMAL_INSTALL)
	$(mkinstalldirs) $(DESTDIR)$(bitsdir)
	@list='$(bits_HEADERS)'; for p in $$list; do \
	  q=`echo $$p | sed -e 's,.*/,,'`; \
	  if test -f "$$p"; then d= ; else d="$(srcdir)/"; fi; \
	  echo " $(INSTALL_DATA) $$d$$p $(DESTDIR)$(bitsdir)/$$q"; \
	  $(INSTALL_DATA) $$d$$p $(DESTDIR)$(bitsdir)/$$q; \
	done

uninstall-stdHEADERS:
	@$(NORMAL_UNINSTALL)
	list='$(std_HEADERS)'; for p in $$list; do \
	  q=`echo $$p | sed -e 's,.*/,,'`; \
	  rm -f $(DESTDIR)$(stddir)/$$q; \
	done

uninstall-bitsHEADERS:
	@$(NORMAL_UNINSTALL)
	list='$(bits_HEADERS)'; for p in $$list; do \
	  q=`echo $$p | sed -e 's,.*/,,'`; \
	  rm -f $(DESTDIR)$(bitsdir)/$$q; \
	done

<<<<<<< HEAD
# Google-specific pessimization
eh_terminate.lo_no_omit_frame_pointer = -fno-omit-frame-pointer
eh_throw.lo_no_omit_frame_pointer = -fno-omit-frame-pointer
vterminate.lo_no_omit_frame_pointer = -fno-omit-frame-pointer
=======

# By adding these files here, automake will remove them for 'make clean'
CLEANFILES = stamp-*
>>>>>>> 5979aa54
<|MERGE_RESOLUTION|>--- conflicted
+++ resolved
@@ -290,13 +290,11 @@
 	  rm -f $(DESTDIR)$(bitsdir)/$$q; \
 	done
 
-<<<<<<< HEAD
 # Google-specific pessimization
 eh_terminate.lo_no_omit_frame_pointer = -fno-omit-frame-pointer
 eh_throw.lo_no_omit_frame_pointer = -fno-omit-frame-pointer
 vterminate.lo_no_omit_frame_pointer = -fno-omit-frame-pointer
-=======
+
 
 # By adding these files here, automake will remove them for 'make clean'
-CLEANFILES = stamp-*
->>>>>>> 5979aa54
+CLEANFILES = stamp-*