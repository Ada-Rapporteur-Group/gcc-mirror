--- conflicted
+++ resolved
@@ -1,10 +1,6 @@
 // Exception Handling support header (exception_ptr class) for -*- C++ -*-
 
-<<<<<<< HEAD
-// Copyright (C) 2008, 2009 Free Software Foundation
-=======
 // Copyright (C) 2008, 2009, 2010, 2011 Free Software Foundation
->>>>>>> 03d20231
 //
 // This file is part of GCC.
 //
@@ -27,15 +23,9 @@
 // see the files COPYING3 and COPYING.RUNTIME respectively.  If not, see
 // <http://www.gnu.org/licenses/>.
 
-<<<<<<< HEAD
-/** @file exception_ptr.h
- *  This is an internal header file, included by other headers and the
- *  implementation. You should not attempt to use it directly.
-=======
 /** @file bits/exception_ptr.h
  *  This is an internal header file, included by other library headers.
  *  Do not attempt to use it directly. @headername{exception}
->>>>>>> 03d20231
  */
 
 #ifndef _EXCEPTION_PTR_H
@@ -44,11 +34,7 @@
 #pragma GCC visibility push(default)
 
 #include <bits/c++config.h>
-<<<<<<< HEAD
-#include <exception_defines.h>
-=======
 #include <bits/exception_defines.h>
->>>>>>> 03d20231
 
 #if !defined(_GLIBCXX_ATOMIC_BUILTINS_4)
 #  error This platform does not support exception propagation.
