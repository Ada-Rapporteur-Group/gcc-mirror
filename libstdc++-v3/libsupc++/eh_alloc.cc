--- conflicted
+++ resolved
@@ -149,11 +149,7 @@
       && ptr < base + sizeof (emergency_buffer))
     {
       const unsigned int which
-<<<<<<< HEAD
-	= (unsigned)(ptr - &emergency_buffer[0][0]) / EMERGENCY_OBJ_SIZE;
-=======
 	= (unsigned) (ptr - base) / EMERGENCY_OBJ_SIZE;
->>>>>>> 1177f497
 
       __gnu_cxx::__scoped_lock sentry(emergency_mutex);
       emergency_used &= ~((bitmask_type)1 << which);
