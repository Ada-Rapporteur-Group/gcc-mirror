// Exception Handling support header for -*- C++ -*-

// Copyright (C) 1995, 1996, 1997, 1998, 1999, 2000, 2001, 2002, 2003,
<<<<<<< HEAD
// 2004, 2005, 2006, 2007, 2008, 2009, 2010
=======
// 2004, 2005, 2006, 2007, 2008, 2009, 2010, 2011
>>>>>>> b56a5220
// Free Software Foundation
//
// This file is part of GCC.
//
// GCC is free software; you can redistribute it and/or modify
// it under the terms of the GNU General Public License as published by
// the Free Software Foundation; either version 3, or (at your option)
// any later version.
//
// GCC is distributed in the hope that it will be useful,
// but WITHOUT ANY WARRANTY; without even the implied warranty of
// MERCHANTABILITY or FITNESS FOR A PARTICULAR PURPOSE.  See the
// GNU General Public License for more details.
//
// Under Section 7 of GPL version 3, you are granted additional
// permissions described in the GCC Runtime Library Exception, version
// 3.1, as published by the Free Software Foundation.

// You should have received a copy of the GNU General Public License and
// a copy of the GCC Runtime Library Exception along with this program;
// see the files COPYING3 and COPYING.RUNTIME respectively.  If not, see
// <http://www.gnu.org/licenses/>.

/** @file exception
 *  This is a Standard C++ Library header.
 */

#ifndef __EXCEPTION__
#define __EXCEPTION__

#pragma GCC system_header

#pragma GCC visibility push(default)

#include <bits/c++config.h>

extern "C++" {

namespace std
{
  /**
   * @defgroup exceptions Exceptions
   * @ingroup diagnostics
   *
   * Classes and functions for reporting errors via exception classes.
   * @{
   */

  /**
   *  @brief Base class for all library exceptions.
   *
   *  This is the base class for all exceptions thrown by the standard
   *  library, and by certain language expressions.  You are free to derive
   *  your own %exception classes, or use a different hierarchy, or to
   *  throw non-class data (e.g., fundamental types).
   */
  class exception
  {
  public:
    exception() throw() { }
    virtual ~exception() throw();

    /** Returns a C-style character string describing the general cause
     *  of the current error.  */
    virtual const char* what() const throw();
  };

  /** If an %exception is thrown which is not listed in a function's
   *  %exception specification, one of these may be thrown.  */
  class bad_exception : public exception
  {
  public:
    bad_exception() throw() { }

    // This declaration is not useless:
    // http://gcc.gnu.org/onlinedocs/gcc-3.0.2/gcc_6.html#SEC118
    virtual ~bad_exception() throw();

    // See comment in eh_exception.cc.
    virtual const char* what() const throw();
  };

  /// If you write a replacement %terminate handler, it must be of this type.
  typedef void (*terminate_handler) ();

  /// If you write a replacement %unexpected handler, it must be of this type.
  typedef void (*unexpected_handler) ();

  /// Takes a new handler function as an argument, returns the old function.
  terminate_handler set_terminate(terminate_handler) throw();

  /** The runtime will call this function if %exception handling must be
   *  abandoned for any reason.  It can also be called by the user.  */
  void terminate() throw() __attribute__ ((__noreturn__));

  /// Takes a new handler function as an argument, returns the old function.
  unexpected_handler set_unexpected(unexpected_handler) throw();

  /** The runtime will call this function if an %exception is thrown which
   *  violates the function's %exception specification.  */
  void unexpected() __attribute__ ((__noreturn__));

  /** [18.6.4]/1:  'Returns true after completing evaluation of a
   *  throw-expression until either completing initialization of the
   *  exception-declaration in the matching handler or entering @c unexpected()
   *  due to the throw; or after entering @c terminate() for any reason
   *  other than an explicit call to @c terminate().  [Note: This includes
   *  stack unwinding [15.2].  end note]'
   *
   *  2: 'When @c uncaught_exception() is true, throwing an
   *  %exception can result in a call of @c terminate()
   *  (15.5.1).'
   */
  bool uncaught_exception() throw() __attribute__ ((__pure__));

  // @} group exceptions
} // namespace std

_GLIBCXX_BEGIN_NAMESPACE(__gnu_cxx)

  /**
   *  @brief A replacement for the standard terminate_handler which
   *  prints more information about the terminating exception (if any)
   *  on stderr.
   *
   *  @ingroup exceptions
   *
   *  Call
   *   @code
   *     std::set_terminate(__gnu_cxx::__verbose_terminate_handler)
   *   @endcode
   *  to use.  For more info, see
   *  http://gcc.gnu.org/onlinedocs/libstdc++/manual/bk01pt02ch06s02.html
   *
   *  In 3.4 and later, this is on by default.
   */
  void __verbose_terminate_handler();

_GLIBCXX_END_NAMESPACE

} // extern "C++"

#pragma GCC visibility pop

#if (defined(__GXX_EXPERIMENTAL_CXX0X__) \
     && defined(_GLIBCXX_ATOMIC_BUILTINS_4))
<<<<<<< HEAD
#include <exception_ptr.h>
#include <nested_exception.h>
=======
#include <bits/exception_ptr.h>
#include <bits/nested_exception.h>
>>>>>>> b56a5220
#endif

#endif<|MERGE_RESOLUTION|>--- conflicted
+++ resolved
@@ -1,11 +1,7 @@
 // Exception Handling support header for -*- C++ -*-
 
 // Copyright (C) 1995, 1996, 1997, 1998, 1999, 2000, 2001, 2002, 2003,
-<<<<<<< HEAD
-// 2004, 2005, 2006, 2007, 2008, 2009, 2010
-=======
 // 2004, 2005, 2006, 2007, 2008, 2009, 2010, 2011
->>>>>>> b56a5220
 // Free Software Foundation
 //
 // This file is part of GCC.
@@ -152,13 +148,8 @@
 
 #if (defined(__GXX_EXPERIMENTAL_CXX0X__) \
      && defined(_GLIBCXX_ATOMIC_BUILTINS_4))
-<<<<<<< HEAD
-#include <exception_ptr.h>
-#include <nested_exception.h>
-=======
 #include <bits/exception_ptr.h>
 #include <bits/nested_exception.h>
->>>>>>> b56a5220
 #endif
 
 #endif