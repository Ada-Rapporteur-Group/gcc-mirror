--- conflicted
+++ resolved
@@ -1,11 +1,7 @@
 // Exception Handling support header for -*- C++ -*-
 
 // Copyright (C) 1995, 1996, 1997, 1998, 1999, 2000, 2001, 2002, 2003,
-<<<<<<< HEAD
-// 2004, 2005, 2006, 2007, 2008, 2009, 2010
-=======
 // 2004, 2005, 2006, 2007, 2008, 2009, 2010, 2011
->>>>>>> 3082eeb7
 // Free Software Foundation
 //
 // This file is part of GCC.
@@ -145,29 +141,18 @@
    *  In 3.4 and later, this is on by default.
    */
   void __verbose_terminate_handler();
-<<<<<<< HEAD
-
-_GLIBCXX_END_NAMESPACE
-
-=======
 
 _GLIBCXX_END_NAMESPACE_VERSION
 } // namespace
 
->>>>>>> 3082eeb7
 } // extern "C++"
 
 #pragma GCC visibility pop
 
 #if (defined(__GXX_EXPERIMENTAL_CXX0X__) \
      && defined(_GLIBCXX_ATOMIC_BUILTINS_4))
-<<<<<<< HEAD
-#include <exception_ptr.h>
-#include <nested_exception.h>
-=======
 #include <bits/exception_ptr.h>
 #include <bits/nested_exception.h>
->>>>>>> 3082eeb7
 #endif
 
 #endif