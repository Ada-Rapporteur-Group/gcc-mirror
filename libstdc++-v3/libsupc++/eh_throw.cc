--- conflicted
+++ resolved
@@ -1,9 +1,5 @@
 // -*- C++ -*- Exception handling routines for throwing.
-<<<<<<< HEAD
-// Copyright (C) 2001, 2002, 2003, 2004, 2005, 2006, 2007, 2008
-=======
 // Copyright (C) 2001, 2002, 2003, 2004, 2005, 2006, 2007, 2008, 2009
->>>>>>> a0daa400
 // Free Software Foundation, Inc.
 //
 // This file is part of GCC.
@@ -42,12 +38,8 @@
 __gxx_exception_cleanup (_Unwind_Reason_Code code, _Unwind_Exception *exc)
 {
   // This cleanup is set only for primaries.
-<<<<<<< HEAD
-  __cxa_exception *header = __get_exception_header_from_ue (exc);
-=======
   __cxa_refcounted_exception *header
     = __get_refcounted_exception_header_from_ue (exc);
->>>>>>> a0daa400
 
   // We only want to be called through _Unwind_DeleteException.
   // _Unwind_DeleteException in the HP-UX IA64 libunwind library
@@ -60,13 +52,8 @@
   if (__sync_sub_and_fetch (&header->referenceCount, 1) == 0)
     {
 #endif
-<<<<<<< HEAD
-      if (header->exceptionDestructor)
-        header->exceptionDestructor (header + 1);
-=======
       if (header->exc.exceptionDestructor)
 	header->exc.exceptionDestructor (header + 1);
->>>>>>> a0daa400
 
       __cxa_free_exception (header + 1);
 #ifdef _GLIBCXX_ATOMIC_BUILTINS_4
@@ -80,16 +67,6 @@
 			 void (*dest) (void *))
 {
   // Definitely a primary.
-<<<<<<< HEAD
-  __cxa_exception *header = __get_exception_header_from_obj (obj);
-  header->referenceCount = 1;
-  header->exceptionType = tinfo;
-  header->exceptionDestructor = dest;
-  header->unexpectedHandler = __unexpected_handler;
-  header->terminateHandler = __terminate_handler;
-  __GXX_INIT_PRIMARY_EXCEPTION_CLASS(header->unwindHeader.exception_class);
-  header->unwindHeader.exception_cleanup = __gxx_exception_cleanup;
-=======
   __cxa_refcounted_exception *header
     = __get_refcounted_exception_header_from_obj (obj);
   header->referenceCount = 1;
@@ -99,7 +76,6 @@
   header->exc.terminateHandler = __terminate_handler;
   __GXX_INIT_PRIMARY_EXCEPTION_CLASS(header->exc.unwindHeader.exception_class);
   header->exc.unwindHeader.exception_cleanup = __gxx_exception_cleanup;
->>>>>>> a0daa400
 
 #ifdef _GLIBCXX_SJLJ_EXCEPTIONS
   _Unwind_SjLj_RaiseException (&header->exc.unwindHeader);
