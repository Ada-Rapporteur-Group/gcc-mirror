--- conflicted
+++ resolved
@@ -38,11 +38,7 @@
 
 #pragma GCC system_header
 
-<<<<<<< HEAD
-#include <cstddef>
-=======
 #include <bits/c++config.h>
->>>>>>> 6e7f08ad
 #include <exception>
 
 #pragma GCC visibility push(default)
