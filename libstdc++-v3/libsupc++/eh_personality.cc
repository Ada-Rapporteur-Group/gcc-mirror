--- conflicted
+++ resolved
@@ -543,30 +543,11 @@
       bool saw_cleanup = false;
       bool saw_handler = false;
 
-<<<<<<< HEAD
-      // During forced unwinding, match a magic exception type.
-      if (actions & _UA_FORCE_UNWIND)
-	{
-	  throw_type = &typeid(abi::__forced_unwind);
-	  thrown_ptr = 0;
-	}
-      // With a foreign exception class, there's no exception type.
-      // ??? What to do about GNU Java and GNU Ada exceptions?
-      else if (foreign_exception)
-	{
-	  throw_type = &typeid(abi::__foreign_exception);
-	  thrown_ptr = 0;
-	}
-      else
-#ifdef __ARM_EABI_UNWINDER__
-	throw_type = ue_header;
-=======
 #ifdef __ARM_EABI_UNWINDER__
       throw_type = ue_header;
       if ((actions & _UA_FORCE_UNWIND)
 	  || foreign_exception)
 	thrown_ptr = 0;
->>>>>>> 99c9c69a
 #else
       // During forced unwinding, match a magic exception type.
       if (actions & _UA_FORCE_UNWIND)
