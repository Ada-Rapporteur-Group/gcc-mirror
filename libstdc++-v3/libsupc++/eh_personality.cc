--- conflicted
+++ resolved
@@ -1,9 +1,5 @@
 // -*- C++ -*- The GNU C++ exception personality routine.
-<<<<<<< HEAD
-// Copyright (C) 2001, 2002, 2003, 2006 Free Software Foundation, Inc.
-=======
 // Copyright (C) 2001, 2002, 2003, 2006, 2008 Free Software Foundation, Inc.
->>>>>>> 751ff693
 //
 // This file is part of GCC.
 //
@@ -451,11 +447,7 @@
   // Parse the LSDA header.
   p = parse_lsda_header (context, language_specific_data, &info);
   info.ttype_base = base_of_encoded_value (info.ttype_encoding, context);
-<<<<<<< HEAD
-#ifdef HAVE_GETIPINFO
-=======
 #ifdef _GLIBCXX_HAVE_GETIPINFO
->>>>>>> 751ff693
   ip = _Unwind_GetIPInfo (context, &ip_before_insn);
 #else
   ip = _Unwind_GetIP (context);
@@ -555,9 +547,6 @@
       throw_type = ue_header;
       if ((actions & _UA_FORCE_UNWIND)
 	  || foreign_exception)
-<<<<<<< HEAD
-	throw_type = 0;
-=======
 	thrown_ptr = 0;
 #else
       // During forced unwinding, match a magic exception type.
@@ -573,11 +562,7 @@
 	  throw_type = &typeid(abi::__foreign_exception);
 	  thrown_ptr = 0;
 	}
->>>>>>> 751ff693
       else
-#ifdef __ARM_EABI_UNWINDER__
-	throw_type = ue_header;
-#else
 	throw_type = xh->exceptionType;
 #endif
 
@@ -616,13 +601,9 @@
 	      // object to stuff bits in for __cxa_call_unexpected to use.
 	      // Allow them iff the exception spec is non-empty.  I.e.
 	      // a throw() specification results in __unexpected.
-<<<<<<< HEAD
-	      if (throw_type
-=======
 	      if ((throw_type
 		   && !(actions & _UA_FORCE_UNWIND)
 		   && !foreign_exception)
->>>>>>> 751ff693
 		  ? ! check_exception_spec (&info, throw_type, thrown_ptr,
 					    ar_filter)
 		  : empty_exception_spec (&info, ar_filter))
