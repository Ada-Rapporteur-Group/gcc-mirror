// Methods for type_info for -*- C++ -*- Run Time Type Identification.
// Copyright (C) 1994, 1995, 1996, 1997, 1998, 1999, 2000, 2001, 2002,
// 2003, 2004, 2005, 2006, 2007
// Free Software Foundation
//
// This file is part of GCC.
//
// GCC is free software; you can redistribute it and/or modify
// it under the terms of the GNU General Public License as published by
// the Free Software Foundation; either version 2, or (at your option)
// any later version.

// GCC is distributed in the hope that it will be useful,
// but WITHOUT ANY WARRANTY; without even the implied warranty of
// MERCHANTABILITY or FITNESS FOR A PARTICULAR PURPOSE.  See the
// GNU General Public License for more details.

// You should have received a copy of the GNU General Public License
// along with GCC; see the file COPYING.  If not, write to
// the Free Software Foundation, 51 Franklin Street, Fifth Floor,
// Boston, MA 02110-1301, USA. 

// As a special exception, you may use this file as part of a free software
// library without restriction.  Specifically, if other files instantiate
// templates or use macros or inline functions from this file, or you compile
// this file and link it with other files to produce an executable, this
// file does not by itself cause the resulting executable to be covered by
// the GNU General Public License.  This exception does not however
// invalidate any other reasons why the executable file might be covered by
// the GNU General Public License.

#include <bits/c++config.h>
#include <cstddef>
#include "tinfo.h"

std::type_info::
~type_info ()
{ }

<<<<<<< HEAD
std::bad_cast::~bad_cast() throw() { }
std::bad_typeid::~bad_typeid() throw() { }

=======
>>>>>>> 1177f497
#if !__GXX_TYPEINFO_EQUALITY_INLINE

// We can't rely on common symbols being shared between shared objects.
bool std::type_info::
operator== (const std::type_info& arg) const
{
#if __GXX_MERGED_TYPEINFO_NAMES
  return name () == arg.name ();
#else
  return (&arg == this) || (__builtin_strcmp (name (), arg.name ()) == 0);
#endif
}

#endif

namespace std {

// return true if this is a type_info for a pointer type
bool type_info::
__is_pointer_p () const
{
  return false;
}

// return true if this is a type_info for a function type
bool type_info::
__is_function_p () const
{
  return false;
}

// try and catch a thrown object.
bool type_info::
__do_catch (const type_info *thr_type, void **, unsigned) const
{
  return *this == *thr_type;
}

// upcast from this type to the target. __class_type_info will override
bool type_info::
__do_upcast (const abi::__class_type_info *, void **) const
{
  return false;
}

}<|MERGE_RESOLUTION|>--- conflicted
+++ resolved
@@ -37,12 +37,6 @@
 ~type_info ()
 { }
 
-<<<<<<< HEAD
-std::bad_cast::~bad_cast() throw() { }
-std::bad_typeid::~bad_typeid() throw() { }
-
-=======
->>>>>>> 1177f497
 #if !__GXX_TYPEINFO_EQUALITY_INLINE
 
 // We can't rely on common symbols being shared between shared objects.
