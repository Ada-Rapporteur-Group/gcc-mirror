--- conflicted
+++ resolved
@@ -32,14 +32,9 @@
 #include <bits/c++config.h>
 #include <cxxabi.h>
 #include <exception>
-<<<<<<< HEAD
-#include <bits/gthr.h>
-#include <bits/atomicity.h>
-=======
 #include <new>
 #include <ext/atomicity.h>
 #include <ext/concurrence.h>
->>>>>>> c355071f
 
 // The IA64/generic ABI uses the first byte of the guard variable.
 // The ARM EABI uses the least significant bit.
@@ -85,28 +80,6 @@
   _GLIBCXX_WRITE_MEM_BARRIER;
   _GLIBCXX_GUARD_SET (g);
 }
-<<<<<<< HEAD
-
-#ifndef _GLIBCXX_GUARD_TEST_AND_ACQUIRE
-inline bool
-__test_and_acquire (__cxxabiv1::__guard *g)
-{
-  bool b = _GLIBCXX_GUARD_TEST (g);
-  _GLIBCXX_READ_MEM_BARRIER;
-  return b;
-}
-#define _GLIBCXX_GUARD_TEST_AND_ACQUIRE(G) __test_and_acquire (G)
-#endif
-
-#ifndef _GLIBCXX_GUARD_SET_AND_RELEASE
-inline void
-__set_and_release (__cxxabiv1::__guard *g)
-{
-  _GLIBCXX_WRITE_MEM_BARRIER;
-  _GLIBCXX_GUARD_SET (g);
-}
-=======
->>>>>>> c355071f
 #define _GLIBCXX_GUARD_SET_AND_RELEASE(G) __set_and_release (G)
 #endif
 
@@ -141,23 +114,11 @@
 {
   static inline int
   recursion_push (__guard* g)
-<<<<<<< HEAD
-  {
-    return ((char *)g)[1]++;
-  }
-
-  static inline void
-  recursion_pop (__guard* g)
-  {
-    --((char *)g)[1];
-  }
-=======
   { return ((char *)g)[1]++; }
 
   static inline void
   recursion_pop (__guard* g)
   { --((char *)g)[1]; }
->>>>>>> c355071f
 
   static int
   acquire (__guard *g)
@@ -168,11 +129,7 @@
     if (recursion_push (g))
       {
 #ifdef __EXCEPTIONS
-<<<<<<< HEAD
-	throw __gnu_cxx::recursive_init();
-=======
 	throw __gnu_cxx::recursive_init_error();
->>>>>>> c355071f
 #else
 	// Use __builtin_trap so we don't require abort().
 	__builtin_trap ();
