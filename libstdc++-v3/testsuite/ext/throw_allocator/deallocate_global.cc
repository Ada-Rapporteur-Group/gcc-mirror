//
// Copyright (C) 2007, 2009 Free Software Foundation, Inc.
//
// This file is part of the GNU ISO C++ Library.  This library is free
// software; you can redistribute it and/or modify it under the
// terms of the GNU General Public License as published by the
// Free Software Foundation; either version 3, or (at your option)
// any later version.
//
// This library is distributed in the hope that it will be useful,
// but WITHOUT ANY WARRANTY; without even the implied warranty of
// MERCHANTABILITY or FITNESS FOR A PARTICULAR PURPOSE.  See the
// GNU General Public License for more details.
//
// You should have received a copy of the GNU General Public License along
// with this library; see the file COPYING3.  If not see
// <http://www.gnu.org/licenses/>.

// { dg-require-time "" }

#include <string>
#include <stdexcept>
#include <ext/throw_allocator.h>
<<<<<<< HEAD
#include <testsuite_hooks.h>

static size_t count;

struct count_check
{
  count_check() {}
  ~count_check()
  {
#if ! defined _GLIBCXX_PROFILE
    if (count != 0)
      throw std::runtime_error("count isn't zero");
#endif
  }
};
 
static count_check check;

void* operator new(size_t size) throw(std::bad_alloc)
{
  printf("operator new is called \n");
  void* p = malloc(size);
  if (p == NULL)
    throw std::bad_alloc();
  count++;
  return p;
}
 
void operator delete(void* p) throw()
{
  printf("operator delete is called \n");
  if (p == NULL)
    return;
  count--;
  if (count == 0)
    printf("All memory released \n");
  else
    printf("%lu allocations to be released \n",
	   static_cast<unsigned long>(count));
  free(p);
}
=======
#include <replacement_memory_operators.h>
>>>>>>> d9334061

typedef char char_t;
typedef std::char_traits<char_t> traits_t;
typedef __gnu_cxx::throw_allocator<char_t> allocator_t;
typedef std::basic_string<char_t, traits_t, allocator_t> string_t;  

string_t s("bayou bend");

int main()
{
  return 0;
}<|MERGE_RESOLUTION|>--- conflicted
+++ resolved
@@ -21,51 +21,7 @@
 #include <string>
 #include <stdexcept>
 #include <ext/throw_allocator.h>
-<<<<<<< HEAD
-#include <testsuite_hooks.h>
-
-static size_t count;
-
-struct count_check
-{
-  count_check() {}
-  ~count_check()
-  {
-#if ! defined _GLIBCXX_PROFILE
-    if (count != 0)
-      throw std::runtime_error("count isn't zero");
-#endif
-  }
-};
- 
-static count_check check;
-
-void* operator new(size_t size) throw(std::bad_alloc)
-{
-  printf("operator new is called \n");
-  void* p = malloc(size);
-  if (p == NULL)
-    throw std::bad_alloc();
-  count++;
-  return p;
-}
- 
-void operator delete(void* p) throw()
-{
-  printf("operator delete is called \n");
-  if (p == NULL)
-    return;
-  count--;
-  if (count == 0)
-    printf("All memory released \n");
-  else
-    printf("%lu allocations to be released \n",
-	   static_cast<unsigned long>(count));
-  free(p);
-}
-=======
 #include <replacement_memory_operators.h>
->>>>>>> d9334061
 
 typedef char char_t;
 typedef std::char_traits<char_t> traits_t;
