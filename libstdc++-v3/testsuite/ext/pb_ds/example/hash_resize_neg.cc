// { dg-do compile }
// -*- C++ -*-

// Copyright (C) 2005, 2006, 2007 Free Software Foundation, Inc.
//
// This file is part of the GNU ISO C++ Library.  This library is free
// software; you can redistribute it and/or modify it under the terms
// of the GNU General Public License as published by the Free Software
// Foundation; either version 2, or (at your option) any later
// version.

// This library is distributed in the hope that it will be useful, but
// WITHOUT ANY WARRANTY; without even the implied warranty of
// MERCHANTABILITY or FITNESS FOR A PARTICULAR PURPOSE.  See the GNU
// General Public License for more details.

// You should have received a copy of the GNU General Public License
// along with this library; see the file COPYING.  If not, write to
// the Free Software Foundation, 59 Temple Place - Suite 330, Boston,
// MA 02111-1307, USA.

// As a special exception, you may use this file as part of a free
// software library without restriction.  Specifically, if other files
// instantiate templates or use macros or inline functions from this
// file, or you compile this file and link it with other files to
// produce an executable, this file does not by itself cause the
// resulting executable to be covered by the GNU General Public
// License.  This exception does not however invalidate any other
// reasons why the executable file might be covered by the GNU General
// Public License.

// Copyright (C) 2004 Ami Tavory and Vladimir Dreizin, IBM-HRL.

// Permission to use, copy, modify, sell, and distribute this software
// is hereby granted without fee, provided that the above copyright
// notice appears in all copies, and that both that copyright notice
// and this permission notice appear in supporting documentation. None
// of the above authors, nor IBM Haifa Research Laboratories, make any
// representation about the suitability of this software for any
// purpose. It is provided "as is" without express or implied
// warranty.

/**
 * @file hash_bad_resize_example.cpp
 * An example showing how *not* to resize a hash-based container.
 */

/**
 * This non-compiling example shows wrong use of hash-based
 * containers. By default, resize policies don't allow external size
 * access.
 **/

#include <ext/pb_ds/assoc_container.hpp>

using namespace std;
using namespace pb_ds;

int main()
{
  // A collision-chaining hash table mapping ints to chars.
  typedef cc_hash_table< int, char> map_t;

  // A map_t object.
  map_t h;

  // The following line won't compile. The resize policy needs to be
  // configured to allow external resize (by default, this is not
  // available).
  h.resize(20); // { dg-error "instantiated from" }
}

<<<<<<< HEAD
// { dg-error "invalid" "" { target *-*-* } 196 } 
=======
// { dg-error "invalid" "" { target *-*-* } 193 } 
>>>>>>> 1177f497
// { dg-excess-errors "member function" } <|MERGE_RESOLUTION|>--- conflicted
+++ resolved
@@ -70,9 +70,5 @@
   h.resize(20); // { dg-error "instantiated from" }
 }
 
-<<<<<<< HEAD
-// { dg-error "invalid" "" { target *-*-* } 196 } 
-=======
 // { dg-error "invalid" "" { target *-*-* } 193 } 
->>>>>>> 1177f497
 // { dg-excess-errors "member function" } 