--- conflicted
+++ resolved
@@ -25,11 +25,7 @@
 
 #include <vector>
 
-<<<<<<< HEAD
-// { dg-error "multiple inlined namespaces" "" { target *-*-* } 332 }
-=======
 // { dg-error "multiple inlined namespaces" "" { target *-*-* } 342 }
->>>>>>> 9833e931
 
 // "template argument 1 is invalid"
 // { dg-prune-output "tuple:993" }