--- conflicted
+++ resolved
@@ -141,8 +141,6 @@
         return
     }
     return
-<<<<<<< HEAD
-=======
 }
 
 proc dg-require-swprintf { args } {
@@ -152,5 +150,4 @@
         return
     }
     return
->>>>>>> 42a9ba1d
 }