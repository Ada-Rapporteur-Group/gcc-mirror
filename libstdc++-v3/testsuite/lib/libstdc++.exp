# libstdc++ "tool init file" for DejaGNU

# Copyright (C) 2001, 2002, 2003, 2004, 2005, 2006, 2007
# Free Software Foundation, Inc.
#
# This program is free software; you can redistribute it and/or modify
# it under the terms of the GNU General Public License as published by
# the Free Software Foundation; either version 2 of the License, or
# (at your option) any later version.
# 
# This program is distributed in the hope that it will be useful,
# but WITHOUT ANY WARRANTY; without even the implied warranty of
# MERCHANTABILITY or FITNESS FOR A PARTICULAR PURPOSE.  See the
# GNU General Public License for more details.
# 
# You should have received a copy of the GNU General Public License
# along with this program; if not, write to the Free Software
# Foundation, Inc., 51 Franklin Street, Fifth Floor, Boston, MA
# 02110-1301, USA.


# Define callbacks and load other libraries.  This file is loaded relatively
# early, and before any other file we write ourselves.  "load_lib" will
# find anything in the DejaGNU installation tree, or in our lib directory.
# "load_gcc_lib" will search the core compiler's .exp collection instead.
#
# The naming rule is that dg.exp looks for "tool-" and runtest.exp looks
# for "tool_" when finding callbacks.  Utility routines we define for
# our callbacks begin with "v3-".
#
# libstdc++_* callbacks we don't define, but could:
# ..._option_help           prints additional --help output
# ..._option_proc (--foo)   process our own options
# ..._init (normal.exp)     called once per test file
# ..._finish                bracketing function for libstdc++_init
# ...-dg-prune              removing output text, see top of system dg.exp
#
# Useful hook:  if ${hostname}_init exists, it will be called, almost
# the last thing before testing begins.  This can be defined in, e.g.,
# ~/.dejagnurc or $DEJAGNU.

proc load_gcc_lib { filename } {
    global srcdir
    load_file $srcdir/../../gcc/testsuite/lib/$filename
}

# system routines
load_lib dg.exp
load_lib libgloss.exp
# compiler routines, then ours
load_gcc_lib target-supports.exp
load_gcc_lib target-supports-dg.exp
load_lib prune.exp
load_lib dg-options.exp
load_gcc_lib target-libpath.exp
load_gcc_lib wrapper.exp

# Useful for debugging.  Pass the name of a variable and the verbosity
# threshold (number of -v's on the command line).
proc v3track { var n } {
    upvar $var val
    verbose "++ $var is $val" $n
}

# Called by v3-init below.  "Static" to this file.
proc v3-copy-files {srcfiles} {
    foreach f $srcfiles {
        if { [catch { set symlink [file readlink $f] } x] } then {
	    remote_download target $f
        } else {
            if { [regexp "^/" "$symlink"] } then {
		remote_download target $symlink
            } else {
                set dirname [file dirname $f]
		remote_download target $dirname/$symlink
            }
        }
    }
}

# Called once, during runtest.exp setup.
proc libstdc++_init { testfile } {
    global env
    global v3-sharedlib 
    global srcdir blddir objdir tool_root_dir
<<<<<<< HEAD
    global cxx cxxflags cxxldflags
=======
    global cc cxx cxxflags cxxldflags
>>>>>>> 60a98cce
    global includes
    global gluefile wrap_flags
    global ld_library_path
    global target_triplet
    global flags_file

    # We set LC_ALL and LANG to C so that we get the same error
    # messages as expected.
    setenv LC_ALL C
    setenv LANG C

    set blddir [lookfor_file [get_multilibs] libstdc++-v3]
    set flags_file "${blddir}/scripts/testsuite_flags"
    v3track flags_file 2

    # If a test doesn't have special options, use DEFAULT_CXXFLAGS.
    # Use this variable if the behavior
    #   1) only applies to libstdc++ testing
    #   2) might need to be negated 
    # In particular, some tests have to be run without precompiled
    # headers, or without assertions.
    global DEFAULT_CXXFLAGS
    if ![info exists DEFAULT_CXXFLAGS] then {
	set DEFAULT_CXXFLAGS ""
	# Host specific goo here.
	if { [string match "powerpc-*-darwin*" $target_triplet] } {
	    append DEFAULT_CXXFLAGS " -multiply_defined suppress"
	} 
    }
    v3track DEFAULT_CXXFLAGS 2

    # By default, we assume we want to run program images.
    global dg-do-what-default
    set dg-do-what-default run

    # Copy any required data files.
    v3-copy-files [glob -nocomplain "$srcdir/data/*.tst"]
    v3-copy-files [glob -nocomplain "$srcdir/data/*.txt"]

    # Locate libgcc.a so we don't need to account for different values of
    # SHLIB_EXT on different platforms
    set gccdir [lookfor_file $tool_root_dir gcc/libgcc.a]
    if {$gccdir != ""} {
        set gccdir [file dirname $gccdir]
    }
    v3track gccdir 3

    # Look for shared library. (ie libstdc++.so.)
    set v3-sharedlib 0
    set sharedlibdir [lookfor_file $blddir src/.libs/libstdc++.so]
    if {$sharedlibdir != ""} {
	if { [string match "*-*-linux*" $target_triplet] && [isnative] } {
	    set v3-sharedlib 1
	    verbose -log "shared library support detected"
	} 
    }
    v3track v3-sharedlib 3

    # Compute what needs to be added to the existing LD_LIBRARY_PATH.
    if {$gccdir != ""} {
	set ld_library_path ""
	append ld_library_path ":${gccdir}"
	set compiler ${gccdir}/g++
	append ld_library_path ":${blddir}/src/.libs"

	if { [is_remote host] == 0 && [which $compiler] != 0 } {
	  foreach i "[exec $compiler --print-multi-lib]" {
	    set mldir ""
	    regexp -- "\[a-z0-9=_/\.-\]*;" $i mldir
	    set mldir [string trimright $mldir "\;@"]
	    if { "$mldir" == "." } {
	      continue
	    }
	    if { [llength [glob -nocomplain ${gccdir}/${mldir}/libgcc_s*.so.*]] >= 1 } {
	      append ld_library_path ":${gccdir}/${mldir}"
	    }
	  }
	}

	set_ld_library_path_env_vars
	if [info exists env(LD_LIBRARY_PATH)] {
	  verbose -log "LD_LIBRARY_PATH = $env(LD_LIBRARY_PATH)"
	}
    } else {
	set compiler [transform "g++"]
    }

    # Default settings.
    set cxx [transform "g++"]
    set cxxflags "-g -O2 -D_GLIBCXX_ASSERT -fmessage-length=0" 
    set cxxldflags ""
    set cc [transform "gcc"]
    # Locate testsuite_hooks.h and other testsuite headers.
    set includes "-I${srcdir}/util"
    # Adapt the defaults for special circumstances.
    if [is_remote host] {
<<<<<<< HEAD
        set header [remote_download host ${blddir}/testsuite/util/testsuite_hooks.h]
        if { $header == "" } {
            verbose -log "Unable to download ${blddir}/testsuite/util/testsuite_hooks.h to host."
            return "untested"
        }
      set cxx [transform "g++"]
      set cxxflags "-ggdb3"
      set cxxldflags ""
      set includes "-I./"
    } else {
        # If we find a testsuite_flags file, we're testing in the build dir.
        if { [file exists $flags_file] } {
            set cxx [exec sh $flags_file --build-cxx]
            set cxxflags [exec sh $flags_file --cxxflags]
            set cxxldflags [exec sh $flags_file --cxxldflags]
            set includes [exec sh $flags_file --build-includes]
        } else {
            set cxx [transform "g++"]
            set cxxldflags ""
            set cxxflags "-g -O2 -D_GLIBCXX_ASSERT -fmessage-length=0" 
            set includes "-I${srcdir}/util"
        }
=======
	# A remote host does not, in general, have access to the
	# $srcdir so we copy the testsuite headers into the current
	# directory, and then add that to the search path.
	foreach src [glob "${srcdir}/util/*.h" \
		          "${srcdir}/util/*.cc" \
 		          "${srcdir}/util/*/*.hpp" \
		          "${srcdir}/util/*/*.cc" \
			  "${srcdir}/util/*/*.hpp" \
		          "${srcdir}/util/*/*/*.cc" \
			  "${srcdir}/util/*/*/*.hpp" \
		          "${srcdir}/util/*/*/*/*.cc" \
  			  "${srcdir}/util/*/*/*/*.hpp" \
		          "${srcdir}/util/*/*/*/*/*.cc" \
  			  "${srcdir}/util/*/*/*/*/*.hpp" ] {
	    # Remove everything up to "util/..."
	    set dst [string range $src [string length "${srcdir}/"] end]
	    # Create the directory containing the file.
	    set dir [file dirname $dst]
	    remote_exec host "mkdir" [list "-p" "$dir"]
	    # Download the file.
	    set result [remote_download host $src $dst]
	    if { $result == "" } {
		verbose -log "Unable to download ${srcdir}/${src} to host."
		return "untested"
	    }
	}
	set includes "-Iutil"
    } elseif { [file exists $flags_file] } {
        # If we find a testsuite_flags file, we're testing in the build dir.
	set cxx [exec sh $flags_file --build-cxx]
	set cxxflags [exec sh $flags_file --cxxflags]
	set cxxldflags [exec sh $flags_file --cxxldflags]
	set cc [exec sh $flags_file --build-cc]
	set includes [exec sh $flags_file --build-includes]
>>>>>>> 60a98cce
    }

    # Always use MO files built by this test harness.
    set cxxflags "$cxxflags -DLOCALEDIR=\".\""
<<<<<<< HEAD
=======
    set ccflags "$cxxflags -DLOCALEDIR=\".\""
>>>>>>> 60a98cce

    # If a PCH file is available, use it.  We must delay performing
    # this check until $cxx and such have been initialized because we
    # perform a test compilation.  (Ideally, gcc --print-file-name would
    # list PCH files, but it does not.)
    global PCH_CXXFLAGS
    if ![info exists PCH_CXXFLAGS] then {
	set src "config[pid].cc"
	set f [open $src "w"]
	puts $f "int main () {}"
	close $f

	set lines [v3_target_compile $src "config[pid].o" object \
	         "additional_flags=-include additional_flags=bits/stdtr1c++.h"]
	if {$lines == "" } {
#	    set PCH_CXXFLAGS "-include bits/extc++.h"
#	    set PCH_CXXFLAGS "-include bits/stdtr1c++.h"
	    set PCH_CXXFLAGS "-include bits/stdc++.h"
	} else {
	    set PCH_CXXFLAGS ""
	}
	file delete $src
	v3track PCH_CXXFLAGS 2
    }

    libstdc++_maybe_build_wrapper "${objdir}/testglue.o" "-fexceptions"
}

# Callback for cleanup routines.
proc libstdc++_exit { } {
    global gluefile;

    if [info exists gluefile] {
	file_on_build delete $gluefile;
	unset gluefile;
    }
}

# Callback from system dg-test.
proc libstdc++-dg-test { prog do_what extra_tool_flags } {
    # Set up the compiler flags, based on what we're going to do.
    switch $do_what {
        "preprocess" {
            set compile_type "preprocess"
            set output_file "[file rootname [file tail $prog]].i"
        }
        "compile" {
            set compile_type "assembly"
            set output_file "[file rootname [file tail $prog]].s"
        }
        "assemble" {
            set compile_type "object"
            set output_file "[file rootname [file tail $prog]].o"
        }
        "link" {
            set compile_type "executable"
            set output_file "./[file rootname [file tail $prog]].exe"
        }
        "run" {
            set compile_type "executable"
            # FIXME: "./" is to cope with "." not being in $PATH.
            # Should this be handled elsewhere?
            # YES.
            set output_file "./[file rootname [file tail $prog]].exe"
            # This is the only place where we care if an executable was
            # created or not.  If it was, dg.exp will try to run it.
            catch { remote_file build delete $output_file }
        }
	default {
            perror "$do_what: not a valid dg-do keyword"
            return ""
        }
    }

    # Short-circut a bunch of complicated goo here for the special
    # case of compiling a test file as a "C" file, not as C++. Why? So
    # -nostdc++ doesn't trip us up. So all the extra object files
    # don't trip us up. So automatically linking in libstdc++ doesn't
    # happen. So CXXFLAGS don't error.
    set select_compile "v3_target_compile"
    set options ""
    if { $extra_tool_flags != "" } {
	verbose -log "extra_tool_flags are:"
	verbose -log $extra_tool_flags
	if { [string first "-x c" $extra_tool_flags ] != -1 } {
	    verbose -log "compiling and executing as C, not C++"
	    set edit_tool_flags $extra_tool_flags
	    regsub -all ".x c" $edit_tool_flags "" edit_tool_flags
	    lappend options "additional_flags=$edit_tool_flags"
	    set select_compile "v3_target_compile_as_c"
        } else {
	    lappend options "additional_flags=$extra_tool_flags"
	}
    }

    # There is a libstdc++_compile made for us by default (via the tool-
    # and-target file), but the defaults are lacking in goodness.
    set comp_output [$select_compile "$prog" "$output_file" "$compile_type" $options];
    set comp_output [ prune_g++_output $comp_output ];

    return [list $comp_output $output_file]
}

# True if the library supports wchar_t.
set v3-wchar_t 0

# True if the library supports threads.
set v3-threads 0

# True if the library supports symbol versioning.
set v3-symver 0

# Called from libstdc++-dg-test above.  Calls back into system's
# target_compile to actually do the work.
proc v3_target_compile { source dest type options } {
    global gluefile 
    global wrap_flags
    global cxx
    global cxxflags
    global cxxldflags
    global includes

    if { [target_info needs_status_wrapper] != "" && [info exists gluefile] } {
        lappend options "libs=${gluefile}"
        lappend options "ldflags=${wrap_flags}"
    }

    set cxx_final $cxx
    set cxxlibglossflags  [libgloss_link_flags]
    set cxx_final [concat $cxx_final $cxxlibglossflags]
    set cxx_final [concat $cxx_final $cxxflags]
    set cxx_final [concat $cxx_final $includes]

    # Flag setting based on type argument.
    if { $type == "executable" } {
	# Link the support objects into executables.
        set cxx_final [concat $cxx_final $cxxldflags]
	lappend options "additional_flags=./libtestc++.a"
    } else {
	if { $type == "sharedlib" } {
	    # Don't link in anything.
	    set type "executable"
	}
    }

    lappend options "compiler=$cxx_final"
    lappend options "timeout=600"

    return [target_compile $source $dest $type $options]
}


# Called from libstdc++-dg-test above, but only for "C" compilation.
# Calls back into system's target_compile to actually do the work.
proc v3_target_compile_as_c { source dest type options } {
    global gluefile 
    global wrap_flags
    global includes
    global flags_file
    global blddir
<<<<<<< HEAD
=======
    global cc
>>>>>>> 60a98cce

    if { [target_info needs_status_wrapper] != "" && [info exists gluefile] } {
        lappend options "libs=${gluefile}"
        lappend options "ldflags=${wrap_flags}"
    }

    set tname [target_info name]
<<<<<<< HEAD
    set cc [board_info $tname compiler]
=======
>>>>>>> 60a98cce
    set cc_final $cc
    set cxxlibglossflags [libgloss_link_flags]
    set cc_final [concat $cc_final $cxxlibglossflags]
    set cc_final [concat $cc_final $includes]
<<<<<<< HEAD
    regsub -all ".nostdinc.." $cc_final "" cc_final

    # This is needed for "C" tests, as this type of test may need the
    # C++ includes. And if we're not testing in the build directory,
    # the includes variable is not likely to include the necessary info.
    if { ![file exists $flags_file] } {
	set version [exec ${cc} -dumpversion]
	set machine [exec ${cc} -dumpmachine]
	set comp_base_dir [file dirname [file dirname [file dirname [file dirname [file dirname [exec ${cc} --print-prog-name=cc1]]]]]]
=======
    regsub -all {\s[-]nostdinc[+][+]} $cc_final "" cc_final

    # This is needed for "C" tests, as this type of test may need the
    # C++ includes. And if we're not testing in the build directory,
    # the includes variable is not likely to include the necessary
    # info.
    if { ![file exists $flags_file] } {
	# ??? We need a --print-include-dirs option to GCC, so that
	# we can avoid these hacks.  The heuristics here will not
	# work with non-standard --with-includedir= options.
	set version [remote_exec host ${cc} -dumpversion]
	# Remove the trailing newline from the output.
	set version [string trimright [lindex $version 1]]
	set machine [remote_exec host ${cc} -dumpmachine]
	set machine [string trimright [lindex $machine 1]]
	set comp_base_dir [remote_exec host ${cc} --print-prog-name=cc1]
	set comp_base_dir [lindex $comp_base_dir 1]
	set comp_base_dir [file dirname [file dirname [file dirname [file dirname [file dirname $comp_base_dir]]]]]
	# For a cross compiler, the header files will be located in a
	# machine-specific subdirectory.
	set crossbase "${comp_base_dir}/${machine}/include/c++/${version}"
	set crosstarget "${crossbase}/${machine}"
	set cc_final [concat $cc_final "-I$crossbase -I$crosstarget"]
	# For a native compiler, the header files will be located at 
	# the top level.
>>>>>>> 60a98cce
	set includesbase "${comp_base_dir}/include/c++/${version}"
	set includestarget "${includesbase}/${machine}"
	set cc_final [concat $cc_final "-I$includesbase -I$includestarget"]

        set libsup "${comp_base_dir}/lib"
    } else {
        set libsup "${blddir}/libsupc++/.libs"
    }

    set cc_final [concat $cc_final "-L$libsup"]

    lappend options "compiler=$cc_final"
    lappend options "timeout=600"

    return [target_compile $source $dest $type $options]
}

# Build the support objects linked in with the libstdc++ tests.  In
# addition, set v3-wchar_t, v3-threads, and v3-symver appropriately.
proc v3-build_support { } {
    global env
    global srcdir
    global v3-wchar_t
    global v3-threads
    global v3-symver
    global v3-sharedlib

    # Figure out whether or not the library supports certain features.
    set v3-wchar_t 0
    set v3-threads 0
    set v3-symver 0
    set libtest_objs ""

    set config_src "config.cc"
    set f [open $config_src "w"]
    puts $f "#include <bits/c++config.h>"
    puts $f "#include <bits/gthr.h>"
    close $f
    set preprocessed [v3_target_compile $config_src "" \
	    	       preprocess "additional_flags=-dN"]
    if { [string first "_GLIBCXX_USE_WCHAR_T" $preprocessed] != -1 } {
	verbose -log "wchar_t support detected"
	set v3-wchar_t 1
    }
    if { [string first "_GLIBCXX_SYMVER" $preprocessed] != -1 } {
	verbose -log "symbol versioning support detected"
	set v3-symver 1
    }
    if { [string first "__GTHREADS" $preprocessed] != -1 } {
	verbose -log "thread support detected"
	set v3-threads 1
    }

    # Try to build the MO files that are used by some of the locale
    # tests.  If we can't build them, that's OK; it just means that
    # those tests will fail.
    foreach lang [list "fr" "de"] {
	catch {
	    file mkdir "$lang/LC_MESSAGES"
	    remote_exec "build" "msgfmt" "-o $lang/LC_MESSAGES/libstdc++.mo $srcdir/../po/$lang.po"
	    if [is_remote host] {
		remote_exec "host" "mkdir" "-p $lang/LC_MESSAGES"
		remote_download "host" "$lang/LC_MESSAGES/libstdc++.mo" "$lang/LC_MESSAGES/libstdc++.mo"
	    }
	}
    }

    # Build the support objects.
    set source_files [list testsuite_abi.cc testsuite_allocator.cc \
			  testsuite_character.cc testsuite_hooks.cc \
	       	 rng/twister_rand_gen.cc io/verified_cmd_line_input.cc \
			  io/prog_bar.cc performance/time/elapsed_timer.cc ]
    foreach f $source_files {
	set obj [file rootname $f].o
	set object_file [file tail $obj]
	# Compile with "-w" so that warnings issued by the compiler
	# do not prevent compilation.
	if { [v3_target_compile $srcdir/util/$f $object_file "object" \
		  [list "incdir=$srcdir" "additional_flags=-w"]]
	     != "" } {
	    error "could not compile $f"
	}
	append libtest_objs "$object_file "
<<<<<<< HEAD
    }

    # Collect into libtestc++.a
    if  [info exists env(AR_FOR_TARGET)] {
	set ar $env(AR_FOR_TARGET)
    } else {
	set ar [transform "ar"]
    }
    set arcommand "$ar -rc ./libtestc++.a ${libtest_objs}"
    verbose -log "$arcommand"
    set result [lindex [local_exec "$arcommand" "" "" 300] 0]
    verbose "link result is $result"
    if { $result == 0 } {
	if  [info exists env(RANLIB_FOR_TARGET)] {
	    set ranlib $env(RANLIB_FOR_TARGET)
	} else {
	    set ranlib [transform "ranlib"]
	}
	set ranlibcommand "$ranlib ./libtestc++.a"
	verbose -log "$ranlibcommand"
	set result [lindex [local_exec "$ranlibcommand" "" "" 300] 0]
	if { $result != 0 } {
	    error "could not link libtestc++.a"
	}
    }

=======
    }

    # Collect into libtestc++.a
    if  [info exists env(AR)] {
	set ar $env(AR)
    } else {
	set ar [transform "ar"]
    }
    set arcommand "$ar -rc ./libtestc++.a ${libtest_objs}"
    verbose -log "$arcommand"
    set result [lindex [local_exec "$arcommand" "" "" 300] 0]
    verbose "link result is $result"
    if { $result == 0 } {
	if  [info exists env(RANLIB)] {
	    set ranlib $env(RANLIB)
	} else {
	    set ranlib [transform "ranlib"]
	}
	set ranlibcommand "$ranlib ./libtestc++.a"
	verbose -log "$ranlibcommand"
	set result [lindex [local_exec "$ranlibcommand" "" "" 300] 0]
	if { $result != 0 } {
	    error "could not link libtestc++.a"
	}
    }

>>>>>>> 60a98cce
    # Build any shared objects needed for regression testing.
    if { ${v3-sharedlib} == 1 } {
	set source_files [list testsuite_shared.cc]
	foreach f $source_files {
	    set object_file [file rootname $f].so
	    # Compile with "-w" so that warnings issued by the compiler
	    # do not prevent compilation.
	    if { [v3_target_compile $srcdir/util/$f $object_file "sharedlib" \
	     [list "incdir=$srcdir" "additional_flags=-w -shared -fPIC -DPIC"]]
		 != "" } {
		error "could not compile $f"
	    }
	}
    }
}

proc check_v3_target_fileio { } {
    global et_fileio_saved
    global et_fileio_target_name
    global tool	

    if { ![info exists et_fileio_target_name] } {
	set et_fileio_target_name ""
    }

    # If the target has changed since we set the cached value, clear it.
    set current_target [current_target_name]
    if { $current_target != $et_fileio_target_name } {
	verbose "check_v3_target_fileio: `$et_fileio_target_name'" 2
	set et_fileio_target_name $current_target
	if [info exists et_fileio_saved] {
	    verbose "check_v3_target_fileio: removing cached result" 2
	    unset et_fileio_saved
	}
    }

    if [info exists et_fileio_saved] {
	verbose "check_v3_target_fileio: using cached result" 2
    } else {
	set et_fileio_saved 0

	# Set up, compile, and execute a C++ test program that tries to use
	# the file functions
	set src fileio[pid].cc
	set exe fileio[pid].x

	set f [open $src "w"]
	puts $f "#include <sys/types.h>"
	puts $f "#include <sys/stat.h>"
	puts $f "#include <fcntl.h>"
	puts $f "#include <unistd.h>"
	puts $f "#include <errno.h>"
	puts $f "using namespace std;"	
	puts $f "int main ()"
	puts $f "{"
	puts $f "  int fd  = open (\".\", O_RDONLY);"
	puts $f "  if (fd == -1)"
	puts $f "  {"
	puts $f "    int err = errno;"
	puts $f "    if (err == EIO || err == ENOSYS)"
	puts $f "      return 1;"
	puts $f "  }"
	puts $f "  else"
	puts $f "    close (fd);"
	puts $f "  return 0;"
	puts $f "}" 
	close $f

	set lines [v3_target_compile $src $exe executable ""]
	file delete $src

	if [string match "" $lines] {
	    # No error message, compilation succeeded.
	    set result [${tool}_load "./$exe" "" ""]
	    set status [lindex $result 0]
	    remote_file build delete $exe

	    verbose "check_v3_target_fileio: status is <$status>" 2

	    if { $status == "pass" } {
		set et_fileio_saved 1
	    }
	} else {
	    verbose "check_v3_target_fileio: compilation failed" 2
	}
    }
    return $et_fileio_saved
}

# Eventually we want C90/C99 determining and switching from this.
proc check_v3_target_c_std { } {
    global et_c_std_saved
    global et_c_std_target_name
    global tool	

    if { ![info exists et_c_std_target_name] } {
	set et_c_std_target_name ""
    }

    # If the target has changed since we set the cached value, clear it.
    set current_target [current_target_name]
    if { $current_target != $et_c_std_target_name } {
	verbose "check_v3_target_c_std: `$et_c_std_target_name'" 2
	set et_c_std_target_name $current_target
	if [info exists et_c_std_saved] {
	    verbose "check_v3_target_c_std: removing cached result" 2
	    unset et_c_std_saved
	}
    }

    if [info exists et_c_std_saved] {
	verbose "check_v3_target_c_std: using cached result" 2
    } else {
	set et_c_std_saved 0

	# Set up, compile, and execute a C++ test program that tries to use
	# C99 functionality.
        # For math bits, could use check_effective_target_c99_math.
	set src fileio[pid].cc
	set exe fileio[pid].x

	set f [open $src "w"]
	puts $f "#include <tr1/cmath>"
	puts $f "#include <cstdlib>"
	puts $f "int main ()"
	puts $f "{"
	puts $f "  float f = 45.55;"
	puts $f "  int i = std::tr1::isnan(f);"
	puts $f "  "
	puts $f "  using std::wctomb;"
	puts $f "  return 0;"
	puts $f "}" 
	close $f

	set lines [v3_target_compile $src $exe executable ""]
	file delete $src

	if [string match "" $lines] {
	    # No error message, compilation succeeded.
	    set result [${tool}_load "./$exe" "" ""]
	    set status [lindex $result 0]
	    remote_file build delete $exe

	    verbose "check_v3_target_c_std: status is <$status>" 2

	    if { $status == "pass" } {
		set et_c_std_saved 1
	    }
	} else {
	    verbose "check_v3_target_c_std: compilation failed" 2
	}
    }
    return $et_c_std_saved
}

proc check_v3_target_sharedlib { } {
    global v3-sharedlib
    return ${v3-sharedlib}
}

proc check_v3_target_time { } {
    global et_time_saved
    global et_time_target_name
    global tool	

    if { ![info exists et_time_target_name] } {
	set et_time_target_name ""
    }

    # If the target has changed since we set the cached value, clear it.
    set current_target [current_target_name]
    if { $current_target != $et_time_target_name } {
	verbose "check_v3_target_time: `$et_time_target_name'" 2
	set et_time_target_name $current_target
	if [info exists et_time_saved] {
	    verbose "check_v3_target_time: removing cached result" 2
	    unset et_time_saved
	}
    }

    if [info exists et_time_saved] {
	verbose "check_v3_target_time: using cached result" 2
    } else {
	set et_time_saved 0

	# Set up and compile a C++ test program that tries to use
	# the time function
	set src time[pid].cc
	set exe time[pid].x

	set f [open $src "w"]
	puts $f "#include <time.h>"
	puts $f "using namespace std;"	
	puts $f "int main ()"
	puts $f "{"
	puts $f "  time (0);"	
	puts $f "}" 
	close $f

	set lines [v3_target_compile $src $exe executable ""]
	file delete $src

	if [string match "" $lines] {
	    # No error message, compilation succeeded.
	    verbose "check_v3_target_time: compilation succeeded" 2
	    remote_file build delete $exe
	    set et_time_saved 1
	} else {
	    verbose "check_v3_target_time: compilation failed" 2
	}
    }
    return $et_time_saved
}

proc check_v3_target_namedlocale { } {
    global et_namedlocale_saved
    global et_namedlocale_target_name
    global tool	

    if { ![info exists et_namedlocale_target_name] } {
	set et_namedlocale_target_name ""
    }

    # If the target has changed since we set the cached value, clear it.
    set current_target [current_target_name]
    if { $current_target != $et_namedlocale_target_name } {
	verbose "check_v3_target_namedlocale: `$et_namedlocale_target_name'" 2
	set et_namedlocale_target_name $current_target
	if [info exists et_namedlocale_saved] {
	    verbose "check_v3_target_namedlocale: removing cached result" 2
	    unset et_namedlocale_saved
	}
    }

    if [info exists et_namedlocale_saved] {
	verbose "check_v3_target_namedlocale: using cached result" 2
    } else {
	set et_namedlocale_saved 0

	# Set up, compile, and execute a C++ test program that tries to use
	# all the required named locales.
	set src nlocale[pid].cc
	set exe nlocale[pid].x

	set f [open $src "w"]
	puts $f "#include <locale>"
	puts $f "using namespace std;"	
	puts $f "int main ()"
	puts $f "{"
	puts $f "  try"	
	puts $f "  {" 
	puts $f "     locale(\"\");"
	puts $f "     locale(\"de_DE\");"
	puts $f "     locale(\"de_DE.ISO-8859-15@euro\");"
	puts $f "     locale(\"de_DE@euro\");"
	puts $f "     locale(\"en_HK\");"
	puts $f "     locale(\"en_PH\");"
	puts $f "     locale(\"en_US\");"
	puts $f "     locale(\"en_US.ISO-8859-1\");"
	puts $f "     locale(\"en_US.ISO-8859-15\");"
	puts $f "     locale(\"en_US.UTF-8\");"
	puts $f "     locale(\"es_ES\");"
	puts $f "     locale(\"es_MX\");"
	puts $f "     locale(\"fr_FR\");"
	puts $f "     locale(\"fr_FR@euro\");"
	puts $f "     locale(\"is_IS\");"
	puts $f "     locale(\"is_IS.UTF-8\");"
	puts $f "     locale(\"it_IT\");"
	puts $f "     locale(\"ja_JP.eucjp\");"
	puts $f "     locale(\"se_NO.UTF-8\");"
	puts $f "     locale(\"ta_IN\");"
	puts $f "     locale(\"zh_TW\");"
	puts $f "     return 0;"
	puts $f "  }"
	puts $f "  catch(...)"
	puts $f "  {"
	puts $f "     return 1;"
	puts $f "  }"	
	puts $f "}"
	close $f

	set lines [v3_target_compile $src $exe executable ""]
	file delete $src

	if [string match "" $lines] {
	    # No error message, compilation succeeded.
	    set result [${tool}_load "./$exe" "" ""]
	    set status [lindex $result 0]
	    remote_file build delete $exe

	    verbose "check_v3_target_namedlocale: status is <$status>" 2

	    if { $status == "pass" } {
		set et_namedlocale_saved 1
	    }
	} else {
	    verbose "check_v3_target_namedlocale: compilation failed" 2
	}
    }
    return $et_namedlocale_saved
}

proc check_v3_target_debug_mode { } {
    global cxxflags
    global et_debug_mode

    global tool	

    if { ![info exists et_debug_mode_target_name] } {
	set et_debug_mode_target_name ""
    }

    # If the target has changed since we set the cached value, clear it.
    set current_target [current_target_name]
    if { $current_target != $et_debug_mode_target_name } {
	verbose "check_v3_target_debug_mode: `$et_debug_mode_target_name'" 2
	set et_debug_mode_target_name $current_target
	if [info exists et_debug_mode] {
	    verbose "check_v3_target_debug_mode: removing cached result" 2
	    unset et_debug_mode
	}
    }

    if [info exists et_debug_mode] {
	verbose "check_v3_target_debug_mode: using cached result" 2
    } else {
	set et_debug_mode 0

	# Set up, compile, and execute a C++ test program that depends
	# on debug mode working.
	set src debug_mode[pid].cc
	set exe debug_mode[pid].exe

	set f [open $src "w"]
	puts $f "#include <string>"
	puts $f "using namespace std;"	
	puts $f "int main()"
	puts $f "{ return 0; }"
	close $f

	set cxxflags_saved $cxxflags
	set cxxflags "$cxxflags -Werror -O0 -D_GLIBCXX_DEBUG"
	set lines [v3_target_compile $src $exe executable ""]
	set cxxflags $cxxflags_saved
	file delete $src

	if [string match "" $lines] {
	    # No error message, compilation succeeded.
	    set et_debug_mode 1
	}
    }
    verbose "check_v3_target_debug_mode: $et_debug_mode" 2
    return $et_debug_mode
}<|MERGE_RESOLUTION|>--- conflicted
+++ resolved
@@ -83,11 +83,7 @@
     global env
     global v3-sharedlib 
     global srcdir blddir objdir tool_root_dir
-<<<<<<< HEAD
-    global cxx cxxflags cxxldflags
-=======
     global cc cxx cxxflags cxxldflags
->>>>>>> 60a98cce
     global includes
     global gluefile wrap_flags
     global ld_library_path
@@ -184,30 +180,6 @@
     set includes "-I${srcdir}/util"
     # Adapt the defaults for special circumstances.
     if [is_remote host] {
-<<<<<<< HEAD
-        set header [remote_download host ${blddir}/testsuite/util/testsuite_hooks.h]
-        if { $header == "" } {
-            verbose -log "Unable to download ${blddir}/testsuite/util/testsuite_hooks.h to host."
-            return "untested"
-        }
-      set cxx [transform "g++"]
-      set cxxflags "-ggdb3"
-      set cxxldflags ""
-      set includes "-I./"
-    } else {
-        # If we find a testsuite_flags file, we're testing in the build dir.
-        if { [file exists $flags_file] } {
-            set cxx [exec sh $flags_file --build-cxx]
-            set cxxflags [exec sh $flags_file --cxxflags]
-            set cxxldflags [exec sh $flags_file --cxxldflags]
-            set includes [exec sh $flags_file --build-includes]
-        } else {
-            set cxx [transform "g++"]
-            set cxxldflags ""
-            set cxxflags "-g -O2 -D_GLIBCXX_ASSERT -fmessage-length=0" 
-            set includes "-I${srcdir}/util"
-        }
-=======
 	# A remote host does not, in general, have access to the
 	# $srcdir so we copy the testsuite headers into the current
 	# directory, and then add that to the search path.
@@ -242,15 +214,11 @@
 	set cxxldflags [exec sh $flags_file --cxxldflags]
 	set cc [exec sh $flags_file --build-cc]
 	set includes [exec sh $flags_file --build-includes]
->>>>>>> 60a98cce
     }
 
     # Always use MO files built by this test harness.
     set cxxflags "$cxxflags -DLOCALEDIR=\".\""
-<<<<<<< HEAD
-=======
     set ccflags "$cxxflags -DLOCALEDIR=\".\""
->>>>>>> 60a98cce
 
     # If a PCH file is available, use it.  We must delay performing
     # this check until $cxx and such have been initialized because we
@@ -411,10 +379,7 @@
     global includes
     global flags_file
     global blddir
-<<<<<<< HEAD
-=======
     global cc
->>>>>>> 60a98cce
 
     if { [target_info needs_status_wrapper] != "" && [info exists gluefile] } {
         lappend options "libs=${gluefile}"
@@ -422,25 +387,10 @@
     }
 
     set tname [target_info name]
-<<<<<<< HEAD
-    set cc [board_info $tname compiler]
-=======
->>>>>>> 60a98cce
     set cc_final $cc
     set cxxlibglossflags [libgloss_link_flags]
     set cc_final [concat $cc_final $cxxlibglossflags]
     set cc_final [concat $cc_final $includes]
-<<<<<<< HEAD
-    regsub -all ".nostdinc.." $cc_final "" cc_final
-
-    # This is needed for "C" tests, as this type of test may need the
-    # C++ includes. And if we're not testing in the build directory,
-    # the includes variable is not likely to include the necessary info.
-    if { ![file exists $flags_file] } {
-	set version [exec ${cc} -dumpversion]
-	set machine [exec ${cc} -dumpmachine]
-	set comp_base_dir [file dirname [file dirname [file dirname [file dirname [file dirname [exec ${cc} --print-prog-name=cc1]]]]]]
-=======
     regsub -all {\s[-]nostdinc[+][+]} $cc_final "" cc_final
 
     # This is needed for "C" tests, as this type of test may need the
@@ -466,7 +416,6 @@
 	set cc_final [concat $cc_final "-I$crossbase -I$crosstarget"]
 	# For a native compiler, the header files will be located at 
 	# the top level.
->>>>>>> 60a98cce
 	set includesbase "${comp_base_dir}/include/c++/${version}"
 	set includestarget "${includesbase}/${machine}"
 	set cc_final [concat $cc_final "-I$includesbase -I$includestarget"]
@@ -550,34 +499,6 @@
 	    error "could not compile $f"
 	}
 	append libtest_objs "$object_file "
-<<<<<<< HEAD
-    }
-
-    # Collect into libtestc++.a
-    if  [info exists env(AR_FOR_TARGET)] {
-	set ar $env(AR_FOR_TARGET)
-    } else {
-	set ar [transform "ar"]
-    }
-    set arcommand "$ar -rc ./libtestc++.a ${libtest_objs}"
-    verbose -log "$arcommand"
-    set result [lindex [local_exec "$arcommand" "" "" 300] 0]
-    verbose "link result is $result"
-    if { $result == 0 } {
-	if  [info exists env(RANLIB_FOR_TARGET)] {
-	    set ranlib $env(RANLIB_FOR_TARGET)
-	} else {
-	    set ranlib [transform "ranlib"]
-	}
-	set ranlibcommand "$ranlib ./libtestc++.a"
-	verbose -log "$ranlibcommand"
-	set result [lindex [local_exec "$ranlibcommand" "" "" 300] 0]
-	if { $result != 0 } {
-	    error "could not link libtestc++.a"
-	}
-    }
-
-=======
     }
 
     # Collect into libtestc++.a
@@ -604,7 +525,6 @@
 	}
     }
 
->>>>>>> 60a98cce
     # Build any shared objects needed for regression testing.
     if { ${v3-sharedlib} == 1 } {
 	set source_files [list testsuite_shared.cc]
