# libstdc++ "tool init file" for DejaGNU

<<<<<<< HEAD
# Copyright (C) 2001, 2002, 2003, 2004, 2005, 2006
=======
# Copyright (C) 2001, 2002, 2003, 2004, 2005, 2006, 2007
>>>>>>> 1177f497
# Free Software Foundation, Inc.
#
# This program is free software; you can redistribute it and/or modify
# it under the terms of the GNU General Public License as published by
# the Free Software Foundation; either version 2 of the License, or
# (at your option) any later version.
# 
# This program is distributed in the hope that it will be useful,
# but WITHOUT ANY WARRANTY; without even the implied warranty of
# MERCHANTABILITY or FITNESS FOR A PARTICULAR PURPOSE.  See the
# GNU General Public License for more details.
# 
# You should have received a copy of the GNU General Public License
# along with this program; if not, write to the Free Software
# Foundation, Inc., 51 Franklin Street, Fifth Floor, Boston, MA
# 02110-1301, USA.


# Define callbacks and load other libraries.  This file is loaded relatively
# early, and before any other file we write ourselves.  "load_lib" will
# find anything in the DejaGNU installation tree, or in our lib directory.
# "load_gcc_lib" will search the core compiler's .exp collection instead.
#
# The naming rule is that dg.exp looks for "tool-" and runtest.exp looks
# for "tool_" when finding callbacks.  Utility routines we define for
# our callbacks begin with "v3-".
#
# libstdc++_* callbacks we don't define, but could:
# ..._option_help           prints additional --help output
# ..._option_proc (--foo)   process our own options
# ..._init (normal.exp)     called once per test file
# ..._finish                bracketing function for libstdc++_init
# ...-dg-prune              removing output text, see top of system dg.exp
#
# Useful hook:  if ${hostname}_init exists, it will be called, almost
# the last thing before testing begins.  This can be defined in, e.g.,
# ~/.dejagnurc or $DEJAGNU.

proc load_gcc_lib { filename } {
    global srcdir
    load_file $srcdir/../../gcc/testsuite/lib/$filename
}

# system routines
load_lib dg.exp
load_lib libgloss.exp
# compiler routines, then ours
load_gcc_lib target-supports.exp
load_gcc_lib target-supports-dg.exp
load_lib prune.exp
load_lib dg-options.exp
load_gcc_lib target-libpath.exp
load_gcc_lib wrapper.exp

# Useful for debugging.  Pass the name of a variable and the verbosity
# threshold (number of -v's on the command line).
proc v3track { var n } {
    upvar $var val
    verbose "++ $var is $val" $n
}

# Called by v3-init below.  "Static" to this file.
proc v3-copy-files {srcfiles} {
    foreach f $srcfiles {
        if { [catch { set symlink [file readlink $f] } x] } then {
	    remote_download target $f
        } else {
            if { [regexp "^/" "$symlink"] } then {
		remote_download target $symlink
            } else {
                set dirname [file dirname $f]
		remote_download target $dirname/$symlink
            }
        }
    }
}

# Called once, during runtest.exp setup.
proc libstdc++_init { testfile } {
    global env
    global v3-sharedlib 
    global srcdir blddir objdir tool_root_dir
    global cxx cxxflags cxxldflags
    global includes
    global gluefile wrap_flags
    global ld_library_path
    global target_triplet
    global flags_file

    # We set LC_ALL and LANG to C so that we get the same error
    # messages as expected.
    setenv LC_ALL C
    setenv LANG C

    set blddir [lookfor_file [get_multilibs] libstdc++-v3]
    set flags_file "${blddir}/scripts/testsuite_flags"
    v3track flags_file 2

    # If a test doesn't have special options, use DEFAULT_CXXFLAGS.
    # Use this variable if the behavior
    #   1) only applies to libstdc++ testing
    #   2) might need to be negated 
    # In particular, some tests have to be run without precompiled
    # headers, or without assertions.
    global DEFAULT_CXXFLAGS
    if ![info exists DEFAULT_CXXFLAGS] then {
	set DEFAULT_CXXFLAGS ""
	# Host specific goo here.
	if { [string match "powerpc-*-darwin*" $target_triplet] } {
	    append DEFAULT_CXXFLAGS " -multiply_defined suppress"
	} 
    }
    v3track DEFAULT_CXXFLAGS 2

    # By default, we assume we want to run program images.
    global dg-do-what-default
    set dg-do-what-default run

    # Copy any required data files.
    v3-copy-files [glob -nocomplain "$srcdir/data/*.tst"]
    v3-copy-files [glob -nocomplain "$srcdir/data/*.txt"]

    # Locate libgcc.a so we don't need to account for different values of
    # SHLIB_EXT on different platforms
    set gccdir [lookfor_file $tool_root_dir gcc/libgcc.a]
    if {$gccdir != ""} {
        set gccdir [file dirname $gccdir]
    }
    v3track gccdir 3

    # Look for shared library. (ie libstdc++.so.)
    set v3-sharedlib 0
    set sharedlibdir [lookfor_file $blddir src/.libs/libstdc++.so]
    if {$sharedlibdir != ""} {
	if { [string match "*-*-linux*" $target_triplet] && [isnative] } {
	    set v3-sharedlib 1
	    verbose -log "shared library support detected"
	} 
    }
    v3track v3-sharedlib 3

    # Compute what needs to be added to the existing LD_LIBRARY_PATH.
    if {$gccdir != ""} {
	set ld_library_path ""
	append ld_library_path ":${gccdir}"
	set compiler ${gccdir}/g++
	append ld_library_path ":${blddir}/src/.libs"

	if { [is_remote host] == 0 && [which $compiler] != 0 } {
	  foreach i "[exec $compiler --print-multi-lib]" {
	    set mldir ""
	    regexp -- "\[a-z0-9=_/\.-\]*;" $i mldir
	    set mldir [string trimright $mldir "\;@"]
	    if { "$mldir" == "." } {
	      continue
	    }
	    if { [llength [glob -nocomplain ${gccdir}/${mldir}/libgcc_s*.so.*]] >= 1 } {
	      append ld_library_path ":${gccdir}/${mldir}"
	    }
	  }
	}

	set_ld_library_path_env_vars
	if [info exists env(LD_LIBRARY_PATH)] {
	  verbose -log "LD_LIBRARY_PATH = $env(LD_LIBRARY_PATH)"
	}
    } else {
	set compiler [transform "g++"]
    }

    # Do a bunch of handstands and backflips for cross compiling and
    # finding simulators...
    if [is_remote host] {
        set header [remote_download host ${blddir}/testsuite/util/testsuite_hooks.h]
        if { $header == "" } {
            verbose -log "Unable to download ${blddir}/testsuite/util/testsuite_hooks.h to host."
            return "untested"
        }
      set cxx [transform "g++"]
      set cxxflags "-ggdb3"
      set cxxldflags ""
      set includes "-I./"
    } else {
        # If we find a testsuite_flags file, we're testing in the build dir.
        if { [file exists $flags_file] } {
            set cxx [exec sh $flags_file --build-cxx]
            set cxxflags [exec sh $flags_file --cxxflags]
            set cxxldflags [exec sh $flags_file --cxxldflags]
            set includes [exec sh $flags_file --build-includes]
        } else {
            set cxx [transform "g++"]
            set cxxldflags ""
            set cxxflags "-g -O2 -D_GLIBCXX_ASSERT -fmessage-length=0" 
            set includes "-I${srcdir}/util"
        }
    }

    # Always use MO files built by this test harness.
    set cxxflags "$cxxflags -DLOCALEDIR=\".\""

    # If a PCH file is available, use it.  We must delay performing
    # this check until $cxx and such have been initialized because we
    # perform a test compilation.  (Ideally, gcc --print-file-name would
    # list PCH files, but it does not.)
    global PCH_CXXFLAGS
    if ![info exists PCH_CXXFLAGS] then {
	set src "config[pid].cc"
	set f [open $src "w"]
	puts $f "int main () {}"
	close $f

	set lines [v3_target_compile $src "config[pid].o" object \
	         "additional_flags=-include additional_flags=bits/stdtr1c++.h"]
	if {$lines == "" } {
#	    set PCH_CXXFLAGS "-include bits/extc++.h"
#	    set PCH_CXXFLAGS "-include bits/stdtr1c++.h"
	    set PCH_CXXFLAGS "-include bits/stdc++.h"
	} else {
	    set PCH_CXXFLAGS ""
	}
	file delete $src
	v3track PCH_CXXFLAGS 2
    }

    libstdc++_maybe_build_wrapper "${objdir}/testglue.o" "-fexceptions"
}

# Callback for cleanup routines.
proc libstdc++_exit { } {
    global gluefile;

    if [info exists gluefile] {
	file_on_build delete $gluefile;
	unset gluefile;
    }
}

# Callback from system dg-test.
proc libstdc++-dg-test { prog do_what extra_tool_flags } {
    # Set up the compiler flags, based on what we're going to do.
    switch $do_what {
        "preprocess" {
            set compile_type "preprocess"
            set output_file "[file rootname [file tail $prog]].i"
        }
        "compile" {
            set compile_type "assembly"
            set output_file "[file rootname [file tail $prog]].s"
        }
        "assemble" {
            set compile_type "object"
            set output_file "[file rootname [file tail $prog]].o"
        }
        "link" {
            set compile_type "executable"
            set output_file "./[file rootname [file tail $prog]].exe"
        }
        "run" {
            set compile_type "executable"
            # FIXME: "./" is to cope with "." not being in $PATH.
            # Should this be handled elsewhere?
            # YES.
            set output_file "./[file rootname [file tail $prog]].exe"
            # This is the only place where we care if an executable was
            # created or not.  If it was, dg.exp will try to run it.
            catch { remote_file build delete $output_file }
        }
	default {
            perror "$do_what: not a valid dg-do keyword"
            return ""
        }
    }

    # Short-circut a bunch of complicated goo here for the special
    # case of compiling a test file as a "C" file, not as C++. Why? So
    # -nostdc++ doesn't trip us up. So all the extra object files
    # don't trip us up. So automatically linking in libstdc++ doesn't
    # happen. So CXXFLAGS don't error.
    set select_compile "v3_target_compile"
    set options ""
    if { $extra_tool_flags != "" } {
	verbose -log "extra_tool_flags are:"
	verbose -log $extra_tool_flags
	if { [string first "-x c" $extra_tool_flags ] != -1 } {
	    verbose -log "compiling and executing as C, not C++"
	    set edit_tool_flags $extra_tool_flags
	    regsub -all ".x c" $edit_tool_flags "" edit_tool_flags
	    lappend options "additional_flags=$edit_tool_flags"
	    set select_compile "v3_target_compile_as_c"
        } else {
	    lappend options "additional_flags=$extra_tool_flags"
	}
    }

    # There is a libstdc++_compile made for us by default (via the tool-
    # and-target file), but the defaults are lacking in goodness.
    set comp_output [$select_compile "$prog" "$output_file" "$compile_type" $options];
    set comp_output [ prune_g++_output $comp_output ];

    return [list $comp_output $output_file]
}

# True if the library supports wchar_t.
set v3-wchar_t 0

# True if the library supports threads.
set v3-threads 0

# True if the library supports symbol versioning.
set v3-symver 0

# Called from libstdc++-dg-test above.  Calls back into system's
# target_compile to actually do the work.
proc v3_target_compile { source dest type options } {
    global gluefile 
    global wrap_flags
    global cxx
    global cxxflags
    global cxxldflags
    global includes

    if { [target_info needs_status_wrapper] != "" && [info exists gluefile] } {
        lappend options "libs=${gluefile}"
        lappend options "ldflags=${wrap_flags}"
    }

    set cxx_final $cxx
    set cxxlibglossflags  [libgloss_link_flags]
    set cxx_final [concat $cxx_final $cxxlibglossflags]
    set cxx_final [concat $cxx_final $cxxflags]
    set cxx_final [concat $cxx_final $includes]

    # Flag setting based on type argument.
    if { $type == "executable" } {
	# Link the support objects into executables.
        set cxx_final [concat $cxx_final $cxxldflags]
	lappend options "additional_flags=./libtestc++.a"
    } else {
	if { $type == "sharedlib" } {
	    # Don't link in anything.
	    set type "executable"
	}
    }

    lappend options "compiler=$cxx_final"
    lappend options "timeout=600"

    return [target_compile $source $dest $type $options]
}


# Called from libstdc++-dg-test above, but only for "C" compilation.
# Calls back into system's target_compile to actually do the work.
proc v3_target_compile_as_c { source dest type options } {
    global gluefile 
    global wrap_flags
    global includes
    global flags_file
<<<<<<< HEAD
=======
    global blddir
>>>>>>> 1177f497

    if { [target_info needs_status_wrapper] != "" && [info exists gluefile] } {
        lappend options "libs=${gluefile}"
        lappend options "ldflags=${wrap_flags}"
    }

    set tname [target_info name]
    set cc [board_info $tname compiler]
    set cc_final $cc
    set cxxlibglossflags [libgloss_link_flags]
    set cc_final [concat $cc_final $cxxlibglossflags]
    set cc_final [concat $cc_final $includes]
    regsub -all ".nostdinc.." $cc_final "" cc_final

    # This is needed for "C" tests, as this type of test may need the
    # C++ includes. And if we're not testing in the build directory,
    # the includes variable is not likely to include the necessary info.
    if { ![file exists $flags_file] } {
	set version [exec ${cc} -dumpversion]
	set machine [exec ${cc} -dumpmachine]
	set comp_base_dir [file dirname [file dirname [file dirname [file dirname [file dirname [exec ${cc} --print-prog-name=cc1]]]]]]
	set includesbase "${comp_base_dir}/include/c++/${version}"
	set includestarget "${includesbase}/${machine}"
	set cc_final [concat $cc_final "-I$includesbase -I$includestarget"]
<<<<<<< HEAD
    }

=======

        set libsup "${comp_base_dir}/lib"
    } else {
        set libsup "${blddir}/libsupc++/.libs"
    }

    set cc_final [concat $cc_final "-L$libsup"]

>>>>>>> 1177f497
    lappend options "compiler=$cc_final"
    lappend options "timeout=600"

    return [target_compile $source $dest $type $options]
}

# Build the support objects linked in with the libstdc++ tests.  In
# addition, set v3-wchar_t, v3-threads, and v3-symver appropriately.
proc v3-build_support { } {
    global env
    global srcdir
    global v3-wchar_t
    global v3-threads
    global v3-symver
    global v3-sharedlib

    # Figure out whether or not the library supports certain features.
    set v3-wchar_t 0
    set v3-threads 0
    set v3-symver 0
    set libtest_objs ""

    set config_src "config.cc"
    set f [open $config_src "w"]
    puts $f "#include <bits/c++config.h>"
    puts $f "#include <bits/gthr.h>"
    close $f
    set preprocessed [v3_target_compile $config_src "" \
	    	       preprocess "additional_flags=-dN"]
    if { [string first "_GLIBCXX_USE_WCHAR_T" $preprocessed] != -1 } {
	verbose -log "wchar_t support detected"
	set v3-wchar_t 1
    }
    if { [string first "_GLIBCXX_SYMVER" $preprocessed] != -1 } {
	verbose -log "symbol versioning support detected"
	set v3-symver 1
    }
    if { [string first "__GTHREADS" $preprocessed] != -1 } {
	verbose -log "thread support detected"
	set v3-threads 1
    }

    # Try to build the MO files that are used by some of the locale
    # tests.  If we can't build them, that's OK; it just means that
    # those tests will fail.
    foreach lang [list "fr" "de"] {
	catch {
	    file mkdir "$lang/LC_MESSAGES"
	    remote_exec "build" "msgfmt" "-o $lang/LC_MESSAGES/libstdc++.mo $srcdir/../po/$lang.po"
	    if [is_remote host] {
		remote_exec "host" "mkdir" "-p $lang/LC_MESSAGES"
		remote_download "host" "$lang/LC_MESSAGES/libstdc++.mo" "$lang/LC_MESSAGES/libstdc++.mo"
	    }
	}
    }

    # Build the support objects.
    set source_files [list testsuite_abi.cc testsuite_allocator.cc \
			  testsuite_character.cc testsuite_hooks.cc \
	       	 rng/twister_rand_gen.cc io/verified_cmd_line_input.cc \
			  io/prog_bar.cc performance/time/elapsed_timer.cc ]
    foreach f $source_files {
	set obj [file rootname $f].o
	set object_file [file tail $obj]
	# Compile with "-w" so that warnings issued by the compiler
	# do not prevent compilation.
	if { [v3_target_compile $srcdir/util/$f $object_file "object" \
		  [list "incdir=$srcdir" "additional_flags=-w"]]
	     != "" } {
	    error "could not compile $f"
	}
	append libtest_objs "$object_file "
    }

    # Collect into libtestc++.a
<<<<<<< HEAD
    set arcommand "ar -rc ./libtestc++.a ${libtest_objs}"
=======
    if  [info exists env(AR_FOR_TARGET)] {
	set ar $env(AR_FOR_TARGET)
    } else {
	set ar [transform "ar"]
    }
    set arcommand "$ar -rc ./libtestc++.a ${libtest_objs}"
    verbose -log "$arcommand"
>>>>>>> 1177f497
    set result [lindex [local_exec "$arcommand" "" "" 300] 0]
    verbose "link result is $result"
    if { $result == 0 } {
	if  [info exists env(RANLIB_FOR_TARGET)] {
	    set ranlib $env(RANLIB_FOR_TARGET)
	} else {
	    set ranlib [transform "ranlib"]
	}
	set ranlibcommand "$ranlib ./libtestc++.a"
	verbose -log "$ranlibcommand"
	set result [lindex [local_exec "$ranlibcommand" "" "" 300] 0]
	if { $result != 0 } {
	    error "could not link libtestc++.a"
	}
    }

    # Build any shared objects needed for regression testing.
    if { ${v3-sharedlib} == 1 } {
	set source_files [list testsuite_shared.cc]
	foreach f $source_files {
	    set object_file [file rootname $f].so
	    # Compile with "-w" so that warnings issued by the compiler
	    # do not prevent compilation.
	    if { [v3_target_compile $srcdir/util/$f $object_file "sharedlib" \
	     [list "incdir=$srcdir" "additional_flags=-w -shared -fPIC -DPIC"]]
		 != "" } {
		error "could not compile $f"
	    }
	}
    }
}

proc check_v3_target_fileio { } {
    global et_fileio_saved
    global et_fileio_target_name
    global tool	

    if { ![info exists et_fileio_target_name] } {
	set et_fileio_target_name ""
    }

    # If the target has changed since we set the cached value, clear it.
    set current_target [current_target_name]
    if { $current_target != $et_fileio_target_name } {
	verbose "check_v3_target_fileio: `$et_fileio_target_name'" 2
	set et_fileio_target_name $current_target
	if [info exists et_fileio_saved] {
	    verbose "check_v3_target_fileio: removing cached result" 2
	    unset et_fileio_saved
	}
    }

    if [info exists et_fileio_saved] {
	verbose "check_v3_target_fileio: using cached result" 2
    } else {
	set et_fileio_saved 0

	# Set up, compile, and execute a C++ test program that tries to use
	# the file functions
	set src fileio[pid].cc
	set exe fileio[pid].x

	set f [open $src "w"]
	puts $f "#include <sys/types.h>"
	puts $f "#include <sys/stat.h>"
	puts $f "#include <fcntl.h>"
	puts $f "#include <unistd.h>"
	puts $f "#include <errno.h>"
	puts $f "using namespace std;"	
	puts $f "int main ()"
	puts $f "{"
	puts $f "  int fd  = open (\".\", O_RDONLY);"
	puts $f "  if (fd == -1)"
	puts $f "  {"
	puts $f "    int err = errno;"
	puts $f "    if (err == EIO || err == ENOSYS)"
	puts $f "      return 1;"
	puts $f "  }"
	puts $f "  else"
	puts $f "    close (fd);"
	puts $f "  return 0;"
	puts $f "}" 
	close $f

	set lines [v3_target_compile $src $exe executable ""]
	file delete $src

	if [string match "" $lines] {
	    # No error message, compilation succeeded.
	    set result [${tool}_load "./$exe" "" ""]
	    set status [lindex $result 0]
	    remote_file build delete $exe

	    verbose "check_v3_target_fileio: status is <$status>" 2

	    if { $status == "pass" } {
		set et_fileio_saved 1
	    }
	} else {
	    verbose "check_v3_target_fileio: compilation failed" 2
	}
    }
    return $et_fileio_saved
}

# Eventually we want C90/C99 determining and switching from this.
proc check_v3_target_c_std { } {
    global et_c_std_saved
    global et_c_std_target_name
    global tool	

    if { ![info exists et_c_std_target_name] } {
	set et_c_std_target_name ""
    }

    # If the target has changed since we set the cached value, clear it.
    set current_target [current_target_name]
    if { $current_target != $et_c_std_target_name } {
	verbose "check_v3_target_c_std: `$et_c_std_target_name'" 2
	set et_c_std_target_name $current_target
	if [info exists et_c_std_saved] {
	    verbose "check_v3_target_c_std: removing cached result" 2
	    unset et_c_std_saved
	}
    }

    if [info exists et_c_std_saved] {
	verbose "check_v3_target_c_std: using cached result" 2
    } else {
	set et_c_std_saved 0

	# Set up, compile, and execute a C++ test program that tries to use
	# C99 functionality.
        # For math bits, could use check_effective_target_c99_math.
	set src fileio[pid].cc
	set exe fileio[pid].x

	set f [open $src "w"]
	puts $f "#include <tr1/cmath>"
	puts $f "#include <cstdlib>"
	puts $f "int main ()"
	puts $f "{"
	puts $f "  float f = 45.55;"
	puts $f "  int i = std::tr1::isnan(f);"
	puts $f "  "
	puts $f "  using std::wctomb;"
	puts $f "  return 0;"
	puts $f "}" 
	close $f

	set lines [v3_target_compile $src $exe executable ""]
	file delete $src

	if [string match "" $lines] {
	    # No error message, compilation succeeded.
	    set result [${tool}_load "./$exe" "" ""]
	    set status [lindex $result 0]
	    remote_file build delete $exe

	    verbose "check_v3_target_c_std: status is <$status>" 2

	    if { $status == "pass" } {
		set et_c_std_saved 1
	    }
	} else {
	    verbose "check_v3_target_c_std: compilation failed" 2
	}
    }
    return $et_c_std_saved
}

proc check_v3_target_sharedlib { } {
    global v3-sharedlib
    return ${v3-sharedlib}
}

proc check_v3_target_time { } {
    global et_time_saved
    global et_time_target_name
    global tool	

    if { ![info exists et_time_target_name] } {
	set et_time_target_name ""
    }

    # If the target has changed since we set the cached value, clear it.
    set current_target [current_target_name]
    if { $current_target != $et_time_target_name } {
	verbose "check_v3_target_time: `$et_time_target_name'" 2
	set et_time_target_name $current_target
	if [info exists et_time_saved] {
	    verbose "check_v3_target_time: removing cached result" 2
	    unset et_time_saved
	}
    }

    if [info exists et_time_saved] {
	verbose "check_v3_target_time: using cached result" 2
    } else {
	set et_time_saved 0

	# Set up and compile a C++ test program that tries to use
	# the time function
	set src time[pid].cc
	set exe time[pid].x

	set f [open $src "w"]
	puts $f "#include <time.h>"
	puts $f "using namespace std;"	
	puts $f "int main ()"
	puts $f "{"
	puts $f "  time (0);"	
	puts $f "}" 
	close $f

	set lines [v3_target_compile $src $exe executable ""]
	file delete $src

	if [string match "" $lines] {
	    # No error message, compilation succeeded.
	    verbose "check_v3_target_time: compilation succeeded" 2
	    remote_file build delete $exe
	    set et_time_saved 1
	} else {
	    verbose "check_v3_target_time: compilation failed" 2
	}
    }
    return $et_time_saved
}

proc check_v3_target_namedlocale { } {
    global et_namedlocale_saved
    global et_namedlocale_target_name
    global tool	

    if { ![info exists et_namedlocale_target_name] } {
	set et_namedlocale_target_name ""
    }

    # If the target has changed since we set the cached value, clear it.
    set current_target [current_target_name]
    if { $current_target != $et_namedlocale_target_name } {
	verbose "check_v3_target_namedlocale: `$et_namedlocale_target_name'" 2
	set et_namedlocale_target_name $current_target
	if [info exists et_namedlocale_saved] {
	    verbose "check_v3_target_namedlocale: removing cached result" 2
	    unset et_namedlocale_saved
	}
    }

    if [info exists et_namedlocale_saved] {
	verbose "check_v3_target_namedlocale: using cached result" 2
    } else {
	set et_namedlocale_saved 0

	# Set up, compile, and execute a C++ test program that tries to use
	# all the required named locales.
	set src nlocale[pid].cc
	set exe nlocale[pid].x

	set f [open $src "w"]
	puts $f "#include <locale>"
	puts $f "using namespace std;"	
	puts $f "int main ()"
	puts $f "{"
	puts $f "  try"	
	puts $f "  {" 
	puts $f "     locale(\"\");"
	puts $f "     locale(\"de_DE\");"
	puts $f "     locale(\"de_DE.ISO-8859-15@euro\");"
	puts $f "     locale(\"de_DE@euro\");"
	puts $f "     locale(\"en_HK\");"
	puts $f "     locale(\"en_PH\");"
	puts $f "     locale(\"en_US\");"
	puts $f "     locale(\"en_US.ISO-8859-1\");"
	puts $f "     locale(\"en_US.ISO-8859-15\");"
	puts $f "     locale(\"en_US.UTF-8\");"
	puts $f "     locale(\"es_ES\");"
	puts $f "     locale(\"es_MX\");"
	puts $f "     locale(\"fr_FR\");"
	puts $f "     locale(\"fr_FR@euro\");"
	puts $f "     locale(\"is_IS\");"
	puts $f "     locale(\"is_IS.UTF-8\");"
	puts $f "     locale(\"it_IT\");"
	puts $f "     locale(\"ja_JP.eucjp\");"
	puts $f "     locale(\"se_NO.UTF-8\");"
	puts $f "     locale(\"ta_IN\");"
	puts $f "     locale(\"zh_TW\");"
	puts $f "     return 0;"
	puts $f "  }"
	puts $f "  catch(...)"
	puts $f "  {"
	puts $f "     return 1;"
	puts $f "  }"	
	puts $f "}"
	close $f

	set lines [v3_target_compile $src $exe executable ""]
	file delete $src

	if [string match "" $lines] {
	    # No error message, compilation succeeded.
	    set result [${tool}_load "./$exe" "" ""]
	    set status [lindex $result 0]
	    remote_file build delete $exe

	    verbose "check_v3_target_namedlocale: status is <$status>" 2

	    if { $status == "pass" } {
		set et_namedlocale_saved 1
	    }
	} else {
	    verbose "check_v3_target_namedlocale: compilation failed" 2
	}
    }
    return $et_namedlocale_saved
}

proc check_v3_target_debug_mode { } {
    global cxxflags
    global et_debug_mode

    global tool	

    if { ![info exists et_debug_mode_target_name] } {
	set et_debug_mode_target_name ""
    }

    # If the target has changed since we set the cached value, clear it.
    set current_target [current_target_name]
    if { $current_target != $et_debug_mode_target_name } {
	verbose "check_v3_target_debug_mode: `$et_debug_mode_target_name'" 2
	set et_debug_mode_target_name $current_target
	if [info exists et_debug_mode] {
	    verbose "check_v3_target_debug_mode: removing cached result" 2
	    unset et_debug_mode
	}
    }

    if [info exists et_debug_mode] {
	verbose "check_v3_target_debug_mode: using cached result" 2
    } else {
	set et_debug_mode 0

	# Set up, compile, and execute a C++ test program that depends
	# on debug mode working.
	set src debug_mode[pid].cc
	set exe debug_mode[pid].exe

	set f [open $src "w"]
	puts $f "#include <string>"
	puts $f "using namespace std;"	
	puts $f "int main()"
	puts $f "{ return 0; }"
	close $f

	set cxxflags_saved $cxxflags
	set cxxflags "$cxxflags -Werror -O0 -D_GLIBCXX_DEBUG"
	set lines [v3_target_compile $src $exe executable ""]
	set cxxflags $cxxflags_saved
	file delete $src

	if [string match "" $lines] {
	    # No error message, compilation succeeded.
	    set et_debug_mode 1
	}
    }
    verbose "check_v3_target_debug_mode: $et_debug_mode" 2
    return $et_debug_mode
}<|MERGE_RESOLUTION|>--- conflicted
+++ resolved
@@ -1,10 +1,6 @@
 # libstdc++ "tool init file" for DejaGNU
 
-<<<<<<< HEAD
-# Copyright (C) 2001, 2002, 2003, 2004, 2005, 2006
-=======
 # Copyright (C) 2001, 2002, 2003, 2004, 2005, 2006, 2007
->>>>>>> 1177f497
 # Free Software Foundation, Inc.
 #
 # This program is free software; you can redistribute it and/or modify
@@ -363,10 +359,7 @@
     global wrap_flags
     global includes
     global flags_file
-<<<<<<< HEAD
-=======
     global blddir
->>>>>>> 1177f497
 
     if { [target_info needs_status_wrapper] != "" && [info exists gluefile] } {
         lappend options "libs=${gluefile}"
@@ -391,10 +384,6 @@
 	set includesbase "${comp_base_dir}/include/c++/${version}"
 	set includestarget "${includesbase}/${machine}"
 	set cc_final [concat $cc_final "-I$includesbase -I$includestarget"]
-<<<<<<< HEAD
-    }
-
-=======
 
         set libsup "${comp_base_dir}/lib"
     } else {
@@ -403,7 +392,6 @@
 
     set cc_final [concat $cc_final "-L$libsup"]
 
->>>>>>> 1177f497
     lappend options "compiler=$cc_final"
     lappend options "timeout=600"
 
@@ -479,9 +467,6 @@
     }
 
     # Collect into libtestc++.a
-<<<<<<< HEAD
-    set arcommand "ar -rc ./libtestc++.a ${libtest_objs}"
-=======
     if  [info exists env(AR_FOR_TARGET)] {
 	set ar $env(AR_FOR_TARGET)
     } else {
@@ -489,7 +474,6 @@
     }
     set arcommand "$ar -rc ./libtestc++.a ${libtest_objs}"
     verbose -log "$arcommand"
->>>>>>> 1177f497
     set result [lindex [local_exec "$arcommand" "" "" 300] 0]
     verbose "link result is $result"
     if { $result == 0 } {
