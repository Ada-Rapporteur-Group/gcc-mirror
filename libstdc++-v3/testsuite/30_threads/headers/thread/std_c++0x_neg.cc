// { dg-do compile }
// { dg-options "-std=gnu++98" }
// { dg-require-cstdint "" }
// { dg-require-gthreads "" }

// Copyright (C) 2008, 2009 Free Software Foundation, Inc.
//
// This file is part of the GNU ISO C++ Library.  This library is free
// software; you can redistribute it and/or modify it under the
// terms of the GNU General Public License as published by the
// Free Software Foundation; either version 3, or (at your option)
// any later version.

// This library is distributed in the hope that it will be useful,
// but WITHOUT ANY WARRANTY; without even the implied warranty of
// MERCHANTABILITY or FITNESS FOR A PARTICULAR PURPOSE.  See the
// GNU General Public License for more details.

// You should have received a copy of the GNU General Public License along
// with this library; see the file COPYING3.  If not see
// <http://www.gnu.org/licenses/>.

#include <thread>

<<<<<<< HEAD
// { dg-error "upcoming ISO" "" { target *-*-* } 31 }
=======
// { dg-error "upcoming ISO" "" { target *-*-* } 32 }
>>>>>>> 03d20231
<|MERGE_RESOLUTION|>--- conflicted
+++ resolved
@@ -22,8 +22,4 @@
 
 #include <thread>
 
-<<<<<<< HEAD
-// { dg-error "upcoming ISO" "" { target *-*-* } 31 }
-=======
-// { dg-error "upcoming ISO" "" { target *-*-* } 32 }
->>>>>>> 03d20231
+// { dg-error "upcoming ISO" "" { target *-*-* } 32 }