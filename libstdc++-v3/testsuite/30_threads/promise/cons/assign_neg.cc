// { dg-do compile }
// { dg-options "-std=gnu++0x" }
// { dg-require-cstdint "" }
// { dg-require-gthreads "" }
// { dg-require-atomic-builtins "" }

// Copyright (C) 2009, 2010 Free Software Foundation, Inc.
//
// This file is part of the GNU ISO C++ Library.  This library is free
// software; you can redistribute it and/or modify it under the
// terms of the GNU General Public License as published by the
// Free Software Foundation; either version 3, or (at your option)
// any later version.

// This library is distributed in the hope that it will be useful,
// but WITHOUT ANY WARRANTY; without even the implied warranty of
// MERCHANTABILITY or FITNESS FOR A PARTICULAR PURPOSE.  See the
// GNU General Public License for more details.

// You should have received a copy of the GNU General Public License along
// with this library; see the file COPYING3.  If not see
// <http://www.gnu.org/licenses/>.


#include <future>

void test01()
{
  // assign
  std::promise<int> p1;
  std::promise<int> p2;
  p1 = p2;			// { dg-error "deleted" }
}

<<<<<<< HEAD
// { dg-error "used here" "" { target *-*-* } 32 }
// { dg-error "deleted function" "" { target *-*-* } 871 }
=======
// { dg-prune-output "include" }
>>>>>>> 6e7f08ad
<|MERGE_RESOLUTION|>--- conflicted
+++ resolved
@@ -32,9 +32,4 @@
   p1 = p2;			// { dg-error "deleted" }
 }
 
-<<<<<<< HEAD
-// { dg-error "used here" "" { target *-*-* } 32 }
-// { dg-error "deleted function" "" { target *-*-* } 871 }
-=======
-// { dg-prune-output "include" }
->>>>>>> 6e7f08ad
+// { dg-prune-output "include" }