// { dg-options "-std=gnu++0x" }
// { dg-do compile }
// -*- C++ -*-

// Copyright (C) 2008, 2009, 2010 Free Software Foundation, Inc.

// This library is free software; you can redistribute it and/or
// modify it under the terms of the GNU General Public License as
// published by the Free Software Foundation; either version 3, or (at
// your option) any later version.

// This library is distributed in the hope that it will be useful, but
// WITHOUT ANY WARRANTY; without even the implied warranty of
// MERCHANTABILITY or FITNESS FOR A PARTICULAR PURPOSE.  See the GNU
// General Public License for more details.

// You should have received a copy of the GNU General Public License
// along with this library; see the file COPYING3.  If not see
// <http://www.gnu.org/licenses/>.

#include <atomic>
#include <testsuite_common_types.h>

int main()
{
  __gnu_test::has_increment_operators test;
  test.operator()<std::atomic_bool>();
  return 0;
}

<<<<<<< HEAD
// { dg-error "operator" "" { target *-*-* } 354 }
// { dg-error "operator" "" { target *-*-* } 355 }
// { dg-error "operator" "" { target *-*-* } 356 }
=======
// { dg-error "operator" "" { target *-*-* } 362 }
// { dg-error "operator" "" { target *-*-* } 363 }
// { dg-error "operator" "" { target *-*-* } 364 }
>>>>>>> 155d23aa
<|MERGE_RESOLUTION|>--- conflicted
+++ resolved
@@ -28,12 +28,6 @@
   return 0;
 }
 
-<<<<<<< HEAD
-// { dg-error "operator" "" { target *-*-* } 354 }
-// { dg-error "operator" "" { target *-*-* } 355 }
-// { dg-error "operator" "" { target *-*-* } 356 }
-=======
 // { dg-error "operator" "" { target *-*-* } 362 }
 // { dg-error "operator" "" { target *-*-* } 363 }
-// { dg-error "operator" "" { target *-*-* } 364 }
->>>>>>> 155d23aa
+// { dg-error "operator" "" { target *-*-* } 364 }