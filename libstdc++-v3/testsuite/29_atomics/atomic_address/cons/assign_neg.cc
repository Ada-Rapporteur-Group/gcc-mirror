--- conflicted
+++ resolved
@@ -26,12 +26,6 @@
   typedef std::atomic_address test_type;
   test_type t1;
   test_type t2;
-<<<<<<< HEAD
-  t1 = t2;			// { dg-error "ambiguous" }
-}
-// { dg-excess-errors "deleted function" }
-=======
   t1 = t2;			// { dg-error "deleted" }
 }
-// { dg-prune-output "include" }
->>>>>>> 155d23aa
+// { dg-prune-output "include" }