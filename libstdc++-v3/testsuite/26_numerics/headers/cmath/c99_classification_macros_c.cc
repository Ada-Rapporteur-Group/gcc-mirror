--- conflicted
+++ resolved
@@ -20,13 +20,8 @@
 // { dg-do compile }
 // { dg-add-options no_pch }
 
-<<<<<<< HEAD
-// { dg-xfail-if "" { { *-*-linux* *-*-darwin* hppa*-*-hpux* } || { uclibc || newlib } } { "*" } { "" } }
-// { dg-excess-errors "" { target { { *-*-linux* *-*-darwin* hppa*-*-hpux* } || { uclibc || newlib } } } }
-=======
 // { dg-xfail-if "" { { *-*-linux* *-*-darwin* *-*-solaris2.1[0-9]* hppa*-*-hpux* } || { uclibc || newlib } } { "*" } { "" } }
 // { dg-excess-errors "" { target { { *-*-linux* *-*-darwin* *-*-solaris2.1[0-9]* hppa*-*-hpux* } || { uclibc || newlib } } } }
->>>>>>> 3082eeb7
 
 #include <math.h>
 
