--- conflicted
+++ resolved
@@ -29,10 +29,6 @@
 
 template class unordered_multiset<int>;
 template class unordered_multiset<int, hash<int>, equal_to<int>,
-<<<<<<< HEAD
-				  allocator<int>, true>;
-=======
 				  allocator<int>, true>;
 template class unordered_multiset<int, hash<int>, equal_to<int>,
-				  allocator<char>, false>;
->>>>>>> f8383f28
+				  allocator<char>, false>;