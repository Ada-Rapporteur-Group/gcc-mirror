--- conflicted
+++ resolved
@@ -30,8 +30,4 @@
   return i;
 }
 
-<<<<<<< HEAD
-// { dg-error "invalid conversion" "" { target *-*-* } 28 }
-=======
-// { dg-error "cannot convert" "" { target *-*-* } 28 }
->>>>>>> 42a9ba1d
+// { dg-error "cannot convert" "" { target *-*-* } 28 }