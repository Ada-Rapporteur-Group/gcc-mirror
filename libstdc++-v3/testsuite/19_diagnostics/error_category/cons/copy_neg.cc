// { dg-options "-std=gnu++0x" }
// { dg-do compile }
// 2007-08-22 Benjamin Kosnik  <bkoz@redhat.com>

// Copyright (C) 2007, 2008, 2009 Free Software Foundation, Inc.
//
// This file is part of the GNU ISO C++ Library.  This library is free
// software; you can redistribute it and/or modify it under the
// terms of the GNU General Public License as published by the
// Free Software Foundation; either version 3, or (at your option)
// any later version.

// This library is distributed in the hope that it will be useful,
// but WITHOUT ANY WARRANTY; without even the implied warranty of
// MERCHANTABILITY or FITNESS FOR A PARTICULAR PURPOSE.  See the
// GNU General Public License for more details.

// You should have received a copy of the GNU General Public License along
// with this library; see the file COPYING3.  If not see
// <http://www.gnu.org/licenses/>.

#include <system_error>
#include <testsuite_error.h>

int main()
{
  bool test __attribute__((unused)) = true;

  __gnu_test::test_category c1;
  __gnu_test::test_category c2(c1); 

  return 0;
}

<<<<<<< HEAD
// { dg-error "deleted function" "" { target *-*-* } 76 }
=======
// { dg-error "deleted function" "" { target *-*-* } 72 }
>>>>>>> 42a9ba1d
// { dg-error "used here" "" { target *-*-* } 31 }
// { dg-error "first required here" "" { target *-*-* } 30 }
// { dg-excess-errors "copy constructor" }<|MERGE_RESOLUTION|>--- conflicted
+++ resolved
@@ -32,11 +32,7 @@
   return 0;
 }
 
-<<<<<<< HEAD
-// { dg-error "deleted function" "" { target *-*-* } 76 }
-=======
 // { dg-error "deleted function" "" { target *-*-* } 72 }
->>>>>>> 42a9ba1d
 // { dg-error "used here" "" { target *-*-* } 31 }
 // { dg-error "first required here" "" { target *-*-* } 30 }
 // { dg-excess-errors "copy constructor" }