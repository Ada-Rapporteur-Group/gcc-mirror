// { dg-options "-std=gnu++0x" }
// 2007-06-05 Benjamin Kosnik  <bkoz@redhat.com>

<<<<<<< HEAD
// Copyright (C) 2007, 2008 Free Software Foundation, Inc.
=======
// Copyright (C) 2007, 2008, 2009 Free Software Foundation, Inc.
>>>>>>> a0daa400
//
// This file is part of the GNU ISO C++ Library.  This library is free
// software; you can redistribute it and/or modify it under the
// terms of the GNU General Public License as published by the
// Free Software Foundation; either version 2, or (at your option)
// any later version.

// This library is distributed in the hope that it will be useful,
// but WITHOUT ANY WARRANTY; without even the implied warranty of
// MERCHANTABILITY or FITNESS FOR A PARTICULAR PURPOSE.  See the
// GNU General Public License for more details.

// You should have received a copy of the GNU General Public License along
// with this library; see the file COPYING.  If not, write to the Free
// Software Foundation, 51 Franklin Street, Fifth Floor, Boston, MA 02110-1301,
// USA.

#include <cstring>
#include <system_error>
#include <testsuite_hooks.h>

int main()
{
  bool test __attribute__((unused)) = true;
  const std::string s("too late: boulangerie out of pain au raisin");
  const std::error_code e(std::errc::operation_not_supported);

  // 1
  {
    std::system_error err1(e, s);
    VERIFY( err1.code() == e ); 
    VERIFY( std::strcmp(err1.runtime_error::what(), s.c_str()) == 0 );
  }

  // 2
  {
<<<<<<< HEAD
    std::system_error err2(95, std::system_category, s);
    VERIFY( err2.code() == std::error_code(95, std::system_category) ); 
=======
    std::system_error err2(95, std::system_category(), s);
    VERIFY( err2.code() == std::error_code(95, std::system_category()) ); 
>>>>>>> a0daa400
    VERIFY( std::strcmp(err2.runtime_error::what(), s.c_str()) == 0 );
  }

  return 0;
}<|MERGE_RESOLUTION|>--- conflicted
+++ resolved
@@ -1,11 +1,7 @@
 // { dg-options "-std=gnu++0x" }
 // 2007-06-05 Benjamin Kosnik  <bkoz@redhat.com>
 
-<<<<<<< HEAD
-// Copyright (C) 2007, 2008 Free Software Foundation, Inc.
-=======
 // Copyright (C) 2007, 2008, 2009 Free Software Foundation, Inc.
->>>>>>> a0daa400
 //
 // This file is part of the GNU ISO C++ Library.  This library is free
 // software; you can redistribute it and/or modify it under the
@@ -42,13 +38,8 @@
 
   // 2
   {
-<<<<<<< HEAD
-    std::system_error err2(95, std::system_category, s);
-    VERIFY( err2.code() == std::error_code(95, std::system_category) ); 
-=======
     std::system_error err2(95, std::system_category(), s);
     VERIFY( err2.code() == std::error_code(95, std::system_category()) ); 
->>>>>>> a0daa400
     VERIFY( std::strcmp(err2.runtime_error::what(), s.c_str()) == 0 );
   }
 
