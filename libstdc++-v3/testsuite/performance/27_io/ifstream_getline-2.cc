--- conflicted
+++ resolved
@@ -1,8 +1,4 @@
-<<<<<<< HEAD
-// Copyright (C) 2004, 2009 Free Software Foundation, Inc.
-=======
 // Copyright (C) 2004, 2009, 2011 Free Software Foundation, Inc.
->>>>>>> 3082eeb7
 //
 // This file is part of the GNU ISO C++ Library.  This library is free
 // software; you can redistribute it and/or modify it under the
@@ -18,10 +14,6 @@
 // You should have received a copy of the GNU General Public License along
 // with this library; see the file COPYING3.  If not see
 // <http://www.gnu.org/licenses/>.
-<<<<<<< HEAD
-
-=======
->>>>>>> 3082eeb7
 
 #include <unistd.h>
 #include <cstdio>
