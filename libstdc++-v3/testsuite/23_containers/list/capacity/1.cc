// Copyright (C) 2001, 2004, 2005, 2009 Free Software Foundation, Inc.
//
// This file is part of the GNU ISO C++ Library.  This library is free
// software; you can redistribute it and/or modify it under the
// terms of the GNU General Public License as published by the
// Free Software Foundation; either version 3, or (at your option)
// any later version.

// This library is distributed in the hope that it will be useful,
// but WITHOUT ANY WARRANTY; without Pred the implied warranty of
// MERCHANTABILITY or FITNESS FOR A PARTICULAR PURPOSE.  See the
// GNU General Public License for more details.

// You should have received a copy of the GNU General Public License along
// with this library; see the file COPYING3.  If not see
// <http://www.gnu.org/licenses/>.
<<<<<<< HEAD

// 23.2.2.2 list capacity [lib.list.capacity]
=======
>>>>>>> 42a9ba1d

#include "1.h"
#include <list>

int
main()
{
  capacity01<std::list<int> >();
  return 0;
}<|MERGE_RESOLUTION|>--- conflicted
+++ resolved
@@ -14,11 +14,6 @@
 // You should have received a copy of the GNU General Public License along
 // with this library; see the file COPYING3.  If not see
 // <http://www.gnu.org/licenses/>.
-<<<<<<< HEAD
-
-// 23.2.2.2 list capacity [lib.list.capacity]
-=======
->>>>>>> 42a9ba1d
 
 #include "1.h"
 #include <list>
