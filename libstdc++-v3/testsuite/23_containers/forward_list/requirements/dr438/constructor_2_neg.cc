// { dg-do compile }
// { dg-options "-std=gnu++0x" }
<<<<<<< HEAD
// { dg-error "no matching" "" { target *-*-* } 1194 }
=======
// { dg-error "no matching" "" { target *-*-* } 1198 }
>>>>>>> 6e7f08ad
// { dg-excess-errors "" }

// Copyright (C) 2009, 2010 Free Software Foundation
//
// This file is part of the GNU ISO C++ Library.  This library is free
// software; you can redistribute it and/or modify it under the
// terms of the GNU General Public License as published by the
// Free Software Foundation; either version 3, or (at your option)
// any later version.

// This library is distributed in the hope that it will be useful,
// but WITHOUT ANY WARRANTY; without even the implied warranty of
// MERCHANTABILITY or FITNESS FOR A PARTICULAR PURPOSE.  See the
// GNU General Public License for more details.

// You should have received a copy of the GNU General Public License along
// with this library; see the file COPYING3.  If not see
// <http://www.gnu.org/licenses/>.

#include <forward_list>
#include <utility>

void f()
{
  typedef std::forward_list<std::forward_list<std::pair<char, char> > > test_type;
  test_type l('a', 'b');
}<|MERGE_RESOLUTION|>--- conflicted
+++ resolved
@@ -1,10 +1,6 @@
 // { dg-do compile }
 // { dg-options "-std=gnu++0x" }
-<<<<<<< HEAD
-// { dg-error "no matching" "" { target *-*-* } 1194 }
-=======
 // { dg-error "no matching" "" { target *-*-* } 1198 }
->>>>>>> 6e7f08ad
 // { dg-excess-errors "" }
 
 // Copyright (C) 2009, 2010 Free Software Foundation
