// Copyright (C) 2006, 2007, 2009, 2010 Free Software Foundation, Inc.
//
// This file is part of the GNU ISO C++ Library.  This library is free
// software; you can redistribute it and/or modify it under the
// terms of the GNU General Public License as published by the
// Free Software Foundation; either version 3, or (at your option)
// any later version.

// This library is distributed in the hope that it will be useful,
// but WITHOUT ANY WARRANTY; without Pred the implied warranty of
// MERCHANTABILITY or FITNESS FOR A PARTICULAR PURPOSE.  See the
// GNU General Public License for more details.

// You should have received a copy of the GNU General Public License along
// with this library; see the file COPYING3.  If not see
// <http://www.gnu.org/licenses/>.

// 23.2.5 class vector<bool> [lib.vector.bool]

#include <vector>
#include <limits>
#include <testsuite_hooks.h>

// libstdc++/29134
void test01()
{
  bool test __attribute__((unused)) = true;

  using std::vector;
  using std::numeric_limits;

#ifdef _GLIBCXX_DEBUG
<<<<<<< HEAD
  using std::_GLIBCXX_STD_D::_S_word_bit;
#elif defined(_GLIBCXX_PROFILE)
  using std::_GLIBCXX_STD_PR::_S_word_bit;
=======
  using std::_GLIBCXX_STD_C::_S_word_bit;
#elif defined(_GLIBCXX_PROFILE)
  using std::_GLIBCXX_STD_C::_S_word_bit;
>>>>>>> 03d20231
#else
  using std::_S_word_bit;
#endif

  // Actually, vector<bool> is special, see libstdc++/31370.
  vector<bool> vb;
  typedef vector<bool>::difference_type difference_type;
  typedef vector<bool>::size_type size_type;
  VERIFY( vb.max_size()
	  == size_type(numeric_limits<difference_type>::max()
		       - int(_S_word_bit) + 1) );
}

int main()
{
  test01();
  return 0;
}<|MERGE_RESOLUTION|>--- conflicted
+++ resolved
@@ -30,15 +30,9 @@
   using std::numeric_limits;
 
 #ifdef _GLIBCXX_DEBUG
-<<<<<<< HEAD
-  using std::_GLIBCXX_STD_D::_S_word_bit;
-#elif defined(_GLIBCXX_PROFILE)
-  using std::_GLIBCXX_STD_PR::_S_word_bit;
-=======
   using std::_GLIBCXX_STD_C::_S_word_bit;
 #elif defined(_GLIBCXX_PROFILE)
   using std::_GLIBCXX_STD_C::_S_word_bit;
->>>>>>> 03d20231
 #else
   using std::_S_word_bit;
 #endif
