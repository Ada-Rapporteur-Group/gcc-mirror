// { dg-do compile }

<<<<<<< HEAD
// Copyright (C) 2000, 2001, 2002, 2004, 2005 Free Software Foundation, Inc.
=======
// Copyright (C) 2000, 2001, 2002, 2003, 2004, 2005, 2006
// Free Software Foundation, Inc.
>>>>>>> c355071f
//
// This file is part of the GNU ISO C++ Library.  This library is free
// software; you can redistribute it and/or modify it under the
// terms of the GNU General Public License as published by the
// Free Software Foundation; either version 2, or (at your option)
// any later version.

// This library is distributed in the hope that it will be useful,
// but WITHOUT ANY WARRANTY; without even the implied warranty of
// MERCHANTABILITY or FITNESS FOR A PARTICULAR PURPOSE.  See the
// GNU General Public License for more details.

// You should have received a copy of the GNU General Public License along
// with this library; see the file COPYING.  If not, write to the Free
// Software Foundation, 51 Franklin Street, Fifth Floor, Boston, MA 02110-1301,
// USA.

// 23.3.4 template class multiset negative tests
// 2000-09-07 bgarcia@laurelnetworks.com

#include <set>
#include <string>

// libstdc++/86: map & set iterator comparisons are not type-safe
void test01()
{
  bool test __attribute__((unused)) = true;

  std::set<unsigned int> setByIndex;
  std::set<std::string> setByName;
  
  std::set<unsigned int>::iterator itr(setByIndex.begin());
  
  // NB: it's not setByIndex!!
  test &= itr != setByName.end(); // { dg-error "no" } 
  test &= itr == setByName.end(); // { dg-error "no" } 
}

<<<<<<< HEAD
// { dg-error "candidates are" "" { target *-*-* } 285 }
// { dg-error "candidates are" "" { target *-*-* } 289 }
=======
// { dg-error "candidates are" "" { target *-*-* } 286 }
// { dg-error "candidates are" "" { target *-*-* } 290 }
>>>>>>> c355071f
<|MERGE_RESOLUTION|>--- conflicted
+++ resolved
@@ -1,11 +1,7 @@
 // { dg-do compile }
 
-<<<<<<< HEAD
-// Copyright (C) 2000, 2001, 2002, 2004, 2005 Free Software Foundation, Inc.
-=======
 // Copyright (C) 2000, 2001, 2002, 2003, 2004, 2005, 2006
 // Free Software Foundation, Inc.
->>>>>>> c355071f
 //
 // This file is part of the GNU ISO C++ Library.  This library is free
 // software; you can redistribute it and/or modify it under the
@@ -44,10 +40,5 @@
   test &= itr == setByName.end(); // { dg-error "no" } 
 }
 
-<<<<<<< HEAD
-// { dg-error "candidates are" "" { target *-*-* } 285 }
-// { dg-error "candidates are" "" { target *-*-* } 289 }
-=======
 // { dg-error "candidates are" "" { target *-*-* } 286 }
-// { dg-error "candidates are" "" { target *-*-* } 290 }
->>>>>>> c355071f
+// { dg-error "candidates are" "" { target *-*-* } 290 }