// 2007-04-27  Paolo Carlini  <pcarlini@suse.de>

// Copyright (C) 2007, 2008 Free Software Foundation
//
// This file is part of the GNU ISO C++ Library.  This library is free
// software; you can redistribute it and/or modify it under the
// terms of the GNU General Public License as published by the
// Free Software Foundation; either version 2, or (at your option)
// any later version.

// This library is distributed in the hope that it will be useful,
// but WITHOUT ANY WARRANTY; without even the implied warranty of
// MERCHANTABILITY or FITNESS FOR A PARTICULAR PURPOSE.  See the
// GNU General Public License for more details.

// You should have received a copy of the GNU General Public License along
// with this library; see the file COPYING.  If not, write to the Free
// Software Foundation, 51 Franklin Street, Fifth Floor, Boston, MA 02110-1301,
// USA.

// { dg-do compile }
<<<<<<< HEAD
// { dg-error "no matching" "" { target *-*-* } 1375 }
=======
// { dg-error "no matching" "" { target *-*-* } 1443 }
>>>>>>> 46f8e3b0
// { dg-excess-errors "" }

#include <deque>
#include <utility>

void f()
{
  std::deque<std::deque<std::pair<char, char> > > d('a', 'b');
}<|MERGE_RESOLUTION|>--- conflicted
+++ resolved
@@ -19,11 +19,7 @@
 // USA.
 
 // { dg-do compile }
-<<<<<<< HEAD
-// { dg-error "no matching" "" { target *-*-* } 1375 }
-=======
 // { dg-error "no matching" "" { target *-*-* } 1443 }
->>>>>>> 46f8e3b0
 // { dg-excess-errors "" }
 
 #include <deque>
