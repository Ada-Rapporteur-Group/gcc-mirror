// { dg-require-namedlocale "" }

// 2001-09-21 Benjamin Kosnik  <bkoz@redhat.com>

<<<<<<< HEAD
// Copyright (C) 2001, 2002, 2003, 2004, 2005 Free Software Foundation
=======
// Copyright (C) 2001, 2002, 2003, 2004, 2005, 2006 Free Software Foundation
>>>>>>> c355071f
//
// This file is part of the GNU ISO C++ Library.  This library is free
// software; you can redistribute it and/or modify it under the
// terms of the GNU General Public License as published by the
// Free Software Foundation; either version 2, or (at your option)
// any later version.

// This library is distributed in the hope that it will be useful,
// but WITHOUT ANY WARRANTY; without even the implied warranty of
// MERCHANTABILITY or FITNESS FOR A PARTICULAR PURPOSE.  See the
// GNU General Public License for more details.

// You should have received a copy of the GNU General Public License along
// with this library; see the file COPYING.  If not, write to the Free
// Software Foundation, 51 Franklin Street, Fifth Floor, Boston, MA 02110-1301,
// USA.

// 22.2.5.1.1 time_get members

#include <locale>
#include <sstream>
#include <testsuite_hooks.h>

void test02()
{
  using namespace std;
  bool test __attribute__((unused)) = true;

  typedef istreambuf_iterator<char> iterator_type;

  // basic construction and sanity check
  locale loc_c = locale::classic();
  locale loc_hk = locale("en_HK");
  VERIFY( loc_hk != loc_c );

  const string empty;
  const tm time_bday = __gnu_test::test_tm(0, 0, 12, 4, 3, 71, 0, 93, 0);

  // create an ostream-derived object, cache the time_get facet
  iterator_type end;
  istringstream iss;
  const time_get<char>& tim_get = use_facet<time_get<char> >(iss.getloc()); 
  const ios_base::iostate good = ios_base::goodbit;
  ios_base::iostate errorstate = good;

  // inspection of named locales, en_HK
  iss.imbue(loc_hk);
  iss.str("12:00:00 PST"); 
  // Hong Kong in California! Well, they have Paris in Vegas... this
  // is all a little disney-esque anyway. Besides, you can get decent
  // Dim Sum in San Francisco.
  iterator_type is_it20(iss);
  tm time20;
  errorstate = good;
  tim_get.get_time(is_it20, end, iss, errorstate, &time20);
  VERIFY( time20.tm_sec == time_bday.tm_sec );
  VERIFY( time20.tm_min == time_bday.tm_min );
  VERIFY( time20.tm_hour == time_bday.tm_hour );
  VERIFY( errorstate == ios_base::eofbit );
}

int main()
{
  test02();
  return 0;
}<|MERGE_RESOLUTION|>--- conflicted
+++ resolved
@@ -2,11 +2,7 @@
 
 // 2001-09-21 Benjamin Kosnik  <bkoz@redhat.com>
 
-<<<<<<< HEAD
-// Copyright (C) 2001, 2002, 2003, 2004, 2005 Free Software Foundation
-=======
 // Copyright (C) 2001, 2002, 2003, 2004, 2005, 2006 Free Software Foundation
->>>>>>> c355071f
 //
 // This file is part of the GNU ISO C++ Library.  This library is free
 // software; you can redistribute it and/or modify it under the
