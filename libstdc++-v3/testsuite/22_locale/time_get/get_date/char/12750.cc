--- conflicted
+++ resolved
@@ -2,11 +2,7 @@
 
 // 2003-10-27 Paolo Carlini  <pcarlini@suse.de>
 
-<<<<<<< HEAD
-// Copyright (C) 2003, 2005 Free Software Foundation
-=======
 // Copyright (C) 2003, 2004, 2005, 2006 Free Software Foundation
->>>>>>> c355071f
 //
 // This file is part of the GNU ISO C++ Library.  This library is free
 // software; you can redistribute it and/or modify it under the
