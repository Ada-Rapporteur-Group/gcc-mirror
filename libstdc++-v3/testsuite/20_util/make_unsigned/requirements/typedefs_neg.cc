--- conflicted
+++ resolved
@@ -48,13 +48,8 @@
 // { dg-error "instantiated from here" "" { target *-*-* } 40 }
 // { dg-error "instantiated from here" "" { target *-*-* } 42 }
 
-<<<<<<< HEAD
-// { dg-error "invalid use of incomplete type" "" { target *-*-* } 478 }
-// { dg-error "declaration of" "" { target *-*-* } 440 }
-=======
 // { dg-error "invalid use of incomplete type" "" { target *-*-* } 491 }
 // { dg-error "declaration of" "" { target *-*-* } 453 }
->>>>>>> 42a9ba1d
 
 // { dg-excess-errors "At global scope" }
 // { dg-excess-errors "In instantiation of" }