// { dg-do compile }

// Copyright (C) 2002, 2003, 2004, 2005, 2006, 2007, 2008, 2009 Free
// Software Foundation
//
// This file is part of the GNU ISO C++ Library.  This library is free
// software; you can redistribute it and/or modify it under the
// terms of the GNU General Public License as published by the
// Free Software Foundation; either version 3, or (at your option)
// any later version.

// This library is distributed in the hope that it will be useful,
// but WITHOUT ANY WARRANTY; without even the implied warranty of
// MERCHANTABILITY or FITNESS FOR A PARTICULAR PURPOSE.  See the
// GNU General Public License for more details.

// You should have received a copy of the GNU General Public License along
// with this library; see the file COPYING3.  If not see
// <http://www.gnu.org/licenses/>.

// 20.4.5 Template class auto_ptr negative tests [lib.auto.ptr]

#include <memory>
#include <testsuite_hooks.h>

// via Jack Reeves <jack_reeves@hispeed.ch>
// libstdc++/3946
// http://gcc.gnu.org/ml/libstdc++/2002-07/msg00024.html
struct Base { };
struct Derived : public Base { };

std::auto_ptr<Derived> 
foo() { return std::auto_ptr<Derived>(new Derived); }

int
test01()
{
  std::auto_ptr<Base> ptr2;
  ptr2 = new Base; // { dg-error "no match" }
  // { dg-error "candidate" "candidate note" { target *-*-* } 39 }
  return 0;
}

int 
main()
{
  test01();
  return 0;
}
<<<<<<< HEAD
// { dg-error "candidates" "" { target *-*-* } 134 } 
// { dg-error "note" "" { target *-*-* } 152 }
// { dg-error "::auto_ptr" "" { target *-*-* } 262 } 
=======
// { dg-error "::auto_ptr|no known conversion" "" { target *-*-* } 134 } 
// { dg-error "note" "" { target *-*-* } 152 }
// { dg-error "::auto_ptr|no known conversion" "" { target *-*-* } 262 } 
>>>>>>> b56a5220
<|MERGE_RESOLUTION|>--- conflicted
+++ resolved
@@ -47,12 +47,6 @@
   test01();
   return 0;
 }
-<<<<<<< HEAD
-// { dg-error "candidates" "" { target *-*-* } 134 } 
-// { dg-error "note" "" { target *-*-* } 152 }
-// { dg-error "::auto_ptr" "" { target *-*-* } 262 } 
-=======
 // { dg-error "::auto_ptr|no known conversion" "" { target *-*-* } 134 } 
 // { dg-error "note" "" { target *-*-* } 152 }
-// { dg-error "::auto_ptr|no known conversion" "" { target *-*-* } 262 } 
->>>>>>> b56a5220
+// { dg-error "::auto_ptr|no known conversion" "" { target *-*-* } 262 } 