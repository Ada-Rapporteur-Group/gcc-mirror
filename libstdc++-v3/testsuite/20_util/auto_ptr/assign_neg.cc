// { dg-do compile }

<<<<<<< HEAD
// Copyright (C) 2002, 2003, 2004, 2005, 2006, 2007, 2008, 2009 Free
// Software Foundation
=======
// Copyright (C) 2002, 2003, 2004, 2005, 2006, 2007, 2008, 2009, 2011
// Free Software Foundation
>>>>>>> 3082eeb7
//
// This file is part of the GNU ISO C++ Library.  This library is free
// software; you can redistribute it and/or modify it under the
// terms of the GNU General Public License as published by the
// Free Software Foundation; either version 3, or (at your option)
// any later version.

// This library is distributed in the hope that it will be useful,
// but WITHOUT ANY WARRANTY; without even the implied warranty of
// MERCHANTABILITY or FITNESS FOR A PARTICULAR PURPOSE.  See the
// GNU General Public License for more details.

// You should have received a copy of the GNU General Public License along
// with this library; see the file COPYING3.  If not see
// <http://www.gnu.org/licenses/>.

// 20.4.5 Template class auto_ptr negative tests [lib.auto.ptr]

#include <memory>
#include <testsuite_hooks.h>

// via Jack Reeves <jack_reeves@hispeed.ch>
// libstdc++/3946
// http://gcc.gnu.org/ml/libstdc++/2002-07/msg00024.html
struct Base { };
struct Derived : public Base { };

std::auto_ptr<Derived> 
foo() { return std::auto_ptr<Derived>(new Derived); }

int
test01()
{
  std::auto_ptr<Base> ptr2;
  ptr2 = new Base; // { dg-error "no match" }
  // { dg-error "candidate" "candidate note" { target *-*-* } 39 }
  return 0;
}

int 
main()
{
  test01();
  return 0;
}
<<<<<<< HEAD
// { dg-error "candidates" "" { target *-*-* } 134 } 
// { dg-error "::auto_ptr" "" { target *-*-* } 262 } 
=======
// { dg-error "::auto_ptr|no known conversion" "" { target *-*-* } 136 } 
// { dg-error "note" "" { target *-*-* } 154 }
// { dg-error "::auto_ptr|no known conversion" "" { target *-*-* } 264 } 
>>>>>>> 3082eeb7
<|MERGE_RESOLUTION|>--- conflicted
+++ resolved
@@ -1,12 +1,7 @@
 // { dg-do compile }
 
-<<<<<<< HEAD
-// Copyright (C) 2002, 2003, 2004, 2005, 2006, 2007, 2008, 2009 Free
-// Software Foundation
-=======
 // Copyright (C) 2002, 2003, 2004, 2005, 2006, 2007, 2008, 2009, 2011
 // Free Software Foundation
->>>>>>> 3082eeb7
 //
 // This file is part of the GNU ISO C++ Library.  This library is free
 // software; you can redistribute it and/or modify it under the
@@ -52,11 +47,6 @@
   test01();
   return 0;
 }
-<<<<<<< HEAD
-// { dg-error "candidates" "" { target *-*-* } 134 } 
-// { dg-error "::auto_ptr" "" { target *-*-* } 262 } 
-=======
 // { dg-error "::auto_ptr|no known conversion" "" { target *-*-* } 136 } 
 // { dg-error "note" "" { target *-*-* } 154 }
-// { dg-error "::auto_ptr|no known conversion" "" { target *-*-* } 264 } 
->>>>>>> 3082eeb7
+// { dg-error "::auto_ptr|no known conversion" "" { target *-*-* } 264 } 