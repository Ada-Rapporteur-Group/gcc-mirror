// { dg-do compile }

// Copyright (C) 2002, 2003, 2004, 2005, 2006 Free Software Foundation
//
// This file is part of the GNU ISO C++ Library.  This library is free
// software; you can redistribute it and/or modify it under the
// terms of the GNU General Public License as published by the
// Free Software Foundation; either version 2, or (at your option)
// any later version.

// This library is distributed in the hope that it will be useful,
// but WITHOUT ANY WARRANTY; without even the implied warranty of
// MERCHANTABILITY or FITNESS FOR A PARTICULAR PURPOSE.  See the
// GNU General Public License for more details.

// You should have received a copy of the GNU General Public License along
// with this library; see the file COPYING.  If not, write to the Free
// Software Foundation, 51 Franklin Street, Fifth Floor, Boston, MA 02110-1301,
// USA.

// 20.4.5 Template class auto_ptr negative tests [lib.auto.ptr]

#include <memory>
#include <testsuite_hooks.h>

// via Jack Reeves <jack_reeves@hispeed.ch>
// libstdc++/3946
// http://gcc.gnu.org/ml/libstdc++/2002-07/msg00024.html
struct Base { };
struct Derived : public Base { };

std::auto_ptr<Derived> 
foo() { return std::auto_ptr<Derived>(new Derived); }

int
test01()
{
  std::auto_ptr<Base> ptr2;
  ptr2 = new Base; // { dg-error "no match" }
  return 0;
}

int 
main()
{
  test01();
  return 0;
}
<<<<<<< HEAD
// { dg-error "candidates" "" { target *-*-* } 223 } 
// { dg-error "std::auto_ptr" "" { target *-*-* } 353 } 
=======
// { dg-error "candidates" "" { target *-*-* } 224 } 
// { dg-error "::auto_ptr" "" { target *-*-* } 354 } 
>>>>>>> c355071f
<|MERGE_RESOLUTION|>--- conflicted
+++ resolved
@@ -46,10 +46,5 @@
   test01();
   return 0;
 }
-<<<<<<< HEAD
-// { dg-error "candidates" "" { target *-*-* } 223 } 
-// { dg-error "std::auto_ptr" "" { target *-*-* } 353 } 
-=======
 // { dg-error "candidates" "" { target *-*-* } 224 } 
-// { dg-error "::auto_ptr" "" { target *-*-* } 354 } 
->>>>>>> c355071f
+// { dg-error "::auto_ptr" "" { target *-*-* } 354 } 