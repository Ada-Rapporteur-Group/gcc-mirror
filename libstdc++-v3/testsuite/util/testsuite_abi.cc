// -*- C++ -*-

// Copyright (C) 2004, 2005, 2006, 2007, 2008, 2009, 2010
// Free Software Foundation, Inc.

// This library is free software; you can redistribute it and/or
// modify it under the terms of the GNU General Public License as
// published by the Free Software Foundation; either version 3, or (at
// your option) any later version.

// This library is distributed in the hope that it will be useful, but
// WITHOUT ANY WARRANTY; without even the implied warranty of
// MERCHANTABILITY or FITNESS FOR A PARTICULAR PURPOSE.  See the GNU
// General Public License for more details.

// You should have received a copy of the GNU General Public License
// along with this library; see the file COPYING3.  If not see
// <http://www.gnu.org/licenses/>.


// Benjamin Kosnik  <bkoz@redhat.com>

#include "testsuite_abi.h"
#include <cstdlib>
#include <sstream>
#include <fstream>
#include <iostream>
#include <vector>
#include <algorithm>

using namespace std;

void 
symbol::init(string& data)
{
  const char delim = ':';
  const char version_delim = '@';
  const string::size_type npos = string::npos;
  string::size_type n = 0;

  // Set the type.
  if (data.find("FUNC") == 0)
    type = symbol::function;
  else if (data.find("OBJECT") == 0)
    type = symbol::object;
  else if (data.find("TLS") == 0)
    type = symbol::tls;

  n = data.find_first_of(delim);
  if (n != npos)
    data.erase(data.begin(), data.begin() + n + 1);

  // Iff object or TLS, get size info.
  if (type == symbol::object || type == symbol::tls)
    {
      n = data.find_first_of(delim);
      if (n != npos)
	{
	  string objectsize(data.begin(), data.begin() + n);
	  istringstream iss(objectsize);
	  int x;
	  iss >> x;
	  if (!iss.fail())
	    size = x;
	  data.erase(data.begin(), data.begin() + n + 1);
	}
    }

  // Set the name and raw_name.
  raw_name = string(data.begin(), data.end());
  n = data.find_first_of(version_delim);
  if (n != npos)
    {
      // Found version string.
      name = string(data.begin(), data.begin() + n);
      n = data.find_last_of(version_delim);
      data.erase(data.begin(), data.begin() + n + 1);

      // Set version name.
      version_name = data;
    }
  else
    {
      // No versioning info.
      name = string(data.begin(), data.end());
      version_status = symbol::none;
    }

  // Set the demangled name.
  demangled_name = demangle(name);
}

void
symbol::print() const
{
  const char tab = '\t';
  cout << name << endl;

  if (demangled_name != name)
    cout << demangled_name << endl;

  string vers;
  switch (version_status)
    {
    case none:
      vers = "none";
      break;
    case compatible:
      vers = "compatible";
      break;
    case incompatible:
      vers = "incompatible";
      break;
     case unversioned:
      vers = "unversioned";
      break;
   default:
      vers = "<default>";
    }
  cout << "version status: " << vers << endl;

  if (version_name.size() 
      && (version_status == compatible || version_status == incompatible))
    cout << version_name << endl;  

  string type_string;
  switch (type)
    {
    case function:
      type_string = "function";
      break;
    case object:
      type_string = "object";
      break;
    case tls:
      type_string = "tls";
      break;
    case uncategorized:
      type_string = "uncategorized";
      break;
    default:
      type_string = "<default>";
    }
  cout << "type: " << type_string << endl;
  
  if (type == object || type == tls)
    cout << "type size: " << size << endl;

  string status_string;
  switch (status)
    {
    case added:
      status_string = "added";
      break;
    case subtracted:
      status_string = "subtracted";
      break;
    case undesignated:
      status_string = "undesignated";
      break;
    default:
      status_string = "<default>";
    }
  cout << "status: " << status_string << endl;

  cout << endl;
}


bool
check_version(symbol& test, bool added)
{
  // Construct list of compatible versions.
  typedef std::vector<std::string> compat_list;
  static compat_list known_versions;
  if (known_versions.empty())
    {
      // NB: First version here must be the default version for this
      // version of DT_SONAME.
      known_versions.push_back("GLIBCXX_3.4");
      known_versions.push_back("GLIBCXX_3.4.1");
      known_versions.push_back("GLIBCXX_3.4.2");
      known_versions.push_back("GLIBCXX_3.4.3");
      known_versions.push_back("GLIBCXX_3.4.4"); 
      known_versions.push_back("GLIBCXX_3.4.5");
      known_versions.push_back("GLIBCXX_3.4.6");
      known_versions.push_back("GLIBCXX_3.4.7");
      known_versions.push_back("GLIBCXX_3.4.8");
      known_versions.push_back("GLIBCXX_3.4.9");
      known_versions.push_back("GLIBCXX_3.4.10");
      known_versions.push_back("GLIBCXX_3.4.11");
      known_versions.push_back("GLIBCXX_3.4.12");
      known_versions.push_back("GLIBCXX_3.4.13");
      known_versions.push_back("GLIBCXX_3.4.14");
      known_versions.push_back("GLIBCXX_3.4.15");
<<<<<<< HEAD
=======
      known_versions.push_back("GLIBCXX_3.4.16");
>>>>>>> 155d23aa
      known_versions.push_back("GLIBCXX_LDBL_3.4");
      known_versions.push_back("GLIBCXX_LDBL_3.4.7");
      known_versions.push_back("GLIBCXX_LDBL_3.4.10");
      known_versions.push_back("CXXABI_1.3");
      known_versions.push_back("CXXABI_1.3.1");
      known_versions.push_back("CXXABI_1.3.2");
      known_versions.push_back("CXXABI_1.3.3");
      known_versions.push_back("CXXABI_1.3.4");
      known_versions.push_back("CXXABI_1.3.5");
      known_versions.push_back("CXXABI_LDBL_1.3");
    }
  compat_list::iterator begin = known_versions.begin();
  compat_list::iterator end = known_versions.end();

  // Check for compatible version.
  if (test.version_name.size())
    {
      compat_list::iterator it1 = find(begin, end, test.version_name);
      compat_list::iterator it2 = find(begin, end, test.name);
      if (it1 != end)
	test.version_status = symbol::compatible;
      else
	test.version_status = symbol::incompatible;
      
      // Check that added symbols aren't added in the base version.
      if (added && test.version_name == known_versions[0])
	test.version_status = symbol::incompatible;
      
      // Check that long double compatibility symbols demangled as
      // __float128 are put into some _LDBL_ version name.
      if (added && test.demangled_name.find("__float128") != std::string::npos)
	{
	  // Has to be in _LDBL_ version name.
	  if (test.version_name.find("_LDBL_") == std::string::npos)
	    test.version_status = symbol::incompatible;
	}

      // Check for weak label.
      if (it1 == end && it2 == end)
	test.version_status = symbol::incompatible;
      
      // Check that 
      // GLIBCXX_3.4
      // GLIBCXX_3.4.5
      // version as compatible
      // XXX
    }
  else
    {
      if (added)
	{
	  // New version labels are ok. The rest are not.
	  compat_list::iterator it2 = find(begin, end, test.name);
	  if (it2 != end)
	    test.version_status = symbol::compatible;
	  else
	    test.version_status = symbol::incompatible;
	}
    }
  return test.version_status == symbol::compatible;
}

bool 
check_compatible(symbol& lhs, symbol& rhs, bool verbose)
{
  bool ret = true;
  const char tab = '\t';

  // Check to see if symbol_objects are compatible.
  if (lhs.type != rhs.type)
    {
      ret = false;
      if (verbose)
	cout << tab << "incompatible types" << endl;
    }
  
  if (lhs.name != rhs.name)
    {
      ret = false;
      if (verbose)
	cout << tab << "incompatible names" << endl;
    }

  if (lhs.size != rhs.size)
    {
      ret = false;
      if (verbose)
	{
	  cout << tab << "incompatible sizes" << endl;
	  cout << tab << lhs.size << endl;
	  cout << tab << rhs.size << endl;
	}
    }

  if (lhs.version_name != rhs.version_name 
      && !check_version(lhs) && !check_version(rhs))
    {
      ret = false;
      if (verbose)
	{
	  cout << tab << "incompatible versions" << endl;
	  cout << tab << lhs.version_name << endl;
	  cout << tab << rhs.version_name << endl;
	}
    }

  if (verbose)
    cout << endl;

  return ret;
}


inline bool
has_symbol(const string& name, const symbols& s) throw()
{ return s.find(name) != s.end(); }

const symbol&
get_symbol(const string& name, const symbols& s)
{
  symbols::const_iterator i = s.find(name);
  if (i != s.end())
    {
      return i->second;
    }
  else
    {
      ostringstream os;
      os << "get_symbol failed for symbol " << name;
      __throw_logic_error(os.str().c_str());
    }
}

void 
examine_symbol(const char* name, const char* file)
{
  try
    {
      symbols s = create_symbols(file);
      const symbol& sym = get_symbol(name, s);
      sym.print();
    }
  catch(...)
    { __throw_exception_again; }
}

int
compare_symbols(const char* baseline_file, const char* test_file, 
		bool verbose)
{
  // Input both lists of symbols into container.
  symbols baseline = create_symbols(baseline_file);
  symbols test = create_symbols(test_file);

  //  Sanity check results.
  if (!baseline.size() || !test.size())
    {
      cerr << "Problems parsing the list of exported symbols." << endl;
      exit(2);
    }

  // Check to see if any long double compatibility symbols are produced.
  bool ld_version_found(false);
  symbols::iterator li(test.begin());
  while (!ld_version_found && li != test.end())
    {
      if (li->second.version_name.find("_LDBL_") != std::string::npos)
	ld_version_found = true;
      ++li;
    }

  // Sort out names.
  // Assuming all baseline names and test names are both unique w/ no
  // duplicates.
  //
  // The names added to missing_names are baseline names not found in
  // test names 
  // -> symbols that have been deleted.
  //
  // The names added to added_names are test names not in
  // baseline names
  // -> symbols that have been added.
  typedef std::vector<std::string> symbol_names;
  symbol_names shared_names;
  symbol_names missing_names;
  symbol_names added_names;
  for (li = test.begin(); li != test.end(); ++li)
    added_names.push_back(li->first);

  for (symbols::iterator i = baseline.begin(); i != baseline.end(); ++i)
    {
      string name(i->first);
      symbol_names::iterator end = added_names.end();
      symbol_names::iterator it = find(added_names.begin(), end, name);
      if (it != end)
	{
	  // Found.
	  shared_names.push_back(name);
	  added_names.erase(it);
	}
       else
	{
	  // Iff no test long double compatibility symbols at all and the symbol
	  // missing is a baseline long double compatibility symbol, skip.
	  string version_name(i->second.version_name);
	  bool base_ld(version_name.find("_LDBL_") != std::string::npos);
	  if (!base_ld || base_ld && ld_version_found)
	    missing_names.push_back(name);
	}
    }

  // Fill out list of incompatible symbols.
  typedef pair<symbol, symbol> symbol_pair;
  vector<symbol_pair> incompatible;

  // Check missing names for compatibility.
  for (size_t j = 0; j < missing_names.size(); ++j)
    {
      symbol& sbase = baseline[missing_names[j]];
      sbase.status = symbol::subtracted;
      incompatible.push_back(symbol_pair(sbase, sbase));
    }

  // Check shared names for compatibility.
  const symbol_names::size_type shared_size = shared_names.size();
  for (size_t k = 0; k < shared_size; ++k)
    {
      symbol& sbase = baseline[shared_names[k]];
      symbol& stest = test[shared_names[k]];
      stest.status = symbol::existing;
      if (!check_compatible(sbase, stest))
	incompatible.push_back(symbol_pair(sbase, stest));
    }

  // Check added names for compatibility.
  const symbol_names::size_type added_size = added_names.size();
  for (size_t l = 0; l < added_size; ++l)
    {
      symbol& stest = test[added_names[l]];
      stest.status = symbol::added;
      if (!check_version(stest, true))
	incompatible.push_back(symbol_pair(stest, stest));
    }

  // Report results.
  if (verbose && added_names.size())
    {
      cout << endl << added_names.size() << " added symbols " << endl;
      for (size_t j = 0; j < added_names.size() ; ++j)
	{
	  cout << j << endl;
	  test[added_names[j]].print();
	}
    }
  
  if (verbose && missing_names.size())
    {
      cout << endl << missing_names.size() << " missing symbols " << endl;
      for (size_t j = 0; j < missing_names.size() ; ++j)
	{
	  cout << j << endl;
	  baseline[missing_names[j]].print();
	}
    }
  
  if (verbose && incompatible.size())
    {
      cout << endl << incompatible.size() << " incompatible symbols " << endl;
      for (size_t j = 0; j < incompatible.size() ; ++j)
	{
	  // First, print index.
	  cout << j << endl;

	  // Second, report name.
	  symbol& sbase = incompatible[j].first;
	  symbol& stest = incompatible[j].second;
	  stest.print();
	  
	  // Second, report reason or reasons incompatible.
	  check_compatible(sbase, stest, true);
	}
    }
  
  cout << "\n\t\t=== libstdc++-v3 check-abi Summary ===" << endl;
  cout << endl;
  cout << "# of added symbols:\t\t " << added_names.size() << endl;
  cout << "# of missing symbols:\t\t " << missing_names.size() << endl;
  cout << "# of incompatible symbols:\t " << incompatible.size() << endl;
  cout << endl;
  cout << "using: " << baseline_file << endl;

  return !(missing_names.size() || incompatible.size());
}


symbols
create_symbols(const char* file)
{
  symbols s;
  ifstream ifs(file);
  if (ifs.is_open())
    {
      // Organize file data into an associated container (symbols) of symbol
      // objects mapped to mangled names without versioning
      // information.
      const string empty;
      string line = empty;
      while (getline(ifs, line).good())
	{
	  symbol tmp;
	  tmp.init(line);
	  s[tmp.name] = tmp;
	  line = empty;
	}
    }
  else
    {
      ostringstream os;
      os << "create_symbols failed for file " << file;
      __throw_runtime_error(os.str().c_str());
    }
  return s;
}


const char*
demangle(const std::string& mangled)
{
  const char* name;
  if (mangled[0] != '_' || mangled[1] != 'Z')
    {
      // This is not a mangled symbol, thus has "C" linkage.
      name = mangled.c_str();
    }
  else
    {
      // Use __cxa_demangle to demangle.
      int status = 0;
      name = abi::__cxa_demangle(mangled.c_str(), 0, 0, &status);
      if (!name)
	{
	  switch (status)
	    {
	    case 0:
	      name = "error code = 0: success";
	      break;
	    case -1:
	      name = "error code = -1: memory allocation failure";
	      break;
	    case -2:
	      name = "error code = -2: invalid mangled name";
	      break;
	    case -3:
	      name = "error code = -3: invalid arguments";
	      break;
	    default:
	      name = "error code unknown - who knows what happened";
	    }
	}
    }
  return name;
}
<|MERGE_RESOLUTION|>--- conflicted
+++ resolved
@@ -193,10 +193,7 @@
       known_versions.push_back("GLIBCXX_3.4.13");
       known_versions.push_back("GLIBCXX_3.4.14");
       known_versions.push_back("GLIBCXX_3.4.15");
-<<<<<<< HEAD
-=======
       known_versions.push_back("GLIBCXX_3.4.16");
->>>>>>> 155d23aa
       known_versions.push_back("GLIBCXX_LDBL_3.4");
       known_versions.push_back("GLIBCXX_LDBL_3.4.7");
       known_versions.push_back("GLIBCXX_LDBL_3.4.10");
