--- conflicted
+++ resolved
@@ -283,14 +283,8 @@
 	                                                container_type;
 	typedef typename container_type::iterator 	iterator;
 
-<<<<<<< HEAD
-	iterator (container_type::* _F_erase_point)(const_iterator);
-	iterator (container_type::* _F_erase_range)(const_iterator,
-						    const_iterator);
-=======
 	iterator (container_type::* _F_erase_point)(iterator);
 	iterator (container_type::* _F_erase_range)(iterator, iterator);
->>>>>>> 155d23aa
 
 	erase_base()
 	: _F_erase_point(&container_type::erase),
@@ -303,14 +297,8 @@
 	typedef std::deque<_Tp1, _Tp2> 		        container_type;
 	typedef typename container_type::iterator 	iterator;
 
-<<<<<<< HEAD
-	iterator (container_type::* _F_erase_point)(const_iterator);
-	iterator (container_type::* _F_erase_range)(const_iterator,
-						    const_iterator);
-=======
 	iterator (container_type::* _F_erase_point)(iterator);
 	iterator (container_type::* _F_erase_range)(iterator, iterator);
->>>>>>> 155d23aa
 
 	erase_base()
 	: _F_erase_point(&container_type::erase),
@@ -323,14 +311,8 @@
 	typedef std::list<_Tp1, _Tp2> 		        container_type;
 	typedef typename container_type::iterator 	iterator;
 
-<<<<<<< HEAD
-	iterator (container_type::* _F_erase_point)(const_iterator);
-	iterator (container_type::* _F_erase_range)(const_iterator,
-						    const_iterator);
-=======
 	iterator (container_type::* _F_erase_point)(iterator);
 	iterator (container_type::* _F_erase_range)(iterator, iterator);
->>>>>>> 155d23aa
 
 	erase_base()
 	: _F_erase_point(&container_type::erase),
@@ -343,14 +325,8 @@
 	typedef std::vector<_Tp1, _Tp2>		        container_type;
 	typedef typename container_type::iterator 	iterator;
 
-<<<<<<< HEAD
-	iterator (container_type::* _F_erase_point)(const_iterator);
-	iterator (container_type::* _F_erase_range)(const_iterator,
-						    const_iterator);
-=======
 	iterator (container_type::* _F_erase_point)(iterator);
 	iterator (container_type::* _F_erase_range)(iterator, iterator);
->>>>>>> 155d23aa
 
 	erase_base()
 	: _F_erase_point(&container_type::erase),
