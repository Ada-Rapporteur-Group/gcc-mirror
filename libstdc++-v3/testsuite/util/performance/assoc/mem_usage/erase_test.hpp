--- conflicted
+++ resolved
@@ -96,26 +96,17 @@
 	  It ins_it_e = m_ins_b;
 	  std::advance(ins_it_e, ins_size);
 
-<<<<<<< HEAD
-	  mem_track_allocator<char> alloc;
-	  const size_t init_mem = alloc.get_total();
-=======
 	  typedef __gnu_test::tracker_allocator_counter counter_type;
 	  __gnu_test::tracker_allocator<char> alloc;
 	  const size_t init_mem = counter_type::get_allocation_count() 
 	                          - counter_type::get_deallocation_count();
->>>>>>> 61fb309f
 	  Cntnr cntnr(ins_it_b, ins_it_e);
 
 	  while (cntnr.size() > 1)
             cntnr.erase(*cntnr.begin());
 
-<<<<<<< HEAD
-	  const size_t final_mem = alloc.get_total();
-=======
 	  const size_t final_mem = counter_type::get_allocation_count() 
 	                         - counter_type::get_deallocation_count();
->>>>>>> 61fb309f
 	  assert(final_mem > init_mem);
 	  const size_t delta_mem = final_mem - init_mem;
 	  res_set_fmt.add_res(ins_size, static_cast<double>(delta_mem));
