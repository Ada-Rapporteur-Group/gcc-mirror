--- conflicted
+++ resolved
@@ -3,11 +3,7 @@
 
 // 2003-04-26 Petur Runolfsson  <peturr02@ru.is>
 
-<<<<<<< HEAD
-// Copyright (C) 2003, 2005 Free Software Foundation, Inc.
-=======
 // Copyright (C) 2003, 2004, 2005, 2006 Free Software Foundation, Inc.
->>>>>>> c355071f
 //
 // This file is part of the GNU ISO C++ Library.  This library is free
 // software; you can redistribute it and/or modify it under the
@@ -62,13 +58,8 @@
     {
       filebuf fbout;
       fbout.open(name, ios_base::in|ios_base::out);
-<<<<<<< HEAD
-      s1.wait ();
-      VERIFY ( fbout.is_open() );
-=======
       VERIFY( fbout.is_open() );
       s1.wait();
->>>>>>> c355071f
       cout.rdbuf(&fbout);
       fbout.sputc('a');
       // NB: fbout is *not* destroyed here!
@@ -77,11 +68,7 @@
   
   filebuf fbin;
   fbin.open(name, ios_base::in);
-<<<<<<< HEAD
-  s1.signal ();
-=======
   s1.signal();
->>>>>>> c355071f
   filebuf::int_type c = fbin.sbumpc();
   VERIFY( c != filebuf::traits_type::eof() );
   VERIFY( c == filebuf::traits_type::to_int_type('a') );
