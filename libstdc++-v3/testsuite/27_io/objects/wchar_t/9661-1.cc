--- conflicted
+++ resolved
@@ -86,13 +86,9 @@
   VERIFY( c5 != WEOF );
   VERIFY( c5 == c4 );
   s2.signal();
-<<<<<<< HEAD
-  s1.wait(); 
-=======
   s1.wait();
 
   return test;
->>>>>>> f8383f28
 }
 
 int main()
