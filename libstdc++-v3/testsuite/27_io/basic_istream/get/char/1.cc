--- conflicted
+++ resolved
@@ -1,11 +1,7 @@
 // 1999-08-11 bkoz
 
-<<<<<<< HEAD
-// Copyright (C) 1999, 2000, 2001, 2002, 2003, 2009 Free Software Foundation
-=======
 // Copyright (C) 1999, 2000, 2001, 2002, 2003, 2009, 2010
 // Free Software Foundation
->>>>>>> 3082eeb7
 //
 // This file is part of the GNU ISO C++ Library.  This library is free
 // software; you can redistribute it and/or modify it under the
