--- conflicted
+++ resolved
@@ -34,9 +34,5 @@
 }
 // { dg-error "synthesized" "" { target *-*-* } 33 } 
 // { dg-error "within this context" "" { target *-*-* } 26 } 
-<<<<<<< HEAD
-// { dg-error "is private" "" { target *-*-* } 788 } 
-=======
 // { dg-error "is private" "" { target *-*-* } 788 }
->>>>>>> 6e7f08ad
 // { dg-error "operator=" "" { target *-*-* } 0 } 