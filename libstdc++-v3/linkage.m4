dnl
dnl This file contains macros for testing linkage.
dnl

dnl
dnl Check to see if the (math function) argument passed is
dnl declared when using the c++ compiler
dnl ASSUMES argument is a math function with ONE parameter
dnl
dnl GLIBCXX_CHECK_MATH_DECL_1
AC_DEFUN([GLIBCXX_CHECK_MATH_DECL_1], [
  AC_MSG_CHECKING([for $1 declaration])
  if test x${glibcxx_cv_func_$1_use+set} != xset; then
    AC_CACHE_VAL(glibcxx_cv_func_$1_use, [
      AC_LANG_SAVE
      AC_LANG_CPLUSPLUS
      AC_TRY_COMPILE([#include <math.h>
		      #ifdef HAVE_IEEEFP_H
		      #include <ieeefp.h>
		      #endif
		     ],
                     [ $1(0);],
                      [glibcxx_cv_func_$1_use=yes], [glibcxx_cv_func_$1_use=no])
      AC_LANG_RESTORE
    ])
  fi
  AC_MSG_RESULT($glibcxx_cv_func_$1_use)
])


dnl 
dnl Define autoheader template for using the underscore functions
dnl For each parameter, create a macro where if func doesn't exist,
dnl but _func does, then it will "#define func _func".
dnl
dnl GLIBCXX_MAYBE_UNDERSCORED_FUNCS
AC_DEFUN([GLIBCXX_MAYBE_UNDERSCORED_FUNCS], 
[AC_FOREACH([glibcxx_ufunc], [$1],
  [AH_VERBATIM(_[]glibcxx_ufunc,
[#if defined (]AS_TR_CPP(HAVE__[]glibcxx_ufunc)[) && ! defined (]AS_TR_CPP(HAVE_[]glibcxx_ufunc)[)
# define ]AS_TR_CPP(HAVE_[]glibcxx_ufunc)[ 1
# define ]glibcxx_ufunc[ _]glibcxx_ufunc[
#endif])])
])


dnl
dnl Check to see if the (math function) argument passed is
dnl 1) declared when using the c++ compiler
dnl 2) has "C" linkage
dnl 3) if not, see if 1) and 2) for argument prepended with '_'
dnl
dnl Define HAVE_CARGF etc if "cargf" is declared and links
dnl
dnl argument 1 is name of function to check
dnl
dnl ASSUMES argument is a math function with ONE parameter
dnl
dnl GLIBCXX_CHECK_MATH_DECL_AND_LINKAGE_1
AC_DEFUN([GLIBCXX_CHECK_MATH_DECL_AND_LINKAGE_1], [
  GLIBCXX_CHECK_MATH_DECL_1($1)
  if test x$glibcxx_cv_func_$1_use = x"yes"; then
    AC_CHECK_FUNCS($1)
  else
    GLIBCXX_CHECK_MATH_DECL_1(_$1)
    if test x$glibcxx_cv_func__$1_use = x"yes"; then
      AC_CHECK_FUNCS(_$1)
    fi
  fi
  GLIBCXX_MAYBE_UNDERSCORED_FUNCS($1)
])


dnl
dnl Like GLIBCXX_CHECK_MATH_DECL_AND_LINKAGE_1, but does a bunch of
dnl of functions at once.  It's an all-or-nothing check -- either
dnl HAVE_XYZ is defined for each of the functions, or for none of them.
dnl Doing it this way saves significant configure time.
AC_DEFUN([GLIBCXX_CHECK_MATH_DECLS_AND_LINKAGES_1], [
  define([funclist],patsubst($3,\(\w+\)\(\W*\),\1 ))dnl
  AC_MSG_CHECKING([for $1 functions])
  AC_CACHE_VAL(glibcxx_cv_func_$2_use, [
    AC_LANG_SAVE
    AC_LANG_CPLUSPLUS
    AC_TRY_COMPILE([#include <math.h>],
                   patsubst(funclist,[\w+],[\& (0);]),
                   [glibcxx_cv_func_$2_use=yes],
                   [glibcxx_cv_func_$2_use=no])
    AC_LANG_RESTORE])
  AC_MSG_RESULT($glibcxx_cv_func_$2_use)
  if test x$glibcxx_cv_func_$2_use = x"yes"; then
    AC_CHECK_FUNCS(funclist)
  else
    AC_MSG_CHECKING([for _$1 functions])
    AC_CACHE_VAL(glibcxx_cv_func__$2_use, [
      AC_LANG_SAVE
      AC_LANG_CPLUSPLUS
      AC_TRY_COMPILE([#include <math.h>],
                     patsubst(funclist,[\w+],[_\& (0);]),
                     [glibcxx_cv_func__$2_use=yes],
                     [glibcxx_cv_func__$2_use=no])
      AC_LANG_RESTORE])
    AC_MSG_RESULT($glibcxx_cv_func__$2_use)
    if test x$glibcxx_cv_func__$2_use = x"yes"; then
      AC_CHECK_FUNCS(patsubst(funclist,[\w+],[_\&]))
    fi
  fi
  GLIBCXX_MAYBE_UNDERSCORED_FUNCS(funclist)
  undefine([funclist])
])

dnl
dnl Check to see if the (math function) argument passed is
dnl declared when using the c++ compiler
dnl ASSUMES argument is a math function with TWO parameters
dnl
dnl GLIBCXX_CHECK_MATH_DECL_2
AC_DEFUN([GLIBCXX_CHECK_MATH_DECL_2], [
  AC_MSG_CHECKING([for $1 declaration])
  if test x${glibcxx_cv_func_$1_use+set} != xset; then
    AC_CACHE_VAL(glibcxx_cv_func_$1_use, [
      AC_LANG_SAVE
      AC_LANG_CPLUSPLUS
      AC_TRY_COMPILE([#include <math.h>],
                     [ $1(0, 0);],
                     [glibcxx_cv_func_$1_use=yes], [glibcxx_cv_func_$1_use=no])
      AC_LANG_RESTORE
    ])
  fi
  AC_MSG_RESULT($glibcxx_cv_func_$1_use)
])

dnl
dnl Check to see if the (math function) argument passed is
dnl 1) declared when using the c++ compiler
dnl 2) has "C" linkage
dnl
dnl Define HAVE_CARGF etc if "cargf" is declared and links
dnl
dnl argument 1 is name of function to check
dnl
dnl ASSUMES argument is a math function with TWO parameters
dnl
dnl GLIBCXX_CHECK_MATH_DECL_AND_LINKAGE_2
AC_DEFUN([GLIBCXX_CHECK_MATH_DECL_AND_LINKAGE_2], [
  GLIBCXX_CHECK_MATH_DECL_2($1)
  if test x$glibcxx_cv_func_$1_use = x"yes"; then
    AC_CHECK_FUNCS($1)
  else
    GLIBCXX_CHECK_MATH_DECL_2(_$1)
    if test x$glibcxx_cv_func__$1_use = x"yes"; then
      AC_CHECK_FUNCS(_$1)
    fi
  fi
  GLIBCXX_MAYBE_UNDERSCORED_FUNCS($1)
])


dnl
dnl Check to see if the (math function) argument passed is
dnl declared when using the c++ compiler
dnl ASSUMES argument is a math function with THREE parameters
dnl
dnl GLIBCXX_CHECK_MATH_DECL_3
AC_DEFUN([GLIBCXX_CHECK_MATH_DECL_3], [
  AC_MSG_CHECKING([for $1 declaration])
  if test x${glibcxx_cv_func_$1_use+set} != xset; then
    AC_CACHE_VAL(glibcxx_cv_func_$1_use, [
      AC_LANG_SAVE
      AC_LANG_CPLUSPLUS
      AC_TRY_COMPILE([#include <math.h>],
                     [ $1(0, 0, 0);],
                     [glibcxx_cv_func_$1_use=yes], [glibcxx_cv_func_$1_use=no])
      AC_LANG_RESTORE
    ])
  fi
  AC_MSG_RESULT($glibcxx_cv_func_$1_use)
])

dnl
dnl Check to see if the (math function) argument passed is
dnl 1) declared when using the c++ compiler
dnl 2) has "C" linkage
dnl
dnl Define HAVE_CARGF etc if "cargf" is declared and links
dnl
dnl argument 1 is name of function to check
dnl
dnl ASSUMES argument is a math function with THREE parameters
dnl
dnl GLIBCXX_CHECK_MATH_DECL_AND_LINKAGE_3
AC_DEFUN([GLIBCXX_CHECK_MATH_DECL_AND_LINKAGE_3], [
  GLIBCXX_CHECK_MATH_DECL_3($1)
  if test x$glibcxx_cv_func_$1_use = x"yes"; then
    AC_CHECK_FUNCS($1)
  else
    GLIBCXX_CHECK_MATH_DECL_3(_$1)
    if test x$glibcxx_cv_func__$1_use = x"yes"; then
      AC_CHECK_FUNCS(_$1)
    fi
  fi
  GLIBCXX_MAYBE_UNDERSCORED_FUNCS($1)
])


dnl
dnl Check to see if the (stdlib function) argument passed is
dnl 1) declared when using the c++ compiler
dnl 2) has "C" linkage
dnl
dnl argument 1 is name of function to check
dnl
dnl ASSUMES argument is a stdlib function without parameters
dnl
dnl GLIBCXX_CHECK_STDLIB_DECL_AND_LINKAGE_0
AC_DEFUN([GLIBCXX_CHECK_STDLIB_DECL_AND_LINKAGE_0], [
  AC_MSG_CHECKING([for $1 declaration])
  if test x${glibcxx_cv_func_$1_use+set} != xset; then
    AC_CACHE_VAL(glibcxx_cv_func_$1_use, [
      AC_LANG_SAVE
      AC_LANG_CPLUSPLUS
      AC_TRY_COMPILE([#include <stdlib.h>],
                     [ $1();],
                     [glibcxx_cv_func_$1_use=yes], [glibcxx_cv_func_$1_use=no])
      AC_LANG_RESTORE
    ])
  fi
  AC_MSG_RESULT($glibcxx_cv_func_$1_use)
  if test x$glibcxx_cv_func_$1_use = x"yes"; then
    AC_CHECK_FUNCS($1)
  fi
])


dnl
dnl Check to see if the (stdlib function) argument passed is
dnl 1) declared when using the c++ compiler
dnl 2) has "C" linkage
dnl
dnl argument 1 is name of function to check
dnl
dnl ASSUMES argument is a stdlib function with TWO parameters
dnl
dnl GLIBCXX_CHECK_STDLIB_DECL_AND_LINKAGE_2
AC_DEFUN([GLIBCXX_CHECK_STDLIB_DECL_AND_LINKAGE_2], [
  AC_MSG_CHECKING([for $1 declaration])
  if test x${glibcxx_cv_func_$1_use+set} != xset; then
    AC_CACHE_VAL(glibcxx_cv_func_$1_use, [
      AC_LANG_SAVE
      AC_LANG_CPLUSPLUS
      AC_TRY_COMPILE([#include <stdlib.h>],
                     [ $1(0, 0);],
                     [glibcxx_cv_func_$1_use=yes], [glibcxx_cv_func_$1_use=no])
      AC_LANG_RESTORE
    ])
  fi
  AC_MSG_RESULT($glibcxx_cv_func_$1_use)
  if test x$glibcxx_cv_func_$1_use = x"yes"; then
    AC_CHECK_FUNCS($1)
  fi
  GLIBCXX_MAYBE_UNDERSCORED_FUNCS($1)
])


dnl
dnl Check to see if the (stdlib function) argument passed is
dnl 1) declared when using the c++ compiler
dnl 2) has "C" linkage
dnl
dnl argument 1 is name of function to check
dnl
dnl ASSUMES argument is a stdlib function with THREE parameters
dnl
dnl GLIBCXX_CHECK_STDLIB_DECL_AND_LINKAGE_3
AC_DEFUN([GLIBCXX_CHECK_STDLIB_DECL_AND_LINKAGE_3], [
  AC_MSG_CHECKING([for $1 declaration])
  if test x${glibcxx_cv_func_$1_use+set} != xset; then
    AC_CACHE_VAL(glibcxx_cv_func_$1_use, [
      AC_LANG_SAVE
      AC_LANG_CPLUSPLUS
      AC_TRY_COMPILE([#include <stdlib.h>],
                     [ $1(0, 0, 0);],
                     [glibcxx_cv_func_$1_use=yes], [glibcxx_cv_func_$1_use=no])
      AC_LANG_RESTORE
    ])
  fi
  AC_MSG_RESULT($glibcxx_cv_func_$1_use)
  if test x$glibcxx_cv_func_$1_use = x"yes"; then
    AC_CHECK_FUNCS($1)
  fi
])

dnl
dnl Check to see what the underlying c library is like
dnl These checks need to do two things:
dnl 1) make sure the name is declared when using the c++ compiler
dnl 2) make sure the name has "C" linkage
dnl This might seem like overkill but experience has shown that it's not...
dnl
dnl Define HAVE_STRTOLD if "strtold" is declared and links
dnl Define HAVE_STRTOF if "strtof" is declared and links
dnl
dnl GLIBCXX_CHECK_STDLIB_SUPPORT
AC_DEFUN([GLIBCXX_CHECK_STDLIB_SUPPORT], [
  ac_test_CXXFLAGS="${CXXFLAGS+set}"
  ac_save_CXXFLAGS="$CXXFLAGS"
  CXXFLAGS='-fno-builtin -D_GNU_SOURCE'

  GLIBCXX_CHECK_STDLIB_DECL_AND_LINKAGE_2(strtold)
  GLIBCXX_CHECK_STDLIB_DECL_AND_LINKAGE_2(strtof)

  CXXFLAGS="$ac_save_CXXFLAGS"
])

dnl
dnl Check to see what the underlying c library or math library is like.
dnl These checks need to do two things:
dnl 1) make sure the name is declared when using the c++ compiler
dnl 2) make sure the name has "C" linkage
dnl This might seem like overkill but experience has shown that it's not...
dnl
dnl Define HAVE_CARGF etc if "cargf" is found.
dnl
dnl GLIBCXX_CHECK_MATH_SUPPORT
AC_DEFUN([GLIBCXX_CHECK_MATH_SUPPORT], [
  ac_test_CXXFLAGS="${CXXFLAGS+set}"
  ac_save_CXXFLAGS="$CXXFLAGS"
  CXXFLAGS='-fno-builtin -D_GNU_SOURCE'

  dnl Check libm
  AC_CHECK_LIB(m, sin, libm="-lm")
  ac_save_LIBS="$LIBS"
  LIBS="$LIBS $libm"

  dnl Check to see if certain C math functions exist.
  GLIBCXX_CHECK_MATH_DECL_AND_LINKAGE_1(isinf)
  GLIBCXX_CHECK_MATH_DECL_AND_LINKAGE_1(isnan)
  GLIBCXX_CHECK_MATH_DECL_AND_LINKAGE_1(finite)
  GLIBCXX_CHECK_MATH_DECL_AND_LINKAGE_3(sincos)
  GLIBCXX_CHECK_MATH_DECL_AND_LINKAGE_1(fpclass)
  GLIBCXX_CHECK_MATH_DECL_AND_LINKAGE_1(qfpclass)
  GLIBCXX_CHECK_MATH_DECL_AND_LINKAGE_2(hypot)

  dnl Check to see if basic C math functions have float versions.
  GLIBCXX_CHECK_MATH_DECLS_AND_LINKAGES_1(float trig,
                                          float_trig,
                                          acosf asinf atanf \
                                          cosf sinf tanf \
                                          coshf sinhf tanhf)
  GLIBCXX_CHECK_MATH_DECLS_AND_LINKAGES_1(float round,
                                          float_round,
                                          ceilf floorf)
  GLIBCXX_CHECK_MATH_DECL_AND_LINKAGE_1(expf)
  GLIBCXX_CHECK_MATH_DECL_AND_LINKAGE_1(isnanf)
  GLIBCXX_CHECK_MATH_DECL_AND_LINKAGE_1(isinff)
  GLIBCXX_CHECK_MATH_DECL_AND_LINKAGE_2(atan2f)
  GLIBCXX_CHECK_MATH_DECL_AND_LINKAGE_1(fabsf)
  GLIBCXX_CHECK_MATH_DECL_AND_LINKAGE_2(fmodf)
  GLIBCXX_CHECK_MATH_DECL_AND_LINKAGE_2(frexpf)
  GLIBCXX_CHECK_MATH_DECL_AND_LINKAGE_2(hypotf)
  GLIBCXX_CHECK_MATH_DECL_AND_LINKAGE_2(ldexpf)
  GLIBCXX_CHECK_MATH_DECL_AND_LINKAGE_1(logf)
  GLIBCXX_CHECK_MATH_DECL_AND_LINKAGE_1(log10f)
  GLIBCXX_CHECK_MATH_DECL_AND_LINKAGE_2(modff)
  GLIBCXX_CHECK_MATH_DECL_AND_LINKAGE_2(modf)
  GLIBCXX_CHECK_MATH_DECL_AND_LINKAGE_2(powf)
  GLIBCXX_CHECK_MATH_DECL_AND_LINKAGE_1(sqrtf)
  GLIBCXX_CHECK_MATH_DECL_AND_LINKAGE_3(sincosf)
  GLIBCXX_CHECK_MATH_DECL_AND_LINKAGE_1(finitef)

  dnl Check to see if basic C math functions have long double versions.
  GLIBCXX_CHECK_MATH_DECLS_AND_LINKAGES_1(long double trig,
                                          long_double_trig,
                                          acosl asinl atanl \
                                          cosl sinl tanl \
                                          coshl sinhl tanhl)
  GLIBCXX_CHECK_MATH_DECLS_AND_LINKAGES_1(long double round,
                                          long_double_round,
                                          ceill floorl)
  GLIBCXX_CHECK_MATH_DECL_AND_LINKAGE_1(isnanl)
  GLIBCXX_CHECK_MATH_DECL_AND_LINKAGE_1(isinfl)
  GLIBCXX_CHECK_MATH_DECL_AND_LINKAGE_2(atan2l)
  GLIBCXX_CHECK_MATH_DECL_AND_LINKAGE_1(expl)
  GLIBCXX_CHECK_MATH_DECL_AND_LINKAGE_1(fabsl)
  GLIBCXX_CHECK_MATH_DECL_AND_LINKAGE_2(fmodl)
  GLIBCXX_CHECK_MATH_DECL_AND_LINKAGE_2(frexpl)
  GLIBCXX_CHECK_MATH_DECL_AND_LINKAGE_2(hypotl)
  GLIBCXX_CHECK_MATH_DECL_AND_LINKAGE_2(ldexpl)
  GLIBCXX_CHECK_MATH_DECL_AND_LINKAGE_1(logl)
  GLIBCXX_CHECK_MATH_DECL_AND_LINKAGE_1(log10l)
  GLIBCXX_CHECK_MATH_DECL_AND_LINKAGE_2(modfl)
  GLIBCXX_CHECK_MATH_DECL_AND_LINKAGE_2(powl)
  GLIBCXX_CHECK_MATH_DECL_AND_LINKAGE_1(sqrtl)
  GLIBCXX_CHECK_MATH_DECL_AND_LINKAGE_3(sincosl)
  GLIBCXX_CHECK_MATH_DECL_AND_LINKAGE_1(finitel)

  LIBS="$ac_save_LIBS"
  CXXFLAGS="$ac_save_CXXFLAGS"
<<<<<<< HEAD
])


dnl
dnl Check to see if there is native support for complex
dnl
dnl Don't compile bits in math/* if native support exits.
dnl
dnl Define USE_COMPLEX_LONG_DOUBLE etc if "copysignl" is found.
dnl
dnl GLIBCXX_CHECK_COMPLEX_MATH_SUPPORT
AC_DEFUN([GLIBCXX_CHECK_COMPLEX_MATH_SUPPORT], [
  dnl Check for complex versions of math functions of platform.  This will
  dnl always pass if libm is available, and fail if it isn't.  If it is
  dnl available, we assume we'll need it later, so add it to LIBS.
  AC_CHECK_LIB(m, main)
  AC_REPLACE_MATHFUNCS(copysignf)

  dnl For __signbit to signbit conversions.
  dnl Not sure why this is done, as these will be macros mostly. 
  dnl Should probably coordinate this with std_cmath.h.
  AC_CHECK_FUNCS([__signbit], , [LIBMATHOBJS="$LIBMATHOBJS signbit.lo"])

  AC_CHECK_FUNCS([__signbitf], , [LIBMATHOBJS="$LIBMATHOBJS signbitf.lo"])

  dnl Compile the long double complex functions only if the function
  dnl provides the non-complex long double functions that are needed.
  dnl Currently this includes copysignl, which should be
  dnl cached from the GLIBCXX_CHECK_MATH_SUPPORT macro, above.
  if test x$ac_cv_func_copysignl = x"yes"; then
    AC_CHECK_FUNCS([__signbitl], , [LIBMATHOBJS="$LIBMATHOBJS signbitl.lo"])
  fi

  # Used in libmath/Makefile.am.
  if test -n "$LIBMATHOBJS"; then
    need_libmath=yes
  fi
  AC_SUBST(LIBMATHOBJS)
])


# Check for functions in math library.
# Ulrich Drepper <drepper@cygnus.com>, 1998.
#
# This file can be copied and used freely without restrictions.  It can
# be used in projects which are not available under the GNU Public License
# but which still want to provide support for the GNU gettext functionality.
# Please note that the actual code is *not* freely available.
dnl AC_REPLACE_MATHFUNCS(FUNCTION...)
AC_DEFUN([AC_REPLACE_MATHFUNCS],
[AC_CHECK_FUNCS([$1], , [LIBMATHOBJS="$LIBMATHOBJS ${ac_func}.lo"])])
=======
])
>>>>>>> a0daa400
<|MERGE_RESOLUTION|>--- conflicted
+++ resolved
@@ -396,58 +396,4 @@
 
   LIBS="$ac_save_LIBS"
   CXXFLAGS="$ac_save_CXXFLAGS"
-<<<<<<< HEAD
-])
-
-
-dnl
-dnl Check to see if there is native support for complex
-dnl
-dnl Don't compile bits in math/* if native support exits.
-dnl
-dnl Define USE_COMPLEX_LONG_DOUBLE etc if "copysignl" is found.
-dnl
-dnl GLIBCXX_CHECK_COMPLEX_MATH_SUPPORT
-AC_DEFUN([GLIBCXX_CHECK_COMPLEX_MATH_SUPPORT], [
-  dnl Check for complex versions of math functions of platform.  This will
-  dnl always pass if libm is available, and fail if it isn't.  If it is
-  dnl available, we assume we'll need it later, so add it to LIBS.
-  AC_CHECK_LIB(m, main)
-  AC_REPLACE_MATHFUNCS(copysignf)
-
-  dnl For __signbit to signbit conversions.
-  dnl Not sure why this is done, as these will be macros mostly. 
-  dnl Should probably coordinate this with std_cmath.h.
-  AC_CHECK_FUNCS([__signbit], , [LIBMATHOBJS="$LIBMATHOBJS signbit.lo"])
-
-  AC_CHECK_FUNCS([__signbitf], , [LIBMATHOBJS="$LIBMATHOBJS signbitf.lo"])
-
-  dnl Compile the long double complex functions only if the function
-  dnl provides the non-complex long double functions that are needed.
-  dnl Currently this includes copysignl, which should be
-  dnl cached from the GLIBCXX_CHECK_MATH_SUPPORT macro, above.
-  if test x$ac_cv_func_copysignl = x"yes"; then
-    AC_CHECK_FUNCS([__signbitl], , [LIBMATHOBJS="$LIBMATHOBJS signbitl.lo"])
-  fi
-
-  # Used in libmath/Makefile.am.
-  if test -n "$LIBMATHOBJS"; then
-    need_libmath=yes
-  fi
-  AC_SUBST(LIBMATHOBJS)
-])
-
-
-# Check for functions in math library.
-# Ulrich Drepper <drepper@cygnus.com>, 1998.
-#
-# This file can be copied and used freely without restrictions.  It can
-# be used in projects which are not available under the GNU Public License
-# but which still want to provide support for the GNU gettext functionality.
-# Please note that the actual code is *not* freely available.
-dnl AC_REPLACE_MATHFUNCS(FUNCTION...)
-AC_DEFUN([AC_REPLACE_MATHFUNCS],
-[AC_CHECK_FUNCS([$1], , [LIBMATHOBJS="$LIBMATHOBJS ${ac_func}.lo"])])
-=======
-])
->>>>>>> a0daa400
+])