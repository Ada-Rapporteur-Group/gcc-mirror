// -*- C++ -*-

// Copyright (C) 2005, 2006, 2007, 2008, 2009 Free Software Foundation, Inc.
//
// This file is part of the GNU ISO C++ Library.  This library is free
// software; you can redistribute it and/or modify it under the terms
// of the GNU General Public License as published by the Free Software
// Foundation; either version 3, or (at your option) any later
// version.

// This library is distributed in the hope that it will be useful, but
// WITHOUT ANY WARRANTY; without even the implied warranty of
// MERCHANTABILITY or FITNESS FOR A PARTICULAR PURPOSE.  See the GNU
// General Public License for more details.

// Under Section 7 of GPL version 3, you are granted additional
// permissions described in the GCC Runtime Library Exception, version
// 3.1, as published by the Free Software Foundation.

// You should have received a copy of the GNU General Public License and
// a copy of the GCC Runtime Library Exception along with this program;
// see the files COPYING3 and COPYING.RUNTIME respectively.  If not, see
// <http://www.gnu.org/licenses/>.

// Copyright (C) 2004 Ami Tavory and Vladimir Dreizin, IBM-HRL.

// Permission to use, copy, modify, sell, and distribute this software
// is hereby granted without fee, provided that the above copyright
// notice appears in all copies, and that both that copyright notice
// and this permission notice appear in supporting documentation. None
// of the above authors, nor IBM Haifa Research Laboratories, make any
// representation about the suitability of this software for any
// purpose. It is provided "as is" without express or implied
// warranty.

/** @file ext/throw_allocator.h
 *  This file is a GNU extension to the Standard C++ Library.
 *
 *  Contains an exception-throwing allocator, useful for testing
 *  exception safety. In addition, allocation addresses are stored and
 *  sanity checked.
 */

#ifndef _THROW_ALLOCATOR_H
#define _THROW_ALLOCATOR_H 1

#include <cmath>
#include <ctime>
#include <map>
#include <string>
#include <ostream>
#include <stdexcept>
#include <utility>
#include <bits/functexcept.h>
#include <bits/move.h>
#ifdef __GXX_EXPERIMENTAL_CXX0X__
# include <functional>
# include <random>
#else
# include <tr1/functional>
# include <tr1/random>
#endif

_GLIBCXX_BEGIN_NAMESPACE(__gnu_cxx)

<<<<<<< HEAD
  class twister_rand_gen
  {    
  private:
    std::tr1::mt19937 _M_generator;

  public:
    twister_rand_gen(unsigned int s = static_cast<unsigned int>(std::time(0)));
    
    void
    init(unsigned int);
    
    double
    get_prob();
  };

  /** 
=======
  /**
>>>>>>> 42a9ba1d
   *  @brief Thown by throw_allocator.
   *  @ingroup exceptions
   */
  struct forced_exception_error : public std::exception
  { };

  // Substitute for concurrence_error object in the case of -fno-exceptions.
  inline void
  __throw_forced_exception_error()
  {
#if __EXCEPTIONS
    throw forced_exception_error();
#else
    __builtin_abort();
#endif
  }

  // Base class for checking address and label information about
  // allocations. Create a std::map between the allocated address
  // (void*) and a datum for annotations, which are a pair of numbers
  // corresponding to label and allocated size.
  struct annotate_base
  {
    annotate_base()
    {
      label();
      map();
    }
    
    static void
    set_label(size_t l)
    { label() = l; }

    static size_t
    get_label()
    { return label(); }

    void
    insert(void* p, size_t size)
    {
      if (p == NULL)
	{
	  std::string error("throw_allocator_base::insert null insert!\n");
	  log_to_string(error, make_entry(p, size));
	  std::__throw_logic_error(error.c_str());
	}

      const_iterator found = map().find(p);
      if (found != map().end())
	{
	  std::string error("throw_allocator_base::insert double insert!\n");
	  log_to_string(error, make_entry(p, size));
	  log_to_string(error, *found);
	  std::__throw_logic_error(error.c_str());
	}

      map().insert(make_entry(p, size));
    }

    void
    erase(void* p, size_t size)
    {
      check_allocated(p, size);
      map().erase(p);
    }

    // See if a particular address and size has been allocated.
    inline void
    check_allocated(void* p, size_t size)
    {
      const_iterator found = map().find(p);
      if (found == map().end())
	{
	  std::string error("annotate_base::check_allocated by value "
			    "null erase!\n");
	  log_to_string(error, make_entry(p, size));
	  std::__throw_logic_error(error.c_str());
	}
      
      if (found->second.second != size)
	{
	  std::string error("annotate_base::check_allocated by value "
			    "wrong-size erase!\n");
	  log_to_string(error, make_entry(p, size));
	  log_to_string(error, *found);
	  std::__throw_logic_error(error.c_str());
	}
    }

    // See if a given label has been allocated.
    inline void
    check_allocated(size_t label)
    {
      const_iterator beg = map().begin();
      const_iterator end = map().end();
      std::string found;
      while (beg != end)
	{
	  if (beg->second.first == label)
	    log_to_string(found, *beg);
	  ++beg;
	}
      
      if (!found.empty())
	{
	  std::string error("annotate_base::check_allocated by label\n");
	  error += found;
	  std::__throw_logic_error(error.c_str());
	}
    }

  private:
    typedef std::pair<size_t, size_t> 		data_type;
    typedef std::map<void*, data_type> 		map_type;
    typedef map_type::value_type 		entry_type;
    typedef map_type::const_iterator 		const_iterator;
    typedef map_type::const_reference 		const_reference;

    friend std::ostream&
    operator<<(std::ostream&, const annotate_base&);

    entry_type
    make_entry(void* p, size_t size)
    { return std::make_pair(p, data_type(get_label(), size)); }

    void
    log_to_string(std::string& s, const_reference ref) const
    {
      char buf[40];
      const char tab('\t');
      s += "label: ";
      unsigned long l = static_cast<unsigned long>(ref.second.first);
      __builtin_sprintf(buf, "%lu", l);
      s += buf;
      s += tab;
      s += "size: ";
      l = static_cast<unsigned long>(ref.second.second);
      __builtin_sprintf(buf, "%lu", l);
      s += buf;
      s += tab;
      s += "address: ";
      __builtin_sprintf(buf, "%p", ref.first);
      s += buf;
      s += '\n';
    }

    static size_t&
    label()
    {
      static size_t ll;
      return ll;
    }

    static map_type&
    map()
    {
      static map_type mp;
      return mp;
    }
  };

  inline std::ostream&
  operator<<(std::ostream& os, const annotate_base& __b)
  {
    std::string error;
    typedef annotate_base base_type;
    base_type::const_iterator beg = __b.map().begin();
    base_type::const_iterator end = __b.map().end();
    for (; beg != end; ++beg)
      __b.log_to_string(error, *beg);
    return os << error;
  }

  /// Base class for probability control and throw.
  struct probability_base
  {
    // Scope-level probability adjustor objects: set probability for
    // throw at the beginning of a scope block, and restores to
    // previous probability when object is destroyed on exiting the
    // block.
    struct adjustor_base
    {
    private:
      const double _M_prob;

    public:
      adjustor_base() : _M_prob(get_probability()) { }

      virtual ~adjustor_base()
      { set_probability(_M_prob); }
    };

    // Group condition.
    struct group_adjustor : public adjustor_base
    {
      group_adjustor(size_t size)
      { set_probability(1 - std::pow(double(1 - get_probability()),
				     double(0.5 / (size + 1))));
      }
    };

    // Never enter the condition.
    struct never_adjustor : public adjustor_base
    {
      never_adjustor() { set_probability(0); }
    };

    // Always enter the condition.
    struct always_adjustor : public adjustor_base
    {
      always_adjustor() { set_probability(1); }
    };

    probability_base()
    {
      probability();
      engine();
    }

    static void
    set_probability(double __p)
    { probability() = __p; }

    static double&
    get_probability()
    { return probability(); }

    void
    throw_conditionally()
    {
      if (generate() < get_probability())
	__throw_forced_exception_error();
    }

    void
    seed(unsigned long __s)
    { engine().seed(__s); }

  private:
#ifdef __GXX_EXPERIMENTAL_CXX0X__
    typedef std::uniform_real_distribution<double> 	distribution_type;
    typedef std::mt19937 				engine_type;
#else
    typedef std::tr1::uniform_real<double> 		distribution_type;
    typedef std::tr1::mt19937 				engine_type;
#endif

    double
    generate()
    {
#ifdef __GXX_EXPERIMENTAL_CXX0X__
      const distribution_type distribution(0, 1);
      static auto generator = std::bind(distribution, engine());
#else
      // Use variate_generator to get normalized results.
      typedef std::tr1::variate_generator<engine_type, distribution_type> gen_t;
      distribution_type distribution(0, 1);
      static gen_t generator(engine(), distribution);
#endif

      double random = generator();
      if (random < distribution.min() || random > distribution.max())
	{
	  std::string __s("throw_allocator::throw_conditionally");
	  __s += "\n";
	  __s += "random number generated is: ";
	  char buf[40];
	  __builtin_sprintf(buf, "%f", random);
	  __s += buf;
	  std::__throw_out_of_range(__s.c_str());
	}

      return random;
    }

    static double&
    probability()
    {
      static double __p;
      return __p;
    }

    static engine_type&
    engine()
    {
      static engine_type __e;
      return __e;
    }
  };

<<<<<<< HEAD
  /** 
=======
  /**
>>>>>>> 42a9ba1d
   *  @brief Allocator class with logging and exception control.
   *  @ingroup allocators
   */
  template<typename T>
    class throw_allocator
    : public probability_base, public annotate_base
    {
    public:
      typedef size_t 				size_type;
      typedef ptrdiff_t 			difference_type;
      typedef T 				value_type;
      typedef value_type* 			pointer;
      typedef const value_type* 		const_pointer;
      typedef value_type& 			reference;
      typedef const value_type& 		const_reference;

    private:
      std::allocator<value_type> 		_M_allocator;

    public:
      template<typename U>
      struct rebind
      {
	typedef throw_allocator<U> other;
      };

      throw_allocator() throw() { }

      throw_allocator(const throw_allocator&) throw() { }

      template<typename U>
	throw_allocator(const throw_allocator<U>&) throw() { }

      ~throw_allocator() throw() { }

      size_type
      max_size() const throw()
      { return _M_allocator.max_size(); }

      pointer
      allocate(size_type __n, std::allocator<void>::const_pointer hint = 0)
      {
	if (__n > this->max_size())
	  std::__throw_bad_alloc();

	throw_conditionally();
	pointer const a = _M_allocator.allocate(__n, hint);
	insert(a, sizeof(value_type) * __n);
	return a;
      }

      void
      construct(pointer __p, const T& val)
      { return _M_allocator.construct(__p, val); }

#ifdef __GXX_EXPERIMENTAL_CXX0X__
      template<typename... _Args>
	void
	construct(pointer __p, _Args&&... __args)
	{ return _M_allocator.construct(__p, std::forward<_Args>(__args)...); }
#endif

      void
      destroy(pointer __p)
      { _M_allocator.destroy(__p); }

      void
      deallocate(pointer __p, size_type __n)
      {
	erase(__p, sizeof(value_type) * __n);
	_M_allocator.deallocate(__p, __n);
      }

      void
      check_allocated(pointer __p, size_type __n)
      {
	size_type __t = sizeof(value_type) * __n;
	annotate_base::check_allocated(__p, __t);
      }

      using annotate_base::check_allocated;
    };

  template<typename T>
    inline bool
    operator==(const throw_allocator<T>&, const throw_allocator<T>&)
    { return true; }

  template<typename T>
    inline bool
    operator!=(const throw_allocator<T>&, const throw_allocator<T>&)
    { return false; }

_GLIBCXX_END_NAMESPACE

#endif<|MERGE_RESOLUTION|>--- conflicted
+++ resolved
@@ -63,26 +63,7 @@
 
 _GLIBCXX_BEGIN_NAMESPACE(__gnu_cxx)
 
-<<<<<<< HEAD
-  class twister_rand_gen
-  {    
-  private:
-    std::tr1::mt19937 _M_generator;
-
-  public:
-    twister_rand_gen(unsigned int s = static_cast<unsigned int>(std::time(0)));
-    
-    void
-    init(unsigned int);
-    
-    double
-    get_prob();
-  };
-
-  /** 
-=======
   /**
->>>>>>> 42a9ba1d
    *  @brief Thown by throw_allocator.
    *  @ingroup exceptions
    */
@@ -373,11 +354,7 @@
     }
   };
 
-<<<<<<< HEAD
-  /** 
-=======
   /**
->>>>>>> 42a9ba1d
    *  @brief Allocator class with logging and exception control.
    *  @ingroup allocators
    */
