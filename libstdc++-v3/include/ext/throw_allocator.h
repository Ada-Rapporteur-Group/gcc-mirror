// -*- C++ -*-

<<<<<<< HEAD
// Copyright (C) 2005, 2006, 2007, 2008, 2009, 2010
=======
// Copyright (C) 2005, 2006, 2007, 2008, 2009, 2010, 2011
>>>>>>> 3082eeb7
// Free Software Foundation, Inc.
//
// This file is part of the GNU ISO C++ Library.  This library is free
// software; you can redistribute it and/or modify it under the terms
// of the GNU General Public License as published by the Free Software
// Foundation; either version 3, or (at your option) any later
// version.

// This library is distributed in the hope that it will be useful, but
// WITHOUT ANY WARRANTY; without even the implied warranty of
// MERCHANTABILITY or FITNESS FOR A PARTICULAR PURPOSE.  See the GNU
// General Public License for more details.

// Under Section 7 of GPL version 3, you are granted additional
// permissions described in the GCC Runtime Library Exception, version
// 3.1, as published by the Free Software Foundation.

// You should have received a copy of the GNU General Public License and
// a copy of the GCC Runtime Library Exception along with this program;
// see the files COPYING3 and COPYING.RUNTIME respectively.  If not, see
// <http://www.gnu.org/licenses/>.

// Copyright (C) 2004 Ami Tavory and Vladimir Dreizin, IBM-HRL.

// Permission to use, copy, modify, sell, and distribute this software
// is hereby granted without fee, provided that the above copyright
// notice appears in all copies, and that both that copyright notice
// and this permission notice appear in supporting documentation. None
// of the above authors, nor IBM Haifa Research Laboratories, make any
// representation about the suitability of this software for any
// purpose. It is provided "as is" without express or implied
// warranty.

/** @file ext/throw_allocator.h
 *  This file is a GNU extension to the Standard C++ Library.
 *
 *  Contains two exception-generating types (throw_value, throw_allocator)
 *  intended to be used as value and allocator types while testing
 *  exception safety in templatized containers and algorithms. The
 *  allocator has additional log and debug features. The exception
 *  generated is of type forced_exception_error.
 */

#ifndef _THROW_ALLOCATOR_H
#define _THROW_ALLOCATOR_H 1

#include <cmath>
#include <ctime>
#include <map>
#include <string>
#include <ostream>
#include <stdexcept>
#include <utility>
#include <bits/functexcept.h>
#include <bits/move.h>
#ifdef __GXX_EXPERIMENTAL_CXX0X__
# include <functional>
# include <random>
#else
# include <tr1/functional>
# include <tr1/random>
#endif

<<<<<<< HEAD
_GLIBCXX_BEGIN_NAMESPACE(__gnu_cxx)
=======
namespace __gnu_cxx _GLIBCXX_VISIBILITY(default)
{
_GLIBCXX_BEGIN_NAMESPACE_VERSION
>>>>>>> 3082eeb7

  /**
   *  @brief Thown by exception safety machinery.
   *  @ingroup exceptions
   */
  struct forced_error : public std::exception
  { };

  // Substitute for forced_error object when -fno-exceptions.
  inline void
  __throw_forced_error()
  {
#if __EXCEPTIONS
    throw forced_error();
#else
    __builtin_abort();
#endif
  }


  /**
   *  @brief Base class for checking address and label information
   *  about allocations. Create a std::map between the allocated
   *  address (void*) and a datum for annotations, which are a pair of
   *  numbers corresponding to label and allocated size.
   */
  struct annotate_base
  {
    annotate_base()
    {
      label();
      map();
    }

    static void
    set_label(size_t l)
    { label() = l; }

    static size_t
    get_label()
    { return label(); }

    void
    insert(void* p, size_t size)
    {
<<<<<<< HEAD
      if (p == NULL)
=======
      if (!p)
>>>>>>> 3082eeb7
	{
	  std::string error("annotate_base::insert null insert!\n");
	  log_to_string(error, make_entry(p, size));
	  std::__throw_logic_error(error.c_str());
	}

      const_iterator found = map().find(p);
      if (found != map().end())
	{
	  std::string error("annotate_base::insert double insert!\n");
	  log_to_string(error, make_entry(p, size));
	  log_to_string(error, *found);
	  std::__throw_logic_error(error.c_str());
	}

      map().insert(make_entry(p, size));
    }

    void
    erase(void* p, size_t size)
    {
      check_allocated(p, size);
      map().erase(p);
    }
<<<<<<< HEAD

    // See if a particular address and allocation size has been saved.
    inline void
    check_allocated(void* p, size_t size)
    {
      const_iterator found = map().find(p);
      if (found == map().end())
	{
	  std::string error("annotate_base::check_allocated by value "
			    "null erase!\n");
	  log_to_string(error, make_entry(p, size));
	  std::__throw_logic_error(error.c_str());
	}

      if (found->second.second != size)
	{
	  std::string error("annotate_base::check_allocated by value "
			    "wrong-size erase!\n");
	  log_to_string(error, make_entry(p, size));
	  log_to_string(error, *found);
	  std::__throw_logic_error(error.c_str());
	}
    }

    // See if a given label has been allocated.
    inline void
    check_allocated(size_t label)
    {
      const_iterator beg = map().begin();
      const_iterator end = map().end();
      std::string found;
      while (beg != end)
	{
	  if (beg->second.first == label)
	    log_to_string(found, *beg);
	  ++beg;
	}

      if (!found.empty())
	{
	  std::string error("annotate_base::check_allocated by label\n");
	  error += found;
	  std::__throw_logic_error(error.c_str());
	}
    }

  private:
    typedef std::pair<size_t, size_t> 		data_type;
    typedef std::map<void*, data_type> 		map_type;
    typedef map_type::value_type 		entry_type;
    typedef map_type::const_iterator 		const_iterator;
    typedef map_type::const_reference 		const_reference;

    friend std::ostream&
    operator<<(std::ostream&, const annotate_base&);

    entry_type
    make_entry(void* p, size_t size)
    { return std::make_pair(p, data_type(get_label(), size)); }

    void
    log_to_string(std::string& s, const_reference ref) const
    {
      char buf[40];
      const char tab('\t');
      s += "label: ";
      unsigned long l = static_cast<unsigned long>(ref.second.first);
      __builtin_sprintf(buf, "%lu", l);
      s += buf;
      s += tab;
      s += "size: ";
      l = static_cast<unsigned long>(ref.second.second);
      __builtin_sprintf(buf, "%lu", l);
      s += buf;
      s += tab;
      s += "address: ";
      __builtin_sprintf(buf, "%p", ref.first);
      s += buf;
      s += '\n';
    }

    static size_t&
    label()
    {
      static size_t _S_label(std::numeric_limits<size_t>::max());
      return _S_label;
    }

    static map_type&
    map()
    {
      static map_type _S_map;
      return _S_map;
    }
  };

  inline std::ostream&
  operator<<(std::ostream& os, const annotate_base& __b)
  {
    std::string error;
    typedef annotate_base base_type;
    base_type::const_iterator beg = __b.map().begin();
    base_type::const_iterator end = __b.map().end();
    for (; beg != end; ++beg)
      __b.log_to_string(error, *beg);
    return os << error;
  }


  /**
   *  @brief Base struct for condition policy.
   *
   * Requires a public member function with the signature
   * void throw_conditionally()
   */
  struct condition_base
  {
    virtual ~condition_base() { };
  };


=======

    // See if a particular address and allocation size has been saved.
    inline void
    check_allocated(void* p, size_t size)
    {
      const_iterator found = map().find(p);
      if (found == map().end())
	{
	  std::string error("annotate_base::check_allocated by value "
			    "null erase!\n");
	  log_to_string(error, make_entry(p, size));
	  std::__throw_logic_error(error.c_str());
	}

      if (found->second.second != size)
	{
	  std::string error("annotate_base::check_allocated by value "
			    "wrong-size erase!\n");
	  log_to_string(error, make_entry(p, size));
	  log_to_string(error, *found);
	  std::__throw_logic_error(error.c_str());
	}
    }

    // See if a given label has been allocated.
    inline void
    check_allocated(size_t label)
    {
      const_iterator beg = map().begin();
      const_iterator end = map().end();
      std::string found;
      while (beg != end)
	{
	  if (beg->second.first == label)
	    log_to_string(found, *beg);
	  ++beg;
	}

      if (!found.empty())
	{
	  std::string error("annotate_base::check_allocated by label\n");
	  error += found;
	  std::__throw_logic_error(error.c_str());
	}
    }

  private:
    typedef std::pair<size_t, size_t> 		data_type;
    typedef std::map<void*, data_type> 		map_type;
    typedef map_type::value_type 		entry_type;
    typedef map_type::const_iterator 		const_iterator;
    typedef map_type::const_reference 		const_reference;

    friend std::ostream&
    operator<<(std::ostream&, const annotate_base&);

    entry_type
    make_entry(void* p, size_t size)
    { return std::make_pair(p, data_type(get_label(), size)); }

    void
    log_to_string(std::string& s, const_reference ref) const
    {
      char buf[40];
      const char tab('\t');
      s += "label: ";
      unsigned long l = static_cast<unsigned long>(ref.second.first);
      __builtin_sprintf(buf, "%lu", l);
      s += buf;
      s += tab;
      s += "size: ";
      l = static_cast<unsigned long>(ref.second.second);
      __builtin_sprintf(buf, "%lu", l);
      s += buf;
      s += tab;
      s += "address: ";
      __builtin_sprintf(buf, "%p", ref.first);
      s += buf;
      s += '\n';
    }

    static size_t&
    label()
    {
      static size_t _S_label(std::numeric_limits<size_t>::max());
      return _S_label;
    }

    static map_type&
    map()
    {
      static map_type _S_map;
      return _S_map;
    }
  };

  inline std::ostream&
  operator<<(std::ostream& os, const annotate_base& __b)
  {
    std::string error;
    typedef annotate_base base_type;
    base_type::const_iterator beg = __b.map().begin();
    base_type::const_iterator end = __b.map().end();
    for (; beg != end; ++beg)
      __b.log_to_string(error, *beg);
    return os << error;
  }


  /**
   *  @brief Base struct for condition policy.
   *
   * Requires a public member function with the signature
   * void throw_conditionally()
   */
  struct condition_base
  {
    virtual ~condition_base() { };
  };


>>>>>>> 3082eeb7
  /**
   *  @brief Base class for incremental control and throw.
   */
  struct limit_condition : public condition_base
  {
    // Scope-level adjustor objects: set limit for throw at the
    // beginning of a scope block, and restores to previous limit when
    // object is destroyed on exiting the block.
    struct adjustor_base
    {
    private:
      const size_t _M_orig;

    public:
      adjustor_base() : _M_orig(limit()) { }

      virtual
      ~adjustor_base() { set_limit(_M_orig); }
    };

    /// Never enter the condition.
    struct never_adjustor : public adjustor_base
    {
      never_adjustor() { set_limit(std::numeric_limits<size_t>::max()); }
    };

    /// Always enter the condition.
    struct always_adjustor : public adjustor_base
    {
      always_adjustor() { set_limit(count()); }
    };

    /// Enter the nth condition.
    struct limit_adjustor : public adjustor_base
    {
      limit_adjustor(const size_t __l) { set_limit(__l); }
    };

    // Increment _S_count every time called.
    // If _S_count matches the limit count, throw.
    static void
    throw_conditionally()
    {
      if (count() == limit())
	__throw_forced_error();
      ++count();
    }

    static size_t&
    count()
    {
      static size_t _S_count(0);
      return _S_count;
    }
<<<<<<< HEAD

    static size_t&
    limit()
    {
      static size_t _S_limit(std::numeric_limits<size_t>::max());
      return _S_limit;
    }

=======

    static size_t&
    limit()
    {
      static size_t _S_limit(std::numeric_limits<size_t>::max());
      return _S_limit;
    }

>>>>>>> 3082eeb7
    // Zero the throw counter, set limit to argument.
    static void
    set_limit(const size_t __l)
    {
      limit() = __l;
      count() = 0;
    }
  };


  /**
   *  @brief Base class for random probability control and throw.
   */
  struct random_condition : public condition_base
  {
    // Scope-level adjustor objects: set probability for throw at the
    // beginning of a scope block, and restores to previous
    // probability when object is destroyed on exiting the block.
    struct adjustor_base
    {
    private:
      const double _M_orig;

    public:
      adjustor_base() : _M_orig(probability()) { }

      virtual ~adjustor_base()
      { set_probability(_M_orig); }
    };

    /// Group condition.
    struct group_adjustor : public adjustor_base
    {
      group_adjustor(size_t size)
      { set_probability(1 - std::pow(double(1 - probability()),
				     double(0.5 / (size + 1))));
      }
    };

    /// Never enter the condition.
    struct never_adjustor : public adjustor_base
    {
      never_adjustor() { set_probability(0); }
    };

    /// Always enter the condition.
    struct always_adjustor : public adjustor_base
    {
      always_adjustor() { set_probability(1); }
    };

    random_condition()
    {
      probability();
      engine();
    }

    static void
    set_probability(double __p)
    { probability() = __p; }

    static void
    throw_conditionally()
    {
      if (generate() < probability())
	__throw_forced_error();
    }

    void
    seed(unsigned long __s)
    { engine().seed(__s); }

  private:
#ifdef __GXX_EXPERIMENTAL_CXX0X__
    typedef std::uniform_real_distribution<double> 	distribution_type;
    typedef std::mt19937 				engine_type;
#else
    typedef std::tr1::uniform_real<double> 		distribution_type;
    typedef std::tr1::mt19937 				engine_type;
#endif
<<<<<<< HEAD

    static double
    generate()
    {
#ifdef __GXX_EXPERIMENTAL_CXX0X__
      const distribution_type distribution(0, 1);
      static auto generator = std::bind(distribution, engine());
#else
      // Use variate_generator to get normalized results.
      typedef std::tr1::variate_generator<engine_type, distribution_type> gen_t;
      distribution_type distribution(0, 1);
      static gen_t generator(engine(), distribution);
#endif

      double random = generator();
      if (random < distribution.min() || random > distribution.max())
	{
	  std::string __s("random_condition::generate");
	  __s += "\n";
	  __s += "random number generated is: ";
	  char buf[40];
	  __builtin_sprintf(buf, "%f", random);
	  __s += buf;
	  std::__throw_out_of_range(__s.c_str());
	}

      return random;
    }

    static double&
    probability()
    {
      static double _S_p;
      return _S_p;
    }

    static engine_type&
    engine()
    {
      static engine_type _S_e;
      return _S_e;
    }
  };


  /**
   *  @brief Class with exception generation control. Intended to be
   *  used as a value_type in templatized code.
   *
   *  Note: Destructor not allowed to throw.
   */
  template<typename _Cond>
    struct throw_value_base : public _Cond
    {
      typedef _Cond  				condition_type;

      using condition_type::throw_conditionally;

      std::size_t			       	_M_i;

#ifndef _GLIBCXX_IS_AGGREGATE
      throw_value_base() : _M_i(0)
      { throw_conditionally(); }

      throw_value_base(const throw_value_base& __v) : _M_i(__v._M_i)
      { throw_conditionally(); }

      explicit throw_value_base(const std::size_t __i) : _M_i(__i)
      { throw_conditionally(); }
#endif

      throw_value_base&
      operator=(const throw_value_base& __v)
      {
	throw_conditionally();
	_M_i = __v._M_i;
	return *this;
      }

      throw_value_base&
      operator++()
      {
	throw_conditionally();
	++_M_i;
	return *this;
      }
    };

  template<typename _Cond>
    inline void
    swap(throw_value_base<_Cond>& __a, throw_value_base<_Cond>& __b)
    {
      typedef throw_value_base<_Cond> throw_value;
      throw_value::throw_conditionally();
      throw_value orig(__a);
      __a = __b;
      __b = orig;
    }

  // General instantiable types requirements.
  template<typename _Cond>
    inline bool
    operator==(const throw_value_base<_Cond>& __a,
	       const throw_value_base<_Cond>& __b)
    {
      typedef throw_value_base<_Cond> throw_value;
      throw_value::throw_conditionally();
      bool __ret = __a._M_i == __b._M_i;
      return __ret;
    }

  template<typename _Cond>
    inline bool
    operator<(const throw_value_base<_Cond>& __a,
	      const throw_value_base<_Cond>& __b)
    {
      typedef throw_value_base<_Cond> throw_value;
      throw_value::throw_conditionally();
      bool __ret = __a._M_i < __b._M_i;
      return __ret;
    }

  // Numeric algorithms instantiable types requirements.
  template<typename _Cond>
    inline throw_value_base<_Cond>
    operator+(const throw_value_base<_Cond>& __a,
	      const throw_value_base<_Cond>& __b)
    {
      typedef throw_value_base<_Cond> throw_value;
      throw_value::throw_conditionally();
      throw_value __ret(__a._M_i + __b._M_i);
      return __ret;
    }

  template<typename _Cond>
    inline throw_value_base<_Cond>
    operator-(const throw_value_base<_Cond>& __a,
	      const throw_value_base<_Cond>& __b)
    {
      typedef throw_value_base<_Cond> throw_value;
      throw_value::throw_conditionally();
      throw_value __ret(__a._M_i - __b._M_i);
      return __ret;
    }

  template<typename _Cond>
    inline throw_value_base<_Cond>
    operator*(const throw_value_base<_Cond>& __a,
	      const throw_value_base<_Cond>& __b)
    {
      typedef throw_value_base<_Cond> throw_value;
      throw_value::throw_conditionally();
      throw_value __ret(__a._M_i * __b._M_i);
      return __ret;
    }


  /// Type throwing via limit condition.
  struct throw_value_limit : public throw_value_base<limit_condition>
  {
    typedef throw_value_base<limit_condition> base_type;

#ifndef _GLIBCXX_IS_AGGREGATE
    throw_value_limit() { }

    throw_value_limit(const throw_value_limit& __other)
    : base_type(__other._M_i) { }

    explicit throw_value_limit(const std::size_t __i) : base_type(__i) { }
#endif
  };

=======

    static double
    generate()
    {
#ifdef __GXX_EXPERIMENTAL_CXX0X__
      const distribution_type distribution(0, 1);
      static auto generator = std::bind(distribution, engine());
#else
      // Use variate_generator to get normalized results.
      typedef std::tr1::variate_generator<engine_type, distribution_type> gen_t;
      distribution_type distribution(0, 1);
      static gen_t generator(engine(), distribution);
#endif

      double random = generator();
      if (random < distribution.min() || random > distribution.max())
	{
	  std::string __s("random_condition::generate");
	  __s += "\n";
	  __s += "random number generated is: ";
	  char buf[40];
	  __builtin_sprintf(buf, "%f", random);
	  __s += buf;
	  std::__throw_out_of_range(__s.c_str());
	}

      return random;
    }

    static double&
    probability()
    {
      static double _S_p;
      return _S_p;
    }

    static engine_type&
    engine()
    {
      static engine_type _S_e;
      return _S_e;
    }
  };


  /**
   *  @brief Class with exception generation control. Intended to be
   *  used as a value_type in templatized code.
   *
   *  Note: Destructor not allowed to throw.
   */
  template<typename _Cond>
    struct throw_value_base : public _Cond
    {
      typedef _Cond  				condition_type;

      using condition_type::throw_conditionally;

      std::size_t			       	_M_i;

#ifndef _GLIBCXX_IS_AGGREGATE
      throw_value_base() : _M_i(0)
      { throw_conditionally(); }

      throw_value_base(const throw_value_base& __v) : _M_i(__v._M_i)
      { throw_conditionally(); }

      explicit throw_value_base(const std::size_t __i) : _M_i(__i)
      { throw_conditionally(); }
#endif

      throw_value_base&
      operator=(const throw_value_base& __v)
      {
	throw_conditionally();
	_M_i = __v._M_i;
	return *this;
      }

      throw_value_base&
      operator++()
      {
	throw_conditionally();
	++_M_i;
	return *this;
      }
    };

  template<typename _Cond>
    inline void
    swap(throw_value_base<_Cond>& __a, throw_value_base<_Cond>& __b)
    {
      typedef throw_value_base<_Cond> throw_value;
      throw_value::throw_conditionally();
      throw_value orig(__a);
      __a = __b;
      __b = orig;
    }

  // General instantiable types requirements.
  template<typename _Cond>
    inline bool
    operator==(const throw_value_base<_Cond>& __a,
	       const throw_value_base<_Cond>& __b)
    {
      typedef throw_value_base<_Cond> throw_value;
      throw_value::throw_conditionally();
      bool __ret = __a._M_i == __b._M_i;
      return __ret;
    }

  template<typename _Cond>
    inline bool
    operator<(const throw_value_base<_Cond>& __a,
	      const throw_value_base<_Cond>& __b)
    {
      typedef throw_value_base<_Cond> throw_value;
      throw_value::throw_conditionally();
      bool __ret = __a._M_i < __b._M_i;
      return __ret;
    }

  // Numeric algorithms instantiable types requirements.
  template<typename _Cond>
    inline throw_value_base<_Cond>
    operator+(const throw_value_base<_Cond>& __a,
	      const throw_value_base<_Cond>& __b)
    {
      typedef throw_value_base<_Cond> throw_value;
      throw_value::throw_conditionally();
      throw_value __ret(__a._M_i + __b._M_i);
      return __ret;
    }

  template<typename _Cond>
    inline throw_value_base<_Cond>
    operator-(const throw_value_base<_Cond>& __a,
	      const throw_value_base<_Cond>& __b)
    {
      typedef throw_value_base<_Cond> throw_value;
      throw_value::throw_conditionally();
      throw_value __ret(__a._M_i - __b._M_i);
      return __ret;
    }

  template<typename _Cond>
    inline throw_value_base<_Cond>
    operator*(const throw_value_base<_Cond>& __a,
	      const throw_value_base<_Cond>& __b)
    {
      typedef throw_value_base<_Cond> throw_value;
      throw_value::throw_conditionally();
      throw_value __ret(__a._M_i * __b._M_i);
      return __ret;
    }


  /// Type throwing via limit condition.
  struct throw_value_limit : public throw_value_base<limit_condition>
  {
    typedef throw_value_base<limit_condition> base_type;

#ifndef _GLIBCXX_IS_AGGREGATE
    throw_value_limit() { }

    throw_value_limit(const throw_value_limit& __other)
    : base_type(__other._M_i) { }

    explicit throw_value_limit(const std::size_t __i) : base_type(__i) { }
#endif
  };

>>>>>>> 3082eeb7
  /// Type throwing via random condition.
  struct throw_value_random : public throw_value_base<random_condition>
  {
    typedef throw_value_base<random_condition> base_type;

#ifndef _GLIBCXX_IS_AGGREGATE
    throw_value_random() { }

    throw_value_random(const throw_value_random& __other)
    : base_type(__other._M_i) { }


    explicit throw_value_random(const std::size_t __i) : base_type(__i) { }
#endif
  };


  /**
   *  @brief Allocator class with logging and exception generation control.
   * Intended to be used as an allocator_type in templatized code.
   *  @ingroup allocators
   *
   *  Note: Deallocate not allowed to throw.
   */
  template<typename _Tp, typename _Cond>
    class throw_allocator_base
    : public annotate_base, public _Cond
    {
    public:
      typedef size_t 				size_type;
      typedef ptrdiff_t 			difference_type;
      typedef _Tp 				value_type;
      typedef value_type* 			pointer;
      typedef const value_type* 		const_pointer;
      typedef value_type& 			reference;
      typedef const value_type& 		const_reference;

    private:
      typedef _Cond				condition_type;

      std::allocator<value_type> 		_M_allocator;
<<<<<<< HEAD

      using condition_type::throw_conditionally;

    public:
      size_type
      max_size() const throw()
      { return _M_allocator.max_size(); }
=======

      using condition_type::throw_conditionally;

    public:
      size_type
      max_size() const _GLIBCXX_USE_NOEXCEPT
      { return _M_allocator.max_size(); }

      pointer
      address(reference __x) const _GLIBCXX_NOEXCEPT
      { return std::__addressof(__x); }

      const_pointer
      address(const_reference __x) const _GLIBCXX_NOEXCEPT
      { return std::__addressof(__x); }
>>>>>>> 3082eeb7

      pointer
      allocate(size_type __n, std::allocator<void>::const_pointer hint = 0)
      {
	if (__n > this->max_size())
	  std::__throw_bad_alloc();

	throw_conditionally();
	pointer const a = _M_allocator.allocate(__n, hint);
	insert(a, sizeof(value_type) * __n);
	return a;
      }

<<<<<<< HEAD
      void
      construct(pointer __p, const value_type& val)
      { return _M_allocator.construct(__p, val); }

#ifdef __GXX_EXPERIMENTAL_CXX0X__
      template<typename... _Args>
	void
	construct(pointer __p, _Args&&... __args)
	{ return _M_allocator.construct(__p, std::forward<_Args>(__args)...); }
#endif
=======
#ifdef __GXX_EXPERIMENTAL_CXX0X__
      template<typename _Up, typename... _Args>
        void
        construct(_Up* __p, _Args&&... __args)
	{ return _M_allocator.construct(__p, std::forward<_Args>(__args)...); }

      template<typename _Up>
        void 
        destroy(_Up* __p)
        { _M_allocator.destroy(__p); }
#else
      void
      construct(pointer __p, const value_type& val)
      { return _M_allocator.construct(__p, val); }
>>>>>>> 3082eeb7

      void
      destroy(pointer __p)
      { _M_allocator.destroy(__p); }
<<<<<<< HEAD
=======
#endif
>>>>>>> 3082eeb7

      void
      deallocate(pointer __p, size_type __n)
      {
	erase(__p, sizeof(value_type) * __n);
	_M_allocator.deallocate(__p, __n);
      }

      void
      check_allocated(pointer __p, size_type __n)
      {
	size_type __t = sizeof(value_type) * __n;
	annotate_base::check_allocated(__p, __t);
      }

      void
      check_allocated(size_type __n)
      { annotate_base::check_allocated(__n); }
  };

  template<typename _Tp, typename _Cond>
    inline bool
    operator==(const throw_allocator_base<_Tp, _Cond>&,
	       const throw_allocator_base<_Tp, _Cond>&)
    { return true; }

  template<typename _Tp, typename _Cond>
    inline bool
    operator!=(const throw_allocator_base<_Tp, _Cond>&,
	       const throw_allocator_base<_Tp, _Cond>&)
    { return false; }

  /// Allocator throwing via limit condition.
  template<typename _Tp>
    struct throw_allocator_limit
    : public throw_allocator_base<_Tp, limit_condition>
    {
      template<typename _Tp1>
	struct rebind
	{ typedef throw_allocator_limit<_Tp1> other; };

<<<<<<< HEAD
      throw_allocator_limit() throw() { }

      throw_allocator_limit(const throw_allocator_limit&) throw() { }

      template<typename _Tp1>
	throw_allocator_limit(const throw_allocator_limit<_Tp1>&) throw() { }

      ~throw_allocator_limit() throw() { }
=======
      throw_allocator_limit() _GLIBCXX_USE_NOEXCEPT { }

      throw_allocator_limit(const throw_allocator_limit&)
      _GLIBCXX_USE_NOEXCEPT { }

      template<typename _Tp1>
	throw_allocator_limit(const throw_allocator_limit<_Tp1>&)
	_GLIBCXX_USE_NOEXCEPT { }

      ~throw_allocator_limit() _GLIBCXX_USE_NOEXCEPT { }
>>>>>>> 3082eeb7
    };

  /// Allocator throwing via random condition.
  template<typename _Tp>
    struct throw_allocator_random
    : public throw_allocator_base<_Tp, random_condition>
    {
      template<typename _Tp1>
	struct rebind
	{ typedef throw_allocator_random<_Tp1> other; };

<<<<<<< HEAD
      throw_allocator_random() throw() { }

      throw_allocator_random(const throw_allocator_random&) throw() { }

      template<typename _Tp1>
	throw_allocator_random(const throw_allocator_random<_Tp1>&) throw() { }

      ~throw_allocator_random() throw() { }
    };

_GLIBCXX_END_NAMESPACE
=======
      throw_allocator_random() _GLIBCXX_USE_NOEXCEPT { }

      throw_allocator_random(const throw_allocator_random&)
      _GLIBCXX_USE_NOEXCEPT { }

      template<typename _Tp1>
	throw_allocator_random(const throw_allocator_random<_Tp1>&)
	_GLIBCXX_USE_NOEXCEPT { }

      ~throw_allocator_random() _GLIBCXX_USE_NOEXCEPT { }
    };

_GLIBCXX_END_NAMESPACE_VERSION
} // namespace
>>>>>>> 3082eeb7

#ifdef __GXX_EXPERIMENTAL_CXX0X__

# include <bits/functional_hash.h>

<<<<<<< HEAD
namespace std
=======
namespace std _GLIBCXX_VISIBILITY(default)
>>>>>>> 3082eeb7
{
  /// Explicit specialization of std::hash for __gnu_cxx::throw_value_limit.
  template<>
    struct hash<__gnu_cxx::throw_value_limit>
    : public std::unary_function<__gnu_cxx::throw_value_limit, size_t>
    {
      size_t
      operator()(const __gnu_cxx::throw_value_limit& __val) const
      {
<<<<<<< HEAD
	std::hash<std::size_t> h;
	size_t __result = h(__val._M_i);
=======
	std::hash<std::size_t> __h;
	size_t __result = __h(__val._M_i);
>>>>>>> 3082eeb7
	return __result;
      }
    };

  /// Explicit specialization of std::hash for __gnu_cxx::throw_value_limit.
  template<>
    struct hash<__gnu_cxx::throw_value_random>
    : public std::unary_function<__gnu_cxx::throw_value_random, size_t>
    {
      size_t
      operator()(const __gnu_cxx::throw_value_random& __val) const
      {
<<<<<<< HEAD
	std::hash<std::size_t> h;
	size_t __result = h(__val._M_i);
=======
	std::hash<std::size_t> __h;
	size_t __result = __h(__val._M_i);
>>>>>>> 3082eeb7
	return __result;
      }
    };
} // end namespace std
#endif

#endif<|MERGE_RESOLUTION|>--- conflicted
+++ resolved
@@ -1,10 +1,6 @@
 // -*- C++ -*-
 
-<<<<<<< HEAD
-// Copyright (C) 2005, 2006, 2007, 2008, 2009, 2010
-=======
 // Copyright (C) 2005, 2006, 2007, 2008, 2009, 2010, 2011
->>>>>>> 3082eeb7
 // Free Software Foundation, Inc.
 //
 // This file is part of the GNU ISO C++ Library.  This library is free
@@ -68,13 +64,9 @@
 # include <tr1/random>
 #endif
 
-<<<<<<< HEAD
-_GLIBCXX_BEGIN_NAMESPACE(__gnu_cxx)
-=======
 namespace __gnu_cxx _GLIBCXX_VISIBILITY(default)
 {
 _GLIBCXX_BEGIN_NAMESPACE_VERSION
->>>>>>> 3082eeb7
 
   /**
    *  @brief Thown by exception safety machinery.
@@ -120,11 +112,7 @@
     void
     insert(void* p, size_t size)
     {
-<<<<<<< HEAD
-      if (p == NULL)
-=======
       if (!p)
->>>>>>> 3082eeb7
 	{
 	  std::string error("annotate_base::insert null insert!\n");
 	  log_to_string(error, make_entry(p, size));
@@ -149,7 +137,6 @@
       check_allocated(p, size);
       map().erase(p);
     }
-<<<<<<< HEAD
 
     // See if a particular address and allocation size has been saved.
     inline void
@@ -271,129 +258,6 @@
   };
 
 
-=======
-
-    // See if a particular address and allocation size has been saved.
-    inline void
-    check_allocated(void* p, size_t size)
-    {
-      const_iterator found = map().find(p);
-      if (found == map().end())
-	{
-	  std::string error("annotate_base::check_allocated by value "
-			    "null erase!\n");
-	  log_to_string(error, make_entry(p, size));
-	  std::__throw_logic_error(error.c_str());
-	}
-
-      if (found->second.second != size)
-	{
-	  std::string error("annotate_base::check_allocated by value "
-			    "wrong-size erase!\n");
-	  log_to_string(error, make_entry(p, size));
-	  log_to_string(error, *found);
-	  std::__throw_logic_error(error.c_str());
-	}
-    }
-
-    // See if a given label has been allocated.
-    inline void
-    check_allocated(size_t label)
-    {
-      const_iterator beg = map().begin();
-      const_iterator end = map().end();
-      std::string found;
-      while (beg != end)
-	{
-	  if (beg->second.first == label)
-	    log_to_string(found, *beg);
-	  ++beg;
-	}
-
-      if (!found.empty())
-	{
-	  std::string error("annotate_base::check_allocated by label\n");
-	  error += found;
-	  std::__throw_logic_error(error.c_str());
-	}
-    }
-
-  private:
-    typedef std::pair<size_t, size_t> 		data_type;
-    typedef std::map<void*, data_type> 		map_type;
-    typedef map_type::value_type 		entry_type;
-    typedef map_type::const_iterator 		const_iterator;
-    typedef map_type::const_reference 		const_reference;
-
-    friend std::ostream&
-    operator<<(std::ostream&, const annotate_base&);
-
-    entry_type
-    make_entry(void* p, size_t size)
-    { return std::make_pair(p, data_type(get_label(), size)); }
-
-    void
-    log_to_string(std::string& s, const_reference ref) const
-    {
-      char buf[40];
-      const char tab('\t');
-      s += "label: ";
-      unsigned long l = static_cast<unsigned long>(ref.second.first);
-      __builtin_sprintf(buf, "%lu", l);
-      s += buf;
-      s += tab;
-      s += "size: ";
-      l = static_cast<unsigned long>(ref.second.second);
-      __builtin_sprintf(buf, "%lu", l);
-      s += buf;
-      s += tab;
-      s += "address: ";
-      __builtin_sprintf(buf, "%p", ref.first);
-      s += buf;
-      s += '\n';
-    }
-
-    static size_t&
-    label()
-    {
-      static size_t _S_label(std::numeric_limits<size_t>::max());
-      return _S_label;
-    }
-
-    static map_type&
-    map()
-    {
-      static map_type _S_map;
-      return _S_map;
-    }
-  };
-
-  inline std::ostream&
-  operator<<(std::ostream& os, const annotate_base& __b)
-  {
-    std::string error;
-    typedef annotate_base base_type;
-    base_type::const_iterator beg = __b.map().begin();
-    base_type::const_iterator end = __b.map().end();
-    for (; beg != end; ++beg)
-      __b.log_to_string(error, *beg);
-    return os << error;
-  }
-
-
-  /**
-   *  @brief Base struct for condition policy.
-   *
-   * Requires a public member function with the signature
-   * void throw_conditionally()
-   */
-  struct condition_base
-  {
-    virtual ~condition_base() { };
-  };
-
-
->>>>>>> 3082eeb7
   /**
    *  @brief Base class for incremental control and throw.
    */
@@ -448,7 +312,6 @@
       static size_t _S_count(0);
       return _S_count;
     }
-<<<<<<< HEAD
 
     static size_t&
     limit()
@@ -457,16 +320,6 @@
       return _S_limit;
     }
 
-=======
-
-    static size_t&
-    limit()
-    {
-      static size_t _S_limit(std::numeric_limits<size_t>::max());
-      return _S_limit;
-    }
-
->>>>>>> 3082eeb7
     // Zero the throw counter, set limit to argument.
     static void
     set_limit(const size_t __l)
@@ -547,7 +400,6 @@
     typedef std::tr1::uniform_real<double> 		distribution_type;
     typedef std::tr1::mt19937 				engine_type;
 #endif
-<<<<<<< HEAD
 
     static double
     generate()
@@ -720,180 +572,6 @@
 #endif
   };
 
-=======
-
-    static double
-    generate()
-    {
-#ifdef __GXX_EXPERIMENTAL_CXX0X__
-      const distribution_type distribution(0, 1);
-      static auto generator = std::bind(distribution, engine());
-#else
-      // Use variate_generator to get normalized results.
-      typedef std::tr1::variate_generator<engine_type, distribution_type> gen_t;
-      distribution_type distribution(0, 1);
-      static gen_t generator(engine(), distribution);
-#endif
-
-      double random = generator();
-      if (random < distribution.min() || random > distribution.max())
-	{
-	  std::string __s("random_condition::generate");
-	  __s += "\n";
-	  __s += "random number generated is: ";
-	  char buf[40];
-	  __builtin_sprintf(buf, "%f", random);
-	  __s += buf;
-	  std::__throw_out_of_range(__s.c_str());
-	}
-
-      return random;
-    }
-
-    static double&
-    probability()
-    {
-      static double _S_p;
-      return _S_p;
-    }
-
-    static engine_type&
-    engine()
-    {
-      static engine_type _S_e;
-      return _S_e;
-    }
-  };
-
-
-  /**
-   *  @brief Class with exception generation control. Intended to be
-   *  used as a value_type in templatized code.
-   *
-   *  Note: Destructor not allowed to throw.
-   */
-  template<typename _Cond>
-    struct throw_value_base : public _Cond
-    {
-      typedef _Cond  				condition_type;
-
-      using condition_type::throw_conditionally;
-
-      std::size_t			       	_M_i;
-
-#ifndef _GLIBCXX_IS_AGGREGATE
-      throw_value_base() : _M_i(0)
-      { throw_conditionally(); }
-
-      throw_value_base(const throw_value_base& __v) : _M_i(__v._M_i)
-      { throw_conditionally(); }
-
-      explicit throw_value_base(const std::size_t __i) : _M_i(__i)
-      { throw_conditionally(); }
-#endif
-
-      throw_value_base&
-      operator=(const throw_value_base& __v)
-      {
-	throw_conditionally();
-	_M_i = __v._M_i;
-	return *this;
-      }
-
-      throw_value_base&
-      operator++()
-      {
-	throw_conditionally();
-	++_M_i;
-	return *this;
-      }
-    };
-
-  template<typename _Cond>
-    inline void
-    swap(throw_value_base<_Cond>& __a, throw_value_base<_Cond>& __b)
-    {
-      typedef throw_value_base<_Cond> throw_value;
-      throw_value::throw_conditionally();
-      throw_value orig(__a);
-      __a = __b;
-      __b = orig;
-    }
-
-  // General instantiable types requirements.
-  template<typename _Cond>
-    inline bool
-    operator==(const throw_value_base<_Cond>& __a,
-	       const throw_value_base<_Cond>& __b)
-    {
-      typedef throw_value_base<_Cond> throw_value;
-      throw_value::throw_conditionally();
-      bool __ret = __a._M_i == __b._M_i;
-      return __ret;
-    }
-
-  template<typename _Cond>
-    inline bool
-    operator<(const throw_value_base<_Cond>& __a,
-	      const throw_value_base<_Cond>& __b)
-    {
-      typedef throw_value_base<_Cond> throw_value;
-      throw_value::throw_conditionally();
-      bool __ret = __a._M_i < __b._M_i;
-      return __ret;
-    }
-
-  // Numeric algorithms instantiable types requirements.
-  template<typename _Cond>
-    inline throw_value_base<_Cond>
-    operator+(const throw_value_base<_Cond>& __a,
-	      const throw_value_base<_Cond>& __b)
-    {
-      typedef throw_value_base<_Cond> throw_value;
-      throw_value::throw_conditionally();
-      throw_value __ret(__a._M_i + __b._M_i);
-      return __ret;
-    }
-
-  template<typename _Cond>
-    inline throw_value_base<_Cond>
-    operator-(const throw_value_base<_Cond>& __a,
-	      const throw_value_base<_Cond>& __b)
-    {
-      typedef throw_value_base<_Cond> throw_value;
-      throw_value::throw_conditionally();
-      throw_value __ret(__a._M_i - __b._M_i);
-      return __ret;
-    }
-
-  template<typename _Cond>
-    inline throw_value_base<_Cond>
-    operator*(const throw_value_base<_Cond>& __a,
-	      const throw_value_base<_Cond>& __b)
-    {
-      typedef throw_value_base<_Cond> throw_value;
-      throw_value::throw_conditionally();
-      throw_value __ret(__a._M_i * __b._M_i);
-      return __ret;
-    }
-
-
-  /// Type throwing via limit condition.
-  struct throw_value_limit : public throw_value_base<limit_condition>
-  {
-    typedef throw_value_base<limit_condition> base_type;
-
-#ifndef _GLIBCXX_IS_AGGREGATE
-    throw_value_limit() { }
-
-    throw_value_limit(const throw_value_limit& __other)
-    : base_type(__other._M_i) { }
-
-    explicit throw_value_limit(const std::size_t __i) : base_type(__i) { }
-#endif
-  };
-
->>>>>>> 3082eeb7
   /// Type throwing via random condition.
   struct throw_value_random : public throw_value_base<random_condition>
   {
@@ -935,15 +613,6 @@
       typedef _Cond				condition_type;
 
       std::allocator<value_type> 		_M_allocator;
-<<<<<<< HEAD
-
-      using condition_type::throw_conditionally;
-
-    public:
-      size_type
-      max_size() const throw()
-      { return _M_allocator.max_size(); }
-=======
 
       using condition_type::throw_conditionally;
 
@@ -959,7 +628,6 @@
       const_pointer
       address(const_reference __x) const _GLIBCXX_NOEXCEPT
       { return std::__addressof(__x); }
->>>>>>> 3082eeb7
 
       pointer
       allocate(size_type __n, std::allocator<void>::const_pointer hint = 0)
@@ -973,18 +641,6 @@
 	return a;
       }
 
-<<<<<<< HEAD
-      void
-      construct(pointer __p, const value_type& val)
-      { return _M_allocator.construct(__p, val); }
-
-#ifdef __GXX_EXPERIMENTAL_CXX0X__
-      template<typename... _Args>
-	void
-	construct(pointer __p, _Args&&... __args)
-	{ return _M_allocator.construct(__p, std::forward<_Args>(__args)...); }
-#endif
-=======
 #ifdef __GXX_EXPERIMENTAL_CXX0X__
       template<typename _Up, typename... _Args>
         void
@@ -999,15 +655,11 @@
       void
       construct(pointer __p, const value_type& val)
       { return _M_allocator.construct(__p, val); }
->>>>>>> 3082eeb7
 
       void
       destroy(pointer __p)
       { _M_allocator.destroy(__p); }
-<<<<<<< HEAD
-=======
-#endif
->>>>>>> 3082eeb7
+#endif
 
       void
       deallocate(pointer __p, size_type __n)
@@ -1049,16 +701,6 @@
 	struct rebind
 	{ typedef throw_allocator_limit<_Tp1> other; };
 
-<<<<<<< HEAD
-      throw_allocator_limit() throw() { }
-
-      throw_allocator_limit(const throw_allocator_limit&) throw() { }
-
-      template<typename _Tp1>
-	throw_allocator_limit(const throw_allocator_limit<_Tp1>&) throw() { }
-
-      ~throw_allocator_limit() throw() { }
-=======
       throw_allocator_limit() _GLIBCXX_USE_NOEXCEPT { }
 
       throw_allocator_limit(const throw_allocator_limit&)
@@ -1069,7 +711,6 @@
 	_GLIBCXX_USE_NOEXCEPT { }
 
       ~throw_allocator_limit() _GLIBCXX_USE_NOEXCEPT { }
->>>>>>> 3082eeb7
     };
 
   /// Allocator throwing via random condition.
@@ -1081,19 +722,6 @@
 	struct rebind
 	{ typedef throw_allocator_random<_Tp1> other; };
 
-<<<<<<< HEAD
-      throw_allocator_random() throw() { }
-
-      throw_allocator_random(const throw_allocator_random&) throw() { }
-
-      template<typename _Tp1>
-	throw_allocator_random(const throw_allocator_random<_Tp1>&) throw() { }
-
-      ~throw_allocator_random() throw() { }
-    };
-
-_GLIBCXX_END_NAMESPACE
-=======
       throw_allocator_random() _GLIBCXX_USE_NOEXCEPT { }
 
       throw_allocator_random(const throw_allocator_random&)
@@ -1108,17 +736,12 @@
 
 _GLIBCXX_END_NAMESPACE_VERSION
 } // namespace
->>>>>>> 3082eeb7
 
 #ifdef __GXX_EXPERIMENTAL_CXX0X__
 
 # include <bits/functional_hash.h>
 
-<<<<<<< HEAD
-namespace std
-=======
 namespace std _GLIBCXX_VISIBILITY(default)
->>>>>>> 3082eeb7
 {
   /// Explicit specialization of std::hash for __gnu_cxx::throw_value_limit.
   template<>
@@ -1128,13 +751,8 @@
       size_t
       operator()(const __gnu_cxx::throw_value_limit& __val) const
       {
-<<<<<<< HEAD
-	std::hash<std::size_t> h;
-	size_t __result = h(__val._M_i);
-=======
 	std::hash<std::size_t> __h;
 	size_t __result = __h(__val._M_i);
->>>>>>> 3082eeb7
 	return __result;
       }
     };
@@ -1147,13 +765,8 @@
       size_t
       operator()(const __gnu_cxx::throw_value_random& __val) const
       {
-<<<<<<< HEAD
-	std::hash<std::size_t> h;
-	size_t __result = h(__val._M_i);
-=======
 	std::hash<std::size_t> __h;
 	size_t __result = __h(__val._M_i);
->>>>>>> 3082eeb7
 	return __result;
       }
     };
