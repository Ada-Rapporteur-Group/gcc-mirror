--- conflicted
+++ resolved
@@ -27,12 +27,9 @@
  *  Do not attempt to use it directly. @headername{ext/pointer.h}
  */
 
-<<<<<<< HEAD
-=======
 #ifndef _GLIBCXX_CAST_H
 #define _GLIBCXX_CAST_H 1
 
->>>>>>> b56a5220
 _GLIBCXX_BEGIN_NAMESPACE(__gnu_cxx)
 
   /**
