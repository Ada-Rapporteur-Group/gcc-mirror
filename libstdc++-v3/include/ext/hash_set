--- conflicted
+++ resolved
@@ -72,33 +72,14 @@
   using std::pair;
   using std::_Identity;
 
-<<<<<<< HEAD
-  // Forward declaration of equality operator; needed for friend
-  // declaration.
-  template<class _Value, class _HashFcn  = hash<_Value>,
-	    class _EqualKey = equal_to<_Value>,
-	    class _Alloc = allocator<_Value> >
-    class hash_set;
-
-  template<class _Value, class _HashFcn, class _EqualKey, class _Alloc>
-    inline bool
-    operator==(const hash_set<_Value, _HashFcn, _EqualKey, _Alloc>& __hs1,
-	       const hash_set<_Value, _HashFcn, _EqualKey, _Alloc>& __hs2);
-
-=======
->>>>>>> f8383f28
   /**
    *  This is an SGI extension.
    *  @ingroup SGIextensions
    *  @doctodo
    */
-<<<<<<< HEAD
-  template<class _Value, class _HashFcn, class _EqualKey, class _Alloc>
-=======
   template<class _Value, class _HashFcn  = hash<_Value>,
 	   class _EqualKey = equal_to<_Value>,
 	   class _Alloc = allocator<_Value> >
->>>>>>> f8383f28
     class hash_set
     {
       // concept requirements
@@ -294,34 +275,16 @@
 	 hash_set<_Val, _HashFcn, _EqualKey, _Alloc>& __hs2)
     { __hs1.swap(__hs2); }
 
-<<<<<<< HEAD
-  template<class _Value,
-	    class _HashFcn = hash<_Value>,
-	    class _EqualKey = equal_to<_Value>,
-	    class _Alloc = allocator<_Value> >
-    class hash_multiset;
-
-  template<class _Val, class _HashFcn, class _EqualKey, class _Alloc>
-    inline bool
-    operator==(const hash_multiset<_Val, _HashFcn, _EqualKey, _Alloc>& __hs1,
-	       const hash_multiset<_Val, _HashFcn, _EqualKey, _Alloc>& __hs2);
-
-=======
->>>>>>> f8383f28
 
   /**
    *  This is an SGI extension.
    *  @ingroup SGIextensions
    *  @doctodo
    */
-<<<<<<< HEAD
-  template<class _Value, class _HashFcn, class _EqualKey, class _Alloc>
-=======
   template<class _Value,
 	   class _HashFcn = hash<_Value>,
 	   class _EqualKey = equal_to<_Value>,
 	   class _Alloc = allocator<_Value> >
->>>>>>> f8383f28
     class hash_multiset
     {
       // concept requirements
