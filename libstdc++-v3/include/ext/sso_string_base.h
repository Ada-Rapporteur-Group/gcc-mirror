--- conflicted
+++ resolved
@@ -1,10 +1,6 @@
 // Short-string-optimized versatile string base -*- C++ -*-
 
-<<<<<<< HEAD
-// Copyright (C) 2005, 2006 Free Software Foundation, Inc.
-=======
 // Copyright (C) 2005, 2006, 2007 Free Software Foundation, Inc.
->>>>>>> 60a98cce
 //
 // This file is part of the GNU ISO C++ Library.  This library is free
 // software; you can redistribute it and/or modify it under the
@@ -110,21 +106,12 @@
           _M_construct(__beg, __end, _Tag());
 	}
 
-<<<<<<< HEAD
-      template<typename _InIterator>
-        void
-        _M_construct_aux(_InIterator __beg, _InIterator __end, 
-			 std::__true_type)
-	{ _M_construct(static_cast<size_type>(__beg),
-		       static_cast<value_type>(__end)); }
-=======
       // _GLIBCXX_RESOLVE_LIB_DEFECTS
       // 438. Ambiguity in the "do the right thing" clause
       template<typename _Integer>
         void
         _M_construct_aux(_Integer __beg, _Integer __end, std::__true_type)
 	{ _M_construct(static_cast<size_type>(__beg), __end); }
->>>>>>> 60a98cce
 
       template<typename _InIterator>
         void
@@ -418,11 +405,7 @@
 		   std::forward_iterator_tag)
       {
 	// NB: Not required, but considered best practice.
-<<<<<<< HEAD
-	if (__builtin_expect(_S_is_null_pointer(__beg) && __beg != __end, 0))
-=======
 	if (__builtin_expect(__is_null_pointer(__beg) && __beg != __end, 0))
->>>>>>> 60a98cce
 	  std::__throw_logic_error(__N("__sso_string_base::"
 				       "_M_construct NULL not valid"));
 
@@ -555,37 +538,8 @@
 		__how_much);
 
       _M_set_length(_M_length() - __n);
-<<<<<<< HEAD
-    }
-
-  template<>
-    inline bool
-    __sso_string_base<char, std::char_traits<char>,
-		      std::allocator<char> >::
-    _M_compare(const __sso_string_base& __rcs) const
-    {
-      if (this == &__rcs)
-	return true;
-      return false;
-    }
-
-#ifdef _GLIBCXX_USE_WCHAR_T
-  template<>
-    inline bool
-    __sso_string_base<wchar_t, std::char_traits<wchar_t>,
-		      std::allocator<wchar_t> >::
-    _M_compare(const __sso_string_base& __rcs) const
-    {
-      if (this == &__rcs)
-	return true;
-      return false;
-    }
-#endif
-
-=======
-    }
-
->>>>>>> 60a98cce
+    }
+
 _GLIBCXX_END_NAMESPACE
 
 #endif /* _SSO_STRING_BASE_H */