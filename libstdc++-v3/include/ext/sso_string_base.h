// Short-string-optimized versatile string base -*- C++ -*-

// Copyright (C) 2005, 2006 Free Software Foundation, Inc.
//
// This file is part of the GNU ISO C++ Library.  This library is free
// software; you can redistribute it and/or modify it under the
// terms of the GNU General Public License as published by the
// Free Software Foundation; either version 2, or (at your option)
// any later version.

// This library is distributed in the hope that it will be useful,
// but WITHOUT ANY WARRANTY; without even the implied warranty of
// MERCHANTABILITY or FITNESS FOR A PARTICULAR PURPOSE.  See the
// GNU General Public License for more details.

// You should have received a copy of the GNU General Public License along
// with this library; see the file COPYING.  If not, write to the Free
// Software Foundation, 51 Franklin Street, Fifth Floor, Boston, MA 02110-1301,
// USA.

// As a special exception, you may use this file as part of a free software
// library without restriction.  Specifically, if other files instantiate
// templates or use macros or inline functions from this file, or you compile
// this file and link it with other files to produce an executable, this
// file does not by itself cause the resulting executable to be covered by
// the GNU General Public License.  This exception does not however
// invalidate any other reasons why the executable file might be covered by
// the GNU General Public License.

/** @file ext/sso_string_base.h
 *  This file is a GNU extension to the Standard C++ Library.
 *  This is an internal header file, included by other library headers.
 *  You should not attempt to use it directly.
 */

#ifndef _SSO_STRING_BASE_H
#define _SSO_STRING_BASE_H 1

_GLIBCXX_BEGIN_NAMESPACE(__gnu_cxx)

  template<typename _CharT, typename _Traits, typename _Alloc>
    class __sso_string_base
    : protected __vstring_utility<_CharT, _Traits, _Alloc>
    {
    public:
      typedef _Traits					    traits_type;
      typedef typename _Traits::char_type		    value_type;

      typedef __vstring_utility<_CharT, _Traits, _Alloc>    _Util_Base;
      typedef typename _Util_Base::_CharT_alloc_type        _CharT_alloc_type;
      typedef typename _CharT_alloc_type::size_type	    size_type;
      
    private:
<<<<<<< HEAD
      // The maximum number of individual char_type elements of an
      // individual string is determined by _S_max_size. This is the
      // value that will be returned by max_size().  (Whereas npos
      // is the maximum number of bytes the allocator can allocate.)
      // If one was to divvy up the theoretical largest size string,
      // with a terminating character and m _CharT elements, it'd
      // look like this:
      // npos = m * sizeof(_CharT) + sizeof(_CharT)
      // Solving for m:
      // m = npos / sizeof(_CharT) - 1
      // In addition, this implementation quarters this amount.
      enum { _S_max_size = (((static_cast<size_type>(-1)
			      / sizeof(_CharT)) - 1) / 4) };

      // Data Members (private):
=======
      // Data Members:
>>>>>>> f8383f28
      typename _Util_Base::template _Alloc_hider<_CharT_alloc_type>
                                                            _M_dataplus;
      size_type                                             _M_string_length;

      enum { _S_local_capacity = 15 };
      
      union
      {
	_CharT           _M_local_data[_S_local_capacity + 1];
	size_type        _M_allocated_capacity;
      };

      void
      _M_data(_CharT* __p)
      { _M_dataplus._M_p = __p; }

      void
      _M_length(size_type __length)
      { _M_string_length = __length; }

      void
      _M_capacity(size_type __capacity)
      { _M_allocated_capacity = __capacity; }

      bool
      _M_is_local() const
      { return _M_data() == _M_local_data; }

      // Create & Destroy
      _CharT*
      _M_create(size_type&, size_type);
      
      void
      _M_dispose()
      {
	if (!_M_is_local())
	  _M_destroy(_M_allocated_capacity);
      }

      void
      _M_destroy(size_type __size) throw()
      { _M_get_allocator().deallocate(_M_data(), __size + 1); }

      // _M_construct_aux is used to implement the 21.3.1 para 15 which
      // requires special behaviour if _InIterator is an integral type
      template<typename _InIterator>
        void
        _M_construct_aux(_InIterator __beg, _InIterator __end, __false_type)
	{
          typedef typename iterator_traits<_InIterator>::iterator_category _Tag;
          _M_construct(__beg, __end, _Tag());
	}

      template<typename _InIterator>
        void
        _M_construct_aux(_InIterator __beg, _InIterator __end, __true_type)
	{ _M_construct(static_cast<size_type>(__beg),
		       static_cast<value_type>(__end)); }

      template<typename _InIterator>
        void
        _M_construct(_InIterator __beg, _InIterator __end)
	{
	  typedef typename std::__is_integer<_InIterator>::__type _Integral;
	  _M_construct_aux(__beg, __end, _Integral());
        }

      // For Input Iterators, used in istreambuf_iterators, etc.
      template<typename _InIterator>
        void
        _M_construct(_InIterator __beg, _InIterator __end,
		     std::input_iterator_tag);
      
      // For forward_iterators up to random_access_iterators, used for
      // string::iterator, _CharT*, etc.
      template<typename _FwdIterator>
        void
        _M_construct(_FwdIterator __beg, _FwdIterator __end,
		     std::forward_iterator_tag);

      void
      _M_construct(size_type __req, _CharT __c);

    public:
      size_type
      _M_max_size() const
      { return (_M_get_allocator().max_size() - 1) / 2; }

      _CharT*
      _M_data() const
      { return _M_dataplus._M_p; }

      size_type
      _M_length() const
      { return _M_string_length; }

      size_type
      _M_capacity() const
      {
	return _M_is_local() ? size_type(_S_local_capacity)
	                     : _M_allocated_capacity; 
      }

      bool
      _M_is_shared() const
      { return false; }

      void
      _M_set_leaked() { }

      void
      _M_leak() { }

      void
      _M_set_length(size_type __n)
      {
	_M_length(__n);
	traits_type::assign(_M_data()[__n], _CharT());
      }

      __sso_string_base()
      : _M_dataplus(_Alloc(), _M_local_data)
      { _M_set_length(0); }

      __sso_string_base(const _Alloc& __a);

      __sso_string_base(const __sso_string_base& __rcs);

      __sso_string_base(size_type __n, _CharT __c, const _Alloc& __a);

      template<typename _InputIterator>
        __sso_string_base(_InputIterator __beg, _InputIterator __end,
			  const _Alloc& __a);

      ~__sso_string_base()
      { _M_dispose(); }

      _CharT_alloc_type&
      _M_get_allocator()
      { return _M_dataplus; }

      const _CharT_alloc_type&
      _M_get_allocator() const
      { return _M_dataplus; }

      void
      _M_swap(__sso_string_base& __rcs);

      void
      _M_assign(const __sso_string_base& __rcs);

      void
      _M_reserve(size_type __res);

      void
      _M_mutate(size_type __pos, size_type __len1, const _CharT* __s,
		size_type __len2);
<<<<<<< HEAD

      void
      _M_erase(size_type __pos, size_type __n);

      bool
      _M_compare(const __sso_string_base&) const
      { return false; }
    };

  template<typename _CharT, typename _Traits, typename _Alloc>
    void
    __sso_string_base<_CharT, _Traits, _Alloc>::
    _M_destroy(size_type __size) throw()
    { _M_dataplus._CharT_alloc_type::deallocate(_M_data(), __size + 1); }
=======

      void
      _M_erase(size_type __pos, size_type __n);

      void
      _M_clear()
      { _M_set_length(0); }

      bool
      _M_compare(const __sso_string_base&) const
      { return false; }
    };
>>>>>>> f8383f28

  template<typename _CharT, typename _Traits, typename _Alloc>
    void
    __sso_string_base<_CharT, _Traits, _Alloc>::
    _M_swap(__sso_string_base& __rcs)
    {
      // _GLIBCXX_RESOLVE_LIB_DEFECTS
      // 431. Swapping containers with unequal allocators.
      std::__alloc_swap<_CharT_alloc_type>::_S_do_it(_M_get_allocator(),
						     __rcs._M_get_allocator());

      if (_M_is_local())
	if (__rcs._M_is_local())
	  {
	    if (_M_length() && __rcs._M_length())
	      {
		_CharT __tmp_data[_S_local_capacity + 1];
		traits_type::copy(__tmp_data, __rcs._M_local_data,
				  _S_local_capacity + 1);
		traits_type::copy(__rcs._M_local_data, _M_local_data,
				  _S_local_capacity + 1);
		traits_type::copy(_M_local_data, __tmp_data,
				  _S_local_capacity + 1);
	      }
	    else if (__rcs._M_length())
	      {
		traits_type::copy(_M_local_data, __rcs._M_local_data,
				  _S_local_capacity + 1);
		_M_length(__rcs._M_length());
		__rcs._M_set_length(0);
		return;
	      }
	    else if (_M_length())
	      {
		traits_type::copy(__rcs._M_local_data, _M_local_data,
				  _S_local_capacity + 1);
		__rcs._M_length(_M_length());
		_M_set_length(0);
		return;
	      }
	  }
	else
	  {
	    const size_type __tmp_capacity = __rcs._M_allocated_capacity;
	    traits_type::copy(__rcs._M_local_data, _M_local_data,
			      _S_local_capacity + 1);
	    _M_data(__rcs._M_data());
	    __rcs._M_data(__rcs._M_local_data);
	    _M_capacity(__tmp_capacity);
	  }
      else
	{
	  const size_type __tmp_capacity = _M_allocated_capacity;
	  if (__rcs._M_is_local())
	    {
	      traits_type::copy(_M_local_data, __rcs._M_local_data,
				_S_local_capacity + 1);
	      __rcs._M_data(_M_data());
	      _M_data(_M_local_data);
	    }
	  else
	    {
	      _CharT* __tmp_ptr = _M_data();
	      _M_data(__rcs._M_data());
	      __rcs._M_data(__tmp_ptr);
	      _M_capacity(__rcs._M_allocated_capacity);
	    }
	  __rcs._M_capacity(__tmp_capacity);
	}

      const size_type __tmp_length = _M_length();
      _M_length(__rcs._M_length());
      __rcs._M_length(__tmp_length);
    }

  template<typename _CharT, typename _Traits, typename _Alloc>
    _CharT*
    __sso_string_base<_CharT, _Traits, _Alloc>::
    _M_create(size_type& __capacity, size_type __old_capacity)
    {
      // _GLIBCXX_RESOLVE_LIB_DEFECTS
      // 83.  String::npos vs. string::max_size()
      if (__capacity > _M_max_size())
	std::__throw_length_error(__N("__sso_string_base::_M_create"));

      // The below implements an exponential growth policy, necessary to
      // meet amortized linear time requirements of the library: see
      // http://gcc.gnu.org/ml/libstdc++/2001-07/msg00085.html.
      if (__capacity > __old_capacity && __capacity < 2 * __old_capacity)
	{
	  __capacity = 2 * __old_capacity;
	  // Never allocate a string bigger than max_size.
	  if (__capacity > _M_max_size())
	    __capacity = _M_max_size();
	}

      // NB: Need an array of char_type[__capacity], plus a terminating
      // null char_type() element.
<<<<<<< HEAD
      return _M_dataplus._CharT_alloc_type::allocate(__capacity + 1);
=======
      return _M_get_allocator().allocate(__capacity + 1);
>>>>>>> f8383f28
    }

  template<typename _CharT, typename _Traits, typename _Alloc>
    __sso_string_base<_CharT, _Traits, _Alloc>::
    __sso_string_base(const _Alloc& __a)
    : _M_dataplus(__a, _M_local_data)
    { _M_set_length(0); }

  template<typename _CharT, typename _Traits, typename _Alloc>
    __sso_string_base<_CharT, _Traits, _Alloc>::
    __sso_string_base(const __sso_string_base& __rcs)
    : _M_dataplus(__rcs._M_get_allocator(), _M_local_data)
    { _M_construct(__rcs._M_data(), __rcs._M_data() + __rcs._M_length()); }

  template<typename _CharT, typename _Traits, typename _Alloc>
    __sso_string_base<_CharT, _Traits, _Alloc>::
    __sso_string_base(size_type __n, _CharT __c, const _Alloc& __a)
    : _M_dataplus(__a, _M_local_data)
    { _M_construct(__n, __c); }

  template<typename _CharT, typename _Traits, typename _Alloc>
    template<typename _InputIterator>
    __sso_string_base<_CharT, _Traits, _Alloc>::
    __sso_string_base(_InputIterator __beg, _InputIterator __end,
		      const _Alloc& __a)
    : _M_dataplus(__a, _M_local_data)
    { _M_construct(__beg, __end); }

  // NB: This is the special case for Input Iterators, used in
  // istreambuf_iterators, etc.
  // Input Iterators have a cost structure very different from
  // pointers, calling for a different coding style.
  template<typename _CharT, typename _Traits, typename _Alloc>
    template<typename _InIterator>
      void
      __sso_string_base<_CharT, _Traits, _Alloc>::
      _M_construct(_InIterator __beg, _InIterator __end,
		   std::input_iterator_tag)
      {
	size_type __len = 0;
	size_type __capacity = size_type(_S_local_capacity);

	while (__beg != __end && __len < __capacity)
	  {
	    _M_data()[__len++] = *__beg;
	    ++__beg;
	  }
	
	try
	  {
	    while (__beg != __end)
	      {
		if (__len == __capacity)
		  {
		    // Allocate more space.
		    __capacity = __len + 1;
		    _CharT* __another = _M_create(__capacity, __len);
		    _S_copy(__another, _M_data(), __len);
		    _M_dispose();
		    _M_data(__another);
		    _M_capacity(__capacity);
		  }
		_M_data()[__len++] = *__beg;
		++__beg;
	      }
	  }
	catch(...)
	  {
	    _M_dispose();
	    __throw_exception_again;
	  }

	_M_set_length(__len);
      }

  template<typename _CharT, typename _Traits, typename _Alloc>
    template<typename _InIterator>
      void
      __sso_string_base<_CharT, _Traits, _Alloc>::
      _M_construct(_InIterator __beg, _InIterator __end,
		   std::forward_iterator_tag)
      {
	// NB: Not required, but considered best practice.
	if (__builtin_expect(_S_is_null_pointer(__beg) && __beg != __end, 0))
	  std::__throw_logic_error(__N("__sso_string_base::"
				       "_M_construct NULL not valid"));

	size_type __dnew = static_cast<size_type>(std::distance(__beg, __end));

	if (__dnew > size_type(_S_local_capacity))
	  {
	    _M_data(_M_create(__dnew, size_type(0)));
	    _M_capacity(__dnew);
	  }

	// Check for out_of_range and length_error exceptions.
	try
	  { _S_copy_chars(_M_data(), __beg, __end); }
	catch(...)
	  {
	    _M_dispose();
	    __throw_exception_again;
	  }

	_M_set_length(__dnew);
      }

  template<typename _CharT, typename _Traits, typename _Alloc>
    void
    __sso_string_base<_CharT, _Traits, _Alloc>::
    _M_construct(size_type __n, _CharT __c)
    {
      if (__n > size_type(_S_local_capacity))
	{
	  _M_data(_M_create(__n, size_type(0)));
	  _M_capacity(__n);
	}

      if (__n)
	_S_assign(_M_data(), __n, __c);

      _M_set_length(__n);
    }

  template<typename _CharT, typename _Traits, typename _Alloc>
    void
    __sso_string_base<_CharT, _Traits, _Alloc>::
    _M_assign(const __sso_string_base& __rcs)
    {
      if (this != &__rcs)
	{
	  const size_type __rsize = __rcs._M_length();
	  const size_type __capacity = _M_capacity();

	  if (__rsize > __capacity)
	    {
	      size_type __new_capacity = __rsize;
	      _CharT* __tmp = _M_create(__new_capacity, __capacity);
	      _M_dispose();
	      _M_data(__tmp);
	      _M_capacity(__new_capacity);
	    }

	  if (__rsize)
	    _S_copy(_M_data(), __rcs._M_data(), __rsize);

	  _M_set_length(__rsize);
	}
    }

  template<typename _CharT, typename _Traits, typename _Alloc>
    void
    __sso_string_base<_CharT, _Traits, _Alloc>::
    _M_reserve(size_type __res)
    {
      // Make sure we don't shrink below the current size.
      if (__res < _M_length())
	__res = _M_length();

      const size_type __capacity = _M_capacity();
      if (__res != __capacity)
	{
	  if (__res > __capacity
	      || __res > size_type(_S_local_capacity))
	    {
	      _CharT* __tmp = _M_create(__res, __capacity);
	      _S_copy(__tmp, _M_data(), _M_length() + 1);
	      _M_dispose();
	      _M_data(__tmp);
	      _M_capacity(__res);
	    }
	  else if (!_M_is_local())
	    {
	      _S_copy(_M_local_data, _M_data(), _M_length() + 1);
	      _M_destroy(__capacity);
	      _M_data(_M_local_data);
	    }
	}
    }

  template<typename _CharT, typename _Traits, typename _Alloc>
    void
    __sso_string_base<_CharT, _Traits, _Alloc>::
    _M_mutate(size_type __pos, size_type __len1, const _CharT* __s,
	      const size_type __len2)
    {
      const size_type __how_much = _M_length() - __pos - __len1;
      
      size_type __new_capacity = _M_length() + __len2 - __len1;
      _CharT* __r = _M_create(__new_capacity, _M_capacity());

      if (__pos)
	_S_copy(__r, _M_data(), __pos);
      if (__s && __len2)
	_S_copy(__r + __pos, __s, __len2);
      if (__how_much)
	_S_copy(__r + __pos + __len2,
		_M_data() + __pos + __len1, __how_much);
      
      _M_dispose();
      _M_data(__r);
      _M_capacity(__new_capacity);
    }
<<<<<<< HEAD

  template<typename _CharT, typename _Traits, typename _Alloc>
    void
    __sso_string_base<_CharT, _Traits, _Alloc>::
    _M_erase(size_type __pos, size_type __n)
    {
      const size_type __how_much = _M_length() - __pos - __n;

      if (__how_much && __n)
	_S_move(_M_data() + __pos, _M_data() + __pos + __n,
		__how_much);

=======

  template<typename _CharT, typename _Traits, typename _Alloc>
    void
    __sso_string_base<_CharT, _Traits, _Alloc>::
    _M_erase(size_type __pos, size_type __n)
    {
      const size_type __how_much = _M_length() - __pos - __n;

      if (__how_much && __n)
	_S_move(_M_data() + __pos, _M_data() + __pos + __n,
		__how_much);

>>>>>>> f8383f28
      _M_set_length(_M_length() - __n);
    }

  template<>
    inline bool
    __sso_string_base<char, std::char_traits<char>,
		      std::allocator<char> >::
    _M_compare(const __sso_string_base& __rcs) const
    {
      if (this == &__rcs)
	return true;
      return false;
    }

<<<<<<< HEAD
=======
#ifdef _GLIBCXX_USE_WCHAR_T
>>>>>>> f8383f28
  template<>
    inline bool
    __sso_string_base<wchar_t, std::char_traits<wchar_t>,
		      std::allocator<wchar_t> >::
    _M_compare(const __sso_string_base& __rcs) const
    {
      if (this == &__rcs)
	return true;
      return false;
    }
<<<<<<< HEAD
=======
#endif
>>>>>>> f8383f28

_GLIBCXX_END_NAMESPACE

#endif /* _SSO_STRING_BASE_H */<|MERGE_RESOLUTION|>--- conflicted
+++ resolved
@@ -51,25 +51,7 @@
       typedef typename _CharT_alloc_type::size_type	    size_type;
       
     private:
-<<<<<<< HEAD
-      // The maximum number of individual char_type elements of an
-      // individual string is determined by _S_max_size. This is the
-      // value that will be returned by max_size().  (Whereas npos
-      // is the maximum number of bytes the allocator can allocate.)
-      // If one was to divvy up the theoretical largest size string,
-      // with a terminating character and m _CharT elements, it'd
-      // look like this:
-      // npos = m * sizeof(_CharT) + sizeof(_CharT)
-      // Solving for m:
-      // m = npos / sizeof(_CharT) - 1
-      // In addition, this implementation quarters this amount.
-      enum { _S_max_size = (((static_cast<size_type>(-1)
-			      / sizeof(_CharT)) - 1) / 4) };
-
-      // Data Members (private):
-=======
       // Data Members:
->>>>>>> f8383f28
       typename _Util_Base::template _Alloc_hider<_CharT_alloc_type>
                                                             _M_dataplus;
       size_type                                             _M_string_length;
@@ -227,35 +209,18 @@
       void
       _M_mutate(size_type __pos, size_type __len1, const _CharT* __s,
 		size_type __len2);
-<<<<<<< HEAD
 
       void
       _M_erase(size_type __pos, size_type __n);
+
+      void
+      _M_clear()
+      { _M_set_length(0); }
 
       bool
       _M_compare(const __sso_string_base&) const
       { return false; }
     };
-
-  template<typename _CharT, typename _Traits, typename _Alloc>
-    void
-    __sso_string_base<_CharT, _Traits, _Alloc>::
-    _M_destroy(size_type __size) throw()
-    { _M_dataplus._CharT_alloc_type::deallocate(_M_data(), __size + 1); }
-=======
-
-      void
-      _M_erase(size_type __pos, size_type __n);
-
-      void
-      _M_clear()
-      { _M_set_length(0); }
-
-      bool
-      _M_compare(const __sso_string_base&) const
-      { return false; }
-    };
->>>>>>> f8383f28
 
   template<typename _CharT, typename _Traits, typename _Alloc>
     void
@@ -354,11 +319,7 @@
 
       // NB: Need an array of char_type[__capacity], plus a terminating
       // null char_type() element.
-<<<<<<< HEAD
-      return _M_dataplus._CharT_alloc_type::allocate(__capacity + 1);
-=======
       return _M_get_allocator().allocate(__capacity + 1);
->>>>>>> f8383f28
     }
 
   template<typename _CharT, typename _Traits, typename _Alloc>
@@ -562,7 +523,6 @@
       _M_data(__r);
       _M_capacity(__new_capacity);
     }
-<<<<<<< HEAD
 
   template<typename _CharT, typename _Traits, typename _Alloc>
     void
@@ -575,20 +535,6 @@
 	_S_move(_M_data() + __pos, _M_data() + __pos + __n,
 		__how_much);
 
-=======
-
-  template<typename _CharT, typename _Traits, typename _Alloc>
-    void
-    __sso_string_base<_CharT, _Traits, _Alloc>::
-    _M_erase(size_type __pos, size_type __n)
-    {
-      const size_type __how_much = _M_length() - __pos - __n;
-
-      if (__how_much && __n)
-	_S_move(_M_data() + __pos, _M_data() + __pos + __n,
-		__how_much);
-
->>>>>>> f8383f28
       _M_set_length(_M_length() - __n);
     }
 
@@ -603,10 +549,7 @@
       return false;
     }
 
-<<<<<<< HEAD
-=======
 #ifdef _GLIBCXX_USE_WCHAR_T
->>>>>>> f8383f28
   template<>
     inline bool
     __sso_string_base<wchar_t, std::char_traits<wchar_t>,
@@ -617,10 +560,7 @@
 	return true;
       return false;
     }
-<<<<<<< HEAD
-=======
 #endif
->>>>>>> f8383f28
 
 _GLIBCXX_END_NAMESPACE
 
