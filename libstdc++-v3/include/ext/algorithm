--- conflicted
+++ resolved
@@ -1,11 +1,7 @@
 // Algorithm extensions -*- C++ -*-
 
-<<<<<<< HEAD
-// Copyright (C) 2001, 2002, 2003, 2004, 2005, 2006, 2007, 2008, 2009, 2010
-=======
 // Copyright (C) 2001, 2002, 2003, 2004, 2005, 2006, 2007, 2008,
 // 2009, 2010, 2011
->>>>>>> 03d20231
 // Free Software Foundation, Inc.
 //
 // This file is part of the GNU ISO C++ Library.  This library is free
@@ -599,11 +595,7 @@
 	return __b;
     }
 
-<<<<<<< HEAD
-_GLIBCXX_END_NAMESPACE
-=======
 _GLIBCXX_END_NAMESPACE_VERSION
 } // namespace
->>>>>>> 03d20231
 
 #endif /* _EXT_ALGORITHM */