// Algorithm extensions -*- C++ -*-

<<<<<<< HEAD
// Copyright (C) 2001, 2002, 2003, 2004, 2005, 2006, 2007, 2008, 2009, 2010
=======
// Copyright (C) 2001, 2002, 2003, 2004, 2005, 2006, 2007, 2008,
// 2009, 2010, 2011
>>>>>>> 3082eeb7
// Free Software Foundation, Inc.
//
// This file is part of the GNU ISO C++ Library.  This library is free
// software; you can redistribute it and/or modify it under the
// terms of the GNU General Public License as published by the
// Free Software Foundation; either version 3, or (at your option)
// any later version.

// This library is distributed in the hope that it will be useful,
// but WITHOUT ANY WARRANTY; without even the implied warranty of
// MERCHANTABILITY or FITNESS FOR A PARTICULAR PURPOSE.  See the
// GNU General Public License for more details.

// Under Section 7 of GPL version 3, you are granted additional
// permissions described in the GCC Runtime Library Exception, version
// 3.1, as published by the Free Software Foundation.

// You should have received a copy of the GNU General Public License and
// a copy of the GCC Runtime Library Exception along with this program;
// see the files COPYING3 and COPYING.RUNTIME respectively.  If not, see
// <http://www.gnu.org/licenses/>.

/*
 *
 * Copyright (c) 1994
 * Hewlett-Packard Company
 *
 * Permission to use, copy, modify, distribute and sell this software
 * and its documentation for any purpose is hereby granted without fee,
 * provided that the above copyright notice appear in all copies and
 * that both that copyright notice and this permission notice appear
 * in supporting documentation.  Hewlett-Packard Company makes no
 * representations about the suitability of this software for any
 * purpose.  It is provided "as is" without express or implied warranty.
 *
 *
 * Copyright (c) 1996
 * Silicon Graphics Computer Systems, Inc.
 *
 * Permission to use, copy, modify, distribute and sell this software
 * and its documentation for any purpose is hereby granted without fee,
 * provided that the above copyright notice appear in all copies and
 * that both that copyright notice and this permission notice appear
 * in supporting documentation.  Silicon Graphics makes no
 * representations about the suitability of this software for any
 * purpose.  It is provided "as is" without express or implied warranty.
 */

/** @file ext/algorithm
 *  This file is a GNU extension to the Standard C++ Library (possibly
 *  containing extensions from the HP/SGI STL subset).
 */

#ifndef _EXT_ALGORITHM
#define _EXT_ALGORITHM 1

#pragma GCC system_header

#include <algorithm>

namespace __gnu_cxx _GLIBCXX_VISIBILITY(default)
{
_GLIBCXX_BEGIN_NAMESPACE_VERSION

  using std::ptrdiff_t;
  using std::min;
  using std::pair;
  using std::input_iterator_tag;
  using std::random_access_iterator_tag;
  using std::iterator_traits;

  //--------------------------------------------------
  // copy_n (not part of the C++ standard)

  template<typename _InputIterator, typename _Size, typename _OutputIterator>
    pair<_InputIterator, _OutputIterator>
    __copy_n(_InputIterator __first, _Size __count,
	     _OutputIterator __result,
	     input_iterator_tag)
    {
      for ( ; __count > 0; --__count)
	{
	  *__result = *__first;
	  ++__first;
	  ++__result;
	}
      return pair<_InputIterator, _OutputIterator>(__first, __result);
    }

  template<typename _RAIterator, typename _Size, typename _OutputIterator>
    inline pair<_RAIterator, _OutputIterator>
    __copy_n(_RAIterator __first, _Size __count,
	     _OutputIterator __result,
	     random_access_iterator_tag)
    {
      _RAIterator __last = __first + __count;
      return pair<_RAIterator, _OutputIterator>(__last, std::copy(__first,
								  __last,
								  __result));
    }

  /**
   *  @brief Copies the range [first,first+count) into [result,result+count).
   *  @param  __first  An input iterator.
   *  @param  __count  The number of elements to copy.
   *  @param  __result An output iterator.
   *  @return   A std::pair composed of first+count and result+count.
   *
   *  This is an SGI extension.
   *  This inline function will boil down to a call to @c memmove whenever
   *  possible.  Failing that, if random access iterators are passed, then the
   *  loop count will be known (and therefore a candidate for compiler
   *  optimizations such as unrolling).
   *  @ingroup SGIextensions
  */
  template<typename _InputIterator, typename _Size, typename _OutputIterator>
    inline pair<_InputIterator, _OutputIterator>
    copy_n(_InputIterator __first, _Size __count, _OutputIterator __result)
    {
      // concept requirements
      __glibcxx_function_requires(_InputIteratorConcept<_InputIterator>)
      __glibcxx_function_requires(_OutputIteratorConcept<_OutputIterator,
	    typename iterator_traits<_InputIterator>::value_type>)

      return __gnu_cxx::__copy_n(__first, __count, __result,
				 std::__iterator_category(__first));
    }

  template<typename _InputIterator1, typename _InputIterator2>
    int
    __lexicographical_compare_3way(_InputIterator1 __first1,
				   _InputIterator1 __last1,
				   _InputIterator2 __first2,
				   _InputIterator2 __last2)
    {
      while (__first1 != __last1 && __first2 != __last2)
	{
	  if (*__first1 < *__first2)
	    return -1;
	  if (*__first2 < *__first1)
	    return 1;
	  ++__first1;
	  ++__first2;
	}
      if (__first2 == __last2)
	return !(__first1 == __last1);
      else
	return -1;
    }

  inline int
  __lexicographical_compare_3way(const unsigned char* __first1,
				 const unsigned char* __last1,
				 const unsigned char* __first2,
				 const unsigned char* __last2)
  {
    const ptrdiff_t __len1 = __last1 - __first1;
    const ptrdiff_t __len2 = __last2 - __first2;
    const int __result = __builtin_memcmp(__first1, __first2,
					  min(__len1, __len2));
    return __result != 0 ? __result
			 : (__len1 == __len2 ? 0 : (__len1 < __len2 ? -1 : 1));
  }

  inline int
  __lexicographical_compare_3way(const char* __first1, const char* __last1,
				 const char* __first2, const char* __last2)
  {
#if CHAR_MAX == SCHAR_MAX
    return __lexicographical_compare_3way((const signed char*) __first1,
					  (const signed char*) __last1,
					  (const signed char*) __first2,
					  (const signed char*) __last2);
#else
    return __lexicographical_compare_3way((const unsigned char*) __first1,
					  (const unsigned char*) __last1,
					  (const unsigned char*) __first2,
					  (const unsigned char*) __last2);
#endif
  }

  /**
   *  @brief @c memcmp on steroids.
   *  @param  __first1  An input iterator.
   *  @param  __last1   An input iterator.
   *  @param  __first2  An input iterator.
   *  @param  __last2   An input iterator.
   *  @return   An int, as with @c memcmp.
   *
   *  The return value will be less than zero if the first range is
   *  <em>lexigraphically less than</em> the second, greater than zero
   *  if the second range is <em>lexigraphically less than</em> the
   *  first, and zero otherwise.
   *  This is an SGI extension.
   *  @ingroup SGIextensions
  */
  template<typename _InputIterator1, typename _InputIterator2>
    int
    lexicographical_compare_3way(_InputIterator1 __first1,
				 _InputIterator1 __last1,
				 _InputIterator2 __first2,
				 _InputIterator2 __last2)
    {
      // concept requirements
      __glibcxx_function_requires(_InputIteratorConcept<_InputIterator1>)
      __glibcxx_function_requires(_InputIteratorConcept<_InputIterator2>)
      __glibcxx_function_requires(_LessThanComparableConcept<
	    typename iterator_traits<_InputIterator1>::value_type>)
      __glibcxx_function_requires(_LessThanComparableConcept<
	    typename iterator_traits<_InputIterator2>::value_type>)
      __glibcxx_requires_valid_range(__first1, __last1);
      __glibcxx_requires_valid_range(__first2, __last2);

      return __lexicographical_compare_3way(__first1, __last1, __first2,
					    __last2);
    }

  // count and count_if: this version, whose return type is void, was present
  // in the HP STL, and is retained as an extension for backward compatibility.
  template<typename _InputIterator, typename _Tp, typename _Size>
    void
    count(_InputIterator __first, _InputIterator __last,
	  const _Tp& __value,
	  _Size& __n)
    {
      // concept requirements
      __glibcxx_function_requires(_InputIteratorConcept<_InputIterator>)
      __glibcxx_function_requires(_EqualityComparableConcept<
	    typename iterator_traits<_InputIterator>::value_type >)
      __glibcxx_function_requires(_EqualityComparableConcept<_Tp>)
      __glibcxx_requires_valid_range(__first, __last);

      for ( ; __first != __last; ++__first)
	if (*__first == __value)
	  ++__n;
    }

  template<typename _InputIterator, typename _Predicate, typename _Size>
    void
    count_if(_InputIterator __first, _InputIterator __last,
	     _Predicate __pred,
	     _Size& __n)
    {
      // concept requirements
      __glibcxx_function_requires(_InputIteratorConcept<_InputIterator>)
      __glibcxx_function_requires(_UnaryPredicateConcept<_Predicate,
	    typename iterator_traits<_InputIterator>::value_type>)
      __glibcxx_requires_valid_range(__first, __last);

      for ( ; __first != __last; ++__first)
	if (__pred(*__first))
	  ++__n;
    }

  // random_sample and random_sample_n (extensions, not part of the standard).

  /**
   *  This is an SGI extension.
   *  @ingroup SGIextensions
   *  @doctodo
  */
  template<typename _ForwardIterator, typename _OutputIterator,
	   typename _Distance>
    _OutputIterator
    random_sample_n(_ForwardIterator __first, _ForwardIterator __last,
                    _OutputIterator __out, const _Distance __n)
    {
      // concept requirements
      __glibcxx_function_requires(_ForwardIteratorConcept<_ForwardIterator>)
      __glibcxx_function_requires(_OutputIteratorConcept<_OutputIterator,
		typename iterator_traits<_ForwardIterator>::value_type>)
      __glibcxx_requires_valid_range(__first, __last);

      _Distance __remaining = std::distance(__first, __last);
      _Distance __m = min(__n, __remaining);

      while (__m > 0)
	{
	  if ((std::rand() % __remaining) < __m)
	    {
	      *__out = *__first;
	      ++__out;
	      --__m;
	    }
	  --__remaining;
	  ++__first;
	}
      return __out;
    }

  /**
   *  This is an SGI extension.
   *  @ingroup SGIextensions
   *  @doctodo
  */
  template<typename _ForwardIterator, typename _OutputIterator,
	   typename _Distance, typename _RandomNumberGenerator>
    _OutputIterator
    random_sample_n(_ForwardIterator __first, _ForwardIterator __last,
                   _OutputIterator __out, const _Distance __n,
		   _RandomNumberGenerator& __rand)
    {
      // concept requirements
      __glibcxx_function_requires(_ForwardIteratorConcept<_ForwardIterator>)
      __glibcxx_function_requires(_OutputIteratorConcept<_OutputIterator,
		typename iterator_traits<_ForwardIterator>::value_type>)
      __glibcxx_function_requires(_UnaryFunctionConcept<
		_RandomNumberGenerator, _Distance, _Distance>)
      __glibcxx_requires_valid_range(__first, __last);

      _Distance __remaining = std::distance(__first, __last);
      _Distance __m = min(__n, __remaining);

      while (__m > 0)
	{
	  if (__rand(__remaining) < __m)
	    {
	      *__out = *__first;
	      ++__out;
	      --__m;
	    }
	  --__remaining;
	  ++__first;
	}
      return __out;
    }

  template<typename _InputIterator, typename _RandomAccessIterator,
	   typename _Distance>
    _RandomAccessIterator
    __random_sample(_InputIterator __first, _InputIterator __last,
		    _RandomAccessIterator __out,
		    const _Distance __n)
    {
      _Distance __m = 0;
      _Distance __t = __n;
      for ( ; __first != __last && __m < __n; ++__m, ++__first)
	__out[__m] = *__first;

      while (__first != __last)
	{
	  ++__t;
	  _Distance __M = std::rand() % (__t);
	  if (__M < __n)
	    __out[__M] = *__first;
	  ++__first;
	}
      return __out + __m;
    }

  template<typename _InputIterator, typename _RandomAccessIterator,
	   typename _RandomNumberGenerator, typename _Distance>
    _RandomAccessIterator
    __random_sample(_InputIterator __first, _InputIterator __last,
		    _RandomAccessIterator __out,
		    _RandomNumberGenerator& __rand,
		    const _Distance __n)
    {
      // concept requirements
      __glibcxx_function_requires(_UnaryFunctionConcept<
	    _RandomNumberGenerator, _Distance, _Distance>)

      _Distance __m = 0;
      _Distance __t = __n;
      for ( ; __first != __last && __m < __n; ++__m, ++__first)
	__out[__m] = *__first;

      while (__first != __last)
	{
	  ++__t;
	  _Distance __M = __rand(__t);
	  if (__M < __n)
	    __out[__M] = *__first;
	  ++__first;
	}
      return __out + __m;
    }

  /**
   *  This is an SGI extension.
   *  @ingroup SGIextensions
   *  @doctodo
  */
  template<typename _InputIterator, typename _RandomAccessIterator>
    inline _RandomAccessIterator
    random_sample(_InputIterator __first, _InputIterator __last,
		  _RandomAccessIterator __out_first,
		  _RandomAccessIterator __out_last)
    {
      // concept requirements
      __glibcxx_function_requires(_InputIteratorConcept<_InputIterator>)
      __glibcxx_function_requires(_Mutable_RandomAccessIteratorConcept<
	    _RandomAccessIterator>)
      __glibcxx_requires_valid_range(__first, __last);
      __glibcxx_requires_valid_range(__out_first, __out_last);

      return __random_sample(__first, __last,
			     __out_first, __out_last - __out_first);
    }

  /**
   *  This is an SGI extension.
   *  @ingroup SGIextensions
   *  @doctodo
  */
  template<typename _InputIterator, typename _RandomAccessIterator,
	   typename _RandomNumberGenerator>
    inline _RandomAccessIterator
    random_sample(_InputIterator __first, _InputIterator __last,
		  _RandomAccessIterator __out_first,
		  _RandomAccessIterator __out_last,
		  _RandomNumberGenerator& __rand)
    {
      // concept requirements
      __glibcxx_function_requires(_InputIteratorConcept<_InputIterator>)
      __glibcxx_function_requires(_Mutable_RandomAccessIteratorConcept<
	    _RandomAccessIterator>)
      __glibcxx_requires_valid_range(__first, __last);
      __glibcxx_requires_valid_range(__out_first, __out_last);

      return __random_sample(__first, __last,
			     __out_first, __rand,
			     __out_last - __out_first);
    }

#ifdef __GXX_EXPERIMENTAL_CXX0X__
  using std::is_heap;
#else
  /**
   *  This is an SGI extension.
   *  @ingroup SGIextensions
   *  @doctodo
  */
  template<typename _RandomAccessIterator>
    inline bool
    is_heap(_RandomAccessIterator __first, _RandomAccessIterator __last)
    {
      // concept requirements
      __glibcxx_function_requires(_RandomAccessIteratorConcept<
				  _RandomAccessIterator>)
      __glibcxx_function_requires(_LessThanComparableConcept<
	    typename iterator_traits<_RandomAccessIterator>::value_type>)
      __glibcxx_requires_valid_range(__first, __last);

      return std::__is_heap(__first, __last - __first);
    }

  /**
   *  This is an SGI extension.
   *  @ingroup SGIextensions
   *  @doctodo
  */
  template<typename _RandomAccessIterator, typename _StrictWeakOrdering>
    inline bool
    is_heap(_RandomAccessIterator __first, _RandomAccessIterator __last,
	    _StrictWeakOrdering __comp)
    {
      // concept requirements
      __glibcxx_function_requires(_RandomAccessIteratorConcept<
				  _RandomAccessIterator>)
      __glibcxx_function_requires(_BinaryPredicateConcept<_StrictWeakOrdering,
	    typename iterator_traits<_RandomAccessIterator>::value_type,
	    typename iterator_traits<_RandomAccessIterator>::value_type>)
      __glibcxx_requires_valid_range(__first, __last);

      return std::__is_heap(__first, __comp, __last - __first);
    }
#endif

#ifdef __GXX_EXPERIMENTAL_CXX0X__
  using std::is_sorted;
#else
  // is_sorted, a predicated testing whether a range is sorted in
  // nondescending order.  This is an extension, not part of the C++
  // standard.

  /**
   *  This is an SGI extension.
   *  @ingroup SGIextensions
   *  @doctodo
  */
  template<typename _ForwardIterator>
    bool
    is_sorted(_ForwardIterator __first, _ForwardIterator __last)
    {
      // concept requirements
      __glibcxx_function_requires(_ForwardIteratorConcept<_ForwardIterator>)
      __glibcxx_function_requires(_LessThanComparableConcept<
	    typename iterator_traits<_ForwardIterator>::value_type>)
      __glibcxx_requires_valid_range(__first, __last);

      if (__first == __last)
	return true;

      _ForwardIterator __next = __first;
      for (++__next; __next != __last; __first = __next, ++__next)
	if (*__next < *__first)
	  return false;
      return true;
    }

  /**
   *  This is an SGI extension.
   *  @ingroup SGIextensions
   *  @doctodo
  */
  template<typename _ForwardIterator, typename _StrictWeakOrdering>
    bool
    is_sorted(_ForwardIterator __first, _ForwardIterator __last,
	      _StrictWeakOrdering __comp)
    {
      // concept requirements
      __glibcxx_function_requires(_ForwardIteratorConcept<_ForwardIterator>)
      __glibcxx_function_requires(_BinaryPredicateConcept<_StrictWeakOrdering,
	    typename iterator_traits<_ForwardIterator>::value_type,
	    typename iterator_traits<_ForwardIterator>::value_type>)
      __glibcxx_requires_valid_range(__first, __last);

      if (__first == __last)
	return true;

      _ForwardIterator __next = __first;
      for (++__next; __next != __last; __first = __next, ++__next)
	if (__comp(*__next, *__first))
	  return false;
      return true;
    }
#endif  // __GXX_EXPERIMENTAL_CXX0X__

  /**
   *  @brief Find the median of three values.
   *  @param  __a  A value.
   *  @param  __b  A value.
   *  @param  __c  A value.
   *  @return One of @p a, @p b or @p c.
   *
   *  If @c {l,m,n} is some convolution of @p {a,b,c} such that @c l<=m<=n
   *  then the value returned will be @c m.
   *  This is an SGI extension.
   *  @ingroup SGIextensions
  */
  template<typename _Tp>
    const _Tp&
    __median(const _Tp& __a, const _Tp& __b, const _Tp& __c)
    {
      // concept requirements
      __glibcxx_function_requires(_LessThanComparableConcept<_Tp>)
      if (__a < __b)
	if (__b < __c)
	  return __b;
	else if (__a < __c)
	  return __c;
	else
	  return __a;
      else if (__a < __c)
	return __a;
      else if (__b < __c)
	return __c;
      else
	return __b;
    }

  /**
   *  @brief Find the median of three values using a predicate for comparison.
   *  @param  __a     A value.
   *  @param  __b     A value.
   *  @param  __c     A value.
   *  @param  __comp  A binary predicate.
   *  @return One of @p a, @p b or @p c.
   *
   *  If @c {l,m,n} is some convolution of @p {a,b,c} such that @p comp(l,m)
   *  and @p comp(m,n) are both true then the value returned will be @c m.
   *  This is an SGI extension.
   *  @ingroup SGIextensions
  */
  template<typename _Tp, typename _Compare>
    const _Tp&
    __median(const _Tp& __a, const _Tp& __b, const _Tp& __c, _Compare __comp)
    {
      // concept requirements
      __glibcxx_function_requires(_BinaryFunctionConcept<_Compare, bool,
				                         _Tp, _Tp>)
      if (__comp(__a, __b))
	if (__comp(__b, __c))
	  return __b;
	else if (__comp(__a, __c))
	  return __c;
	else
	  return __a;
      else if (__comp(__a, __c))
	return __a;
      else if (__comp(__b, __c))
	return __c;
      else
	return __b;
    }

<<<<<<< HEAD
  /**
   *  @brief Find the median of three values.
   *  @param  a  A value.
   *  @param  b  A value.
   *  @param  c  A value.
   *  @return One of @p a, @p b or @p c.
   *
   *  If @c {l,m,n} is some convolution of @p {a,b,c} such that @c l<=m<=n
   *  then the value returned will be @c m.
   *  This is an SGI extension.
   *  @ingroup SGIextensions
  */
  template<typename _Tp>
    const _Tp&
    __median(const _Tp& __a, const _Tp& __b, const _Tp& __c)
    {
      // concept requirements
      __glibcxx_function_requires(_LessThanComparableConcept<_Tp>)
      if (__a < __b)
	if (__b < __c)
	  return __b;
	else if (__a < __c)
	  return __c;
	else
	  return __a;
      else if (__a < __c)
	return __a;
      else if (__b < __c)
	return __c;
      else
	return __b;
    }

  /**
   *  @brief Find the median of three values using a predicate for comparison.
   *  @param  a     A value.
   *  @param  b     A value.
   *  @param  c     A value.
   *  @param  comp  A binary predicate.
   *  @return One of @p a, @p b or @p c.
   *
   *  If @c {l,m,n} is some convolution of @p {a,b,c} such that @p comp(l,m)
   *  and @p comp(m,n) are both true then the value returned will be @c m.
   *  This is an SGI extension.
   *  @ingroup SGIextensions
  */
  template<typename _Tp, typename _Compare>
    const _Tp&
    __median(const _Tp& __a, const _Tp& __b, const _Tp& __c, _Compare __comp)
    {
      // concept requirements
      __glibcxx_function_requires(_BinaryFunctionConcept<_Compare, bool,
				                         _Tp, _Tp>)
      if (__comp(__a, __b))
	if (__comp(__b, __c))
	  return __b;
	else if (__comp(__a, __c))
	  return __c;
	else
	  return __a;
      else if (__comp(__a, __c))
	return __a;
      else if (__comp(__b, __c))
	return __c;
      else
	return __b;
    }

_GLIBCXX_END_NAMESPACE
=======
_GLIBCXX_END_NAMESPACE_VERSION
} // namespace
>>>>>>> 3082eeb7

#endif /* _EXT_ALGORITHM */<|MERGE_RESOLUTION|>--- conflicted
+++ resolved
@@ -1,11 +1,7 @@
 // Algorithm extensions -*- C++ -*-
 
-<<<<<<< HEAD
-// Copyright (C) 2001, 2002, 2003, 2004, 2005, 2006, 2007, 2008, 2009, 2010
-=======
 // Copyright (C) 2001, 2002, 2003, 2004, 2005, 2006, 2007, 2008,
 // 2009, 2010, 2011
->>>>>>> 3082eeb7
 // Free Software Foundation, Inc.
 //
 // This file is part of the GNU ISO C++ Library.  This library is free
@@ -603,79 +599,7 @@
 	return __b;
     }
 
-<<<<<<< HEAD
-  /**
-   *  @brief Find the median of three values.
-   *  @param  a  A value.
-   *  @param  b  A value.
-   *  @param  c  A value.
-   *  @return One of @p a, @p b or @p c.
-   *
-   *  If @c {l,m,n} is some convolution of @p {a,b,c} such that @c l<=m<=n
-   *  then the value returned will be @c m.
-   *  This is an SGI extension.
-   *  @ingroup SGIextensions
-  */
-  template<typename _Tp>
-    const _Tp&
-    __median(const _Tp& __a, const _Tp& __b, const _Tp& __c)
-    {
-      // concept requirements
-      __glibcxx_function_requires(_LessThanComparableConcept<_Tp>)
-      if (__a < __b)
-	if (__b < __c)
-	  return __b;
-	else if (__a < __c)
-	  return __c;
-	else
-	  return __a;
-      else if (__a < __c)
-	return __a;
-      else if (__b < __c)
-	return __c;
-      else
-	return __b;
-    }
-
-  /**
-   *  @brief Find the median of three values using a predicate for comparison.
-   *  @param  a     A value.
-   *  @param  b     A value.
-   *  @param  c     A value.
-   *  @param  comp  A binary predicate.
-   *  @return One of @p a, @p b or @p c.
-   *
-   *  If @c {l,m,n} is some convolution of @p {a,b,c} such that @p comp(l,m)
-   *  and @p comp(m,n) are both true then the value returned will be @c m.
-   *  This is an SGI extension.
-   *  @ingroup SGIextensions
-  */
-  template<typename _Tp, typename _Compare>
-    const _Tp&
-    __median(const _Tp& __a, const _Tp& __b, const _Tp& __c, _Compare __comp)
-    {
-      // concept requirements
-      __glibcxx_function_requires(_BinaryFunctionConcept<_Compare, bool,
-				                         _Tp, _Tp>)
-      if (__comp(__a, __b))
-	if (__comp(__b, __c))
-	  return __b;
-	else if (__comp(__a, __c))
-	  return __c;
-	else
-	  return __a;
-      else if (__comp(__a, __c))
-	return __a;
-      else if (__comp(__b, __c))
-	return __c;
-      else
-	return __b;
-    }
-
-_GLIBCXX_END_NAMESPACE
-=======
 _GLIBCXX_END_NAMESPACE_VERSION
 } // namespace
->>>>>>> 3082eeb7
 
 #endif /* _EXT_ALGORITHM */