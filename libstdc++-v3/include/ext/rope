// SGI's rope class -*- C++ -*-

// Copyright (C) 2001, 2002, 2003, 2004, 2005, 2006
// Free Software Foundation, Inc.
//
// This file is part of the GNU ISO C++ Library.  This library is free
// software; you can redistribute it and/or modify it under the
// terms of the GNU General Public License as published by the
// Free Software Foundation; either version 2, or (at your option)
// any later version.

// This library is distributed in the hope that it will be useful,
// but WITHOUT ANY WARRANTY; without even the implied warranty of
// MERCHANTABILITY or FITNESS FOR A PARTICULAR PURPOSE.  See the
// GNU General Public License for more details.

// You should have received a copy of the GNU General Public License along
// with this library; see the file COPYING.  If not, write to the Free
// Software Foundation, 51 Franklin Street, Fifth Floor, Boston, MA 02110-1301,
// USA.

// As a special exception, you may use this file as part of a free software
// library without restriction.  Specifically, if other files instantiate
// templates or use macros or inline functions from this file, or you compile
// this file and link it with other files to produce an executable, this
// file does not by itself cause the resulting executable to be covered by
// the GNU General Public License.  This exception does not however
// invalidate any other reasons why the executable file might be covered by
// the GNU General Public License.

/*
 * Copyright (c) 1997
 * Silicon Graphics Computer Systems, Inc.
 *
 * Permission to use, copy, modify, distribute and sell this software
 * and its documentation for any purpose is hereby granted without fee,
 * provided that the above copyright notice appear in all copies and
 * that both that copyright notice and this permission notice appear
 * in supporting documentation.  Silicon Graphics makes no
 * representations about the suitability of this software for any
 * purpose.  It is provided "as is" without express or implied warranty.
 */

/** @file ext/rope
 *  This file is a GNU extension to the Standard C++ Library (possibly
 *  containing extensions from the HP/SGI STL subset). 
 */

#ifndef _ROPE
#define _ROPE 1

#include <bits/stl_algobase.h>
#include <bits/stl_construct.h>
#include <bits/stl_uninitialized.h>
#include <bits/stl_algo.h>
#include <bits/stl_function.h>
#include <bits/stl_numeric.h>
#include <bits/allocator.h>
#include <ext/hash_fun.h>

# ifdef __GC
#   define __GC_CONST const
# else
#   include <bits/gthr.h>
#   define __GC_CONST   // constant except for deallocation
# endif

#include <ext/memory> // For uninitialized_copy_n

<<<<<<< HEAD
namespace 
{
  enum { _S_max_rope_depth = 45 };
  enum _Tag {_S_leaf, _S_concat, _S_substringfn, _S_function};
} // anonymous namespace

=======
>>>>>>> 61fb309f
_GLIBCXX_BEGIN_NAMESPACE(__gnu_cxx)

  namespace __detail
  {
    enum { _S_max_rope_depth = 45 };
    enum _Tag {_S_leaf, _S_concat, _S_substringfn, _S_function};
  } // namespace __detail

  using std::size_t;
  using std::ptrdiff_t;
  using std::allocator;
  using std::iterator;
  using std::reverse_iterator;
  using std::_Destroy;

  // The _S_eos function is used for those functions that
  // convert to/from C-like strings to detect the end of the string.
  
  // The end-of-C-string character.
  // This is what the draft standard says it should be.
  template <class _CharT>
    inline _CharT
    _S_eos(_CharT*)
    { return _CharT(); }

  // Test for basic character types.
  // For basic character types leaves having a trailing eos.
  template <class _CharT>
    inline bool
    _S_is_basic_char_type(_CharT*)
    { return false; }
  
  template <class _CharT>
    inline bool
    _S_is_one_byte_char_type(_CharT*)
    { return false; }

  inline bool
  _S_is_basic_char_type(char*)
  { return true; }
  
  inline bool
  _S_is_one_byte_char_type(char*)
  { return true; }
  
  inline bool
  _S_is_basic_char_type(wchar_t*)
  { return true; }

  // Store an eos iff _CharT is a basic character type.
  // Do not reference _S_eos if it isn't.
  template <class _CharT>
    inline void
    _S_cond_store_eos(_CharT&) { }

  inline void
  _S_cond_store_eos(char& __c)
  { __c = 0; }

  inline void
  _S_cond_store_eos(wchar_t& __c)
  { __c = 0; }

  // char_producers are logically functions that generate a section of
  // a string.  These can be convereted to ropes.  The resulting rope
  // invokes the char_producer on demand.  This allows, for example,
  // files to be viewed as ropes without reading the entire file.
  template <class _CharT>
    class char_producer
    {
    public:
      virtual ~char_producer() { };

      virtual void
      operator()(size_t __start_pos, size_t __len,
		 _CharT* __buffer) = 0;
      // Buffer should really be an arbitrary output iterator.
      // That way we could flatten directly into an ostream, etc.
      // This is thoroughly impossible, since iterator types don't
      // have runtime descriptions.
    };

  // Sequence buffers:
  //
  // Sequence must provide an append operation that appends an
  // array to the sequence.  Sequence buffers are useful only if
  // appending an entire array is cheaper than appending element by element.
  // This is true for many string representations.
  // This should  perhaps inherit from ostream<sequence::value_type>
  // and be implemented correspondingly, so that they can be used
  // for formatted.  For the sake of portability, we don't do this yet.
  //
  // For now, sequence buffers behave as output iterators.  But they also
  // behave a little like basic_ostringstream<sequence::value_type> and a
  // little like containers.

  template<class _Sequence, size_t _Buf_sz = 100>
    class sequence_buffer
    : public iterator<std::output_iterator_tag, void, void, void, void>
    {
    public:
      typedef typename _Sequence::value_type value_type;
    protected:
      _Sequence* _M_prefix;
      value_type _M_buffer[_Buf_sz];
      size_t     _M_buf_count;
    public:

      void
      flush()
      {
	_M_prefix->append(_M_buffer, _M_buffer + _M_buf_count);
	_M_buf_count = 0;
      }
      
      ~sequence_buffer()
      { flush(); }
      
      sequence_buffer()
      : _M_prefix(0), _M_buf_count(0) { }

      sequence_buffer(const sequence_buffer& __x)
      {
	_M_prefix = __x._M_prefix;
	_M_buf_count = __x._M_buf_count;
	std::copy(__x._M_buffer, __x._M_buffer + __x._M_buf_count, _M_buffer);
      }
      
      sequence_buffer(sequence_buffer& __x)
      {
	__x.flush();
	_M_prefix = __x._M_prefix;
	_M_buf_count = 0;
      }
      
      sequence_buffer(_Sequence& __s)
      : _M_prefix(&__s), _M_buf_count(0) { }
      
      sequence_buffer&
      operator=(sequence_buffer& __x)
      {
	__x.flush();
	_M_prefix = __x._M_prefix;
	_M_buf_count = 0;
	return *this;
      }

      sequence_buffer&
      operator=(const sequence_buffer& __x)
      {
	_M_prefix = __x._M_prefix;
	_M_buf_count = __x._M_buf_count;
	std::copy(__x._M_buffer, __x._M_buffer + __x._M_buf_count, _M_buffer);
	return *this;
      }
      
      void
      push_back(value_type __x)
      {
	if (_M_buf_count < _Buf_sz)
	  {
	    _M_buffer[_M_buf_count] = __x;
	    ++_M_buf_count;
	  }
	else
	  {
	    flush();
	    _M_buffer[0] = __x;
	    _M_buf_count = 1;
	  }
      }
      
      void
      append(value_type* __s, size_t __len)
      {
	if (__len + _M_buf_count <= _Buf_sz)
	  {
	    size_t __i = _M_buf_count;
	    for (size_t __j = 0; __j < __len; __i++, __j++)
	      _M_buffer[__i] = __s[__j];
	    _M_buf_count += __len;
	  }
	else if (0 == _M_buf_count)
	  _M_prefix->append(__s, __s + __len);
	else
	  {
	    flush();
	    append(__s, __len);
	  }
      }

      sequence_buffer&
      write(value_type* __s, size_t __len)
      {
	append(__s, __len);
	return *this;
      }
      
      sequence_buffer&
      put(value_type __x)
      {
	push_back(__x);
	return *this;
      }
      
      sequence_buffer&
      operator=(const value_type& __rhs)
      {
	push_back(__rhs);
	return *this;
      }
      
      sequence_buffer&
      operator*()
      { return *this; }
      
      sequence_buffer&
      operator++()
      { return *this; }
      
      sequence_buffer
      operator++(int)
      { return *this; }
    };
  
  // The following should be treated as private, at least for now.
  template<class _CharT>
    class _Rope_char_consumer
    {
    public:
      // If we had member templates, these should not be virtual.
      // For now we need to use run-time parametrization where
      // compile-time would do.  Hence this should all be private
      // for now.
      // The symmetry with char_producer is accidental and temporary.
      virtual ~_Rope_char_consumer() { };
  
      virtual bool
      operator()(const _CharT* __buffer, size_t __len) = 0;
    };
  
  // First a lot of forward declarations.  The standard seems to require
  // much stricter "declaration before use" than many of the implementations
  // that preceded it.
  template<class _CharT, class _Alloc = allocator<_CharT> >
    class rope;
  
  template<class _CharT, class _Alloc>
    struct _Rope_RopeConcatenation;

  template<class _CharT, class _Alloc>
    struct _Rope_RopeLeaf;
  
  template<class _CharT, class _Alloc>
    struct _Rope_RopeFunction;
  
  template<class _CharT, class _Alloc>
    struct _Rope_RopeSubstring;
  
  template<class _CharT, class _Alloc>
    class _Rope_iterator;
  
  template<class _CharT, class _Alloc>
    class _Rope_const_iterator;
  
  template<class _CharT, class _Alloc>
    class _Rope_char_ref_proxy;
  
  template<class _CharT, class _Alloc>
    class _Rope_char_ptr_proxy;

  template<class _CharT, class _Alloc>
    bool
    operator==(const _Rope_char_ptr_proxy<_CharT, _Alloc>& __x,
	       const _Rope_char_ptr_proxy<_CharT, _Alloc>& __y);

  template<class _CharT, class _Alloc>
    _Rope_const_iterator<_CharT, _Alloc>
    operator-(const _Rope_const_iterator<_CharT, _Alloc>& __x,
	      ptrdiff_t __n);

  template<class _CharT, class _Alloc>
    _Rope_const_iterator<_CharT, _Alloc>
    operator+(const _Rope_const_iterator<_CharT, _Alloc>& __x,
	      ptrdiff_t __n);

  template<class _CharT, class _Alloc>
    _Rope_const_iterator<_CharT, _Alloc>
    operator+(ptrdiff_t __n,
	      const _Rope_const_iterator<_CharT, _Alloc>& __x);

  template<class _CharT, class _Alloc>
    bool
    operator==(const _Rope_const_iterator<_CharT, _Alloc>& __x,
	       const _Rope_const_iterator<_CharT, _Alloc>& __y);

  template<class _CharT, class _Alloc>
    bool
    operator<(const _Rope_const_iterator<_CharT, _Alloc>& __x,
	      const _Rope_const_iterator<_CharT, _Alloc>& __y);
  
  template<class _CharT, class _Alloc>
    ptrdiff_t
    operator-(const _Rope_const_iterator<_CharT, _Alloc>& __x,
	      const _Rope_const_iterator<_CharT, _Alloc>& __y);

  template<class _CharT, class _Alloc>
    _Rope_iterator<_CharT, _Alloc>
    operator-(const _Rope_iterator<_CharT, _Alloc>& __x, ptrdiff_t __n);

  template<class _CharT, class _Alloc>
    _Rope_iterator<_CharT, _Alloc>
    operator+(const _Rope_iterator<_CharT, _Alloc>& __x, ptrdiff_t __n);

  template<class _CharT, class _Alloc>
    _Rope_iterator<_CharT, _Alloc>
    operator+(ptrdiff_t __n, const _Rope_iterator<_CharT, _Alloc>& __x);

  template<class _CharT, class _Alloc>
    bool
    operator==(const _Rope_iterator<_CharT, _Alloc>& __x,
	       const _Rope_iterator<_CharT, _Alloc>& __y);

  template<class _CharT, class _Alloc>
    bool
    operator<(const _Rope_iterator<_CharT, _Alloc>& __x,
	      const _Rope_iterator<_CharT, _Alloc>& __y);

  template<class _CharT, class _Alloc>
    ptrdiff_t
    operator-(const _Rope_iterator<_CharT, _Alloc>& __x,
	      const _Rope_iterator<_CharT, _Alloc>& __y);

  template<class _CharT, class _Alloc>
    rope<_CharT, _Alloc>
    operator+(const rope<_CharT, _Alloc>& __left,
	      const rope<_CharT, _Alloc>& __right);

  template<class _CharT, class _Alloc>
    rope<_CharT, _Alloc>
    operator+(const rope<_CharT, _Alloc>& __left, const _CharT* __right);

  template<class _CharT, class _Alloc>
    rope<_CharT, _Alloc>
    operator+(const rope<_CharT, _Alloc>& __left, _CharT __right);

  // Some helpers, so we can use power on ropes.
  // See below for why this isn't local to the implementation.
  
  // This uses a nonstandard refcount convention.
  // The result has refcount 0.
  template<class _CharT, class _Alloc>
    struct _Rope_Concat_fn
    : public std::binary_function<rope<_CharT, _Alloc>, rope<_CharT, _Alloc>,
				  rope<_CharT, _Alloc> >
    {
      rope<_CharT, _Alloc>
      operator()(const rope<_CharT, _Alloc>& __x,
		 const rope<_CharT, _Alloc>& __y)
      { return __x + __y; }
    };

  template <class _CharT, class _Alloc>
    inline rope<_CharT, _Alloc>
    identity_element(_Rope_Concat_fn<_CharT, _Alloc>)
    { return rope<_CharT, _Alloc>(); }

  // Class _Refcount_Base provides a type, _RC_t, a data member,
  // _M_ref_count, and member functions _M_incr and _M_decr, which perform
  // atomic preincrement/predecrement.  The constructor initializes
  // _M_ref_count.
  struct _Refcount_Base
  {
    // The type _RC_t
    typedef size_t _RC_t;
    
    // The data member _M_ref_count
    volatile _RC_t _M_ref_count;

    // Constructor
    __gthread_mutex_t _M_ref_count_lock;

    _Refcount_Base(_RC_t __n) : _M_ref_count(__n), _M_ref_count_lock()
    {
#ifdef __GTHREAD_MUTEX_INIT
      __gthread_mutex_t __tmp = __GTHREAD_MUTEX_INIT;
      _M_ref_count_lock = __tmp;
#elif defined(__GTHREAD_MUTEX_INIT_FUNCTION)
      __GTHREAD_MUTEX_INIT_FUNCTION (&_M_ref_count_lock);
#else
#error __GTHREAD_MUTEX_INIT or __GTHREAD_MUTEX_INIT_FUNCTION should be defined by gthr.h abstraction layer, report problem to libstdc++@gcc.gnu.org.
#endif
    }

    void
    _M_incr()
    {
      __gthread_mutex_lock(&_M_ref_count_lock);
      ++_M_ref_count;
      __gthread_mutex_unlock(&_M_ref_count_lock);
    }

    _RC_t
    _M_decr()
    {
      __gthread_mutex_lock(&_M_ref_count_lock);
      volatile _RC_t __tmp = --_M_ref_count;
      __gthread_mutex_unlock(&_M_ref_count_lock);
      return __tmp;
    }
  };

  //
  // What follows should really be local to rope.  Unfortunately,
  // that doesn't work, since it makes it impossible to define generic
  // equality on rope iterators.  According to the draft standard, the
  // template parameters for such an equality operator cannot be inferred
  // from the occurrence of a member class as a parameter.
  // (SGI compilers in fact allow this, but the __result wouldn't be
  // portable.)
  // Similarly, some of the static member functions are member functions
  // only to avoid polluting the global namespace, and to circumvent
  // restrictions on type inference for template functions.
  //

  //
  // The internal data structure for representing a rope.  This is
  // private to the implementation.  A rope is really just a pointer
  // to one of these.
  //
  // A few basic functions for manipulating this data structure
  // are members of _RopeRep.  Most of the more complex algorithms
  // are implemented as rope members.
  //
  // Some of the static member functions of _RopeRep have identically
  // named functions in rope that simply invoke the _RopeRep versions.

#define __ROPE_DEFINE_ALLOCS(__a) \
        __ROPE_DEFINE_ALLOC(_CharT,_Data) /* character data */ \
        typedef _Rope_RopeConcatenation<_CharT,__a> __C; \
        __ROPE_DEFINE_ALLOC(__C,_C) \
        typedef _Rope_RopeLeaf<_CharT,__a> __L; \
        __ROPE_DEFINE_ALLOC(__L,_L) \
        typedef _Rope_RopeFunction<_CharT,__a> __F; \
        __ROPE_DEFINE_ALLOC(__F,_F) \
        typedef _Rope_RopeSubstring<_CharT,__a> __S; \
        __ROPE_DEFINE_ALLOC(__S,_S)

  //  Internal rope nodes potentially store a copy of the allocator
  //  instance used to allocate them.  This is mostly redundant.
  //  But the alternative would be to pass allocator instances around
  //  in some form to nearly all internal functions, since any pointer
  //  assignment may result in a zero reference count and thus require
  //  deallocation.

#define __STATIC_IF_SGI_ALLOC  /* not static */

  template <class _CharT, class _Alloc>
    struct _Rope_rep_base
    : public _Alloc
    {
      typedef _Alloc allocator_type;

      allocator_type
      get_allocator() const
      { return *static_cast<const _Alloc*>(this); }

      _Rope_rep_base(size_t __size, const allocator_type&)
      : _M_size(__size) { }

      size_t _M_size;

# define __ROPE_DEFINE_ALLOC(_Tp, __name) \
        typedef typename \
          _Alloc::template rebind<_Tp>::other __name##Alloc; \
        static _Tp* __name##_allocate(size_t __n) \
          { return __name##Alloc().allocate(__n); } \
        static void __name##_deallocate(_Tp *__p, size_t __n) \
          { __name##Alloc().deallocate(__p, __n); }
      __ROPE_DEFINE_ALLOCS(_Alloc)
# undef __ROPE_DEFINE_ALLOC
    };

  template<class _CharT, class _Alloc>
    struct _Rope_RopeRep
    : public _Rope_rep_base<_CharT, _Alloc>
# ifndef __GC
	     , _Refcount_Base
# endif
    {
    public:
      __detail::_Tag _M_tag:8;
      bool _M_is_balanced:8;
      unsigned char _M_depth;
      __GC_CONST _CharT* _M_c_string;
      __gthread_mutex_t _M_c_string_lock;
                        /* Flattened version of string, if needed.  */
                        /* typically 0.                             */
                        /* If it's not 0, then the memory is owned  */
                        /* by this node.                            */
                        /* In the case of a leaf, this may point to */
                        /* the same memory as the data field.       */
      typedef typename _Rope_rep_base<_CharT, _Alloc>::allocator_type
        allocator_type;

      using _Rope_rep_base<_CharT, _Alloc>::get_allocator;

      _Rope_RopeRep(__detail::_Tag __t, int __d, bool __b, size_t __size,
		    allocator_type __a)
      : _Rope_rep_base<_CharT, _Alloc>(__size, __a),
#ifndef __GC
	_Refcount_Base(1),
#endif
	_M_tag(__t), _M_is_balanced(__b), _M_depth(__d), _M_c_string(0)
#ifdef __GTHREAD_MUTEX_INIT
    {
      // Do not copy a POSIX/gthr mutex once in use.  However, bits are bits.
      __gthread_mutex_t __tmp = __GTHREAD_MUTEX_INIT;
      _M_c_string_lock = __tmp;
    }
#else
    { __GTHREAD_MUTEX_INIT_FUNCTION (&_M_c_string_lock); }
#endif
#ifdef __GC
      void
      _M_incr () { }
#endif
      static void
      _S_free_string(__GC_CONST _CharT*, size_t __len,
		     allocator_type __a);
#define __STL_FREE_STRING(__s, __l, __a) _S_free_string(__s, __l, __a);
                        // Deallocate data section of a leaf.
                        // This shouldn't be a member function.
                        // But its hard to do anything else at the
                        // moment, because it's templatized w.r.t.
                        // an allocator.
                        // Does nothing if __GC is defined.
#ifndef __GC
      void _M_free_c_string();
      void _M_free_tree();
      // Deallocate t. Assumes t is not 0.
      void
      _M_unref_nonnil()
      {
	if (0 == _M_decr())
	  _M_free_tree();
      }

      void
      _M_ref_nonnil()
      { _M_incr(); }

      static void
      _S_unref(_Rope_RopeRep* __t)
      {
	if (0 != __t)
	  __t->_M_unref_nonnil();
      }

      static void
      _S_ref(_Rope_RopeRep* __t)
      {
	if (0 != __t)
	  __t->_M_incr();
      }
      
      static void
      _S_free_if_unref(_Rope_RopeRep* __t)
      {
	if (0 != __t && 0 == __t->_M_ref_count)
	  __t->_M_free_tree();
      }
#   else /* __GC */
      void _M_unref_nonnil() { }
      void _M_ref_nonnil() { }
      static void _S_unref(_Rope_RopeRep*) { }
      static void _S_ref(_Rope_RopeRep*) { }
      static void _S_free_if_unref(_Rope_RopeRep*) { }
#   endif
protected:
      _Rope_RopeRep&
      operator=(const _Rope_RopeRep&);

      _Rope_RopeRep(const _Rope_RopeRep&);
    };

  template<class _CharT, class _Alloc>
    struct _Rope_RopeLeaf
    : public _Rope_RopeRep<_CharT, _Alloc>
    {
    public:
      // Apparently needed by VC++
      // The data fields of leaves are allocated with some
      // extra space, to accommodate future growth and for basic
      // character types, to hold a trailing eos character.
      enum { _S_alloc_granularity = 8 };
      
      static size_t
      _S_rounded_up_size(size_t __n)
      {
        size_t __size_with_eos;
	
        if (_S_is_basic_char_type((_CharT*)0))
	  __size_with_eos = __n + 1;
	else
	  __size_with_eos = __n;
#ifdef __GC
	return __size_with_eos;
#else
	// Allow slop for in-place expansion.
	return ((__size_with_eos + size_t(_S_alloc_granularity) - 1)
		&~ (size_t(_S_alloc_granularity) - 1));
#endif
      }
      __GC_CONST _CharT* _M_data; /* Not necessarily 0 terminated. */
                                  /* The allocated size is         */
                                  /* _S_rounded_up_size(size), except */
                                  /* in the GC case, in which it   */
                                  /* doesn't matter.               */
      typedef typename _Rope_rep_base<_CharT,_Alloc>::allocator_type
        allocator_type;

      _Rope_RopeLeaf(__GC_CONST _CharT* __d, size_t __size,
		     allocator_type __a)
      : _Rope_RopeRep<_CharT, _Alloc>(__detail::_S_leaf, 0, true,
				      __size, __a), _M_data(__d)
      {
        if (_S_is_basic_char_type((_CharT *)0))
	  {
            // already eos terminated.
            this->_M_c_string = __d;
	  }
      }
      // The constructor assumes that d has been allocated with
      // the proper allocator and the properly padded size.
      // In contrast, the destructor deallocates the data:
#ifndef __GC
      ~_Rope_RopeLeaf() throw()
      {
        if (_M_data != this->_M_c_string)
	  this->_M_free_c_string();
	
        __STL_FREE_STRING(_M_data, this->_M_size, this->get_allocator());
      }
#endif
protected:
      _Rope_RopeLeaf&
      operator=(const _Rope_RopeLeaf&);

      _Rope_RopeLeaf(const _Rope_RopeLeaf&);
    };

  template<class _CharT, class _Alloc>
    struct _Rope_RopeConcatenation
    : public _Rope_RopeRep<_CharT, _Alloc>
    {
    public:
      _Rope_RopeRep<_CharT, _Alloc>* _M_left;
      _Rope_RopeRep<_CharT, _Alloc>* _M_right;

      typedef typename _Rope_rep_base<_CharT, _Alloc>::allocator_type
        allocator_type;

      _Rope_RopeConcatenation(_Rope_RopeRep<_CharT, _Alloc>* __l,
			      _Rope_RopeRep<_CharT, _Alloc>* __r,
			      allocator_type __a)
	: _Rope_RopeRep<_CharT, _Alloc>(__detail::_S_concat,
				      std::max(__l->_M_depth,
					       __r->_M_depth) + 1,
				      false,
				      __l->_M_size + __r->_M_size, __a),
        _M_left(__l), _M_right(__r)
      { }
#ifndef __GC
      ~_Rope_RopeConcatenation() throw()
      {
	this->_M_free_c_string();
	_M_left->_M_unref_nonnil();
	_M_right->_M_unref_nonnil();
      }
#endif
protected:
      _Rope_RopeConcatenation&
      operator=(const _Rope_RopeConcatenation&);
      
      _Rope_RopeConcatenation(const _Rope_RopeConcatenation&);
    };

  template<class _CharT, class _Alloc>
    struct _Rope_RopeFunction
    : public _Rope_RopeRep<_CharT, _Alloc>
    {
    public:
      char_producer<_CharT>* _M_fn;
#ifndef __GC
      bool _M_delete_when_done; // Char_producer is owned by the
                                // rope and should be explicitly
                                // deleted when the rope becomes
                                // inaccessible.
#else
      // In the GC case, we either register the rope for
      // finalization, or not.  Thus the field is unnecessary;
      // the information is stored in the collector data structures.
      // We do need a finalization procedure to be invoked by the
      // collector.
      static void
      _S_fn_finalization_proc(void * __tree, void *)
      { delete ((_Rope_RopeFunction *)__tree) -> _M_fn; }
#endif
    typedef typename _Rope_rep_base<_CharT, _Alloc>::allocator_type
      allocator_type;

      _Rope_RopeFunction(char_producer<_CharT>* __f, size_t __size,
                        bool __d, allocator_type __a)
      : _Rope_RopeRep<_CharT, _Alloc>(__detail::_S_function, 0, true, __size, __a)
	, _M_fn(__f)
#ifndef __GC
	, _M_delete_when_done(__d)
#endif
      {
#ifdef __GC
	if (__d)
	  {
	    GC_REGISTER_FINALIZER(this, _Rope_RopeFunction::
				  _S_fn_finalization_proc, 0, 0, 0);
	  }
#endif
      }
#ifndef __GC
      ~_Rope_RopeFunction() throw()
      {
	this->_M_free_c_string();
	if (_M_delete_when_done)
	  delete _M_fn;
      }
# endif
    protected:
      _Rope_RopeFunction&
      operator=(const _Rope_RopeFunction&);

      _Rope_RopeFunction(const _Rope_RopeFunction&);
    };
  // Substring results are usually represented using just
  // concatenation nodes.  But in the case of very long flat ropes
  // or ropes with a functional representation that isn't practical.
  // In that case, we represent the __result as a special case of
  // RopeFunction, whose char_producer points back to the rope itself.
  // In all cases except repeated substring operations and
  // deallocation, we treat the __result as a RopeFunction.
  template<class _CharT, class _Alloc>
    struct _Rope_RopeSubstring
    : public _Rope_RopeFunction<_CharT, _Alloc>,
      public char_producer<_CharT>
    {
    public:
      // XXX this whole class should be rewritten.
      _Rope_RopeRep<_CharT,_Alloc>* _M_base;      // not 0
      size_t _M_start;

      virtual void
      operator()(size_t __start_pos, size_t __req_len,
		 _CharT* __buffer)
      {
        switch(_M_base->_M_tag)
	  {
	  case __detail::_S_function:
	  case __detail::_S_substringfn:
	    {
	      char_producer<_CharT>* __fn =
		((_Rope_RopeFunction<_CharT,_Alloc>*)_M_base)->_M_fn;
	      (*__fn)(__start_pos + _M_start, __req_len, __buffer);
	    }
	    break;
	  case __detail::_S_leaf:
	    {
	      __GC_CONST _CharT* __s =
		((_Rope_RopeLeaf<_CharT,_Alloc>*)_M_base)->_M_data;
	      uninitialized_copy_n(__s + __start_pos + _M_start, __req_len,
				   __buffer);
	    }
	    break;
	  default:
	    break;
	  }
      }
      
      typedef typename _Rope_rep_base<_CharT, _Alloc>::allocator_type
        allocator_type;

      _Rope_RopeSubstring(_Rope_RopeRep<_CharT, _Alloc>* __b, size_t __s,
                          size_t __l, allocator_type __a)
      : _Rope_RopeFunction<_CharT, _Alloc>(this, __l, false, __a),
        char_producer<_CharT>(), _M_base(__b), _M_start(__s)
      {
#ifndef __GC
	_M_base->_M_ref_nonnil();
#endif
        this->_M_tag = __detail::_S_substringfn;
      }
    virtual ~_Rope_RopeSubstring() throw()
      {
#ifndef __GC
	_M_base->_M_unref_nonnil();
	// _M_free_c_string();  -- done by parent class
#endif
      }
    };

  // Self-destructing pointers to Rope_rep.
  // These are not conventional smart pointers.  Their
  // only purpose in life is to ensure that unref is called
  // on the pointer either at normal exit or if an exception
  // is raised.  It is the caller's responsibility to
  // adjust reference counts when these pointers are initialized
  // or assigned to.  (This convention significantly reduces
  // the number of potentially expensive reference count
  // updates.)
#ifndef __GC
  template<class _CharT, class _Alloc>
    struct _Rope_self_destruct_ptr
    {
      _Rope_RopeRep<_CharT, _Alloc>* _M_ptr;

      ~_Rope_self_destruct_ptr()
      { _Rope_RopeRep<_CharT, _Alloc>::_S_unref(_M_ptr); }
#ifdef __EXCEPTIONS
      _Rope_self_destruct_ptr() : _M_ptr(0) { };
#else
      _Rope_self_destruct_ptr() { };
#endif
      _Rope_self_destruct_ptr(_Rope_RopeRep<_CharT, _Alloc>* __p)
      : _M_ptr(__p) { }
    
      _Rope_RopeRep<_CharT, _Alloc>&
      operator*()
      { return *_M_ptr; }
    
      _Rope_RopeRep<_CharT, _Alloc>*
      operator->()
      { return _M_ptr; }
    
      operator _Rope_RopeRep<_CharT, _Alloc>*()
      { return _M_ptr; }
    
      _Rope_self_destruct_ptr&
      operator=(_Rope_RopeRep<_CharT, _Alloc>* __x)
      { _M_ptr = __x; return *this; }
    };
#endif

  // Dereferencing a nonconst iterator has to return something
  // that behaves almost like a reference.  It's not possible to
  // return an actual reference since assignment requires extra
  // work.  And we would get into the same problems as with the
  // CD2 version of basic_string.
  template<class _CharT, class _Alloc>
    class _Rope_char_ref_proxy
    {
      friend class rope<_CharT, _Alloc>;
      friend class _Rope_iterator<_CharT, _Alloc>;
      friend class _Rope_char_ptr_proxy<_CharT, _Alloc>;
#ifdef __GC
      typedef _Rope_RopeRep<_CharT, _Alloc>* _Self_destruct_ptr;
#else
      typedef _Rope_self_destruct_ptr<_CharT, _Alloc> _Self_destruct_ptr;
#endif
      typedef _Rope_RopeRep<_CharT, _Alloc> _RopeRep;
      typedef rope<_CharT, _Alloc> _My_rope;
      size_t _M_pos;
      _CharT _M_current;
      bool _M_current_valid;
      _My_rope* _M_root;     // The whole rope.
    public:
      _Rope_char_ref_proxy(_My_rope* __r, size_t __p)
      :  _M_pos(__p), _M_current(), _M_current_valid(false), _M_root(__r) { }

      _Rope_char_ref_proxy(const _Rope_char_ref_proxy& __x)
      : _M_pos(__x._M_pos), _M_current(__x._M_current), 
	_M_current_valid(false), _M_root(__x._M_root) { }

      // Don't preserve cache if the reference can outlive the
      // expression.  We claim that's not possible without calling
      // a copy constructor or generating reference to a proxy
      // reference.  We declare the latter to have undefined semantics.
      _Rope_char_ref_proxy(_My_rope* __r, size_t __p, _CharT __c)
      : _M_pos(__p), _M_current(__c), _M_current_valid(true), _M_root(__r) { }

      inline operator _CharT () const;

      _Rope_char_ref_proxy&
      operator=(_CharT __c);
    
      _Rope_char_ptr_proxy<_CharT, _Alloc> operator&() const;
      
      _Rope_char_ref_proxy&
      operator=(const _Rope_char_ref_proxy& __c)
      { return operator=((_CharT)__c); }
    };

  template<class _CharT, class __Alloc>
    inline void
    swap(_Rope_char_ref_proxy <_CharT, __Alloc > __a,
	 _Rope_char_ref_proxy <_CharT, __Alloc > __b)
    {
      _CharT __tmp = __a;
      __a = __b;
      __b = __tmp;
    }

  template<class _CharT, class _Alloc>
    class _Rope_char_ptr_proxy
    {
      // XXX this class should be rewritten.
      friend class _Rope_char_ref_proxy<_CharT, _Alloc>;
      size_t _M_pos;
      rope<_CharT,_Alloc>* _M_root;     // The whole rope.
    public:
      _Rope_char_ptr_proxy(const _Rope_char_ref_proxy<_CharT,_Alloc>& __x)
      : _M_pos(__x._M_pos), _M_root(__x._M_root) { }

      _Rope_char_ptr_proxy(const _Rope_char_ptr_proxy& __x)
      : _M_pos(__x._M_pos), _M_root(__x._M_root) { }

      _Rope_char_ptr_proxy() { }
      
      _Rope_char_ptr_proxy(_CharT* __x)
      : _M_root(0), _M_pos(0) { }

      _Rope_char_ptr_proxy&
      operator=(const _Rope_char_ptr_proxy& __x)
      {
        _M_pos = __x._M_pos;
        _M_root = __x._M_root;
        return *this;
      }

      template<class _CharT2, class _Alloc2>
        friend bool
        operator==(const _Rope_char_ptr_proxy<_CharT2, _Alloc2>& __x,
		   const _Rope_char_ptr_proxy<_CharT2, _Alloc2>& __y);

      _Rope_char_ref_proxy<_CharT, _Alloc> operator*() const
      { return _Rope_char_ref_proxy<_CharT, _Alloc>(_M_root, _M_pos); }
    };

  // Rope iterators:
  // Unlike in the C version, we cache only part of the stack
  // for rope iterators, since they must be efficiently copyable.
  // When we run out of cache, we have to reconstruct the iterator
  // value.
  // Pointers from iterators are not included in reference counts.
  // Iterators are assumed to be thread private.  Ropes can
  // be shared.
  
  template<class _CharT, class _Alloc>
    class _Rope_iterator_base
    : public iterator<std::random_access_iterator_tag, _CharT>
    {
      friend class rope<_CharT, _Alloc>;
    public:
      typedef _Alloc _allocator_type; // used in _Rope_rotate, VC++ workaround
      typedef _Rope_RopeRep<_CharT, _Alloc> _RopeRep;
      // Borland doesn't want this to be protected.
    protected:
      enum { _S_path_cache_len = 4 }; // Must be <= 9.
      enum { _S_iterator_buf_len = 15 };
      size_t _M_current_pos;
      _RopeRep* _M_root;     // The whole rope.
      size_t _M_leaf_pos;    // Starting position for current leaf
      __GC_CONST _CharT* _M_buf_start;
                             // Buffer possibly
                             // containing current char.
      __GC_CONST _CharT* _M_buf_ptr;
                             // Pointer to current char in buffer.
                             // != 0 ==> buffer valid.
      __GC_CONST _CharT* _M_buf_end;
                             // One past __last valid char in buffer.
      // What follows is the path cache.  We go out of our
      // way to make this compact.
      // Path_end contains the bottom section of the path from
      // the root to the current leaf.
      const _RopeRep* _M_path_end[_S_path_cache_len];
      int _M_leaf_index;     // Last valid __pos in path_end;
                             // _M_path_end[0] ... _M_path_end[leaf_index-1]
                             // point to concatenation nodes.
      unsigned char _M_path_directions;
                          // (path_directions >> __i) & 1 is 1
                          // iff we got from _M_path_end[leaf_index - __i - 1]
                          // to _M_path_end[leaf_index - __i] by going to the
                          // __right. Assumes path_cache_len <= 9.
      _CharT _M_tmp_buf[_S_iterator_buf_len];
                        // Short buffer for surrounding chars.
                        // This is useful primarily for
                        // RopeFunctions.  We put the buffer
                        // here to avoid locking in the
                        // multithreaded case.
      // The cached path is generally assumed to be valid
      // only if the buffer is valid.
      static void _S_setbuf(_Rope_iterator_base& __x);
                                        // Set buffer contents given
                                        // path cache.
      static void _S_setcache(_Rope_iterator_base& __x);
                                        // Set buffer contents and
                                        // path cache.
      static void _S_setcache_for_incr(_Rope_iterator_base& __x);
                                        // As above, but assumes path
                                        // cache is valid for previous posn.
      _Rope_iterator_base() { }

      _Rope_iterator_base(_RopeRep* __root, size_t __pos)
      : _M_current_pos(__pos), _M_root(__root), _M_buf_ptr(0) { }

      void _M_incr(size_t __n);
      void _M_decr(size_t __n);
    public:
      size_t
      index() const
      { return _M_current_pos; }
    
      _Rope_iterator_base(const _Rope_iterator_base& __x)
      {
        if (0 != __x._M_buf_ptr)
	  *this = __x;
	else
	  {
            _M_current_pos = __x._M_current_pos;
            _M_root = __x._M_root;
            _M_buf_ptr = 0;
	  }
      }
    };

  template<class _CharT, class _Alloc>
    class _Rope_iterator;

  template<class _CharT, class _Alloc>
    class _Rope_const_iterator
    : public _Rope_iterator_base<_CharT, _Alloc>
    {
      friend class rope<_CharT, _Alloc>;
    protected:
      typedef _Rope_RopeRep<_CharT, _Alloc> _RopeRep;
      // The one from the base class may not be directly visible.
      _Rope_const_iterator(const _RopeRep* __root, size_t __pos)
      : _Rope_iterator_base<_CharT, _Alloc>(const_cast<_RopeRep*>(__root),
					    __pos)
                   // Only nonconst iterators modify root ref count
      { }
  public:
      typedef _CharT reference;   // Really a value.  Returning a reference
                                  // Would be a mess, since it would have
                                  // to be included in refcount.
      typedef const _CharT* pointer;

    public:
      _Rope_const_iterator() { };

      _Rope_const_iterator(const _Rope_const_iterator& __x)
      : _Rope_iterator_base<_CharT,_Alloc>(__x) { }

      _Rope_const_iterator(const _Rope_iterator<_CharT,_Alloc>& __x);
    
      _Rope_const_iterator(const rope<_CharT, _Alloc>& __r, size_t __pos)
      : _Rope_iterator_base<_CharT,_Alloc>(__r._M_tree_ptr, __pos) { }

      _Rope_const_iterator&
      operator=(const _Rope_const_iterator& __x)
      {
        if (0 != __x._M_buf_ptr)
	  *(static_cast<_Rope_iterator_base<_CharT, _Alloc>*>(this)) = __x;
	else
	  {
            this->_M_current_pos = __x._M_current_pos;
            this->_M_root = __x._M_root;
            this->_M_buf_ptr = 0;
	  }
        return(*this);
      }

      reference
      operator*()
      {
        if (0 == this->_M_buf_ptr)
	  _S_setcache(*this);
        return *this->_M_buf_ptr;
      }

      // Without this const version, Rope iterators do not meet the
      // requirements of an Input Iterator.
      reference
      operator*() const
      {
	return *const_cast<_Rope_const_iterator&>(*this);
      }

      _Rope_const_iterator&
      operator++()
      {
        __GC_CONST _CharT* __next;
        if (0 != this->_M_buf_ptr
	    && (__next = this->_M_buf_ptr + 1) < this->_M_buf_end)
	  {
            this->_M_buf_ptr = __next;
            ++this->_M_current_pos;
	  }
	else
	  this->_M_incr(1);
	return *this;
      }

      _Rope_const_iterator&
      operator+=(ptrdiff_t __n)
      {
        if (__n >= 0)
	  this->_M_incr(__n);
	else
	  this->_M_decr(-__n);
	return *this;
      }

      _Rope_const_iterator&
      operator--()
      {
        this->_M_decr(1);
        return *this;
      }

      _Rope_const_iterator&
      operator-=(ptrdiff_t __n)
      {
        if (__n >= 0)
	  this->_M_decr(__n);
	else
	  this->_M_incr(-__n);
	return *this;
      }

      _Rope_const_iterator
      operator++(int)
      {
        size_t __old_pos = this->_M_current_pos;
        this->_M_incr(1);
        return _Rope_const_iterator<_CharT,_Alloc>(this->_M_root, __old_pos);
        // This makes a subsequent dereference expensive.
        // Perhaps we should instead copy the iterator
        // if it has a valid cache?
      }

      _Rope_const_iterator
      operator--(int)
      {
        size_t __old_pos = this->_M_current_pos;
        this->_M_decr(1);
        return _Rope_const_iterator<_CharT,_Alloc>(this->_M_root, __old_pos);
      }

      template<class _CharT2, class _Alloc2>
        friend _Rope_const_iterator<_CharT2, _Alloc2>
        operator-(const _Rope_const_iterator<_CharT2, _Alloc2>& __x,
		  ptrdiff_t __n);

      template<class _CharT2, class _Alloc2>
        friend _Rope_const_iterator<_CharT2, _Alloc2>
        operator+(const _Rope_const_iterator<_CharT2, _Alloc2>& __x,
		  ptrdiff_t __n);

      template<class _CharT2, class _Alloc2>
        friend _Rope_const_iterator<_CharT2, _Alloc2>
        operator+(ptrdiff_t __n,
		  const _Rope_const_iterator<_CharT2, _Alloc2>& __x);

      reference
      operator[](size_t __n)
      { return rope<_CharT, _Alloc>::_S_fetch(this->_M_root,
					      this->_M_current_pos + __n); }

      template<class _CharT2, class _Alloc2>
        friend bool
        operator==(const _Rope_const_iterator<_CharT2, _Alloc2>& __x,
		   const _Rope_const_iterator<_CharT2, _Alloc2>& __y);

      template<class _CharT2, class _Alloc2>
        friend bool
        operator<(const _Rope_const_iterator<_CharT2, _Alloc2>& __x,
		  const _Rope_const_iterator<_CharT2, _Alloc2>& __y);

      template<class _CharT2, class _Alloc2>
        friend ptrdiff_t
        operator-(const _Rope_const_iterator<_CharT2, _Alloc2>& __x,
		  const _Rope_const_iterator<_CharT2, _Alloc2>& __y);
    };

  template<class _CharT, class _Alloc>
    class _Rope_iterator
    : public _Rope_iterator_base<_CharT, _Alloc>
    {
      friend class rope<_CharT, _Alloc>;
    protected:
      typedef typename _Rope_iterator_base<_CharT, _Alloc>::_RopeRep _RopeRep;
      rope<_CharT, _Alloc>* _M_root_rope;

      // root is treated as a cached version of this, and is used to
      // detect changes to the underlying rope.

      // Root is included in the reference count.  This is necessary
      // so that we can detect changes reliably.  Unfortunately, it
      // requires careful bookkeeping for the nonGC case.
      _Rope_iterator(rope<_CharT, _Alloc>* __r, size_t __pos)
      : _Rope_iterator_base<_CharT, _Alloc>(__r->_M_tree_ptr, __pos),
        _M_root_rope(__r)
      { _RopeRep::_S_ref(this->_M_root);
        if (!(__r -> empty()))
	  _S_setcache(*this);
      }

      void _M_check();
    public:
      typedef _Rope_char_ref_proxy<_CharT, _Alloc>  reference;
      typedef _Rope_char_ref_proxy<_CharT, _Alloc>* pointer;

      rope<_CharT, _Alloc>&
      container()
      { return *_M_root_rope; }

      _Rope_iterator()
      {
        this->_M_root = 0;  // Needed for reference counting.
      };

      _Rope_iterator(const _Rope_iterator& __x)
      : _Rope_iterator_base<_CharT, _Alloc>(__x)
      {
        _M_root_rope = __x._M_root_rope;
        _RopeRep::_S_ref(this->_M_root);
      }

      _Rope_iterator(rope<_CharT, _Alloc>& __r, size_t __pos);

      ~_Rope_iterator()
      { _RopeRep::_S_unref(this->_M_root); }

      _Rope_iterator&
      operator=(const _Rope_iterator& __x)
      {
        _RopeRep* __old = this->_M_root;
	
        _RopeRep::_S_ref(__x._M_root);
        if (0 != __x._M_buf_ptr)
	  {
            _M_root_rope = __x._M_root_rope;
            *(static_cast<_Rope_iterator_base<_CharT, _Alloc>*>(this)) = __x;
	  }
	else
	  {
	    this->_M_current_pos = __x._M_current_pos;
            this->_M_root = __x._M_root;
            _M_root_rope = __x._M_root_rope;
            this->_M_buf_ptr = 0;
	  }
        _RopeRep::_S_unref(__old);
        return(*this);
      }

      reference
      operator*()
      {
        _M_check();
        if (0 == this->_M_buf_ptr)
	  return _Rope_char_ref_proxy<_CharT, _Alloc>(_M_root_rope,
						      this->_M_current_pos);
	else
	  return _Rope_char_ref_proxy<_CharT, _Alloc>(_M_root_rope,
						      this->_M_current_pos,
						      *this->_M_buf_ptr);
      }

      // See above comment.
      reference
      operator*() const
      {
	return *const_cast<_Rope_iterator&>(*this);
      }

      _Rope_iterator&
      operator++()
      {
        this->_M_incr(1);
        return *this;
      }

      _Rope_iterator&
      operator+=(ptrdiff_t __n)
      {
        if (__n >= 0)
	  this->_M_incr(__n);
	else
	  this->_M_decr(-__n);
	return *this;
      }

      _Rope_iterator&
      operator--()
      {
        this->_M_decr(1);
        return *this;
      }

      _Rope_iterator&
      operator-=(ptrdiff_t __n)
      {
        if (__n >= 0)
	  this->_M_decr(__n);
	else
	  this->_M_incr(-__n);
	return *this;
      }

      _Rope_iterator
      operator++(int)
      {
        size_t __old_pos = this->_M_current_pos;
        this->_M_incr(1);
        return _Rope_iterator<_CharT,_Alloc>(_M_root_rope, __old_pos);
      }

      _Rope_iterator
      operator--(int)
      {
        size_t __old_pos = this->_M_current_pos;
        this->_M_decr(1);
        return _Rope_iterator<_CharT,_Alloc>(_M_root_rope, __old_pos);
      }

      reference
      operator[](ptrdiff_t __n)
      { return _Rope_char_ref_proxy<_CharT, _Alloc>(_M_root_rope,
						    this->_M_current_pos
						    + __n); }

      template<class _CharT2, class _Alloc2>
        friend bool
        operator==(const _Rope_iterator<_CharT2, _Alloc2>& __x,
		   const _Rope_iterator<_CharT2, _Alloc2>& __y);

      template<class _CharT2, class _Alloc2>
        friend bool
        operator<(const _Rope_iterator<_CharT2, _Alloc2>& __x,
		  const _Rope_iterator<_CharT2, _Alloc2>& __y);

      template<class _CharT2, class _Alloc2>
        friend ptrdiff_t
        operator-(const _Rope_iterator<_CharT2, _Alloc2>& __x,
		  const _Rope_iterator<_CharT2, _Alloc2>& __y);

      template<class _CharT2, class _Alloc2>
        friend _Rope_iterator<_CharT2, _Alloc2>
        operator-(const _Rope_iterator<_CharT2, _Alloc2>& __x, ptrdiff_t __n);

      template<class _CharT2, class _Alloc2>
        friend _Rope_iterator<_CharT2, _Alloc2>
        operator+(const _Rope_iterator<_CharT2, _Alloc2>& __x, ptrdiff_t __n);

      template<class _CharT2, class _Alloc2>
        friend _Rope_iterator<_CharT2, _Alloc2>
        operator+(ptrdiff_t __n, const _Rope_iterator<_CharT2, _Alloc2>& __x);
    };


  template <class _CharT, class _Alloc>
    struct _Rope_base
    : public _Alloc
    {
      typedef _Alloc allocator_type;

      allocator_type
      get_allocator() const
      { return *static_cast<const _Alloc*>(this); }

      typedef _Rope_RopeRep<_CharT, _Alloc> _RopeRep;
      // The one in _Base may not be visible due to template rules.

      _Rope_base(_RopeRep* __t, const allocator_type&)
      : _M_tree_ptr(__t) { }

      _Rope_base(const allocator_type&) { }

      // The only data member of a rope:
      _RopeRep *_M_tree_ptr;

#define __ROPE_DEFINE_ALLOC(_Tp, __name) \
        typedef typename \
          _Alloc::template rebind<_Tp>::other __name##Alloc; \
        static _Tp* __name##_allocate(size_t __n) \
          { return __name##Alloc().allocate(__n); } \
        static void __name##_deallocate(_Tp *__p, size_t __n) \
          { __name##Alloc().deallocate(__p, __n); }
      __ROPE_DEFINE_ALLOCS(_Alloc)
#undef __ROPE_DEFINE_ALLOC

	protected:
      _Rope_base&
      operator=(const _Rope_base&);
      
      _Rope_base(const _Rope_base&);
    };

  /**
   *  This is an SGI extension.
   *  @ingroup SGIextensions
   *  @doctodo
   */
  template <class _CharT, class _Alloc>
    class rope : public _Rope_base<_CharT, _Alloc>
    {
    public:
      typedef _CharT value_type;
      typedef ptrdiff_t difference_type;
      typedef size_t size_type;
      typedef _CharT const_reference;
      typedef const _CharT* const_pointer;
      typedef _Rope_iterator<_CharT, _Alloc> iterator;
      typedef _Rope_const_iterator<_CharT, _Alloc> const_iterator;
      typedef _Rope_char_ref_proxy<_CharT, _Alloc> reference;
      typedef _Rope_char_ptr_proxy<_CharT, _Alloc> pointer;

      friend class _Rope_iterator<_CharT, _Alloc>;
      friend class _Rope_const_iterator<_CharT, _Alloc>;
      friend struct _Rope_RopeRep<_CharT, _Alloc>;
      friend class _Rope_iterator_base<_CharT, _Alloc>;
      friend class _Rope_char_ptr_proxy<_CharT, _Alloc>;
      friend class _Rope_char_ref_proxy<_CharT, _Alloc>;
      friend struct _Rope_RopeSubstring<_CharT, _Alloc>;

    protected:
      typedef _Rope_base<_CharT, _Alloc> _Base;
      typedef typename _Base::allocator_type allocator_type;
      using _Base::_M_tree_ptr;
      using _Base::get_allocator;
      typedef __GC_CONST _CharT* _Cstrptr;
      
      static _CharT _S_empty_c_str[1];
      
      static bool
      _S_is0(_CharT __c)
      { return __c == _S_eos((_CharT*)0); }
      
      enum { _S_copy_max = 23 };
                // For strings shorter than _S_copy_max, we copy to
                // concatenate.

      typedef _Rope_RopeRep<_CharT, _Alloc> _RopeRep;
      typedef _Rope_RopeConcatenation<_CharT, _Alloc> _RopeConcatenation;
      typedef _Rope_RopeLeaf<_CharT, _Alloc> _RopeLeaf;
      typedef _Rope_RopeFunction<_CharT, _Alloc> _RopeFunction;
      typedef _Rope_RopeSubstring<_CharT, _Alloc> _RopeSubstring;

      // Retrieve a character at the indicated position.
      static _CharT _S_fetch(_RopeRep* __r, size_type __pos);

#ifndef __GC
      // Obtain a pointer to the character at the indicated position.
      // The pointer can be used to change the character.
      // If such a pointer cannot be produced, as is frequently the
      // case, 0 is returned instead.
      // (Returns nonzero only if all nodes in the path have a refcount
      // of 1.)
      static _CharT* _S_fetch_ptr(_RopeRep* __r, size_type __pos);
#endif

      static bool
      _S_apply_to_pieces(// should be template parameter
			 _Rope_char_consumer<_CharT>& __c,
			 const _RopeRep* __r,
			 size_t __begin, size_t __end);
                         // begin and end are assumed to be in range.

#ifndef __GC
      static void
      _S_unref(_RopeRep* __t)
      { _RopeRep::_S_unref(__t); }

      static void
      _S_ref(_RopeRep* __t)
      { _RopeRep::_S_ref(__t); }

#else /* __GC */
      static void _S_unref(_RopeRep*) { }
      static void _S_ref(_RopeRep*) { }
#endif

#ifdef __GC
      typedef _Rope_RopeRep<_CharT, _Alloc>* _Self_destruct_ptr;
#else
      typedef _Rope_self_destruct_ptr<_CharT, _Alloc> _Self_destruct_ptr;
#endif

      // _Result is counted in refcount.
      static _RopeRep* _S_substring(_RopeRep* __base,
                                    size_t __start, size_t __endp1);

      static _RopeRep* _S_concat_char_iter(_RopeRep* __r,
					   const _CharT* __iter, size_t __slen);
      // Concatenate rope and char ptr, copying __s.
      // Should really take an arbitrary iterator.
      // Result is counted in refcount.
      static _RopeRep* _S_destr_concat_char_iter(_RopeRep* __r,
						 const _CharT* __iter,
						 size_t __slen)
	// As above, but one reference to __r is about to be
	// destroyed.  Thus the pieces may be recycled if all
	// relevant reference counts are 1.
#ifdef __GC
	// We can't really do anything since refcounts are unavailable.
      { return _S_concat_char_iter(__r, __iter, __slen); }
#else
      ;
#endif

      static _RopeRep* _S_concat(_RopeRep* __left, _RopeRep* __right);
      // General concatenation on _RopeRep.  _Result
      // has refcount of 1.  Adjusts argument refcounts.

   public:
      void
      apply_to_pieces(size_t __begin, size_t __end,
		      _Rope_char_consumer<_CharT>& __c) const
      { _S_apply_to_pieces(__c, this->_M_tree_ptr, __begin, __end); }

   protected:

      static size_t
      _S_rounded_up_size(size_t __n)
      { return _RopeLeaf::_S_rounded_up_size(__n); }

      static size_t
      _S_allocated_capacity(size_t __n)
      {
	if (_S_is_basic_char_type((_CharT*)0))
	  return _S_rounded_up_size(__n) - 1;
	else
	  return _S_rounded_up_size(__n);
	
      }

      // Allocate and construct a RopeLeaf using the supplied allocator
      // Takes ownership of s instead of copying.
      static _RopeLeaf*
      _S_new_RopeLeaf(__GC_CONST _CharT *__s,
		      size_t __size, allocator_type __a)
      {
	_RopeLeaf* __space = typename _Base::_LAlloc(__a).allocate(1);
	return new(__space) _RopeLeaf(__s, __size, __a);
      }

      static _RopeConcatenation*
      _S_new_RopeConcatenation(_RopeRep* __left, _RopeRep* __right,
			       allocator_type __a)
      {
	_RopeConcatenation* __space = typename _Base::_CAlloc(__a).allocate(1);
	return new(__space) _RopeConcatenation(__left, __right, __a);
      }

      static _RopeFunction*
      _S_new_RopeFunction(char_producer<_CharT>* __f,
			  size_t __size, bool __d, allocator_type __a)
      {
	_RopeFunction* __space = typename _Base::_FAlloc(__a).allocate(1);
	return new(__space) _RopeFunction(__f, __size, __d, __a);
      }

      static _RopeSubstring*
      _S_new_RopeSubstring(_Rope_RopeRep<_CharT,_Alloc>* __b, size_t __s,
			   size_t __l, allocator_type __a)
      {
	_RopeSubstring* __space = typename _Base::_SAlloc(__a).allocate(1);
	return new(__space) _RopeSubstring(__b, __s, __l, __a);
      }
      
      static _RopeLeaf*
      _S_RopeLeaf_from_unowned_char_ptr(const _CharT *__s,
					size_t __size, allocator_type __a)
#define __STL_ROPE_FROM_UNOWNED_CHAR_PTR(__s, __size, __a) \
                _S_RopeLeaf_from_unowned_char_ptr(__s, __size, __a)
      {
	if (0 == __size)
	  return 0;
	_CharT* __buf = __a.allocate(_S_rounded_up_size(__size));
	
	__uninitialized_copy_n_a(__s, __size, __buf, __a);
	_S_cond_store_eos(__buf[__size]);
	try
	  { return _S_new_RopeLeaf(__buf, __size, __a); }
	catch(...)
	  {
	    _RopeRep::__STL_FREE_STRING(__buf, __size, __a);
	    __throw_exception_again;
	  }
      }

      // Concatenation of nonempty strings.
      // Always builds a concatenation node.
      // Rebalances if the result is too deep.
      // Result has refcount 1.
      // Does not increment left and right ref counts even though
      // they are referenced.
      static _RopeRep*
      _S_tree_concat(_RopeRep* __left, _RopeRep* __right);

      // Concatenation helper functions
      static _RopeLeaf*
      _S_leaf_concat_char_iter(_RopeLeaf* __r,
			       const _CharT* __iter, size_t __slen);
      // Concatenate by copying leaf.
      // should take an arbitrary iterator
      // result has refcount 1.
#ifndef __GC
      static _RopeLeaf*
      _S_destr_leaf_concat_char_iter(_RopeLeaf* __r,
				     const _CharT* __iter, size_t __slen);
      // A version that potentially clobbers __r if __r->_M_ref_count == 1.
#endif

    private:
      
      static size_t _S_char_ptr_len(const _CharT* __s);
      // slightly generalized strlen

      rope(_RopeRep* __t, const allocator_type& __a = allocator_type())
      : _Base(__t, __a) { }


      // Copy __r to the _CharT buffer.
      // Returns __buffer + __r->_M_size.
      // Assumes that buffer is uninitialized.
      static _CharT* _S_flatten(_RopeRep* __r, _CharT* __buffer);

      // Again, with explicit starting position and length.
      // Assumes that buffer is uninitialized.
      static _CharT* _S_flatten(_RopeRep* __r,
				size_t __start, size_t __len,
				_CharT* __buffer);

      static const unsigned long
      _S_min_len[__detail::_S_max_rope_depth + 1];
      
      static bool
      _S_is_balanced(_RopeRep* __r)
      { return (__r->_M_size >= _S_min_len[__r->_M_depth]); }

      static bool
      _S_is_almost_balanced(_RopeRep* __r)
      { return (__r->_M_depth == 0
		|| __r->_M_size >= _S_min_len[__r->_M_depth - 1]); }

      static bool
      _S_is_roughly_balanced(_RopeRep* __r)
      { return (__r->_M_depth <= 1
		|| __r->_M_size >= _S_min_len[__r->_M_depth - 2]); }

      // Assumes the result is not empty.
      static _RopeRep*
      _S_concat_and_set_balanced(_RopeRep* __left, _RopeRep* __right)
      {
	_RopeRep* __result = _S_concat(__left, __right);
	if (_S_is_balanced(__result))
	  __result->_M_is_balanced = true;
	return __result;
      }

      // The basic rebalancing operation.  Logically copies the
      // rope.  The result has refcount of 1.  The client will
      // usually decrement the reference count of __r.
      // The result is within height 2 of balanced by the above
      // definition.
      static _RopeRep* _S_balance(_RopeRep* __r);

      // Add all unbalanced subtrees to the forest of balanceed trees.
      // Used only by balance.
      static void _S_add_to_forest(_RopeRep*__r, _RopeRep** __forest);

      // Add __r to forest, assuming __r is already balanced.
      static void _S_add_leaf_to_forest(_RopeRep* __r, _RopeRep** __forest);
      
      // Print to stdout, exposing structure
      static void _S_dump(_RopeRep* __r, int __indent = 0);
      
      // Return -1, 0, or 1 if __x < __y, __x == __y, or __x > __y resp.
      static int _S_compare(const _RopeRep* __x, const _RopeRep* __y);
      
    public:
      bool
      empty() const
      { return 0 == this->_M_tree_ptr; }
      
      // Comparison member function.  This is public only for those
      // clients that need a ternary comparison.  Others
      // should use the comparison operators below.
      int
      compare(const rope& __y) const
      { return _S_compare(this->_M_tree_ptr, __y._M_tree_ptr); }

      rope(const _CharT* __s, const allocator_type& __a = allocator_type())
      : _Base(__STL_ROPE_FROM_UNOWNED_CHAR_PTR(__s, _S_char_ptr_len(__s),
					       __a), __a)
      { }

      rope(const _CharT* __s, size_t __len,
	   const allocator_type& __a = allocator_type())
      : _Base(__STL_ROPE_FROM_UNOWNED_CHAR_PTR(__s, __len, __a), __a)
      { }

      // Should perhaps be templatized with respect to the iterator type
      // and use Sequence_buffer.  (It should perhaps use sequence_buffer
      // even now.)
      rope(const _CharT *__s, const _CharT *__e,
	   const allocator_type& __a = allocator_type())
      : _Base(__STL_ROPE_FROM_UNOWNED_CHAR_PTR(__s, __e - __s, __a), __a)
      { }

      rope(const const_iterator& __s, const const_iterator& __e,
	   const allocator_type& __a = allocator_type())
      : _Base(_S_substring(__s._M_root, __s._M_current_pos,
			   __e._M_current_pos), __a)
      { }

      rope(const iterator& __s, const iterator& __e,
	   const allocator_type& __a = allocator_type())
      : _Base(_S_substring(__s._M_root, __s._M_current_pos,
			   __e._M_current_pos), __a)
      { }

      rope(_CharT __c, const allocator_type& __a = allocator_type())
      : _Base(__a)
      {
	_CharT* __buf = this->_Data_allocate(_S_rounded_up_size(1));
	
	get_allocator().construct(__buf, __c);
	try
	  { this->_M_tree_ptr = _S_new_RopeLeaf(__buf, 1, __a); }
	catch(...)
	  {
	    _RopeRep::__STL_FREE_STRING(__buf, 1, __a);
	    __throw_exception_again;
	  }
      }

      rope(size_t __n, _CharT __c,
	   const allocator_type& __a = allocator_type());

      rope(const allocator_type& __a = allocator_type())
      : _Base(0, __a) { }

      // Construct a rope from a function that can compute its members
      rope(char_producer<_CharT> *__fn, size_t __len, bool __delete_fn,
	   const allocator_type& __a = allocator_type())
      : _Base(__a)
      {
	this->_M_tree_ptr = (0 == __len) ?
	  0 : _S_new_RopeFunction(__fn, __len, __delete_fn, __a);
      }

      rope(const rope& __x, const allocator_type& __a = allocator_type())
      : _Base(__x._M_tree_ptr, __a)
      { _S_ref(this->_M_tree_ptr); }

      ~rope() throw()
      { _S_unref(this->_M_tree_ptr); }

      rope&
      operator=(const rope& __x)
      {
	_RopeRep* __old = this->_M_tree_ptr;
	this->_M_tree_ptr = __x._M_tree_ptr;
	_S_ref(this->_M_tree_ptr);
	_S_unref(__old);
	return *this;
      }

      void
      clear()
      {
	_S_unref(this->_M_tree_ptr);
	this->_M_tree_ptr = 0;
      }
      
      void
      push_back(_CharT __x)
      {
	_RopeRep* __old = this->_M_tree_ptr;
	this->_M_tree_ptr
	  = _S_destr_concat_char_iter(this->_M_tree_ptr, &__x, 1);
	_S_unref(__old);
      }

      void
      pop_back()
      {
	_RopeRep* __old = this->_M_tree_ptr;
	this->_M_tree_ptr = _S_substring(this->_M_tree_ptr,
					 0, this->_M_tree_ptr->_M_size - 1);
	_S_unref(__old);
      }

      _CharT
      back() const
      { return _S_fetch(this->_M_tree_ptr, this->_M_tree_ptr->_M_size - 1); }

      void
      push_front(_CharT __x)
      {
	_RopeRep* __old = this->_M_tree_ptr;
	_RopeRep* __left =
	  __STL_ROPE_FROM_UNOWNED_CHAR_PTR(&__x, 1, this->get_allocator());
	try
	  {
	    this->_M_tree_ptr = _S_concat(__left, this->_M_tree_ptr);
	    _S_unref(__old);
	    _S_unref(__left);
	  }
	catch(...)
	  {
	    _S_unref(__left);
	    __throw_exception_again;
	  }
      }

      void
      pop_front()
      {
	_RopeRep* __old = this->_M_tree_ptr;
	this->_M_tree_ptr
	  = _S_substring(this->_M_tree_ptr, 1, this->_M_tree_ptr->_M_size);
	_S_unref(__old);
      }

      _CharT
      front() const
      { return _S_fetch(this->_M_tree_ptr, 0); }

      void
      balance()
      {
	_RopeRep* __old = this->_M_tree_ptr;
	this->_M_tree_ptr = _S_balance(this->_M_tree_ptr);
	_S_unref(__old);
      }
      
      void
      copy(_CharT* __buffer) const
      {
	_Destroy(__buffer, __buffer + size(), get_allocator());
	_S_flatten(this->_M_tree_ptr, __buffer);
      }

      // This is the copy function from the standard, but
      // with the arguments reordered to make it consistent with the
      // rest of the interface.
      // Note that this guaranteed not to compile if the draft standard
      // order is assumed.
      size_type
      copy(size_type __pos, size_type __n, _CharT* __buffer) const
      {
	size_t __size = size();
	size_t __len = (__pos + __n > __size? __size - __pos : __n);
	
	_Destroy(__buffer, __buffer + __len, get_allocator());
	_S_flatten(this->_M_tree_ptr, __pos, __len, __buffer);
	return __len;
      }

      // Print to stdout, exposing structure.  May be useful for
      // performance debugging.
      void
      dump()
      { _S_dump(this->_M_tree_ptr); }
      
      // Convert to 0 terminated string in new allocated memory.
      // Embedded 0s in the input do not terminate the copy.
      const _CharT* c_str() const;

      // As above, but lso use the flattened representation as the
      // the new rope representation.
      const _CharT* replace_with_c_str();
      
      // Reclaim memory for the c_str generated flattened string.
      // Intentionally undocumented, since it's hard to say when this
      // is safe for multiple threads.
      void
      delete_c_str ()
      {
	if (0 == this->_M_tree_ptr)
	  return;
	if (__detail::_S_leaf == this->_M_tree_ptr->_M_tag &&
	    ((_RopeLeaf*)this->_M_tree_ptr)->_M_data ==
	    this->_M_tree_ptr->_M_c_string)
	  {
	    // Representation shared
	    return;
	  }
#ifndef __GC
	this->_M_tree_ptr->_M_free_c_string();
#endif
	this->_M_tree_ptr->_M_c_string = 0;
      }

      _CharT
      operator[] (size_type __pos) const
      { return _S_fetch(this->_M_tree_ptr, __pos); }

      _CharT
      at(size_type __pos) const
      {
	// if (__pos >= size()) throw out_of_range;  // XXX
	return (*this)[__pos];
      }

      const_iterator
      begin() const
      { return(const_iterator(this->_M_tree_ptr, 0)); }

      // An easy way to get a const iterator from a non-const container.
      const_iterator
      const_begin() const
      { return(const_iterator(this->_M_tree_ptr, 0)); }

      const_iterator
      end() const
      { return(const_iterator(this->_M_tree_ptr, size())); }

      const_iterator
      const_end() const
      { return(const_iterator(this->_M_tree_ptr, size())); }

      size_type
      size() const
      {	return(0 == this->_M_tree_ptr? 0 : this->_M_tree_ptr->_M_size); }
      
      size_type
      length() const
      {	return size(); }

      size_type
      max_size() const
      {
	return _S_min_len[int(__detail::_S_max_rope_depth) - 1] - 1;
	//  Guarantees that the result can be sufficirntly
	//  balanced.  Longer ropes will probably still work,
	//  but it's harder to make guarantees.
      }

      typedef reverse_iterator<const_iterator> const_reverse_iterator;

      const_reverse_iterator
      rbegin() const
      { return const_reverse_iterator(end()); }

      const_reverse_iterator
      const_rbegin() const
      {	return const_reverse_iterator(end()); }

      const_reverse_iterator
      rend() const
      { return const_reverse_iterator(begin()); }
      
      const_reverse_iterator
      const_rend() const
      {	return const_reverse_iterator(begin()); }

      template<class _CharT2, class _Alloc2>
        friend rope<_CharT2, _Alloc2>
        operator+(const rope<_CharT2, _Alloc2>& __left,
		  const rope<_CharT2, _Alloc2>& __right);

      template<class _CharT2, class _Alloc2>
        friend rope<_CharT2, _Alloc2>
        operator+(const rope<_CharT2, _Alloc2>& __left, const _CharT2* __right);

      template<class _CharT2, class _Alloc2>
        friend rope<_CharT2, _Alloc2>
        operator+(const rope<_CharT2, _Alloc2>& __left, _CharT2 __right);

      // The symmetric cases are intentionally omitted, since they're
      // presumed to be less common, and we don't handle them as well.

      // The following should really be templatized.  The first
      // argument should be an input iterator or forward iterator with
      // value_type _CharT.
      rope&
      append(const _CharT* __iter, size_t __n)
      {
	_RopeRep* __result =
	  _S_destr_concat_char_iter(this->_M_tree_ptr, __iter, __n);
	_S_unref(this->_M_tree_ptr);
	this->_M_tree_ptr = __result;
	return *this;
      }

      rope&
      append(const _CharT* __c_string)
      {
	size_t __len = _S_char_ptr_len(__c_string);
	append(__c_string, __len);
	return(*this);
      }

      rope&
      append(const _CharT* __s, const _CharT* __e)
      {
	_RopeRep* __result =
	  _S_destr_concat_char_iter(this->_M_tree_ptr, __s, __e - __s);
	_S_unref(this->_M_tree_ptr);
	this->_M_tree_ptr = __result;
	return *this;
      }

      rope&
      append(const_iterator __s, const_iterator __e)
      {
	_Self_destruct_ptr __appendee(_S_substring(__s._M_root,
						   __s._M_current_pos,
						   __e._M_current_pos));
	_RopeRep* __result = _S_concat(this->_M_tree_ptr, 
				       (_RopeRep*)__appendee);
	_S_unref(this->_M_tree_ptr);
	this->_M_tree_ptr = __result;
	return *this;
      }

      rope&
      append(_CharT __c)
      {
	_RopeRep* __result =
	  _S_destr_concat_char_iter(this->_M_tree_ptr, &__c, 1);
	_S_unref(this->_M_tree_ptr);
	this->_M_tree_ptr = __result;
	return *this;
      }

      rope&
      append()
      { return append(_CharT()); }  // XXX why?

      rope&
      append(const rope& __y)
      {
	_RopeRep* __result = _S_concat(this->_M_tree_ptr, __y._M_tree_ptr);
	_S_unref(this->_M_tree_ptr);
	this->_M_tree_ptr = __result;
	return *this;
      }

      rope&
      append(size_t __n, _CharT __c)
      {
	rope<_CharT,_Alloc> __last(__n, __c);
	return append(__last);
      }

      void
      swap(rope& __b)
      {
	_RopeRep* __tmp = this->_M_tree_ptr;
	this->_M_tree_ptr = __b._M_tree_ptr;
	__b._M_tree_ptr = __tmp;
      }

    protected:
      // Result is included in refcount.
      static _RopeRep*
      replace(_RopeRep* __old, size_t __pos1,
	      size_t __pos2, _RopeRep* __r)
      {
	if (0 == __old)
	  {
	    _S_ref(__r);
	    return __r;
	  }
	_Self_destruct_ptr __left(_S_substring(__old, 0, __pos1));
	_Self_destruct_ptr __right(_S_substring(__old, __pos2, __old->_M_size));
	_RopeRep* __result;

	if (0 == __r)
	  __result = _S_concat(__left, __right);
	else
	  {
	    _Self_destruct_ptr __left_result(_S_concat(__left, __r));
	    __result = _S_concat(__left_result, __right);
	  }
	return __result;
      }

    public:
      void
      insert(size_t __p, const rope& __r)
      {
	_RopeRep* __result =
	  replace(this->_M_tree_ptr, __p, __p, __r._M_tree_ptr);
	_S_unref(this->_M_tree_ptr);
	this->_M_tree_ptr = __result;
      }

      void
      insert(size_t __p, size_t __n, _CharT __c)
      {
	rope<_CharT,_Alloc> __r(__n,__c);
	insert(__p, __r);
      }
      
      void
      insert(size_t __p, const _CharT* __i, size_t __n)
      {
	_Self_destruct_ptr __left(_S_substring(this->_M_tree_ptr, 0, __p));
	_Self_destruct_ptr __right(_S_substring(this->_M_tree_ptr,
						__p, size()));
	_Self_destruct_ptr __left_result(_S_concat_char_iter(__left, __i, __n));
	// _S_ destr_concat_char_iter should be safe here.
	// But as it stands it's probably not a win, since __left
	// is likely to have additional references.
	_RopeRep* __result = _S_concat(__left_result, __right);
	_S_unref(this->_M_tree_ptr);
	this->_M_tree_ptr = __result;
      }

      void
      insert(size_t __p, const _CharT* __c_string)
      {	insert(__p, __c_string, _S_char_ptr_len(__c_string)); }

      void
      insert(size_t __p, _CharT __c)
      { insert(__p, &__c, 1); }

      void
      insert(size_t __p)
      {
	_CharT __c = _CharT();
	insert(__p, &__c, 1);
      }

      void
      insert(size_t __p, const _CharT* __i, const _CharT* __j)
      {
	rope __r(__i, __j);
	insert(__p, __r);
      }

      void
      insert(size_t __p, const const_iterator& __i,
	     const const_iterator& __j)
      {
	rope __r(__i, __j);
	insert(__p, __r);
      }

      void
      insert(size_t __p, const iterator& __i,
	     const iterator& __j)
      {
	rope __r(__i, __j);
	insert(__p, __r);
      }

      // (position, length) versions of replace operations:
      
      void
      replace(size_t __p, size_t __n, const rope& __r)
      {
	_RopeRep* __result =
	  replace(this->_M_tree_ptr, __p, __p + __n, __r._M_tree_ptr);
	_S_unref(this->_M_tree_ptr);
	this->_M_tree_ptr = __result;
      }

      void
      replace(size_t __p, size_t __n,
	      const _CharT* __i, size_t __i_len)
      {
	rope __r(__i, __i_len);
	replace(__p, __n, __r);
      }

      void
      replace(size_t __p, size_t __n, _CharT __c)
      {
	rope __r(__c);
	replace(__p, __n, __r);
      }

      void
      replace(size_t __p, size_t __n, const _CharT* __c_string)
      {
	rope __r(__c_string);
	replace(__p, __n, __r);
      }
      
      void
      replace(size_t __p, size_t __n,
	      const _CharT* __i, const _CharT* __j)
      {
	rope __r(__i, __j);
	replace(__p, __n, __r);
      }
      
      void
      replace(size_t __p, size_t __n,
	      const const_iterator& __i, const const_iterator& __j)
      {
	rope __r(__i, __j);
	replace(__p, __n, __r);
      }

      void
      replace(size_t __p, size_t __n,
	      const iterator& __i, const iterator& __j)
      {
	rope __r(__i, __j);
	replace(__p, __n, __r);
      }

      // Single character variants:
      void
      replace(size_t __p, _CharT __c)
      {
	iterator __i(this, __p);
	*__i = __c;
      }

      void
      replace(size_t __p, const rope& __r)
      { replace(__p, 1, __r); }

      void
      replace(size_t __p, const _CharT* __i, size_t __i_len)
      { replace(__p, 1, __i, __i_len); }

      void
      replace(size_t __p, const _CharT* __c_string)
      {	replace(__p, 1, __c_string); }

      void
      replace(size_t __p, const _CharT* __i, const _CharT* __j)
      {	replace(__p, 1, __i, __j); }

      void
      replace(size_t __p, const const_iterator& __i,
	      const const_iterator& __j)
      { replace(__p, 1, __i, __j); }

      void
      replace(size_t __p, const iterator& __i,
	      const iterator& __j)
      { replace(__p, 1, __i, __j); }

      // Erase, (position, size) variant.
      void
      erase(size_t __p, size_t __n)
      {
	_RopeRep* __result = replace(this->_M_tree_ptr, __p,
				     __p + __n, 0);
	_S_unref(this->_M_tree_ptr);
	this->_M_tree_ptr = __result;
      }

      // Erase, single character
      void
      erase(size_t __p)
      { erase(__p, __p + 1); }

      // Insert, iterator variants.
      iterator
      insert(const iterator& __p, const rope& __r)
      {
	insert(__p.index(), __r);
	return __p;
      }

      iterator
      insert(const iterator& __p, size_t __n, _CharT __c)
      {
	insert(__p.index(), __n, __c);
	return __p;
      }

      iterator insert(const iterator& __p, _CharT __c)
      {
	insert(__p.index(), __c);
	return __p;
      }
      
      iterator
      insert(const iterator& __p )
      {
	insert(__p.index());
	return __p;
      }
      
      iterator
      insert(const iterator& __p, const _CharT* c_string)
      {
	insert(__p.index(), c_string);
	return __p;
      }
      
      iterator
      insert(const iterator& __p, const _CharT* __i, size_t __n)
      {
	insert(__p.index(), __i, __n);
	return __p;
      }
      
      iterator
      insert(const iterator& __p, const _CharT* __i,
	     const _CharT* __j)
      {
	insert(__p.index(), __i, __j); 
	return __p;
      }
      
      iterator
      insert(const iterator& __p,
	     const const_iterator& __i, const const_iterator& __j)
      {
	insert(__p.index(), __i, __j);
	return __p;
      }
      
      iterator
      insert(const iterator& __p,
	     const iterator& __i, const iterator& __j)
      {
	insert(__p.index(), __i, __j);
	return __p;
      }

      // Replace, range variants.
      void
      replace(const iterator& __p, const iterator& __q, const rope& __r)
      {	replace(__p.index(), __q.index() - __p.index(), __r); }

      void
      replace(const iterator& __p, const iterator& __q, _CharT __c)
      { replace(__p.index(), __q.index() - __p.index(), __c); }
      
      void
      replace(const iterator& __p, const iterator& __q,
	      const _CharT* __c_string)
      { replace(__p.index(), __q.index() - __p.index(), __c_string); }
      
      void
      replace(const iterator& __p, const iterator& __q,
	      const _CharT* __i, size_t __n)
      { replace(__p.index(), __q.index() - __p.index(), __i, __n); }
      
      void
      replace(const iterator& __p, const iterator& __q,
	      const _CharT* __i, const _CharT* __j)
      { replace(__p.index(), __q.index() - __p.index(), __i, __j); }
      
      void
      replace(const iterator& __p, const iterator& __q,
	      const const_iterator& __i, const const_iterator& __j)
      { replace(__p.index(), __q.index() - __p.index(), __i, __j); }
      
      void
      replace(const iterator& __p, const iterator& __q,
	      const iterator& __i, const iterator& __j)
      { replace(__p.index(), __q.index() - __p.index(), __i, __j); }

      // Replace, iterator variants.
      void
      replace(const iterator& __p, const rope& __r)
      { replace(__p.index(), __r); }
      
      void
      replace(const iterator& __p, _CharT __c)
      { replace(__p.index(), __c); }
      
      void
      replace(const iterator& __p, const _CharT* __c_string)
      { replace(__p.index(), __c_string); }
      
      void
      replace(const iterator& __p, const _CharT* __i, size_t __n)
      { replace(__p.index(), __i, __n); }
      
      void
      replace(const iterator& __p, const _CharT* __i, const _CharT* __j)
      { replace(__p.index(), __i, __j); }
      
      void
      replace(const iterator& __p, const_iterator __i, const_iterator __j)
      { replace(__p.index(), __i, __j); }
      
      void
      replace(const iterator& __p, iterator __i, iterator __j)
      { replace(__p.index(), __i, __j); }

      // Iterator and range variants of erase
      iterator
      erase(const iterator& __p, const iterator& __q)
      {
	size_t __p_index = __p.index();
	erase(__p_index, __q.index() - __p_index);
	return iterator(this, __p_index);
      }

      iterator
      erase(const iterator& __p)
      {
	size_t __p_index = __p.index();
	erase(__p_index, 1);
	return iterator(this, __p_index);
      }

      rope
      substr(size_t __start, size_t __len = 1) const
      {
	return rope<_CharT, _Alloc>(_S_substring(this->_M_tree_ptr,
						 __start,
						 __start + __len));
      }

      rope
      substr(iterator __start, iterator __end) const
      {
	return rope<_CharT, _Alloc>(_S_substring(this->_M_tree_ptr,
						 __start.index(),
						 __end.index()));
      }

      rope
      substr(iterator __start) const
      {
	size_t __pos = __start.index();
	return rope<_CharT, _Alloc>(_S_substring(this->_M_tree_ptr,
						 __pos, __pos + 1));
      }

      rope
      substr(const_iterator __start, const_iterator __end) const
      {
	// This might eventually take advantage of the cache in the
	// iterator.
	return rope<_CharT, _Alloc>(_S_substring(this->_M_tree_ptr,
						 __start.index(),
						 __end.index()));
      }

      rope<_CharT, _Alloc>
      substr(const_iterator __start)
      {
	size_t __pos = __start.index();
	return rope<_CharT, _Alloc>(_S_substring(this->_M_tree_ptr,
						 __pos, __pos + 1));
      }

      static const size_type npos;

      size_type find(_CharT __c, size_type __pos = 0) const;

      size_type
      find(const _CharT* __s, size_type __pos = 0) const
      {
	size_type __result_pos;
	const_iterator __result =
	  std::search(const_begin() + __pos, const_end(),
		      __s, __s + _S_char_ptr_len(__s));
	__result_pos = __result.index();
#ifndef __STL_OLD_ROPE_SEMANTICS
	if (__result_pos == size())
	  __result_pos = npos;
#endif
	return __result_pos;
      }

      iterator
      mutable_begin()
      { return(iterator(this, 0)); }
      
      iterator
      mutable_end()
      { return(iterator(this, size())); }

      typedef reverse_iterator<iterator> reverse_iterator;
      
      reverse_iterator
      mutable_rbegin()
      { return reverse_iterator(mutable_end()); }

      reverse_iterator
      mutable_rend()
      { return reverse_iterator(mutable_begin()); }

      reference
      mutable_reference_at(size_type __pos)
      { return reference(this, __pos); }

#ifdef __STD_STUFF
      reference
      operator[] (size_type __pos)
      { return _char_ref_proxy(this, __pos); }

      reference
      at(size_type __pos)
      {
	// if (__pos >= size()) throw out_of_range;  // XXX
	return (*this)[__pos];
      }
      
      void resize(size_type __n, _CharT __c) { }
      void resize(size_type __n) { }
      void reserve(size_type __res_arg = 0) { }
      
      size_type
      capacity() const
      { return max_size(); }

      // Stuff below this line is dangerous because it's error prone.
      // I would really like to get rid of it.
      // copy function with funny arg ordering.
      size_type
      copy(_CharT* __buffer, size_type __n,
	   size_type __pos = 0) const
      { return copy(__pos, __n, __buffer); }

      iterator
      end()
      { return mutable_end(); }

      iterator
      begin()
      { return mutable_begin(); }

      reverse_iterator
      rend()
      { return mutable_rend(); }
      
      reverse_iterator
      rbegin()
      { return mutable_rbegin(); }

#else
      const_iterator
      end()
      { return const_end(); }

      const_iterator
      begin()
      { return const_begin(); }

      const_reverse_iterator
      rend()
      { return const_rend(); }

      const_reverse_iterator
      rbegin()
      { return const_rbegin(); }

#endif
    };

  template <class _CharT, class _Alloc>
    const typename rope<_CharT, _Alloc>::size_type
    rope<_CharT, _Alloc>::npos = (size_type)(-1);
  
  template <class _CharT, class _Alloc>
    inline bool operator==(const _Rope_const_iterator<_CharT, _Alloc>& __x,
			   const _Rope_const_iterator<_CharT, _Alloc>& __y)
    { return (__x._M_current_pos == __y._M_current_pos
	      && __x._M_root == __y._M_root); }

  template <class _CharT, class _Alloc>
    inline bool operator<(const _Rope_const_iterator<_CharT, _Alloc>& __x,
			  const _Rope_const_iterator<_CharT, _Alloc>& __y)
    { return (__x._M_current_pos < __y._M_current_pos); }

  template <class _CharT, class _Alloc>
    inline bool operator!=(const _Rope_const_iterator<_CharT, _Alloc>& __x,
			   const _Rope_const_iterator<_CharT, _Alloc>& __y)
    { return !(__x == __y); }

  template <class _CharT, class _Alloc>
    inline bool operator>(const _Rope_const_iterator<_CharT, _Alloc>& __x,
			  const _Rope_const_iterator<_CharT, _Alloc>& __y)
    { return __y < __x; }

  template <class _CharT, class _Alloc>
    inline bool
    operator<=(const _Rope_const_iterator<_CharT, _Alloc>& __x,
	       const _Rope_const_iterator<_CharT, _Alloc>& __y)
    { return !(__y < __x); }

  template <class _CharT, class _Alloc>
    inline bool
    operator>=(const _Rope_const_iterator<_CharT, _Alloc>& __x,
	       const _Rope_const_iterator<_CharT, _Alloc>& __y)
    { return !(__x < __y); }

  template <class _CharT, class _Alloc>
    inline ptrdiff_t
    operator-(const _Rope_const_iterator<_CharT, _Alloc>& __x,
	      const _Rope_const_iterator<_CharT, _Alloc>& __y)
    { return (ptrdiff_t)__x._M_current_pos - (ptrdiff_t)__y._M_current_pos; }

  template <class _CharT, class _Alloc>
    inline _Rope_const_iterator<_CharT, _Alloc>
    operator-(const _Rope_const_iterator<_CharT, _Alloc>& __x, ptrdiff_t __n)
    { return _Rope_const_iterator<_CharT, _Alloc>(__x._M_root,
						  __x._M_current_pos - __n); }

  template <class _CharT, class _Alloc>
    inline _Rope_const_iterator<_CharT, _Alloc>
    operator+(const _Rope_const_iterator<_CharT, _Alloc>& __x, ptrdiff_t __n)
    { return _Rope_const_iterator<_CharT, _Alloc>(__x._M_root,
						  __x._M_current_pos + __n); }

  template <class _CharT, class _Alloc>
    inline _Rope_const_iterator<_CharT, _Alloc>
    operator+(ptrdiff_t __n, const _Rope_const_iterator<_CharT, _Alloc>& __x)
  { return _Rope_const_iterator<_CharT, _Alloc>(__x._M_root,
						__x._M_current_pos + __n); }

  template <class _CharT, class _Alloc>
    inline bool
    operator==(const _Rope_iterator<_CharT, _Alloc>& __x,
	       const _Rope_iterator<_CharT, _Alloc>& __y)
    {return (__x._M_current_pos == __y._M_current_pos
	     && __x._M_root_rope == __y._M_root_rope); }
  
  template <class _CharT, class _Alloc>
    inline bool
    operator<(const _Rope_iterator<_CharT, _Alloc>& __x,
	      const _Rope_iterator<_CharT, _Alloc>& __y)
    { return (__x._M_current_pos < __y._M_current_pos); }

  template <class _CharT, class _Alloc>
    inline bool
    operator!=(const _Rope_iterator<_CharT, _Alloc>& __x,
	       const _Rope_iterator<_CharT, _Alloc>& __y)
    { return !(__x == __y); }

  template <class _CharT, class _Alloc>
    inline bool
    operator>(const _Rope_iterator<_CharT, _Alloc>& __x,
	      const _Rope_iterator<_CharT, _Alloc>& __y)
    { return __y < __x; }

  template <class _CharT, class _Alloc>
    inline bool
    operator<=(const _Rope_iterator<_CharT, _Alloc>& __x,
	       const _Rope_iterator<_CharT, _Alloc>& __y)
    { return !(__y < __x); }

  template <class _CharT, class _Alloc>
    inline bool
    operator>=(const _Rope_iterator<_CharT, _Alloc>& __x,
	       const _Rope_iterator<_CharT, _Alloc>& __y)
    { return !(__x < __y); }

  template <class _CharT, class _Alloc>
    inline ptrdiff_t
    operator-(const _Rope_iterator<_CharT, _Alloc>& __x,
	      const _Rope_iterator<_CharT, _Alloc>& __y)
    { return ((ptrdiff_t)__x._M_current_pos
	      - (ptrdiff_t)__y._M_current_pos); }

  template <class _CharT, class _Alloc>
    inline _Rope_iterator<_CharT, _Alloc>
    operator-(const _Rope_iterator<_CharT, _Alloc>& __x,
	      ptrdiff_t __n)
    { return _Rope_iterator<_CharT, _Alloc>(__x._M_root_rope,
					    __x._M_current_pos - __n); }

  template <class _CharT, class _Alloc>
    inline _Rope_iterator<_CharT, _Alloc>
    operator+(const _Rope_iterator<_CharT, _Alloc>& __x, ptrdiff_t __n)
    { return _Rope_iterator<_CharT, _Alloc>(__x._M_root_rope,
					    __x._M_current_pos + __n); }

  template <class _CharT, class _Alloc>
    inline _Rope_iterator<_CharT, _Alloc>
    operator+(ptrdiff_t __n, const _Rope_iterator<_CharT, _Alloc>& __x)
    { return _Rope_iterator<_CharT, _Alloc>(__x._M_root_rope,
					    __x._M_current_pos + __n); }

  template <class _CharT, class _Alloc>
    inline rope<_CharT, _Alloc>
    operator+(const rope<_CharT, _Alloc>& __left,
	      const rope<_CharT, _Alloc>& __right)
    {
      // Inlining this should make it possible to keep __left and
      // __right in registers.
      typedef rope<_CharT, _Alloc> rope_type;
      return rope_type(rope_type::_S_concat(__left._M_tree_ptr, 
					    __right._M_tree_ptr));
    }

  template <class _CharT, class _Alloc>
    inline rope<_CharT, _Alloc>&
    operator+=(rope<_CharT, _Alloc>& __left,
	       const rope<_CharT, _Alloc>& __right)
    {
      __left.append(__right);
      return __left;
    }

  template <class _CharT, class _Alloc>
    inline rope<_CharT, _Alloc>
    operator+(const rope<_CharT, _Alloc>& __left,
	      const _CharT* __right)
    {
      typedef rope<_CharT, _Alloc> rope_type;
      size_t __rlen = rope_type::_S_char_ptr_len(__right);
      return rope_type(rope_type::_S_concat_char_iter(__left._M_tree_ptr,
						      __right, __rlen));
    }

  template <class _CharT, class _Alloc>
    inline rope<_CharT, _Alloc>&
    operator+=(rope<_CharT, _Alloc>& __left,
	       const _CharT* __right)
    {
      __left.append(__right);
      return __left;
    }

  template <class _CharT, class _Alloc>
    inline rope<_CharT, _Alloc>
    operator+(const rope<_CharT, _Alloc>& __left, _CharT __right)
    {
      typedef rope<_CharT, _Alloc> rope_type;
      return rope_type(rope_type::_S_concat_char_iter(__left._M_tree_ptr,
						      &__right, 1));
    }

  template <class _CharT, class _Alloc>
    inline rope<_CharT, _Alloc>&
    operator+=(rope<_CharT, _Alloc>& __left, _CharT __right)
    {
      __left.append(__right);
      return __left;
    }
  
  template <class _CharT, class _Alloc>
    bool
    operator<(const rope<_CharT, _Alloc>& __left,
	      const rope<_CharT, _Alloc>& __right)
    { return __left.compare(__right) < 0; }

  template <class _CharT, class _Alloc>
    bool
    operator==(const rope<_CharT, _Alloc>& __left,
	       const rope<_CharT, _Alloc>& __right)
    { return __left.compare(__right) == 0; }

  template <class _CharT, class _Alloc>
    inline bool
    operator==(const _Rope_char_ptr_proxy<_CharT, _Alloc>& __x,
	       const _Rope_char_ptr_proxy<_CharT, _Alloc>& __y)
    { return (__x._M_pos == __y._M_pos && __x._M_root == __y._M_root); }

  template <class _CharT, class _Alloc>
    inline bool
    operator!=(const rope<_CharT, _Alloc>& __x,
	       const rope<_CharT, _Alloc>& __y)
    { return !(__x == __y); }

  template <class _CharT, class _Alloc>
    inline bool
    operator>(const rope<_CharT, _Alloc>& __x,
	      const rope<_CharT, _Alloc>& __y)
    { return __y < __x; }

  template <class _CharT, class _Alloc>
    inline bool
    operator<=(const rope<_CharT, _Alloc>& __x,
	       const rope<_CharT, _Alloc>& __y)
    { return !(__y < __x); }

  template <class _CharT, class _Alloc>
    inline bool
    operator>=(const rope<_CharT, _Alloc>& __x,
	       const rope<_CharT, _Alloc>& __y)
    { return !(__x < __y); }

  template <class _CharT, class _Alloc>
    inline bool
    operator!=(const _Rope_char_ptr_proxy<_CharT, _Alloc>& __x,
	       const _Rope_char_ptr_proxy<_CharT, _Alloc>& __y)
    { return !(__x == __y); }

  template<class _CharT, class _Traits, class _Alloc>
    std::basic_ostream<_CharT, _Traits>&
    operator<<(std::basic_ostream<_CharT, _Traits>& __o,
	       const rope<_CharT, _Alloc>& __r);

  typedef rope<char> crope;
  typedef rope<wchar_t> wrope;

  inline crope::reference
  __mutable_reference_at(crope& __c, size_t __i)
  { return __c.mutable_reference_at(__i); }

  inline wrope::reference
  __mutable_reference_at(wrope& __c, size_t __i)
  { return __c.mutable_reference_at(__i); }

  template <class _CharT, class _Alloc>
    inline void
    swap(rope<_CharT, _Alloc>& __x, rope<_CharT, _Alloc>& __y)
    { __x.swap(__y); }

  // Hash functions should probably be revisited later:
  template<>
    struct hash<crope>
    {
      size_t
      operator()(const crope& __str) const
      {
	size_t __size = __str.size();
	if (0 == __size)
	  return 0;
	return 13 * __str[0] + 5 * __str[__size - 1] + __size;
      }
    };


  template<>
    struct hash<wrope>
    {
      size_t
      operator()(const wrope& __str) const
      {
	size_t __size = __str.size();
	if (0 == __size)
	  return 0;
	return 13 * __str[0] + 5 * __str[__size - 1] + __size;
      }
    };

_GLIBCXX_END_NAMESPACE

# include <ext/ropeimpl.h>

#endif<|MERGE_RESOLUTION|>--- conflicted
+++ resolved
@@ -67,15 +67,6 @@
 
 #include <ext/memory> // For uninitialized_copy_n
 
-<<<<<<< HEAD
-namespace 
-{
-  enum { _S_max_rope_depth = 45 };
-  enum _Tag {_S_leaf, _S_concat, _S_substringfn, _S_function};
-} // anonymous namespace
-
-=======
->>>>>>> 61fb309f
 _GLIBCXX_BEGIN_NAMESPACE(__gnu_cxx)
 
   namespace __detail
