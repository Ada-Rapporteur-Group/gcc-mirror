--- conflicted
+++ resolved
@@ -72,31 +72,13 @@
   using std::pair;
   using std::_Select1st;
 
-<<<<<<< HEAD
-  // Forward declaration of equality operator; needed for friend
-  // declaration.
-  template<class _Key, class _Tp, class _HashFn = hash<_Key>,
-	   class _EqualKey = equal_to<_Key>, class _Alloc = allocator<_Tp> >
-    class hash_map;
-
-  template<class _Key, class _Tp, class _HashFn, class _EqKey, class _Alloc>
-    inline bool
-    operator==(const hash_map<_Key, _Tp, _HashFn, _EqKey, _Alloc>&,
-	       const hash_map<_Key, _Tp, _HashFn, _EqKey, _Alloc>&);
-
-=======
->>>>>>> f8383f28
   /**
    *  This is an SGI extension.
    *  @ingroup SGIextensions
    *  @doctodo
    */
-<<<<<<< HEAD
-  template<class _Key, class _Tp, class _HashFn, class _EqualKey, class _Alloc>
-=======
   template<class _Key, class _Tp, class _HashFn = hash<_Key>,
 	   class _EqualKey = equal_to<_Key>, class _Alloc = allocator<_Tp> >
->>>>>>> f8383f28
     class hash_map
     {
     private:
@@ -303,35 +285,16 @@
 	 hash_map<_Key, _Tp, _HashFn, _EqlKey, _Alloc>& __hm2)
     { __hm1.swap(__hm2); }
 
-<<<<<<< HEAD
-  // Forward declaration of equality operator; needed for friend declaration.
-  template<class _Key, class _Tp,
-	    class _HashFn  = hash<_Key>,
-	    class _EqualKey = equal_to<_Key>,
-	    class _Alloc =  allocator<_Tp> >
-    class hash_multimap;
-
-  template<class _Key, class _Tp, class _HF, class _EqKey, class _Alloc>
-    inline bool
-    operator==(const hash_multimap<_Key, _Tp, _HF, _EqKey, _Alloc>& __hm1,
-	       const hash_multimap<_Key, _Tp, _HF, _EqKey, _Alloc>& __hm2);
-=======
->>>>>>> f8383f28
 
   /**
    *  This is an SGI extension.
    *  @ingroup SGIextensions
    *  @doctodo
    */
-<<<<<<< HEAD
-  template<class _Key, class _Tp, class _HashFn, class _EqualKey,
-	    class _Alloc>
-=======
   template<class _Key, class _Tp,
 	   class _HashFn = hash<_Key>,
 	   class _EqualKey = equal_to<_Key>,
 	   class _Alloc = allocator<_Tp> >
->>>>>>> f8383f28
     class hash_multimap
     {
       // concept requirements
@@ -542,7 +505,6 @@
     { __hm1.swap(__hm2); }
 
 _GLIBCXX_END_NESTED_NAMESPACE
-<<<<<<< HEAD
 
 #ifdef _GLIBCXX_DEBUG
 # include <debug/hash_map>
@@ -550,15 +512,6 @@
 
 _GLIBCXX_BEGIN_NAMESPACE(std)
 
-=======
-
-#ifdef _GLIBCXX_DEBUG
-# include <debug/hash_map>
-#endif
-
-_GLIBCXX_BEGIN_NAMESPACE(std)
-
->>>>>>> f8383f28
   // Specialization of insert_iterator so that it will work for hash_map
   // and hash_multimap.
   template<class _Key, class _Tp, class _HashFn,  class _EqKey, class _Alloc>
