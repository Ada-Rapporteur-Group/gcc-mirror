--- conflicted
+++ resolved
@@ -1,10 +1,6 @@
 // Hashing map implementation -*- C++ -*-
 
-<<<<<<< HEAD
-// Copyright (C) 2001, 2002, 2004, 2005 Free Software Foundation, Inc.
-=======
 // Copyright (C) 2001, 2002, 2004, 2005, 2006 Free Software Foundation, Inc.
->>>>>>> c355071f
 //
 // This file is part of the GNU ISO C++ Library.  This library is free
 // software; you can redistribute it and/or modify it under the
@@ -603,15 +599,7 @@
       operator++(int)
       { return *this; }
     };
-<<<<<<< HEAD
-} // namespace std
-
-#ifdef _GLIBCXX_DEBUG
-# include <debug/hash_map>
-#endif
-=======
 
 _GLIBCXX_END_NAMESPACE
->>>>>>> c355071f
 
 #endif