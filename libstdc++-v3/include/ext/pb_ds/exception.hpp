--- conflicted
+++ resolved
@@ -50,11 +50,7 @@
   struct container_error : public std::logic_error
   {
     container_error() 
-<<<<<<< HEAD
-    : std::logic_error(__N("pb_ds::container_error")) { }
-=======
     : std::logic_error(__N("__gnu_pbds::container_error")) { }
->>>>>>> 42bae686
   };
 
   // An entry cannot be inserted into a container object for logical
@@ -70,41 +66,6 @@
   struct resize_error : public container_error { };
 
 #if __EXCEPTIONS
-<<<<<<< HEAD
-  void
-  __throw_container_error(void)
-  { throw container_error(); }
-
-  void
-  __throw_insert_error(void)
-  { throw insert_error(); }
-
-  void
-  __throw_join_error(void)
-  { throw join_error(); }
-
-  void
-  __throw_resize_error(void)
-  { throw resize_error(); }
-#else
-  void
-  __throw_container_error(void)
-  { std::abort(); }
-
-  void
-  __throw_insert_error(void)
-  { std::abort(); }
-
-  void
-  __throw_join_error(void)
-  { std::abort(); }
-
-  void
-  __throw_resize_error(void)
-  { std::abort(); }
-#endif
-} // namespace pb_ds
-=======
   inline void
   __throw_container_error(void)
   { throw container_error(); }
@@ -138,6 +99,5 @@
   { std::abort(); }
 #endif
 } // namespace __gnu_pbds
->>>>>>> 42bae686
 
 #endif