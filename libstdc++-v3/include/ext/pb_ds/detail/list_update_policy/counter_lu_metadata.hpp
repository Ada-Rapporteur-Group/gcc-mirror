--- conflicted
+++ resolved
@@ -76,11 +76,7 @@
 
       counter_lu_metadata<size_type>
       operator()(size_type max_size) const
-<<<<<<< HEAD
-      { return counter_lu_metadata<Size_Type>(rand() % max_size); }
-=======
       { return counter_lu_metadata<Size_Type>(std::rand() % max_size); }
->>>>>>> 1177f497
 
       template<typename Metadata_Reference>
       bool
