--- conflicted
+++ resolved
@@ -52,10 +52,7 @@
 #include <utility>
 #include <tr1/type_traits>
 #include <ext/type_traits.h>
-<<<<<<< HEAD
-=======
 #include <ext/numeric_traits.h>
->>>>>>> 1177f497
 
 namespace pb_ds
 {
@@ -160,14 +157,11 @@
 	};
     };
 
-<<<<<<< HEAD
-=======
 #define PB_DS_STATIC_ASSERT(UNIQUE, E)  \
     typedef pb_ds::detail::__static_assert_dumclass<sizeof(pb_ds::detail::__static_assert<bool(E)>)> UNIQUE##__static_assert_type
 
 #endif
 
->>>>>>> 1177f497
     template<typename Type>
     struct type_to_type
     {
