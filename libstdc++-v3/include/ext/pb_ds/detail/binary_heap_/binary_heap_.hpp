// -*- C++ -*-

// Copyright (C) 2005, 2006 Free Software Foundation, Inc.
//
// This file is part of the GNU ISO C++ Library.  This library is free
// software; you can redistribute it and/or modify it under the terms
// of the GNU General Public License as published by the Free Software
// Foundation; either version 2, or (at your option) any later
// version.

// This library is distributed in the hope that it will be useful, but
// WITHOUT ANY WARRANTY; without even the implied warranty of
// MERCHANTABILITY or FITNESS FOR A PARTICULAR PURPOSE.  See the GNU
// General Public License for more details.

// You should have received a copy of the GNU General Public License
// along with this library; see the file COPYING.  If not, write to
// the Free Software Foundation, 59 Temple Place - Suite 330, Boston,
// MA 02111-1307, USA.

// As a special exception, you may use this file as part of a free
// software library without restriction.  Specifically, if other files
// instantiate templates or use macros or inline functions from this
// file, or you compile this file and link it with other files to
// produce an executable, this file does not by itself cause the
// resulting executable to be covered by the GNU General Public
// License.  This exception does not however invalidate any other
// reasons why the executable file might be covered by the GNU General
// Public License.

// Copyright (C) 2004 Ami Tavory and Vladimir Dreizin, IBM-HRL.

// Permission to use, copy, modify, sell, and distribute this software
// is hereby granted without fee, provided that the above copyright
// notice appears in all copies, and that both that copyright notice
// and this permission notice appear in supporting documentation. None
// of the above authors, nor IBM Haifa Research Laboratories, make any
// representation about the suitability of this software for any
// purpose. It is provided "as is" without express or implied
// warranty.

/**
 * @file binary_heap_.hpp
 * Contains an implementation class for a binary heap.
 */

#ifndef PB_DS_BINARY_HEAP_HPP
#define PB_DS_BINARY_HEAP_HPP

/*
 * Based on CLRS.
 */

#include <queue>
#include <algorithm>
#include <ext/pb_ds/detail/cond_dealtor.hpp>
#include <ext/pb_ds/detail/cond_dealtor.hpp>
#include <ext/pb_ds/detail/type_utils.hpp>
#include <ext/pb_ds/detail/binary_heap_/entry_cmp.hpp>
#include <ext/pb_ds/detail/binary_heap_/entry_pred.hpp>
#include <ext/pb_ds/detail/binary_heap_/resize_policy.hpp>
#include <ext/pb_ds/detail/binary_heap_/const_point_iterator.hpp>
#include <ext/pb_ds/detail/binary_heap_/const_iterator.hpp>
#ifdef PB_DS_BINARY_HEAP_TRACE_
#include <iostream>
#endif
#include <ext/pb_ds/detail/type_utils.hpp>
#include <debug/debug.h>

namespace pb_ds
{
  namespace detail
  {
#define PB_DS_CLASS_T_DEC \
    template<typename Value_Type, class Cmp_Fn, class Allocator>

#define PB_DS_CLASS_C_DEC \
    binary_heap_<Value_Type, Cmp_Fn, Allocator>

#define PB_DS_ENTRY_CMP_DEC \
    entry_cmp<Value_Type, Cmp_Fn, is_simple<Value_Type>::value, Allocator>::type

#define PB_DS_RESIZE_POLICY_DEC	\
<<<<<<< HEAD
    resize_policy<typename Allocator::size_type>
=======
    pb_ds::detail::resize_policy<typename Allocator::size_type>
>>>>>>> 1177f497

    /**
     * class description = "Base class for some types of h3ap$">
     **/
    template<typename Value_Type, class Cmp_Fn, class Allocator>
    class binary_heap_ : public PB_DS_ENTRY_CMP_DEC,
			 public PB_DS_RESIZE_POLICY_DEC
    {

    private:
      enum
	{
	  simple_value = is_simple<Value_Type>::value
	};

      typedef integral_constant<int, simple_value> no_throw_copies_t;

      typedef
      typename Allocator::template rebind<
	Value_Type>::other
      value_allocator;

      typedef
      typename __conditional_type<
	simple_value,
	Value_Type,
	typename value_allocator::pointer>::__type
      entry;

      typedef
      typename Allocator::template rebind<
	entry>::other
      entry_allocator;

      typedef typename entry_allocator::pointer entry_pointer;

      typedef typename PB_DS_ENTRY_CMP_DEC entry_cmp;

      typedef PB_DS_RESIZE_POLICY_DEC resize_policy;

      typedef
      cond_dealtor<
	Value_Type,
	Allocator>
      cond_dealtor_t;

    public:

      typedef typename Allocator::size_type size_type;

      typedef typename Allocator::difference_type difference_type;

      typedef Value_Type value_type;

      typedef
      typename Allocator::template rebind<
	value_type>::other::pointer
      pointer;

      typedef
      typename Allocator::template rebind<
	value_type>::other::const_pointer
      const_pointer;

      typedef
      typename Allocator::template rebind<
	value_type>::other::reference
      reference;

      typedef
      typename Allocator::template rebind<
	value_type>::other::const_reference
      const_reference;

      typedef
      binary_heap_const_point_iterator_<
	value_type,
	entry,
	simple_value,
	Allocator>
      const_point_iterator;

      typedef const_point_iterator point_iterator;

      typedef
      binary_heap_const_iterator_<
	value_type,
	entry,
	simple_value,
	Allocator>
      const_iterator;

      typedef const_iterator iterator;

      typedef Cmp_Fn cmp_fn;

      typedef Allocator allocator;

    public:

      binary_heap_();

      binary_heap_(const Cmp_Fn& r_cmp_fn);

      binary_heap_(const PB_DS_CLASS_C_DEC& other);

      void
      swap(PB_DS_CLASS_C_DEC& other);

      ~binary_heap_();

      inline bool
      empty() const;

      inline size_type
      size() const;

      inline size_type
      max_size() const;

      Cmp_Fn& 
      get_cmp_fn();

      const Cmp_Fn& 
      get_cmp_fn() const;

      inline point_iterator
      push(const_reference r_val);

      void
      modify(point_iterator it, const_reference r_new_val);

      inline const_reference
      top() const;

      inline void
      pop();

      inline void
      erase(point_iterator it);

      template<typename Pred>
      typename PB_DS_CLASS_C_DEC::size_type
      erase_if(Pred pred);

      inline static void
      erase_at(entry_pointer a_entries, size_type size, false_type);

      inline static void
      erase_at(entry_pointer a_entries, size_type size, true_type);

      inline iterator
      begin();

      inline const_iterator
      begin() const;

      inline iterator
      end();

      inline const_iterator
      end() const;

      void
      clear();

      template<typename Pred>
      void
      split(Pred pred, PB_DS_CLASS_C_DEC& other);

      void
      join(PB_DS_CLASS_C_DEC& other);

#ifdef PB_DS_BINARY_HEAP_TRACE_
      void
      trace() const;
#endif 

    protected:

      template<typename It>
      void
      copy_from_range(It first_it, It last_it);

    private:

      void
      value_swap(PB_DS_CLASS_C_DEC& other);

      inline void
      insert_value(const_reference r_val, false_type);

      inline void
      insert_value(value_type val, true_type);

      inline void
      insert_entry(entry e);

      inline void
      resize_for_insert_if_needed();

      inline void
      swap_value_imp(entry_pointer p_e, value_type new_val, true_type);

      inline void
      swap_value_imp(entry_pointer p_e, const_reference r_new_val, false_type);

      void
      fix(entry_pointer p_e);

      inline const_reference
      top_imp(true_type) const;

      inline const_reference
      top_imp(false_type) const;

      inline static size_type
      left_child(size_type i);

      inline static size_type
      right_child(size_type i);

      inline static size_type
      parent(size_type i);

      inline void
      resize_for_erase_if_needed();

      template<typename Pred>
      size_type
      partition(Pred pred);

#ifdef _GLIBCXX_DEBUG
      void
      assert_valid() const;
#endif 

#ifdef PB_DS_BINARY_HEAP_TRACE_
      void
      trace_entry(const entry& r_e, false_type) const;

      void
      trace_entry(const entry& r_e, true_type) const;
#endif 

    private:
      static entry_allocator s_entry_allocator;

      static value_allocator s_value_allocator;

      static no_throw_copies_t s_no_throw_copies_ind;

      size_type m_size;

      size_type m_actual_size;

      entry_pointer m_a_entries;
    };

#include <ext/pb_ds/detail/binary_heap_/insert_fn_imps.hpp>
#include <ext/pb_ds/detail/binary_heap_/constructors_destructor_fn_imps.hpp>
#include <ext/pb_ds/detail/binary_heap_/iterators_fn_imps.hpp>
#include <ext/pb_ds/detail/binary_heap_/debug_fn_imps.hpp>
#include <ext/pb_ds/detail/binary_heap_/trace_fn_imps.hpp>
#include <ext/pb_ds/detail/binary_heap_/erase_fn_imps.hpp>
#include <ext/pb_ds/detail/binary_heap_/info_fn_imps.hpp>
#include <ext/pb_ds/detail/binary_heap_/find_fn_imps.hpp>
#include <ext/pb_ds/detail/binary_heap_/split_join_fn_imps.hpp>
#include <ext/pb_ds/detail/binary_heap_/policy_access_fn_imps.hpp>

#undef PB_DS_CLASS_C_DEC
#undef PB_DS_CLASS_T_DEC
#undef PB_DS_ENTRY_CMP_DEC
#undef PB_DS_RESIZE_POLICY_DEC

  } // namespace detail
} // namespace pb_ds

#endif <|MERGE_RESOLUTION|>--- conflicted
+++ resolved
@@ -81,11 +81,7 @@
     entry_cmp<Value_Type, Cmp_Fn, is_simple<Value_Type>::value, Allocator>::type
 
 #define PB_DS_RESIZE_POLICY_DEC	\
-<<<<<<< HEAD
-    resize_policy<typename Allocator::size_type>
-=======
     pb_ds::detail::resize_policy<typename Allocator::size_type>
->>>>>>> 1177f497
 
     /**
      * class description = "Base class for some types of h3ap$">
