// -*- C++ -*-

// Copyright (C) 2005, 2006 Free Software Foundation, Inc.
//
// This file is part of the GNU ISO C++ Library.  This library is free
// software; you can redistribute it and/or modify it under the terms
// of the GNU General Public License as published by the Free Software
// Foundation; either version 2, or (at your option) any later
// version.

// This library is distributed in the hope that it will be useful, but
// WITHOUT ANY WARRANTY; without even the implied warranty of
// MERCHANTABILITY or FITNESS FOR A PARTICULAR PURPOSE.  See the GNU
// General Public License for more details.

// You should have received a copy of the GNU General Public License
// along with this library; see the file COPYING.  If not, write to
// the Free Software Foundation, 59 Temple Place - Suite 330, Boston,
// MA 02111-1307, USA.

// As a special exception, you may use this file as part of a free
// software library without restriction.  Specifically, if other files
// instantiate templates or use macros or inline functions from this
// file, or you compile this file and link it with other files to
// produce an executable, this file does not by itself cause the
// resulting executable to be covered by the GNU General Public
// License.  This exception does not however invalidate any other
// reasons why the executable file might be covered by the GNU General
// Public License.

// Copyright (C) 2004 Ami Tavory and Vladimir Dreizin, IBM-HRL.

// Permission to use, copy, modify, sell, and distribute this software
// is hereby granted without fee, provided that the above copyright
// notice appears in all copies, and that both that copyright notice
// and this permission notice appear in supporting documentation. None
// of the above authors, nor IBM Haifa Research Laboratories, make any
// representation about the suitability of this software for any
// purpose. It is provided "as is" without express or implied
// warranty.

/**
 * @file splay_fn_imps.hpp
 * Contains an implementation class for splay_tree_.
 */

PB_DS_CLASS_T_DEC
void
PB_DS_CLASS_C_DEC::
splay(node_pointer p_nd)
{
  while (p_nd->m_p_parent != base_type::m_p_head)
    {
#ifdef _GLIBCXX_DEBUG
      {
<<<<<<< HEAD
	node_pointer p_head = PB_DS_BASE_C_DEC::m_p_head;
=======
	node_pointer p_head = base_type::m_p_head;
>>>>>>> 61fb309f
	assert_special_imp(p_head);
      }
#endif

<<<<<<< HEAD
      _GLIBCXX_DEBUG_ONLY(PB_DS_BASE_C_DEC::assert_node_consistent(p_nd);)

        if (p_nd->m_p_parent->m_p_parent == PB_DS_BASE_C_DEC::m_p_head)
	  {
            PB_DS_BASE_C_DEC::rotate_parent(p_nd);
=======
      _GLIBCXX_DEBUG_ONLY(base_type::assert_node_consistent(p_nd);)

        if (p_nd->m_p_parent->m_p_parent == base_type::m_p_head)
	  {
            base_type::rotate_parent(p_nd);
>>>>>>> 61fb309f
            _GLIBCXX_DEBUG_ASSERT(p_nd == this->m_p_head->m_p_parent);
	  }
        else
	  {
            const node_pointer p_parent = p_nd->m_p_parent;
            const node_pointer p_grandparent = p_parent->m_p_parent;

#ifdef _GLIBCXX_DEBUG
            const size_type total =
<<<<<<< HEAD
	      PB_DS_BASE_C_DEC::recursive_count(p_grandparent);
=======
	      base_type::recursive_count(p_grandparent);
>>>>>>> 61fb309f
            _GLIBCXX_DEBUG_ASSERT(total >= 3);
#endif 

            if (p_parent->m_p_left == p_nd && 
		p_grandparent->m_p_right == p_parent)
	      splay_zig_zag_left(p_nd, p_parent, p_grandparent);
            else if (p_parent->m_p_right == p_nd && 
		     p_grandparent->m_p_left == p_parent)
	      splay_zig_zag_right(p_nd, p_parent, p_grandparent);
            else if (p_parent->m_p_left == p_nd && 
		     p_grandparent->m_p_left == p_parent)
	      splay_zig_zig_left(p_nd, p_parent, p_grandparent);
            else
	      splay_zig_zig_right(p_nd, p_parent, p_grandparent);
            _GLIBCXX_DEBUG_ASSERT(total ==this->recursive_count(p_nd));
	  }

<<<<<<< HEAD
      _GLIBCXX_DEBUG_ONLY(PB_DS_BASE_C_DEC::assert_node_consistent(p_nd);)
=======
      _GLIBCXX_DEBUG_ONLY(base_type::assert_node_consistent(p_nd);)
>>>>>>> 61fb309f
  }
}

PB_DS_CLASS_T_DEC
inline void
PB_DS_CLASS_C_DEC::
splay_zig_zag_left(node_pointer p_nd, node_pointer p_parent, 
		   node_pointer p_grandparent)
{
  _GLIBCXX_DEBUG_ASSERT(p_parent == p_nd->m_p_parent);
  _GLIBCXX_DEBUG_ASSERT(p_grandparent == p_parent->m_p_parent);

<<<<<<< HEAD
  _GLIBCXX_DEBUG_ONLY(PB_DS_BASE_C_DEC::assert_node_consistent(p_grandparent);)
=======
  _GLIBCXX_DEBUG_ONLY(base_type::assert_node_consistent(p_grandparent);)
>>>>>>> 61fb309f

  _GLIBCXX_DEBUG_ASSERT(p_parent->m_p_left == p_nd && 
		        p_grandparent->m_p_right == p_parent);

  splay_zz_start(p_nd, p_parent, p_grandparent);

  node_pointer p_b = p_nd->m_p_right;
  node_pointer p_c = p_nd->m_p_left;

  p_nd->m_p_right = p_parent;
  p_parent->m_p_parent = p_nd;

  p_nd->m_p_left = p_grandparent;
  p_grandparent->m_p_parent = p_nd;

  p_parent->m_p_left = p_b;
  if (p_b != NULL)
    p_b->m_p_parent = p_parent;

  p_grandparent->m_p_right = p_c;
  if (p_c != NULL)
    p_c->m_p_parent = p_grandparent;

  splay_zz_end(p_nd, p_parent, p_grandparent);
}

PB_DS_CLASS_T_DEC
inline void
PB_DS_CLASS_C_DEC::
splay_zig_zag_right(node_pointer p_nd, node_pointer p_parent, 
		    node_pointer p_grandparent)
{
  _GLIBCXX_DEBUG_ASSERT(p_parent == p_nd->m_p_parent);
  _GLIBCXX_DEBUG_ASSERT(p_grandparent == p_parent->m_p_parent);

<<<<<<< HEAD
  _GLIBCXX_DEBUG_ONLY(PB_DS_BASE_C_DEC::assert_node_consistent(p_grandparent);)
=======
  _GLIBCXX_DEBUG_ONLY(base_type::assert_node_consistent(p_grandparent);)
>>>>>>> 61fb309f

  _GLIBCXX_DEBUG_ASSERT(p_parent->m_p_right == p_nd && 
	  	        p_grandparent->m_p_left == p_parent);

  splay_zz_start(p_nd, p_parent, p_grandparent);

  node_pointer p_b = p_nd->m_p_left;
  node_pointer p_c = p_nd->m_p_right;

  p_nd->m_p_left = p_parent;
  p_parent->m_p_parent = p_nd;

  p_nd->m_p_right = p_grandparent;
  p_grandparent->m_p_parent = p_nd;

  p_parent->m_p_right = p_b;
  if (p_b != NULL)
    p_b->m_p_parent = p_parent;

  p_grandparent->m_p_left = p_c;
  if (p_c != NULL)
    p_c->m_p_parent = p_grandparent;

  splay_zz_end(p_nd, p_parent, p_grandparent);
}

PB_DS_CLASS_T_DEC
inline void
PB_DS_CLASS_C_DEC::
splay_zig_zig_left(node_pointer p_nd, node_pointer p_parent, 
		   node_pointer p_grandparent)
{
  _GLIBCXX_DEBUG_ASSERT(p_parent == p_nd->m_p_parent);
  _GLIBCXX_DEBUG_ASSERT(p_grandparent == p_parent->m_p_parent);

<<<<<<< HEAD
  _GLIBCXX_DEBUG_ONLY(PB_DS_BASE_C_DEC::assert_node_consistent(p_grandparent);)
=======
  _GLIBCXX_DEBUG_ONLY(base_type::assert_node_consistent(p_grandparent);)
>>>>>>> 61fb309f

  _GLIBCXX_DEBUG_ASSERT(p_parent->m_p_left == p_nd && 
		     p_nd->m_p_parent->m_p_parent->m_p_left == p_nd->m_p_parent);

  splay_zz_start(p_nd, p_parent, p_grandparent);

  node_pointer p_b = p_nd->m_p_right;
  node_pointer p_c = p_parent->m_p_right;

  p_nd->m_p_right = p_parent;
  p_parent->m_p_parent = p_nd;

  p_parent->m_p_right = p_grandparent;
  p_grandparent->m_p_parent = p_parent;

  p_parent->m_p_left = p_b;
  if (p_b != NULL)
    p_b->m_p_parent = p_parent;

  p_grandparent->m_p_left = p_c;
  if (p_c != NULL)
    p_c->m_p_parent = p_grandparent;

  splay_zz_end(p_nd, p_parent, p_grandparent);
}

PB_DS_CLASS_T_DEC
inline void
PB_DS_CLASS_C_DEC::
splay_zig_zig_right(node_pointer p_nd, node_pointer p_parent, 
		    node_pointer p_grandparent)
{
  _GLIBCXX_DEBUG_ASSERT(p_parent == p_nd->m_p_parent);
  _GLIBCXX_DEBUG_ASSERT(p_grandparent == p_parent->m_p_parent);
<<<<<<< HEAD

  _GLIBCXX_DEBUG_ONLY(PB_DS_BASE_C_DEC::assert_node_consistent(p_grandparent);)

  _GLIBCXX_DEBUG_ASSERT(p_parent->m_p_right == p_nd&& 
		     p_nd->m_p_parent->m_p_parent->m_p_right == p_nd->m_p_parent);
=======
  _GLIBCXX_DEBUG_ONLY(base_type::assert_node_consistent(p_grandparent);)
  _GLIBCXX_DEBUG_ASSERT(p_parent->m_p_right == p_nd && 
	          p_nd->m_p_parent->m_p_parent->m_p_right == p_nd->m_p_parent);
>>>>>>> 61fb309f

  splay_zz_start(p_nd, p_parent, p_grandparent);

  node_pointer p_b = p_nd->m_p_left;
  node_pointer p_c = p_parent->m_p_left;

  p_nd->m_p_left = p_parent;
  p_parent->m_p_parent = p_nd;

  p_parent->m_p_left = p_grandparent;
  p_grandparent->m_p_parent = p_parent;

  p_parent->m_p_right = p_b;
  if (p_b != NULL)
    p_b->m_p_parent = p_parent;

  p_grandparent->m_p_right = p_c;
  if (p_c != NULL)
    p_c->m_p_parent = p_grandparent;

<<<<<<< HEAD
  PB_DS_BASE_C_DEC::update_to_top(p_grandparent, (node_update* )this);
=======
  base_type::update_to_top(p_grandparent, (node_update* )this);
>>>>>>> 61fb309f
  splay_zz_end(p_nd, p_parent, p_grandparent);
}

PB_DS_CLASS_T_DEC
inline void
PB_DS_CLASS_C_DEC::
splay_zz_start(node_pointer p_nd,
#ifdef _GLIBCXX_DEBUG
	       node_pointer p_parent,
#else 
	       node_pointer /*p_parent*/,
#endif
	       node_pointer p_grandparent)
{
  _GLIBCXX_DEBUG_ASSERT(p_nd != NULL);
  _GLIBCXX_DEBUG_ASSERT(p_parent != NULL);
  _GLIBCXX_DEBUG_ASSERT(p_grandparent != NULL);

  const bool grandparent_head = p_grandparent->m_p_parent == base_type::m_p_head;

  if (grandparent_head)
    {
<<<<<<< HEAD
      PB_DS_BASE_C_DEC::m_p_head->m_p_parent =
	PB_DS_BASE_C_DEC::m_p_head->m_p_parent;

      p_nd->m_p_parent = PB_DS_BASE_C_DEC::m_p_head;
=======
      base_type::m_p_head->m_p_parent = base_type::m_p_head->m_p_parent;
      p_nd->m_p_parent = base_type::m_p_head;
>>>>>>> 61fb309f
      return;
    }

  node_pointer p_greatgrandparent = p_grandparent->m_p_parent;

  p_nd->m_p_parent = p_greatgrandparent;

  if (p_grandparent == p_greatgrandparent->m_p_left)
    p_greatgrandparent->m_p_left = p_nd;
  else
    p_greatgrandparent->m_p_right = p_nd;
}

PB_DS_CLASS_T_DEC
inline void
PB_DS_CLASS_C_DEC::
splay_zz_end(node_pointer p_nd, node_pointer p_parent, 
	     node_pointer p_grandparent)
{
  if (p_nd->m_p_parent == base_type::m_p_head)
    base_type::m_p_head->m_p_parent = p_nd;

  apply_update(p_grandparent, (node_update* )this);
  apply_update(p_parent, (node_update* )this);
  apply_update(p_nd, (node_update* )this);

<<<<<<< HEAD
  _GLIBCXX_DEBUG_ONLY(PB_DS_BASE_C_DEC::assert_node_consistent(p_nd);)
=======
  _GLIBCXX_DEBUG_ONLY(base_type::assert_node_consistent(p_nd);)
>>>>>>> 61fb309f
}
<|MERGE_RESOLUTION|>--- conflicted
+++ resolved
@@ -53,28 +53,16 @@
     {
 #ifdef _GLIBCXX_DEBUG
       {
-<<<<<<< HEAD
-	node_pointer p_head = PB_DS_BASE_C_DEC::m_p_head;
-=======
 	node_pointer p_head = base_type::m_p_head;
->>>>>>> 61fb309f
 	assert_special_imp(p_head);
       }
 #endif
 
-<<<<<<< HEAD
-      _GLIBCXX_DEBUG_ONLY(PB_DS_BASE_C_DEC::assert_node_consistent(p_nd);)
-
-        if (p_nd->m_p_parent->m_p_parent == PB_DS_BASE_C_DEC::m_p_head)
-	  {
-            PB_DS_BASE_C_DEC::rotate_parent(p_nd);
-=======
       _GLIBCXX_DEBUG_ONLY(base_type::assert_node_consistent(p_nd);)
 
         if (p_nd->m_p_parent->m_p_parent == base_type::m_p_head)
 	  {
             base_type::rotate_parent(p_nd);
->>>>>>> 61fb309f
             _GLIBCXX_DEBUG_ASSERT(p_nd == this->m_p_head->m_p_parent);
 	  }
         else
@@ -84,11 +72,7 @@
 
 #ifdef _GLIBCXX_DEBUG
             const size_type total =
-<<<<<<< HEAD
-	      PB_DS_BASE_C_DEC::recursive_count(p_grandparent);
-=======
 	      base_type::recursive_count(p_grandparent);
->>>>>>> 61fb309f
             _GLIBCXX_DEBUG_ASSERT(total >= 3);
 #endif 
 
@@ -106,11 +90,7 @@
             _GLIBCXX_DEBUG_ASSERT(total ==this->recursive_count(p_nd));
 	  }
 
-<<<<<<< HEAD
-      _GLIBCXX_DEBUG_ONLY(PB_DS_BASE_C_DEC::assert_node_consistent(p_nd);)
-=======
       _GLIBCXX_DEBUG_ONLY(base_type::assert_node_consistent(p_nd);)
->>>>>>> 61fb309f
   }
 }
 
@@ -123,11 +103,7 @@
   _GLIBCXX_DEBUG_ASSERT(p_parent == p_nd->m_p_parent);
   _GLIBCXX_DEBUG_ASSERT(p_grandparent == p_parent->m_p_parent);
 
-<<<<<<< HEAD
-  _GLIBCXX_DEBUG_ONLY(PB_DS_BASE_C_DEC::assert_node_consistent(p_grandparent);)
-=======
-  _GLIBCXX_DEBUG_ONLY(base_type::assert_node_consistent(p_grandparent);)
->>>>>>> 61fb309f
+  _GLIBCXX_DEBUG_ONLY(base_type::assert_node_consistent(p_grandparent);)
 
   _GLIBCXX_DEBUG_ASSERT(p_parent->m_p_left == p_nd && 
 		        p_grandparent->m_p_right == p_parent);
@@ -163,11 +139,7 @@
   _GLIBCXX_DEBUG_ASSERT(p_parent == p_nd->m_p_parent);
   _GLIBCXX_DEBUG_ASSERT(p_grandparent == p_parent->m_p_parent);
 
-<<<<<<< HEAD
-  _GLIBCXX_DEBUG_ONLY(PB_DS_BASE_C_DEC::assert_node_consistent(p_grandparent);)
-=======
-  _GLIBCXX_DEBUG_ONLY(base_type::assert_node_consistent(p_grandparent);)
->>>>>>> 61fb309f
+  _GLIBCXX_DEBUG_ONLY(base_type::assert_node_consistent(p_grandparent);)
 
   _GLIBCXX_DEBUG_ASSERT(p_parent->m_p_right == p_nd && 
 	  	        p_grandparent->m_p_left == p_parent);
@@ -203,11 +175,7 @@
   _GLIBCXX_DEBUG_ASSERT(p_parent == p_nd->m_p_parent);
   _GLIBCXX_DEBUG_ASSERT(p_grandparent == p_parent->m_p_parent);
 
-<<<<<<< HEAD
-  _GLIBCXX_DEBUG_ONLY(PB_DS_BASE_C_DEC::assert_node_consistent(p_grandparent);)
-=======
-  _GLIBCXX_DEBUG_ONLY(base_type::assert_node_consistent(p_grandparent);)
->>>>>>> 61fb309f
+  _GLIBCXX_DEBUG_ONLY(base_type::assert_node_consistent(p_grandparent);)
 
   _GLIBCXX_DEBUG_ASSERT(p_parent->m_p_left == p_nd && 
 		     p_nd->m_p_parent->m_p_parent->m_p_left == p_nd->m_p_parent);
@@ -242,17 +210,9 @@
 {
   _GLIBCXX_DEBUG_ASSERT(p_parent == p_nd->m_p_parent);
   _GLIBCXX_DEBUG_ASSERT(p_grandparent == p_parent->m_p_parent);
-<<<<<<< HEAD
-
-  _GLIBCXX_DEBUG_ONLY(PB_DS_BASE_C_DEC::assert_node_consistent(p_grandparent);)
-
-  _GLIBCXX_DEBUG_ASSERT(p_parent->m_p_right == p_nd&& 
-		     p_nd->m_p_parent->m_p_parent->m_p_right == p_nd->m_p_parent);
-=======
   _GLIBCXX_DEBUG_ONLY(base_type::assert_node_consistent(p_grandparent);)
   _GLIBCXX_DEBUG_ASSERT(p_parent->m_p_right == p_nd && 
 	          p_nd->m_p_parent->m_p_parent->m_p_right == p_nd->m_p_parent);
->>>>>>> 61fb309f
 
   splay_zz_start(p_nd, p_parent, p_grandparent);
 
@@ -273,11 +233,7 @@
   if (p_c != NULL)
     p_c->m_p_parent = p_grandparent;
 
-<<<<<<< HEAD
-  PB_DS_BASE_C_DEC::update_to_top(p_grandparent, (node_update* )this);
-=======
   base_type::update_to_top(p_grandparent, (node_update* )this);
->>>>>>> 61fb309f
   splay_zz_end(p_nd, p_parent, p_grandparent);
 }
 
@@ -300,15 +256,8 @@
 
   if (grandparent_head)
     {
-<<<<<<< HEAD
-      PB_DS_BASE_C_DEC::m_p_head->m_p_parent =
-	PB_DS_BASE_C_DEC::m_p_head->m_p_parent;
-
-      p_nd->m_p_parent = PB_DS_BASE_C_DEC::m_p_head;
-=======
       base_type::m_p_head->m_p_parent = base_type::m_p_head->m_p_parent;
       p_nd->m_p_parent = base_type::m_p_head;
->>>>>>> 61fb309f
       return;
     }
 
@@ -335,9 +284,5 @@
   apply_update(p_parent, (node_update* )this);
   apply_update(p_nd, (node_update* )this);
 
-<<<<<<< HEAD
-  _GLIBCXX_DEBUG_ONLY(PB_DS_BASE_C_DEC::assert_node_consistent(p_nd);)
-=======
   _GLIBCXX_DEBUG_ONLY(base_type::assert_node_consistent(p_nd);)
->>>>>>> 61fb309f
-}
+}
