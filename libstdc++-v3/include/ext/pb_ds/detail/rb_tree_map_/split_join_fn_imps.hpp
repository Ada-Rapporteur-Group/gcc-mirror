--- conflicted
+++ resolved
@@ -51,13 +51,8 @@
 {
   _GLIBCXX_DEBUG_ONLY(assert_valid();)
   _GLIBCXX_DEBUG_ONLY(other.assert_valid();)
-<<<<<<< HEAD
-  _GLIBCXX_DEBUG_ONLY(other.PB_DS_BASE_C_DEC::assert_valid();)
-  if (PB_DS_BASE_C_DEC::join_prep(other) == false)
-=======
   _GLIBCXX_DEBUG_ONLY(other.base_type::assert_valid();)
   if (base_type::join_prep(other) == false)
->>>>>>> 61fb309f
     {
       _GLIBCXX_DEBUG_ONLY(assert_valid();)
       _GLIBCXX_DEBUG_ONLY(other.assert_valid();)
@@ -66,19 +61,11 @@
 
   const node_pointer p_x = other.split_min();
   join_imp(p_x, other.m_p_head->m_p_parent);
-<<<<<<< HEAD
-  PB_DS_BASE_C_DEC::join_finish(other);
-  _GLIBCXX_DEBUG_ONLY(assert_valid();)
-  _GLIBCXX_DEBUG_ONLY(PB_DS_BASE_C_DEC::assert_valid();)
-  _GLIBCXX_DEBUG_ONLY(other.assert_valid();)
-  _GLIBCXX_DEBUG_ONLY(other.PB_DS_BASE_C_DEC::assert_valid();)
-=======
   base_type::join_finish(other);
   _GLIBCXX_DEBUG_ONLY(assert_valid();)
   _GLIBCXX_DEBUG_ONLY(base_type::assert_valid();)
   _GLIBCXX_DEBUG_ONLY(other.assert_valid();)
   _GLIBCXX_DEBUG_ONLY(other.base_type::assert_valid();)
->>>>>>> 61fb309f
  }
 
 PB_DS_CLASS_T_DEC
@@ -90,11 +77,7 @@
   if (p_r != NULL)
     p_r->m_red = false;
 
-<<<<<<< HEAD
-  const size_type h = black_height(PB_DS_BASE_C_DEC::m_p_head->m_p_parent);
-=======
   const size_type h = black_height(base_type::m_p_head->m_p_parent);
->>>>>>> 61fb309f
   const size_type other_h = black_height(p_r);
   node_pointer p_x_l;
   node_pointer p_x_r;
@@ -102,48 +85,28 @@
   const bool right_join = h >= other_h;
   if (right_join)
     {
-<<<<<<< HEAD
-      join_pos = find_join_pos_right(PB_DS_BASE_C_DEC::m_p_head->m_p_parent, 
-=======
       join_pos = find_join_pos_right(base_type::m_p_head->m_p_parent, 
->>>>>>> 61fb309f
 				     h, other_h);
       p_x_l = join_pos.first;
       p_x_r = p_r;
     }
   else
     {
-<<<<<<< HEAD
-      p_x_l = PB_DS_BASE_C_DEC::m_p_head->m_p_parent;
-      PB_DS_BASE_C_DEC::m_p_head->m_p_parent = p_r;
-      if (p_r != NULL)
-	p_r->m_p_parent = PB_DS_BASE_C_DEC::m_p_head;
-
-      join_pos = find_join_pos_left(PB_DS_BASE_C_DEC::m_p_head->m_p_parent, 
-=======
       p_x_l = base_type::m_p_head->m_p_parent;
       base_type::m_p_head->m_p_parent = p_r;
       if (p_r != NULL)
 	p_r->m_p_parent = base_type::m_p_head;
 
       join_pos = find_join_pos_left(base_type::m_p_head->m_p_parent, 
->>>>>>> 61fb309f
 				    h, other_h);
       p_x_r = join_pos.first;
     }
 
   node_pointer p_parent = join_pos.second;
-<<<<<<< HEAD
-  if (p_parent == PB_DS_BASE_C_DEC::m_p_head)
-    {
-      PB_DS_BASE_C_DEC::m_p_head->m_p_parent = p_x;
-      p_x->m_p_parent = PB_DS_BASE_C_DEC::m_p_head;
-=======
   if (p_parent == base_type::m_p_head)
     {
       base_type::m_p_head->m_p_parent = p_x;
       p_x->m_p_parent = base_type::m_p_head;
->>>>>>> 61fb309f
     }
   else
     {
@@ -164,19 +127,11 @@
 
   p_x->m_red = true;
 
-<<<<<<< HEAD
-  PB_DS_BASE_C_DEC::initialize_min_max();
-  _GLIBCXX_DEBUG_ONLY(PB_DS_BASE_C_DEC::structure_only_assert_valid();)
-  PB_DS_BASE_C_DEC::update_to_top(p_x, (node_update* )this);
-  insert_fixup(p_x);
-  _GLIBCXX_DEBUG_ONLY(PB_DS_BASE_C_DEC::structure_only_assert_valid());
-=======
   base_type::initialize_min_max();
   _GLIBCXX_DEBUG_ONLY(base_type::structure_only_assert_valid();)
   base_type::update_to_top(p_x, (node_update* )this);
   insert_fixup(p_x);
   _GLIBCXX_DEBUG_ONLY(base_type::structure_only_assert_valid());
->>>>>>> 61fb309f
 }
 
 PB_DS_CLASS_T_DEC
@@ -184,26 +139,15 @@
 PB_DS_CLASS_C_DEC::
 split_min()
 {
-<<<<<<< HEAD
-  node_pointer p_min = PB_DS_BASE_C_DEC::m_p_head->m_p_left;
-
-#ifdef _GLIBCXX_DEBUG
-  const node_pointer p_head = PB_DS_BASE_C_DEC::m_p_head;
-=======
   node_pointer p_min = base_type::m_p_head->m_p_left;
 
 #ifdef _GLIBCXX_DEBUG
   const node_pointer p_head = base_type::m_p_head;
->>>>>>> 61fb309f
   _GLIBCXX_DEBUG_ASSERT(p_min != p_head);
 #endif 
 
   remove_node(p_min);
-<<<<<<< HEAD
-  return (p_min);
-=======
   return p_min;
->>>>>>> 61fb309f
 }
 
 PB_DS_CLASS_T_DEC
@@ -214,19 +158,11 @@
 find_join_pos_right(node_pointer p_l, size_type h_l, size_type h_r)
 {
   _GLIBCXX_DEBUG_ASSERT(h_l >= h_r);
-<<<<<<< HEAD
-
-  if (PB_DS_BASE_C_DEC::m_p_head->m_p_parent == NULL)
-    return (std::make_pair((node_pointer)NULL, PB_DS_BASE_C_DEC::m_p_head));
-
-  node_pointer p_l_parent = PB_DS_BASE_C_DEC::m_p_head;
-=======
 
   if (base_type::m_p_head->m_p_parent == NULL)
     return (std::make_pair((node_pointer)NULL, base_type::m_p_head));
 
   node_pointer p_l_parent = base_type::m_p_head;
->>>>>>> 61fb309f
   while (h_l > h_r)
     {
       if (p_l->m_red == false)
@@ -259,17 +195,10 @@
 find_join_pos_left(node_pointer p_r, size_type h_l, size_type h_r)
 {
   _GLIBCXX_DEBUG_ASSERT(h_r > h_l);
-<<<<<<< HEAD
-  if (PB_DS_BASE_C_DEC::m_p_head->m_p_parent == NULL)
-    return (std::make_pair((node_pointer)NULL,
-			   PB_DS_BASE_C_DEC::m_p_head));
-  node_pointer p_r_parent = PB_DS_BASE_C_DEC::m_p_head;
-=======
   if (base_type::m_p_head->m_p_parent == NULL)
     return (std::make_pair((node_pointer)NULL,
 			   base_type::m_p_head));
   node_pointer p_r_parent = base_type::m_p_head;
->>>>>>> 61fb309f
   while (h_r > h_l)
     {
       if (p_r->m_red == false)
@@ -315,17 +244,10 @@
 split(const_key_reference r_key, PB_DS_CLASS_C_DEC& other)
 {
   _GLIBCXX_DEBUG_ONLY(assert_valid());
-<<<<<<< HEAD
-  _GLIBCXX_DEBUG_ONLY(PB_DS_BASE_C_DEC::assert_valid();)
-
-    _GLIBCXX_DEBUG_ONLY(other.assert_valid());
-  _GLIBCXX_DEBUG_ONLY(other.PB_DS_BASE_C_DEC::assert_valid();)
-=======
   _GLIBCXX_DEBUG_ONLY(base_type::assert_valid();)
 
     _GLIBCXX_DEBUG_ONLY(other.assert_valid());
   _GLIBCXX_DEBUG_ONLY(other.base_type::assert_valid();)
->>>>>>> 61fb309f
 
     if (base_type::split_prep(r_key, other) == false)
       {
@@ -334,13 +256,8 @@
         return;
       }
 
-<<<<<<< HEAD
-  _GLIBCXX_DEBUG_ONLY(PB_DS_BASE_C_DEC::structure_only_assert_valid();)
-  _GLIBCXX_DEBUG_ONLY(other.PB_DS_BASE_C_DEC::structure_only_assert_valid();)
-=======
   _GLIBCXX_DEBUG_ONLY(base_type::structure_only_assert_valid();)
   _GLIBCXX_DEBUG_ONLY(other.base_type::structure_only_assert_valid();)
->>>>>>> 61fb309f
   node_pointer p_nd = upper_bound(r_key).m_p_nd;
   do
     {
@@ -348,15 +265,6 @@
       if (Cmp_Fn::operator()(r_key, PB_DS_V2F(p_nd->m_value)))
 	split_at_node(p_nd, other);
 
-<<<<<<< HEAD
-      _GLIBCXX_DEBUG_ONLY(PB_DS_BASE_C_DEC::structure_only_assert_valid();)
-      _GLIBCXX_DEBUG_ONLY(other.PB_DS_BASE_C_DEC::structure_only_assert_valid();)
-      p_nd = p_next_nd;
-    }
-  while (p_nd != PB_DS_BASE_C_DEC::m_p_head);
-
-  PB_DS_BASE_C_DEC::split_finish(other);
-=======
       _GLIBCXX_DEBUG_ONLY(base_type::structure_only_assert_valid();)
       _GLIBCXX_DEBUG_ONLY(other.base_type::structure_only_assert_valid();)
       p_nd = p_next_nd;
@@ -364,7 +272,6 @@
   while (p_nd != base_type::m_p_head);
 
   base_type::split_finish(other);
->>>>>>> 61fb309f
   _GLIBCXX_DEBUG_ONLY(assert_valid();)
   _GLIBCXX_DEBUG_ONLY(assert_valid();)
 }
@@ -379,21 +286,12 @@
   node_pointer p_l = p_nd->m_p_left;
   node_pointer p_r = p_nd->m_p_right;
   node_pointer p_parent = p_nd->m_p_parent;
-<<<<<<< HEAD
-  if (p_parent == PB_DS_BASE_C_DEC::m_p_head)
-    {
-      PB_DS_BASE_C_DEC::m_p_head->m_p_parent = p_l;
-      if (p_l != NULL)
-        {
-	  p_l->m_p_parent = PB_DS_BASE_C_DEC::m_p_head;
-=======
   if (p_parent == base_type::m_p_head)
     {
       base_type::m_p_head->m_p_parent = p_l;
       if (p_l != NULL)
         {
 	  p_l->m_p_parent = base_type::m_p_head;
->>>>>>> 61fb309f
 	  p_l->m_red = false;
         }
     }
@@ -413,15 +311,8 @@
 	remove_fixup(p_l, p_parent);
     }
 
-<<<<<<< HEAD
-  PB_DS_BASE_C_DEC::initialize_min_max();
-  other.join_imp(p_nd, p_r);
-  _GLIBCXX_DEBUG_ONLY(PB_DS_BASE_C_DEC::structure_only_assert_valid());
-  _GLIBCXX_DEBUG_ONLY(other.PB_DS_BASE_C_DEC::structure_only_assert_valid());
-=======
   base_type::initialize_min_max();
   other.join_imp(p_nd, p_r);
   _GLIBCXX_DEBUG_ONLY(base_type::structure_only_assert_valid());
   _GLIBCXX_DEBUG_ONLY(other.base_type::structure_only_assert_valid());
->>>>>>> 61fb309f
-}
+}
