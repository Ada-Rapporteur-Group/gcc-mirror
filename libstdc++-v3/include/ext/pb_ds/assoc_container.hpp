--- conflicted
+++ resolved
@@ -1,10 +1,6 @@
 // -*- C++ -*-
 
-<<<<<<< HEAD
-// Copyright (C) 2005, 2006, 2009, 2010 Free Software Foundation, Inc.
-=======
 // Copyright (C) 2005, 2006, 2009, 2010, 2011 Free Software Foundation, Inc.
->>>>>>> 3082eeb7
 //
 // This file is part of the GNU ISO C++ Library.  This library is free
 // software; you can redistribute it and/or modify it under the terms
@@ -54,90 +50,6 @@
 
 namespace __gnu_pbds
 {
-<<<<<<< HEAD
-  /** @defgroup pbds Policy-Based Data Structures
-   *  @ingroup extensions
-   *
-   *  This is a library of policy-based elementary data structures:
-   *  associative containers and priority queues. It is designed for
-   *  high-performance, flexibility, semantic safety, and conformance
-   *  to the corresponding containers in std (except for some points
-   *  where it differs by design).
-   *
-   *  For details, see: 
-   *  http://gcc.gnu.org/onlinedocs/libstdc++/ext/pb_ds/index.html
-   *
-   *  @{
-   */
- 
-#define PB_DS_BASE_C_DEC \
-  detail::container_base_dispatch<Key, Mapped, Tag, Policy_Tl, Allocator>::type
-
-  /// An abstract basic associative container.
-  template<typename Key, 
-	   typename Mapped, 
-	   typename Tag, 
-	   typename Policy_Tl, 
-	   typename Allocator>
-  class container_base : public PB_DS_BASE_C_DEC
-  {
-  private:
-    typedef typename PB_DS_BASE_C_DEC 			base_type;
-
-  public:
-    typedef Tag 					container_category;
-    typedef Allocator 					allocator_type;
-    typedef typename allocator_type::size_type 		size_type;
-    typedef typename allocator_type::difference_type 	difference_type;
-
-    // key_type
-    typedef typename allocator_type::template rebind<Key>::other::value_type key_type;
-    typedef typename allocator_type::template rebind<key_type>::other key_rebind;
-    typedef typename key_rebind::reference 		key_reference;
-    typedef typename key_rebind::const_reference 	const_key_reference;
-    typedef typename key_rebind::pointer 		key_pointer;
-    typedef typename key_rebind::const_pointer 		const_key_pointer;
-
-    // mapped_type
-    typedef Mapped 					mapped_type;
-    typedef typename allocator_type::template rebind<mapped_type>::other mapped_rebind;
-    typedef typename mapped_rebind::reference 		mapped_reference;
-    typedef typename mapped_rebind::const_reference	const_mapped_reference;
-    typedef typename mapped_rebind::pointer 		mapped_pointer;
-    typedef typename mapped_rebind::const_pointer 	const_mapped_pointer;
-
-    // value_type
-    typedef typename base_type::value_type 		value_type;
-    typedef typename allocator_type::template rebind<value_type>::other value_rebind;
-    typedef typename value_rebind::reference		reference;
-    typedef typename value_rebind::const_reference 	const_reference;
-    typedef typename value_rebind::pointer 		pointer;
-    typedef typename value_rebind::const_pointer 	const_pointer;
-
-    // iterators
-    typedef typename base_type::iterator 		iterator;
-    typedef typename base_type::const_iterator 		const_iterator;
-    typedef typename base_type::point_iterator 		point_iterator;
-    typedef typename base_type::const_point_iterator 	const_point_iterator;
-
-    virtual
-    ~container_base() { }
-
-  protected:
-#define PB_DS_CLASS_NAME 		container_base
-#include <ext/pb_ds/detail/constructors_destructor_fn_imps.hpp>
-#undef PB_DS_CLASS_NAME
-  };
-
-#undef PB_DS_BASE_C_DEC
-
-
-#define PB_DS_BASE_C_DEC \
-  container_base<Key, Mapped, Tag, typename __gnu_cxx::typelist::append< \
-  typename __gnu_cxx::typelist::create4<Hash_Fn, Eq_Fn, Resize_Policy, detail::integral_constant<int, Store_Hash> >::type, Policy_TL>::type, Allocator>
-
-  /// An abstract basic hash-based associative container.
-=======
   /**
    *  @defgroup containers-pbds Containers
    *  @ingroup pbds
@@ -180,7 +92,6 @@
    *
    *  Base choices are: detail::cc_ht_map, detail::gp_ht_map
    */
->>>>>>> 3082eeb7
   template<typename Key,
 	   typename Mapped,
 	   typename Hash_Fn,
@@ -255,11 +166,6 @@
 #define PB_DS_CC_HASH_BASE \
   basic_hash_table<Key, Mapped,	Hash_Fn, Eq_Fn, Resize_Policy, Store_Hash, \
 		   cc_hash_tag,	\
-<<<<<<< HEAD
-	  typename __gnu_cxx::typelist::create1<Comb_Hash_Fn>::type, Allocator>
-
-  /// A concrete collision-chaining hash-based associative container.
-=======
 	  typename __gnu_cxx::typelist::create1<Comb_Hash_Fn>::type, _Alloc>
 
 
@@ -287,7 +193,6 @@
    *
    *  Base is basic_hash_table.
    */
->>>>>>> 3082eeb7
   template<typename Key,
 	   typename Mapped,
 	   typename Hash_Fn = typename detail::default_hash_fn<Key>::type,
@@ -423,11 +328,6 @@
 #define PB_DS_GP_HASH_BASE \
   basic_hash_table<Key, Mapped,	Hash_Fn, Eq_Fn, Resize_Policy, Store_Hash, \
 		   gp_hash_tag, \
-<<<<<<< HEAD
-		   typename __gnu_cxx::typelist::create2<Comb_Probe_Fn, Probe_Fn>::type, Allocator>
-
-  /// A concrete general-probing hash-based associative container.
-=======
   typename __gnu_cxx::typelist::create2<Comb_Probe_Fn, Probe_Fn>::type, _Alloc>
 
 
@@ -456,7 +356,6 @@
    *
    *  Base is basic_hash_table.
    */
->>>>>>> 3082eeb7
   template<typename Key,
 	   typename Mapped,
 	   typename Hash_Fn = typename detail::default_hash_fn<Key>::type,
@@ -617,19 +516,6 @@
     swap(gp_hash_table& other)
     { base_type::swap(other); }
   };
-<<<<<<< HEAD
-
-#undef PB_DS_BASE_C_DEC
-
-
-#define PB_DS_BASE_C_DEC \
-  container_base<Key, Mapped, Tag, Policy_Tl, Allocator>
-
-  /// An abstract basic tree-like (tree, trie) associative container.
-  template<typename Key, typename Mapped, typename Tag, 
-	   typename Node_Update, typename Policy_Tl, typename Allocator>
-  class basic_tree : public PB_DS_BASE_C_DEC
-=======
   //@} hash-based
 #undef PB_DS_GP_HASH_BASE
 
@@ -667,7 +553,6 @@
   template<typename Key, typename Mapped, typename Tag,
 	   typename Node_Update, typename Policy_Tl, typename _Alloc>
   class basic_branch : public PB_DS_BRANCH_BASE
->>>>>>> 3082eeb7
   {
   private:
     typedef typename PB_DS_BRANCH_BASE 	       	base_type;
@@ -697,9 +582,6 @@
       basic_branch(T0 t0, T1 t1, T2 t2, T3 t3)
       : base_type(t0, t1, t2, t3) { }
 
-<<<<<<< HEAD
-  /// A concrete basic tree-based associative container.
-=======
     template<typename T0, typename T1, typename T2, typename T3, typename T4>
       basic_branch(T0 t0, T1 t1, T2 t2, T3 t3, T4 t4)
       : base_type(t0, t1, t2, t3, t4) { }
@@ -744,7 +626,6 @@
    *
    *  Base is basic_branch.
    */
->>>>>>> 3082eeb7
   template<typename Key, typename Mapped, typename Cmp_Fn = std::less<Key>,
 	   typename Tag = rb_tree_tag,
 	   template<typename Node_CItr, typename Node_Itr,
@@ -805,20 +686,6 @@
     { base_type::swap(other); }
   };
 
-<<<<<<< HEAD
-#undef PB_DS_BASE_C_DEC
-#undef PB_DS_TREE_NODE_AND_IT_TRAITS_C_DEC
-
-
-#define PB_DS_TRIE_NODE_AND_ITS_TRAITS \
-  detail::trie_traits<Key,Mapped,E_Access_Traits,Node_Update,Tag,Allocator>
-
-#define PB_DS_BASE_C_DEC \
-  basic_tree<Key,Mapped,Tag, typename PB_DS_TRIE_NODE_AND_ITS_TRAITS::node_update, \
-	     typename __gnu_cxx::typelist::create2<E_Access_Traits, PB_DS_TRIE_NODE_AND_ITS_TRAITS >::type, Allocator>
-
-  /// A concrete basic trie-based associative container.
-=======
 #undef PB_DS_TREE_BASE
 #undef PB_DS_TREE_NODE_AND_IT_TRAITS
 
@@ -850,7 +717,6 @@
    *
    *  Base is basic_branch.
    */
->>>>>>> 3082eeb7
   template<typename Key,
 	   typename Mapped,
 	   typename _ATraits = \
@@ -914,18 +780,6 @@
     swap(trie& other)
     { base_type::swap(other); }
   };
-<<<<<<< HEAD
-
-#undef PB_DS_BASE_C_DEC
-#undef PB_DS_TRIE_NODE_AND_ITS_TRAITS
-
-
-#define PB_DS_BASE_C_DEC \
-  container_base<Key, Mapped, list_update_tag, \
-		 typename __gnu_cxx::typelist::create2<Eq_Fn, Update_Policy>::type, Allocator>
-
-  /// A list-update based associative container.
-=======
   //@} branch-based
 #undef PB_DS_TRIE_BASE
 #undef PB_DS_TRIE_NODE_AND_IT_TRAITS
@@ -953,7 +807,6 @@
    *
    *  Base is detail::lu_map.
    */
->>>>>>> 3082eeb7
   template<typename Key,
 	   typename Mapped,
 	   class Eq_Fn = typename detail::default_eq_fn<Key>::type,
@@ -1002,13 +855,7 @@
   //@} list-based
 #undef PB_DS_LU_BASE
 
-<<<<<<< HEAD
-#undef PB_DS_BASE_C_DEC
-
-  // @} group pbds
-=======
   // @} group containers-pbds
->>>>>>> 3082eeb7
 } // namespace __gnu_pbds
 
 #endif