// Versatile string -*- C++ -*-

<<<<<<< HEAD
// Copyright (C) 2005, 2006 Free Software Foundation, Inc.
=======
// Copyright (C) 2005, 2006, 2007 Free Software Foundation, Inc.
>>>>>>> 1177f497
//
// This file is part of the GNU ISO C++ Library.  This library is free
// software; you can redistribute it and/or modify it under the
// terms of the GNU General Public License as published by the
// Free Software Foundation; either version 2, or (at your option)
// any later version.

// This library is distributed in the hope that it will be useful,
// but WITHOUT ANY WARRANTY; without even the implied warranty of
// MERCHANTABILITY or FITNESS FOR A PARTICULAR PURPOSE.  See the
// GNU General Public License for more details.

// You should have received a copy of the GNU General Public License along
// with this library; see the file COPYING.  If not, write to the Free
// Software Foundation, 51 Franklin Street, Fifth Floor, Boston, MA 02110-1301,
// USA.

// As a special exception, you may use this file as part of a free software
// library without restriction.  Specifically, if other files instantiate
// templates or use macros or inline functions from this file, or you compile
// this file and link it with other files to produce an executable, this
// file does not by itself cause the resulting executable to be covered by
// the GNU General Public License.  This exception does not however
// invalidate any other reasons why the executable file might be covered by
// the GNU General Public License.

/** @file ext/vstring.tcc
 *  This file is a GNU extension to the Standard C++ Library.
 *  This is an internal header file, included by other library headers.
 *  You should not attempt to use it directly.
 */

#ifndef _VSTRING_TCC
#define _VSTRING_TCC 1

#pragma GCC system_header

_GLIBCXX_BEGIN_NAMESPACE(__gnu_cxx)

  template<typename _CharT, typename _Traits, typename _Alloc,
	   template <typename, typename, typename> class _Base>
    const typename __versa_string<_CharT, _Traits, _Alloc, _Base>::size_type
    __versa_string<_CharT, _Traits, _Alloc, _Base>::npos;

  template<typename _CharT, typename _Traits, typename _Alloc,
	   template <typename, typename, typename> class _Base>
    void
    __versa_string<_CharT, _Traits, _Alloc, _Base>::
    resize(size_type __n, _CharT __c)
    {
      const size_type __size = this->size();
      if (__size < __n)
	this->append(__n - __size, __c);
      else if (__n < __size)
	this->_M_erase(__n, __size - __n);
    }

  template<typename _CharT, typename _Traits, typename _Alloc,
	   template <typename, typename, typename> class _Base>
    __versa_string<_CharT, _Traits, _Alloc, _Base>&
    __versa_string<_CharT, _Traits, _Alloc, _Base>::
    _M_append(const _CharT* __s, size_type __n)
    {
      const size_type __len = __n + this->size();

      if (__len <= this->capacity() && !this->_M_is_shared())
	{
	  if (__n)
	    this->_S_copy(this->_M_data() + this->size(), __s, __n);
	}
      else
	this->_M_mutate(this->size(), size_type(0), __s, __n);

      this->_M_set_length(__len);
      return *this;
    }

  template<typename _CharT, typename _Traits, typename _Alloc,
	   template <typename, typename, typename> class _Base>
    template<typename _InputIterator>
      __versa_string<_CharT, _Traits, _Alloc, _Base>&
      __versa_string<_CharT, _Traits, _Alloc, _Base>::
      _M_replace_dispatch(iterator __i1, iterator __i2, _InputIterator __k1,
			  _InputIterator __k2, std::__false_type)
      {
	const __versa_string __s(__k1, __k2);
	const size_type __n1 = __i2 - __i1;
	return _M_replace(__i1 - _M_ibegin(), __n1, __s._M_data(),
			  __s.size());
      }

  template<typename _CharT, typename _Traits, typename _Alloc,
	   template <typename, typename, typename> class _Base>
    __versa_string<_CharT, _Traits, _Alloc, _Base>&
    __versa_string<_CharT, _Traits, _Alloc, _Base>::
    _M_replace_aux(size_type __pos1, size_type __n1, size_type __n2,
		   _CharT __c)
    {
      _M_check_length(__n1, __n2, "__versa_string::_M_replace_aux");

      const size_type __old_size = this->size();
      const size_type __new_size = __old_size + __n2 - __n1;

      if (__new_size <= this->capacity() && !this->_M_is_shared())
	{
	  _CharT* __p = this->_M_data() + __pos1;

	  const size_type __how_much = __old_size - __pos1 - __n1;
	  if (__how_much && __n1 != __n2)
	    this->_S_move(__p + __n2, __p + __n1, __how_much);
	}
      else
	this->_M_mutate(__pos1, __n1, 0, __n2);

      if (__n2)
	this->_S_assign(this->_M_data() + __pos1, __n2, __c);

      this->_M_set_length(__new_size);
      return *this;
    }

  template<typename _CharT, typename _Traits, typename _Alloc,
	   template <typename, typename, typename> class _Base>
    __versa_string<_CharT, _Traits, _Alloc, _Base>&
    __versa_string<_CharT, _Traits, _Alloc, _Base>::
    _M_replace(size_type __pos, size_type __len1, const _CharT* __s,
	       const size_type __len2)
    {
      _M_check_length(__len1, __len2, "__versa_string::_M_replace");

      const size_type __old_size = this->size();
      const size_type __new_size = __old_size + __len2 - __len1;
      
      if (__new_size <= this->capacity() && !this->_M_is_shared())
	{
	  _CharT* __p = this->_M_data() + __pos;

	  const size_type __how_much = __old_size - __pos - __len1;
	  if (_M_disjunct(__s))
	    {
	      if (__how_much && __len1 != __len2)
		this->_S_move(__p + __len2, __p + __len1, __how_much);
	      if (__len2)
		this->_S_copy(__p, __s, __len2);
	    }
	  else
	    {
	      // Work in-place.
	      if (__len2 && __len2 <= __len1)
		this->_S_move(__p, __s, __len2);
	      if (__how_much && __len1 != __len2)
		this->_S_move(__p + __len2, __p + __len1, __how_much);
	      if (__len2 > __len1)
		{
		  if (__s + __len2 <= __p + __len1)
		    this->_S_move(__p, __s, __len2);
		  else if (__s >= __p + __len1)
		    this->_S_copy(__p, __s + __len2 - __len1, __len2);
		  else
		    {
		      const size_type __nleft = (__p + __len1) - __s;
		      this->_S_move(__p, __s, __nleft);
		      this->_S_copy(__p + __nleft, __p + __len2,
				    __len2 - __nleft);
		    }
		}
	    }
	}
      else
	this->_M_mutate(__pos, __len1, __s, __len2);

      this->_M_set_length(__new_size);
      return *this;
    }
  
  template<typename _CharT, typename _Traits, typename _Alloc,
	   template <typename, typename, typename> class _Base>
    __versa_string<_CharT, _Traits, _Alloc, _Base>
    operator+(const __versa_string<_CharT, _Traits, _Alloc, _Base>& __lhs,
	      const __versa_string<_CharT, _Traits, _Alloc, _Base>& __rhs)
    {
      __versa_string<_CharT, _Traits, _Alloc, _Base> __str;
      __str.reserve(__lhs.size() + __rhs.size());
      __str.append(__lhs);
      __str.append(__rhs);
      return __str;
    }

  template<typename _CharT, typename _Traits, typename _Alloc,
	   template <typename, typename, typename> class _Base>
    __versa_string<_CharT, _Traits, _Alloc, _Base>
    operator+(const _CharT* __lhs,
	      const __versa_string<_CharT, _Traits, _Alloc, _Base>& __rhs)
    {
      __glibcxx_requires_string(__lhs);
      typedef __versa_string<_CharT, _Traits, _Alloc, _Base> __string_type;
      typedef typename __string_type::size_type	  __size_type;
      const __size_type __len = _Traits::length(__lhs);
      __string_type __str;
      __str.reserve(__len + __rhs.size());
      __str.append(__lhs, __len);
      __str.append(__rhs);
      return __str;
    }

  template<typename _CharT, typename _Traits, typename _Alloc,
	   template <typename, typename, typename> class _Base>
    __versa_string<_CharT, _Traits, _Alloc, _Base>
    operator+(_CharT __lhs,
	      const __versa_string<_CharT, _Traits, _Alloc, _Base>& __rhs)
    {
      __versa_string<_CharT, _Traits, _Alloc, _Base> __str;
      __str.reserve(__rhs.size() + 1);
      __str.push_back(__lhs);
      __str.append(__rhs);
      return __str;
    }

  template<typename _CharT, typename _Traits, typename _Alloc,
	   template <typename, typename, typename> class _Base>
    __versa_string<_CharT, _Traits, _Alloc, _Base>
    operator+(const __versa_string<_CharT, _Traits, _Alloc, _Base>& __lhs,
	      const _CharT* __rhs)
    {
      __glibcxx_requires_string(__rhs);
      typedef __versa_string<_CharT, _Traits, _Alloc, _Base> __string_type;
      typedef typename __string_type::size_type	  __size_type;
      const __size_type __len = _Traits::length(__rhs);
      __string_type __str;
      __str.reserve(__lhs.size() + __len);
      __str.append(__lhs);
      __str.append(__rhs, __len);
      return __str;
    }

  template<typename _CharT, typename _Traits, typename _Alloc,
	   template <typename, typename, typename> class _Base>
    __versa_string<_CharT, _Traits, _Alloc, _Base>
    operator+(const __versa_string<_CharT, _Traits, _Alloc, _Base>& __lhs,
	      _CharT __rhs)
    {
      __versa_string<_CharT, _Traits, _Alloc, _Base> __str;
      __str.reserve(__lhs.size() + 1);
      __str.append(__lhs);
      __str.push_back(__rhs);
      return __str;
    }

  template<typename _CharT, typename _Traits, typename _Alloc,
	   template <typename, typename, typename> class _Base>
    typename __versa_string<_CharT, _Traits, _Alloc, _Base>::size_type
    __versa_string<_CharT, _Traits, _Alloc, _Base>::
    copy(_CharT* __s, size_type __n, size_type __pos) const
    {
      _M_check(__pos, "__versa_string::copy");
      __n = _M_limit(__pos, __n);
      __glibcxx_requires_string_len(__s, __n);
      if (__n)
	this->_S_copy(__s, this->_M_data() + __pos, __n);
      // 21.3.5.7 par 3: do not append null.  (good.)
      return __n;
    }

  template<typename _CharT, typename _Traits, typename _Alloc,
	   template <typename, typename, typename> class _Base>
    typename __versa_string<_CharT, _Traits, _Alloc, _Base>::size_type
    __versa_string<_CharT, _Traits, _Alloc, _Base>::
    find(const _CharT* __s, size_type __pos, size_type __n) const
    {
      __glibcxx_requires_string_len(__s, __n);
      const size_type __size = this->size();
      const _CharT* __data = this->_M_data();

      if (__n == 0)
	return __pos <= __size ? __pos : npos;

      if (__n <= __size)
	{
<<<<<<< HEAD
	  for (; __pos + __n <= __size; ++__pos)
=======
	  for (; __pos <= __size - __n; ++__pos)
>>>>>>> 1177f497
	    if (traits_type::eq(__data[__pos], __s[0])
		&& traits_type::compare(__data + __pos + 1,
					__s + 1, __n - 1) == 0)
	      return __pos;
	}
      return npos;
    }

  template<typename _CharT, typename _Traits, typename _Alloc,
	   template <typename, typename, typename> class _Base>
    typename __versa_string<_CharT, _Traits, _Alloc, _Base>::size_type
    __versa_string<_CharT, _Traits, _Alloc, _Base>::
    find(_CharT __c, size_type __pos) const
    {
      size_type __ret = npos;
      const size_type __size = this->size();
      if (__pos < __size)
	{
	  const _CharT* __data = this->_M_data();
	  const size_type __n = __size - __pos;
	  const _CharT* __p = traits_type::find(__data + __pos, __n, __c);
	  if (__p)
	    __ret = __p - __data;
	}
      return __ret;
    }

  template<typename _CharT, typename _Traits, typename _Alloc,
	   template <typename, typename, typename> class _Base>
    typename __versa_string<_CharT, _Traits, _Alloc, _Base>::size_type
    __versa_string<_CharT, _Traits, _Alloc, _Base>::
    rfind(const _CharT* __s, size_type __pos, size_type __n) const
    {
      __glibcxx_requires_string_len(__s, __n);
      const size_type __size = this->size();
      if (__n <= __size)
	{
	  __pos = std::min(size_type(__size - __n), __pos);
	  const _CharT* __data = this->_M_data();
	  do
	    {
	      if (traits_type::compare(__data + __pos, __s, __n) == 0)
		return __pos;
	    }
	  while (__pos-- > 0);
	}
      return npos;
    }

  template<typename _CharT, typename _Traits, typename _Alloc,
	   template <typename, typename, typename> class _Base>
    typename __versa_string<_CharT, _Traits, _Alloc, _Base>::size_type
    __versa_string<_CharT, _Traits, _Alloc, _Base>::
    rfind(_CharT __c, size_type __pos) const
    {
      size_type __size = this->size();
      if (__size)
	{
	  if (--__size > __pos)
	    __size = __pos;
	  for (++__size; __size-- > 0; )
	    if (traits_type::eq(this->_M_data()[__size], __c))
	      return __size;
	}
      return npos;
    }

  template<typename _CharT, typename _Traits, typename _Alloc,
	   template <typename, typename, typename> class _Base>
    typename __versa_string<_CharT, _Traits, _Alloc, _Base>::size_type
    __versa_string<_CharT, _Traits, _Alloc, _Base>::
    find_first_of(const _CharT* __s, size_type __pos, size_type __n) const
    {
      __glibcxx_requires_string_len(__s, __n);
      for (; __n && __pos < this->size(); ++__pos)
	{
	  const _CharT* __p = traits_type::find(__s, __n,
						this->_M_data()[__pos]);
	  if (__p)
	    return __pos;
	}
      return npos;
    }

  template<typename _CharT, typename _Traits, typename _Alloc,
	   template <typename, typename, typename> class _Base>
    typename __versa_string<_CharT, _Traits, _Alloc, _Base>::size_type
    __versa_string<_CharT, _Traits, _Alloc, _Base>::
    find_last_of(const _CharT* __s, size_type __pos, size_type __n) const
    {
      __glibcxx_requires_string_len(__s, __n);
      size_type __size = this->size();
      if (__size && __n)
	{
	  if (--__size > __pos)
	    __size = __pos;
	  do
	    {
	      if (traits_type::find(__s, __n, this->_M_data()[__size]))
		return __size;
	    }
	  while (__size-- != 0);
	}
      return npos;
    }

  template<typename _CharT, typename _Traits, typename _Alloc,
	   template <typename, typename, typename> class _Base>
    typename __versa_string<_CharT, _Traits, _Alloc, _Base>::size_type
    __versa_string<_CharT, _Traits, _Alloc, _Base>::
    find_first_not_of(const _CharT* __s, size_type __pos, size_type __n) const
    {
      __glibcxx_requires_string_len(__s, __n);
      for (; __pos < this->size(); ++__pos)
	if (!traits_type::find(__s, __n, this->_M_data()[__pos]))
	  return __pos;
      return npos;
    }

  template<typename _CharT, typename _Traits, typename _Alloc,
	   template <typename, typename, typename> class _Base>
    typename __versa_string<_CharT, _Traits, _Alloc, _Base>::size_type
    __versa_string<_CharT, _Traits, _Alloc, _Base>::
    find_first_not_of(_CharT __c, size_type __pos) const
    {
      for (; __pos < this->size(); ++__pos)
	if (!traits_type::eq(this->_M_data()[__pos], __c))
	  return __pos;
      return npos;
    }

  template<typename _CharT, typename _Traits, typename _Alloc,
	   template <typename, typename, typename> class _Base>
    typename __versa_string<_CharT, _Traits, _Alloc, _Base>::size_type
    __versa_string<_CharT, _Traits, _Alloc, _Base>::
    find_last_not_of(const _CharT* __s, size_type __pos, size_type __n) const
    {
      __glibcxx_requires_string_len(__s, __n);
      size_type __size = this->size();
      if (__size)
	{
	  if (--__size > __pos)
	    __size = __pos;
	  do
	    {
	      if (!traits_type::find(__s, __n, this->_M_data()[__size]))
		return __size;
	    }
	  while (__size--);
	}
      return npos;
    }

  template<typename _CharT, typename _Traits, typename _Alloc,
	   template <typename, typename, typename> class _Base>
    typename __versa_string<_CharT, _Traits, _Alloc, _Base>::size_type
    __versa_string<_CharT, _Traits, _Alloc, _Base>::
    find_last_not_of(_CharT __c, size_type __pos) const
    {
      size_type __size = this->size();
      if (__size)
	{
	  if (--__size > __pos)
	    __size = __pos;
	  do
	    {
	      if (!traits_type::eq(this->_M_data()[__size], __c))
		return __size;
	    }
	  while (__size--);
	}
      return npos;
    }

  template<typename _CharT, typename _Traits, typename _Alloc,
	   template <typename, typename, typename> class _Base>
    int
    __versa_string<_CharT, _Traits, _Alloc, _Base>::
    compare(size_type __pos, size_type __n, const __versa_string& __str) const
    {
      _M_check(__pos, "__versa_string::compare");
      __n = _M_limit(__pos, __n);
      const size_type __osize = __str.size();
      const size_type __len = std::min(__n, __osize);
      int __r = traits_type::compare(this->_M_data() + __pos,
				     __str.data(), __len);
      if (!__r)
	__r = _S_compare(__n, __osize);
      return __r;
    }

  template<typename _CharT, typename _Traits, typename _Alloc,
	   template <typename, typename, typename> class _Base>
    int
    __versa_string<_CharT, _Traits, _Alloc, _Base>::
    compare(size_type __pos1, size_type __n1, const __versa_string& __str,
	    size_type __pos2, size_type __n2) const
    {
      _M_check(__pos1, "__versa_string::compare");
      __str._M_check(__pos2, "__versa_string::compare");
      __n1 = _M_limit(__pos1, __n1);
      __n2 = __str._M_limit(__pos2, __n2);
      const size_type __len = std::min(__n1, __n2);
      int __r = traits_type::compare(this->_M_data() + __pos1,
				     __str.data() + __pos2, __len);
      if (!__r)
	__r = _S_compare(__n1, __n2);
      return __r;
    }

  template<typename _CharT, typename _Traits, typename _Alloc,
	   template <typename, typename, typename> class _Base>
    int
    __versa_string<_CharT, _Traits, _Alloc, _Base>::
    compare(const _CharT* __s) const
    {
      __glibcxx_requires_string(__s);
      const size_type __size = this->size();
      const size_type __osize = traits_type::length(__s);
      const size_type __len = std::min(__size, __osize);
      int __r = traits_type::compare(this->_M_data(), __s, __len);
      if (!__r)
	__r = _S_compare(__size, __osize);
      return __r;
    }

  template<typename _CharT, typename _Traits, typename _Alloc,
	   template <typename, typename, typename> class _Base>
    int
    __versa_string <_CharT, _Traits, _Alloc, _Base>::
    compare(size_type __pos, size_type __n1, const _CharT* __s) const
    {
      __glibcxx_requires_string(__s);
      _M_check(__pos, "__versa_string::compare");
      __n1 = _M_limit(__pos, __n1);
      const size_type __osize = traits_type::length(__s);
      const size_type __len = std::min(__n1, __osize);
      int __r = traits_type::compare(this->_M_data() + __pos, __s, __len);
      if (!__r)
	__r = _S_compare(__n1, __osize);
      return __r;
    }

  template<typename _CharT, typename _Traits, typename _Alloc,
	   template <typename, typename, typename> class _Base>
    int
    __versa_string <_CharT, _Traits, _Alloc, _Base>::
    compare(size_type __pos, size_type __n1, const _CharT* __s,
	    size_type __n2) const
    {
      __glibcxx_requires_string_len(__s, __n2);
      _M_check(__pos, "__versa_string::compare");
      __n1 = _M_limit(__pos, __n1);
      const size_type __len = std::min(__n1, __n2);
      int __r = traits_type::compare(this->_M_data() + __pos, __s, __len);
      if (!__r)
	__r = _S_compare(__n1, __n2);
      return __r;
    }

_GLIBCXX_END_NAMESPACE

_GLIBCXX_BEGIN_NAMESPACE(std)

  template<typename _CharT, typename _Traits, typename _Alloc,
           template <typename, typename, typename> class _Base>
    basic_istream<_CharT, _Traits>&
    operator>>(basic_istream<_CharT, _Traits>& __in,
	       __gnu_cxx::__versa_string<_CharT, _Traits,
	                                 _Alloc, _Base>& __str)
    {
      typedef basic_istream<_CharT, _Traits>            __istream_type;
      typedef typename __istream_type::ios_base         __ios_base;
      typedef __gnu_cxx::__versa_string<_CharT, _Traits, _Alloc, _Base>
	                                                __string_type;
      typedef typename __istream_type::int_type		__int_type;
      typedef typename __string_type::size_type		__size_type;
      typedef ctype<_CharT>				__ctype_type;
      typedef typename __ctype_type::ctype_base         __ctype_base;

      __size_type __extracted = 0;
      typename __ios_base::iostate __err = __ios_base::goodbit;
      typename __istream_type::sentry __cerb(__in, false);
      if (__cerb)
	{
	  try
	    {
	      // Avoid reallocation for common case.
	      __str.erase();
	      _CharT __buf[128];
	      __size_type __len = 0;
	      const streamsize __w = __in.width();
	      const __size_type __n = __w > 0 ? static_cast<__size_type>(__w)
		                              : __str.max_size();
	      const __ctype_type& __ct = use_facet<__ctype_type>(__in.getloc());
	      const __int_type __eof = _Traits::eof();
	      __int_type __c = __in.rdbuf()->sgetc();

	      while (__extracted < __n
		     && !_Traits::eq_int_type(__c, __eof)
		     && !__ct.is(__ctype_base::space,
				 _Traits::to_char_type(__c)))
		{
		  if (__len == sizeof(__buf) / sizeof(_CharT))
		    {
		      __str.append(__buf, sizeof(__buf) / sizeof(_CharT));
		      __len = 0;
		    }
		  __buf[__len++] = _Traits::to_char_type(__c);
		  ++__extracted;
		  __c = __in.rdbuf()->snextc();
		}
	      __str.append(__buf, __len);

	      if (_Traits::eq_int_type(__c, __eof))
		__err |= __ios_base::eofbit;
	      __in.width(0);
	    }
	  catch(...)
	    {
	      // _GLIBCXX_RESOLVE_LIB_DEFECTS
	      // 91. Description of operator>> and getline() for string<>
	      // might cause endless loop
	      __in._M_setstate(__ios_base::badbit);
	    }
	}
      // 211.  operator>>(istream&, string&) doesn't set failbit
      if (!__extracted)
	__err |= __ios_base::failbit;
      if (__err)
	__in.setstate(__err);
      return __in;
    }      

  template<typename _CharT, typename _Traits, typename _Alloc,
           template <typename, typename, typename> class _Base>
    basic_istream<_CharT, _Traits>&
    getline(basic_istream<_CharT, _Traits>& __in,
	    __gnu_cxx::__versa_string<_CharT, _Traits, _Alloc, _Base>& __str,
	    _CharT __delim)
    {
      typedef basic_istream<_CharT, _Traits>	        __istream_type;
      typedef typename __istream_type::ios_base         __ios_base;
      typedef __gnu_cxx::__versa_string<_CharT, _Traits, _Alloc, _Base>
	                                                __string_type;
      typedef typename __istream_type::int_type		__int_type;
      typedef typename __string_type::size_type		__size_type;

      __size_type __extracted = 0;
      const __size_type __n = __str.max_size();
      typename __ios_base::iostate __err = __ios_base::goodbit;
      typename __istream_type::sentry __cerb(__in, true);
      if (__cerb)
	{
	  try
	    {
	      // Avoid reallocation for common case.
	      __str.erase();
	      _CharT __buf[128];
	      __size_type __len = 0;
	      const __int_type __idelim = _Traits::to_int_type(__delim);
	      const __int_type __eof = _Traits::eof();
	      __int_type __c = __in.rdbuf()->sgetc();

	      while (__extracted < __n
		     && !_Traits::eq_int_type(__c, __eof)
		     && !_Traits::eq_int_type(__c, __idelim))
		{
		  if (__len == sizeof(__buf) / sizeof(_CharT))
		    {
		      __str.append(__buf, sizeof(__buf) / sizeof(_CharT));
		      __len = 0;
		    }
		  __buf[__len++] = _Traits::to_char_type(__c);
		  ++__extracted;
		  __c = __in.rdbuf()->snextc();
		}
	      __str.append(__buf, __len);

	      if (_Traits::eq_int_type(__c, __eof))
		__err |= __ios_base::eofbit;
	      else if (_Traits::eq_int_type(__c, __idelim))
		{
		  ++__extracted;		  
		  __in.rdbuf()->sbumpc();
		}
	      else
		__err |= __ios_base::failbit;
	    }
	  catch(...)
	    {
	      // _GLIBCXX_RESOLVE_LIB_DEFECTS
	      // 91. Description of operator>> and getline() for string<>
	      // might cause endless loop
	      __in._M_setstate(__ios_base::badbit);
	    }
	}
      if (!__extracted)
	__err |= __ios_base::failbit;
      if (__err)
	__in.setstate(__err);
      return __in;
    }      

_GLIBCXX_END_NAMESPACE

#endif // _VSTRING_TCC<|MERGE_RESOLUTION|>--- conflicted
+++ resolved
@@ -1,10 +1,6 @@
 // Versatile string -*- C++ -*-
 
-<<<<<<< HEAD
-// Copyright (C) 2005, 2006 Free Software Foundation, Inc.
-=======
 // Copyright (C) 2005, 2006, 2007 Free Software Foundation, Inc.
->>>>>>> 1177f497
 //
 // This file is part of the GNU ISO C++ Library.  This library is free
 // software; you can redistribute it and/or modify it under the
@@ -283,11 +279,7 @@
 
       if (__n <= __size)
 	{
-<<<<<<< HEAD
-	  for (; __pos + __n <= __size; ++__pos)
-=======
 	  for (; __pos <= __size - __n; ++__pos)
->>>>>>> 1177f497
 	    if (traits_type::eq(__data[__pos], __s[0])
 		&& traits_type::compare(__data + __pos + 1,
 					__s + 1, __n - 1) == 0)
