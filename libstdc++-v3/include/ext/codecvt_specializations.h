--- conflicted
+++ resolved
@@ -515,10 +515,7 @@
     { return 1; }
 
 _GLIBCXX_END_NAMESPACE
-<<<<<<< HEAD
-=======
 
 #endif
 
-#endif
->>>>>>> f8383f28
+#endif