// Versatile string -*- C++ -*-

// Copyright (C) 2005, 2006 Free Software Foundation, Inc.
//
// This file is part of the GNU ISO C++ Library.  This library is free
// software; you can redistribute it and/or modify it under the
// terms of the GNU General Public License as published by the
// Free Software Foundation; either version 2, or (at your option)
// any later version.

// This library is distributed in the hope that it will be useful,
// but WITHOUT ANY WARRANTY; without even the implied warranty of
// MERCHANTABILITY or FITNESS FOR A PARTICULAR PURPOSE.  See the
// GNU General Public License for more details.

// You should have received a copy of the GNU General Public License along
// with this library; see the file COPYING.  If not, write to the Free
// Software Foundation, 51 Franklin Street, Fifth Floor, Boston, MA 02110-1301,
// USA.

// As a special exception, you may use this file as part of a free software
// library without restriction.  Specifically, if other files instantiate
// templates or use macros or inline functions from this file, or you compile
// this file and link it with other files to produce an executable, this
// file does not by itself cause the resulting executable to be covered by
// the GNU General Public License.  This exception does not however
// invalidate any other reasons why the executable file might be covered by
// the GNU General Public License.

/** @file ext/vstring.h
 *  This file is a GNU extension to the Standard C++ Library.
 */

#ifndef _VSTRING_H
#define _VSTRING_H 1

#pragma GCC system_header

#include <ext/vstring_util.h>
#include <ext/rc_string_base.h>
#include <ext/sso_string_base.h>

_GLIBCXX_BEGIN_NAMESPACE(__gnu_cxx)

  /**
   *  @class __versa_string vstring.h
   *  @brief  Managing sequences of characters and character-like objects.
   */

  // Template class __versa_string
  template<typename _CharT, typename _Traits, typename _Alloc,
	   template <typename, typename, typename> class _Base>
    class __versa_string
    : private _Base<_CharT, _Traits, _Alloc>
    {
      typedef _Base<_CharT, _Traits, _Alloc>                __vstring_base;      
      typedef typename __vstring_base::_CharT_alloc_type    _CharT_alloc_type;

      // Types:
    public:
      typedef _Traits					    traits_type;
      typedef typename _Traits::char_type		    value_type;
      typedef _Alloc					    allocator_type;
      typedef typename _CharT_alloc_type::size_type	    size_type;
      typedef typename _CharT_alloc_type::difference_type   difference_type;
      typedef typename _CharT_alloc_type::reference	    reference;
      typedef typename _CharT_alloc_type::const_reference   const_reference;
      typedef typename _CharT_alloc_type::pointer	    pointer;
      typedef typename _CharT_alloc_type::const_pointer	    const_pointer;
      typedef __gnu_cxx::__normal_iterator<pointer, __versa_string>  iterator;
      typedef __gnu_cxx::__normal_iterator<const_pointer, __versa_string>
                                                            const_iterator;
      typedef std::reverse_iterator<const_iterator>	const_reverse_iterator;
      typedef std::reverse_iterator<iterator>		    reverse_iterator;

      // Data Member (public):
      ///  Value returned by various member functions when they fail.
      static const size_type	npos = static_cast<size_type>(-1);

    private:
      size_type
      _M_check(size_type __pos, const char* __s) const
      {
	if (__pos > this->size())
	  std::__throw_out_of_range(__N(__s));
	return __pos;
      }

      void
      _M_check_length(size_type __n1, size_type __n2, const char* __s) const
      {
	if (this->max_size() - (this->size() - __n1) < __n2)
	  std::__throw_length_error(__N(__s));
      }

      // NB: _M_limit doesn't check for a bad __pos value.
      size_type
      _M_limit(size_type __pos, size_type __off) const
      {
	const bool __testoff =  __off < this->size() - __pos;
	return __testoff ? __off : this->size() - __pos;
      }

      // True if _Rep and source do not overlap.
      bool
      _M_disjunct(const _CharT* __s) const
      {
	return (std::less<const _CharT*>()(__s, this->_M_data())
		|| std::less<const _CharT*>()(this->_M_data()
					      + this->size(), __s));
      }

      // For the internal use we have functions similar to `begin'/`end'
      // but they do not call _M_leak.
      iterator
      _M_ibegin() const
      { return iterator(this->_M_data()); }

      iterator
      _M_iend() const
      { return iterator(this->_M_data() + this->_M_length()); }

    public:
      // Construct/copy/destroy:
      // NB: We overload ctors in some cases instead of using default
      // arguments, per 17.4.4.4 para. 2 item 2.

      /**
       *  @brief  Default constructor creates an empty string.
       */
      __versa_string()
      : __vstring_base() { }
      
      /**
       *  @brief  Construct an empty string using allocator @a a.
       */
      explicit
      __versa_string(const _Alloc& __a)
      : __vstring_base(__a) { }

      // NB: per LWG issue 42, semantics different from IS:
      /**
       *  @brief  Construct string with copy of value of @a str.
       *  @param  str  Source string.
       */
      __versa_string(const __versa_string& __str)
      : __vstring_base(__str) { }

      /**
       *  @brief  Construct string as copy of a substring.
       *  @param  str  Source string.
       *  @param  pos  Index of first character to copy from.
       *  @param  n  Number of characters to copy (default remainder).
       */
      __versa_string(const __versa_string& __str, size_type __pos,
		     size_type __n = npos)
      : __vstring_base(__str._M_data()
		       + __str._M_check(__pos,
					"__versa_string::__versa_string"),
		       __str._M_data() + __str._M_limit(__pos, __n)
		       + __pos, _Alloc()) { }

      /**
       *  @brief  Construct string as copy of a substring.
       *  @param  str  Source string.
       *  @param  pos  Index of first character to copy from.
       *  @param  n  Number of characters to copy.
       *  @param  a  Allocator to use.
       */
      __versa_string(const __versa_string& __str, size_type __pos,
		     size_type __n, const _Alloc& __a)
      : __vstring_base(__str._M_data()
		       + __str._M_check(__pos,
					"__versa_string::__versa_string"),
		       __str._M_data() + __str._M_limit(__pos, __n)
		       + __pos, __a) { }

      /**
       *  @brief  Construct string initialized by a character array.
       *  @param  s  Source character array.
       *  @param  n  Number of characters to copy.
       *  @param  a  Allocator to use (default is default allocator).
       *
       *  NB: @a s must have at least @a n characters, '\0' has no special
       *  meaning.
       */
      __versa_string(const _CharT* __s, size_type __n,
		     const _Alloc& __a = _Alloc())
      : __vstring_base(__s, __s + __n, __a) { }

      /**
       *  @brief  Construct string as copy of a C string.
       *  @param  s  Source C string.
       *  @param  a  Allocator to use (default is default allocator).
       */
      __versa_string(const _CharT* __s, const _Alloc& __a = _Alloc())
      : __vstring_base(__s, __s ? __s + traits_type::length(__s) :
		       __s + npos, __a) { }

      /**
       *  @brief  Construct string as multiple characters.
       *  @param  n  Number of characters.
       *  @param  c  Character to use.
       *  @param  a  Allocator to use (default is default allocator).
       */
      __versa_string(size_type __n, _CharT __c, const _Alloc& __a = _Alloc())
      : __vstring_base(__n, __c, __a) { }

      /**
       *  @brief  Construct string as copy of a range.
       *  @param  beg  Start of range.
       *  @param  end  End of range.
       *  @param  a  Allocator to use (default is default allocator).
       */
      template<class _InputIterator>
        __versa_string(_InputIterator __beg, _InputIterator __end,
		       const _Alloc& __a = _Alloc())
	: __vstring_base(__beg, __end, __a) { }

      /**
       *  @brief  Destroy the string instance.
       */
      ~__versa_string() { }	

      /**
       *  @brief  Assign the value of @a str to this string.
       *  @param  str  Source string.
       */
      __versa_string&
      operator=(const __versa_string& __str) 
      { return this->assign(__str); }

      /**
       *  @brief  Copy contents of @a s into this string.
       *  @param  s  Source null-terminated string.
       */
      __versa_string&
      operator=(const _CharT* __s) 
      { return this->assign(__s); }

      /**
       *  @brief  Set value to string of length 1.
       *  @param  c  Source character.
       *
       *  Assigning to a character makes this string length 1 and
       *  (*this)[0] == @a c.
       */
      __versa_string&
      operator=(_CharT __c) 
      { 
	this->assign(1, __c); 
	return *this;
      }

      // Iterators:
      /**
       *  Returns a read/write iterator that points to the first character in
       *  the %string.  Unshares the string.
       */
      iterator
      begin()
      {
	this->_M_leak();
	return iterator(this->_M_data());
      }

      /**
       *  Returns a read-only (constant) iterator that points to the first
       *  character in the %string.
       */
      const_iterator
      begin() const
      { return const_iterator(this->_M_data()); }

      /**
       *  Returns a read/write iterator that points one past the last
       *  character in the %string.  Unshares the string.
       */
      iterator
      end()
      {
	this->_M_leak();
	return iterator(this->_M_data() + this->size());
      }

      /**
       *  Returns a read-only (constant) iterator that points one past the
       *  last character in the %string.
       */
      const_iterator
      end() const
      { return const_iterator(this->_M_data() + this->size()); }

      /**
       *  Returns a read/write reverse iterator that points to the last
       *  character in the %string.  Iteration is done in reverse element
       *  order.  Unshares the string.
       */
      reverse_iterator
      rbegin()
      { return reverse_iterator(this->end()); }

      /**
       *  Returns a read-only (constant) reverse iterator that points
       *  to the last character in the %string.  Iteration is done in
       *  reverse element order.
       */
      const_reverse_iterator
      rbegin() const
      { return const_reverse_iterator(this->end()); }

      /**
       *  Returns a read/write reverse iterator that points to one before the
       *  first character in the %string.  Iteration is done in reverse
       *  element order.  Unshares the string.
       */
      reverse_iterator
      rend()
      { return reverse_iterator(this->begin()); }

      /**
       *  Returns a read-only (constant) reverse iterator that points
       *  to one before the first character in the %string.  Iteration
       *  is done in reverse element order.
       */
      const_reverse_iterator
      rend() const
      { return const_reverse_iterator(this->begin()); }

    public:
      // Capacity:
      ///  Returns the number of characters in the string, not including any
      ///  null-termination.
      size_type
      size() const
      { return this->_M_length(); }

      ///  Returns the number of characters in the string, not including any
      ///  null-termination.
      size_type
      length() const
      { return this->_M_length(); }

      /// Returns the size() of the largest possible %string.
      size_type
      max_size() const
      { return this->_M_max_size(); }

      /**
       *  @brief  Resizes the %string to the specified number of characters.
       *  @param  n  Number of characters the %string should contain.
       *  @param  c  Character to fill any new elements.
       *
       *  This function will %resize the %string to the specified
       *  number of characters.  If the number is smaller than the
       *  %string's current size the %string is truncated, otherwise
       *  the %string is extended and new elements are set to @a c.
       */
      void
      resize(size_type __n, _CharT __c);

      /**
       *  @brief  Resizes the %string to the specified number of characters.
       *  @param  n  Number of characters the %string should contain.
       *
       *  This function will resize the %string to the specified length.  If
       *  the new size is smaller than the %string's current size the %string
       *  is truncated, otherwise the %string is extended and new characters
       *  are default-constructed.  For basic types such as char, this means
       *  setting them to 0.
       */
      void
      resize(size_type __n)
      { this->resize(__n, _CharT()); }

      /**
       *  Returns the total number of characters that the %string can hold
       *  before needing to allocate more memory.
       */
      size_type
      capacity() const
      { return this->_M_capacity(); }

      /**
       *  @brief  Attempt to preallocate enough memory for specified number of
       *          characters.
       *  @param  res_arg  Number of characters required.
       *  @throw  std::length_error  If @a res_arg exceeds @c max_size().
       *
       *  This function attempts to reserve enough memory for the
       *  %string to hold the specified number of characters.  If the
       *  number requested is more than max_size(), length_error is
       *  thrown.
       *
       *  The advantage of this function is that if optimal code is a
       *  necessity and the user can determine the string length that will be
       *  required, the user can reserve the memory in %advance, and thus
       *  prevent a possible reallocation of memory and copying of %string
       *  data.
       */
      void
      reserve(size_type __res_arg = 0)
      { this->_M_reserve(__res_arg); }

      /**
       *  Erases the string, making it empty.
       */
      void
      clear()
<<<<<<< HEAD
      { this->_M_erase(size_type(0), this->size()); }
=======
      { this->_M_clear(); }
>>>>>>> f8383f28

      /**
       *  Returns true if the %string is empty.  Equivalent to *this == "".
       */
      bool
      empty() const
      { return this->size() == 0; }

      // Element access:
      /**
       *  @brief  Subscript access to the data contained in the %string.
       *  @param  pos  The index of the character to access.
       *  @return  Read-only (constant) reference to the character.
       *
       *  This operator allows for easy, array-style, data access.
       *  Note that data access with this operator is unchecked and
       *  out_of_range lookups are not defined. (For checked lookups
       *  see at().)
       */
      const_reference
      operator[] (size_type __pos) const
      {
	_GLIBCXX_DEBUG_ASSERT(__pos <= this->size());
	return this->_M_data()[__pos];
      }

      /**
       *  @brief  Subscript access to the data contained in the %string.
       *  @param  pos  The index of the character to access.
       *  @return  Read/write reference to the character.
       *
       *  This operator allows for easy, array-style, data access.
       *  Note that data access with this operator is unchecked and
       *  out_of_range lookups are not defined. (For checked lookups
       *  see at().)  Unshares the string.
       */
      reference
      operator[](size_type __pos)
      {
        // allow pos == size() as v3 extension:
	_GLIBCXX_DEBUG_ASSERT(__pos <= this->size());
        // but be strict in pedantic mode:
	_GLIBCXX_DEBUG_PEDASSERT(__pos < this->size());
	this->_M_leak();
	return this->_M_data()[__pos];
      }

      /**
       *  @brief  Provides access to the data contained in the %string.
       *  @param n The index of the character to access.
       *  @return  Read-only (const) reference to the character.
       *  @throw  std::out_of_range  If @a n is an invalid index.
       *
       *  This function provides for safer data access.  The parameter is
       *  first checked that it is in the range of the string.  The function
       *  throws out_of_range if the check fails.
       */
      const_reference
      at(size_type __n) const
      {
	if (__n >= this->size())
	  std::__throw_out_of_range(__N("__versa_string::at"));
	return this->_M_data()[__n];
      }

      /**
       *  @brief  Provides access to the data contained in the %string.
       *  @param n The index of the character to access.
       *  @return  Read/write reference to the character.
       *  @throw  std::out_of_range  If @a n is an invalid index.
       *
       *  This function provides for safer data access.  The parameter is
       *  first checked that it is in the range of the string.  The function
       *  throws out_of_range if the check fails.  Success results in
       *  unsharing the string.
       */
      reference
      at(size_type __n)
      {
	if (__n >= this->size())
	  std::__throw_out_of_range(__N("__versa_string::at"));
	this->_M_leak();
	return this->_M_data()[__n];
      }

      // Modifiers:
      /**
       *  @brief  Append a string to this string.
       *  @param str  The string to append.
       *  @return  Reference to this string.
       */
      __versa_string&
      operator+=(const __versa_string& __str)
      { return this->append(__str); }

      /**
       *  @brief  Append a C string.
       *  @param s  The C string to append.
       *  @return  Reference to this string.
       */
      __versa_string&
      operator+=(const _CharT* __s)
      { return this->append(__s); }

      /**
       *  @brief  Append a character.
       *  @param c  The character to append.
       *  @return  Reference to this string.
       */
      __versa_string&
      operator+=(_CharT __c)
      { 
	this->push_back(__c);
	return *this;
      }

      /**
       *  @brief  Append a string to this string.
       *  @param str  The string to append.
       *  @return  Reference to this string.
       */
      __versa_string&
      append(const __versa_string& __str)
      { return _M_append(__str._M_data(), __str.size()); }

      /**
       *  @brief  Append a substring.
       *  @param str  The string to append.
       *  @param pos  Index of the first character of str to append.
       *  @param n  The number of characters to append.
       *  @return  Reference to this string.
       *  @throw  std::out_of_range if @a pos is not a valid index.
       *
       *  This function appends @a n characters from @a str starting at @a pos
       *  to this string.  If @a n is is larger than the number of available
       *  characters in @a str, the remainder of @a str is appended.
       */
      __versa_string&
      append(const __versa_string& __str, size_type __pos, size_type __n)
      { return _M_append(__str._M_data()
			 + __str._M_check(__pos, "__versa_string::append"),
			 __str._M_limit(__pos, __n)); }

      /**
       *  @brief  Append a C substring.
       *  @param s  The C string to append.
       *  @param n  The number of characters to append.
       *  @return  Reference to this string.
       */
      __versa_string&
      append(const _CharT* __s, size_type __n)
      {
	__glibcxx_requires_string_len(__s, __n);
	_M_check_length(size_type(0), __n, "__versa_string::append");
	return _M_append(__s, __n);
      }

      /**
       *  @brief  Append a C string.
       *  @param s  The C string to append.
       *  @return  Reference to this string.
       */
      __versa_string&
      append(const _CharT* __s)
      {
	__glibcxx_requires_string(__s);
	const size_type __n = traits_type::length(__s);
	_M_check_length(size_type(0), __n, "__versa_string::append");
	return _M_append(__s, __n);
      }

      /**
       *  @brief  Append multiple characters.
       *  @param n  The number of characters to append.
       *  @param c  The character to use.
       *  @return  Reference to this string.
       *
       *  Appends n copies of c to this string.
       */
      __versa_string&
      append(size_type __n, _CharT __c)
      { return _M_replace_aux(this->size(), size_type(0), __n, __c); }

      /**
       *  @brief  Append a range of characters.
       *  @param first  Iterator referencing the first character to append.
       *  @param last  Iterator marking the end of the range.
       *  @return  Reference to this string.
       *
       *  Appends characters in the range [first,last) to this string.
       */
      template<class _InputIterator>
        __versa_string&
        append(_InputIterator __first, _InputIterator __last)
        { return this->replace(_M_iend(), _M_iend(), __first, __last); }

      /**
       *  @brief  Append a single character.
       *  @param c  Character to append.
       */
      void
      push_back(_CharT __c)
      { 
	const size_type __size = this->size();
	if (__size + 1 > this->capacity() || this->_M_is_shared())
	  this->_M_mutate(__size, size_type(0), 0, size_type(1));
	traits_type::assign(this->_M_data()[__size], __c);
	this->_M_set_length(__size + 1);
      }

      /**
       *  @brief  Set value to contents of another string.
       *  @param  str  Source string to use.
       *  @return  Reference to this string.
       */
      __versa_string&
      assign(const __versa_string& __str)
      {
	this->_M_assign(__str);
	return *this;
      }

      /**
       *  @brief  Set value to a substring of a string.
       *  @param str  The string to use.
       *  @param pos  Index of the first character of str.
       *  @param n  Number of characters to use.
       *  @return  Reference to this string.
       *  @throw  std::out_of_range if @a pos is not a valid index.
       *
       *  This function sets this string to the substring of @a str consisting
       *  of @a n characters at @a pos.  If @a n is is larger than the number
       *  of available characters in @a str, the remainder of @a str is used.
       */
      __versa_string&
      assign(const __versa_string& __str, size_type __pos, size_type __n)
      { return _M_replace(size_type(0), this->size(), __str._M_data()
			  + __str._M_check(__pos, "__versa_string::assign"),
			  __str._M_limit(__pos, __n)); }

      /**
       *  @brief  Set value to a C substring.
       *  @param s  The C string to use.
       *  @param n  Number of characters to use.
       *  @return  Reference to this string.
       *
       *  This function sets the value of this string to the first @a n
       *  characters of @a s.  If @a n is is larger than the number of
       *  available characters in @a s, the remainder of @a s is used.
       */
      __versa_string&
      assign(const _CharT* __s, size_type __n)
      {
	__glibcxx_requires_string_len(__s, __n);
	return _M_replace(size_type(0), this->size(), __s, __n);
      }

      /**
       *  @brief  Set value to contents of a C string.
       *  @param s  The C string to use.
       *  @return  Reference to this string.
       *
       *  This function sets the value of this string to the value of @a s.
       *  The data is copied, so there is no dependence on @a s once the
       *  function returns.
       */
      __versa_string&
      assign(const _CharT* __s)
      {
	__glibcxx_requires_string(__s);
	return _M_replace(size_type(0), this->size(), __s,
			  traits_type::length(__s));
      }

      /**
       *  @brief  Set value to multiple characters.
       *  @param n  Length of the resulting string.
       *  @param c  The character to use.
       *  @return  Reference to this string.
       *
       *  This function sets the value of this string to @a n copies of
       *  character @a c.
       */
      __versa_string&
      assign(size_type __n, _CharT __c)
      { return _M_replace_aux(size_type(0), this->size(), __n, __c); }

      /**
       *  @brief  Set value to a range of characters.
       *  @param first  Iterator referencing the first character to append.
       *  @param last  Iterator marking the end of the range.
       *  @return  Reference to this string.
       *
       *  Sets value of string to characters in the range [first,last).
      */
      template<class _InputIterator>
        __versa_string&
        assign(_InputIterator __first, _InputIterator __last)
        { return this->replace(_M_ibegin(), _M_iend(), __first, __last); }

      /**
       *  @brief  Insert multiple characters.
       *  @param p  Iterator referencing location in string to insert at.
       *  @param n  Number of characters to insert
       *  @param c  The character to insert.
       *  @throw  std::length_error  If new length exceeds @c max_size().
       *
       *  Inserts @a n copies of character @a c starting at the position
       *  referenced by iterator @a p.  If adding characters causes the length
       *  to exceed max_size(), length_error is thrown.  The value of the
       *  string doesn't change if an error is thrown.
      */
      void
      insert(iterator __p, size_type __n, _CharT __c)
      {	this->replace(__p, __p, __n, __c);  }

      /**
       *  @brief  Insert a range of characters.
       *  @param p  Iterator referencing location in string to insert at.
       *  @param beg  Start of range.
       *  @param end  End of range.
       *  @throw  std::length_error  If new length exceeds @c max_size().
       *
       *  Inserts characters in range [beg,end).  If adding characters causes
       *  the length to exceed max_size(), length_error is thrown.  The value
       *  of the string doesn't change if an error is thrown.
      */
      template<class _InputIterator>
        void
        insert(iterator __p, _InputIterator __beg, _InputIterator __end)
        { this->replace(__p, __p, __beg, __end); }

      /**
       *  @brief  Insert value of a string.
       *  @param pos1  Iterator referencing location in string to insert at.
       *  @param str  The string to insert.
       *  @return  Reference to this string.
       *  @throw  std::length_error  If new length exceeds @c max_size().
       *
       *  Inserts value of @a str starting at @a pos1.  If adding characters
       *  causes the length to exceed max_size(), length_error is thrown.  The
       *  value of the string doesn't change if an error is thrown.
      */
      __versa_string&
      insert(size_type __pos1, const __versa_string& __str)
      { return this->replace(__pos1, size_type(0),
			     __str._M_data(), __str.size()); }

      /**
       *  @brief  Insert a substring.
       *  @param pos1  Iterator referencing location in string to insert at.
       *  @param str  The string to insert.
       *  @param pos2  Start of characters in str to insert.
       *  @param n  Number of characters to insert.
       *  @return  Reference to this string.
       *  @throw  std::length_error  If new length exceeds @c max_size().
       *  @throw  std::out_of_range  If @a pos1 > size() or
       *  @a pos2 > @a str.size().
       *
       *  Starting at @a pos1, insert @a n character of @a str beginning with
       *  @a pos2.  If adding characters causes the length to exceed
       *  max_size(), length_error is thrown.  If @a pos1 is beyond the end of
       *  this string or @a pos2 is beyond the end of @a str, out_of_range is
       *  thrown.  The value of the string doesn't change if an error is
       *  thrown.
      */
      __versa_string&
      insert(size_type __pos1, const __versa_string& __str,
	     size_type __pos2, size_type __n)
      { return this->replace(__pos1, size_type(0), __str._M_data()
			     + __str._M_check(__pos2, "__versa_string::insert"),
			     __str._M_limit(__pos2, __n)); }

      /**
       *  @brief  Insert a C substring.
       *  @param pos  Iterator referencing location in string to insert at.
       *  @param s  The C string to insert.
       *  @param n  The number of characters to insert.
       *  @return  Reference to this string.
       *  @throw  std::length_error  If new length exceeds @c max_size().
       *  @throw  std::out_of_range  If @a pos is beyond the end of this
       *  string.
       *
       *  Inserts the first @a n characters of @a s starting at @a pos.  If
       *  adding characters causes the length to exceed max_size(),
       *  length_error is thrown.  If @a pos is beyond end(), out_of_range is
       *  thrown.  The value of the string doesn't change if an error is
       *  thrown.
      */
      __versa_string&
      insert(size_type __pos, const _CharT* __s, size_type __n)
      { return this->replace(__pos, size_type(0), __s, __n); }

      /**
       *  @brief  Insert a C string.
       *  @param pos  Iterator referencing location in string to insert at.
       *  @param s  The C string to insert.
       *  @return  Reference to this string.
       *  @throw  std::length_error  If new length exceeds @c max_size().
       *  @throw  std::out_of_range  If @a pos is beyond the end of this
       *  string.
       *
       *  Inserts the first @a n characters of @a s starting at @a pos.  If
       *  adding characters causes the length to exceed max_size(),
       *  length_error is thrown.  If @a pos is beyond end(), out_of_range is
       *  thrown.  The value of the string doesn't change if an error is
       *  thrown.
      */
      __versa_string&
      insert(size_type __pos, const _CharT* __s)
      {
	__glibcxx_requires_string(__s);
	return this->replace(__pos, size_type(0), __s,
			     traits_type::length(__s));
      }

      /**
       *  @brief  Insert multiple characters.
       *  @param pos  Index in string to insert at.
       *  @param n  Number of characters to insert
       *  @param c  The character to insert.
       *  @return  Reference to this string.
       *  @throw  std::length_error  If new length exceeds @c max_size().
       *  @throw  std::out_of_range  If @a pos is beyond the end of this
       *  string.
       *
       *  Inserts @a n copies of character @a c starting at index @a pos.  If
       *  adding characters causes the length to exceed max_size(),
       *  length_error is thrown.  If @a pos > length(), out_of_range is
       *  thrown.  The value of the string doesn't change if an error is
       *  thrown.
      */
      __versa_string&
      insert(size_type __pos, size_type __n, _CharT __c)
      { return _M_replace_aux(_M_check(__pos, "__versa_string::insert"),
			      size_type(0), __n, __c); }

      /**
       *  @brief  Insert one character.
       *  @param p  Iterator referencing position in string to insert at.
       *  @param c  The character to insert.
       *  @return  Iterator referencing newly inserted char.
       *  @throw  std::length_error  If new length exceeds @c max_size().
       *
       *  Inserts character @a c at position referenced by @a p.  If adding
       *  character causes the length to exceed max_size(), length_error is
       *  thrown.  If @a p is beyond end of string, out_of_range is thrown.
       *  The value of the string doesn't change if an error is thrown.
      */
      iterator
      insert(iterator __p, _CharT __c)
      {
	_GLIBCXX_DEBUG_PEDASSERT(__p >= _M_ibegin() && __p <= _M_iend());
	const size_type __pos = __p - _M_ibegin();
	_M_replace_aux(__pos, size_type(0), size_type(1), __c);
	this->_M_set_leaked();
	return iterator(this->_M_data() + __pos);
      }

      /**
       *  @brief  Remove characters.
       *  @param pos  Index of first character to remove (default 0).
       *  @param n  Number of characters to remove (default remainder).
       *  @return  Reference to this string.
       *  @throw  std::out_of_range  If @a pos is beyond the end of this
       *  string.
       *
       *  Removes @a n characters from this string starting at @a pos.  The
       *  length of the string is reduced by @a n.  If there are < @a n
       *  characters to remove, the remainder of the string is truncated.  If
       *  @a p is beyond end of string, out_of_range is thrown.  The value of
       *  the string doesn't change if an error is thrown.
      */
      __versa_string&
      erase(size_type __pos = 0, size_type __n = npos)
      { 
	this->_M_erase(_M_check(__pos, "__versa_string::erase"),
		       _M_limit(__pos, __n));
	return *this;
      }

      /**
       *  @brief  Remove one character.
       *  @param position  Iterator referencing the character to remove.
       *  @return  iterator referencing same location after removal.
       *
       *  Removes the character at @a position from this string. The value
       *  of the string doesn't change if an error is thrown.
      */
      iterator
      erase(iterator __position)
      {
	_GLIBCXX_DEBUG_PEDASSERT(__position >= _M_ibegin()
				 && __position < _M_iend());
	const size_type __pos = __position - _M_ibegin();
	this->_M_erase(__pos, size_type(1));
	this->_M_set_leaked();
	return iterator(this->_M_data() + __pos);
      }

      /**
       *  @brief  Remove a range of characters.
       *  @param first  Iterator referencing the first character to remove.
       *  @param last  Iterator referencing the end of the range.
       *  @return  Iterator referencing location of first after removal.
       *
       *  Removes the characters in the range [first,last) from this string.
       *  The value of the string doesn't change if an error is thrown.
      */
      iterator
      erase(iterator __first, iterator __last)
      {
	_GLIBCXX_DEBUG_PEDASSERT(__first >= _M_ibegin() && __first <= __last
				 && __last <= _M_iend());
        const size_type __pos = __first - _M_ibegin();
	this->_M_erase(__pos, __last - __first);
	this->_M_set_leaked();
	return iterator(this->_M_data() + __pos);
      }

      /**
       *  @brief  Replace characters with value from another string.
       *  @param pos  Index of first character to replace.
       *  @param n  Number of characters to be replaced.
       *  @param str  String to insert.
       *  @return  Reference to this string.
       *  @throw  std::out_of_range  If @a pos is beyond the end of this
       *  string.
       *  @throw  std::length_error  If new length exceeds @c max_size().
       *
       *  Removes the characters in the range [pos,pos+n) from this string.
       *  In place, the value of @a str is inserted.  If @a pos is beyond end
       *  of string, out_of_range is thrown.  If the length of the result
       *  exceeds max_size(), length_error is thrown.  The value of the string
       *  doesn't change if an error is thrown.
      */
      __versa_string&
      replace(size_type __pos, size_type __n, const __versa_string& __str)
      { return this->replace(__pos, __n, __str._M_data(), __str.size()); }

      /**
       *  @brief  Replace characters with value from another string.
       *  @param pos1  Index of first character to replace.
       *  @param n1  Number of characters to be replaced.
       *  @param str  String to insert.
       *  @param pos2  Index of first character of str to use.
       *  @param n2  Number of characters from str to use.
       *  @return  Reference to this string.
       *  @throw  std::out_of_range  If @a pos1 > size() or @a pos2 >
       *  str.size().
       *  @throw  std::length_error  If new length exceeds @c max_size().
       *
       *  Removes the characters in the range [pos1,pos1 + n) from this
       *  string.  In place, the value of @a str is inserted.  If @a pos is
       *  beyond end of string, out_of_range is thrown.  If the length of the
       *  result exceeds max_size(), length_error is thrown.  The value of the
       *  string doesn't change if an error is thrown.
      */
      __versa_string&
      replace(size_type __pos1, size_type __n1, const __versa_string& __str,
	      size_type __pos2, size_type __n2)
      {
	return this->replace(__pos1, __n1, __str._M_data()
			     + __str._M_check(__pos2,
					      "__versa_string::replace"),
			     __str._M_limit(__pos2, __n2));
      }

      /**
       *  @brief  Replace characters with value of a C substring.
       *  @param pos  Index of first character to replace.
       *  @param n1  Number of characters to be replaced.
       *  @param s  C string to insert.
       *  @param n2  Number of characters from @a s to use.
       *  @return  Reference to this string.
       *  @throw  std::out_of_range  If @a pos1 > size().
       *  @throw  std::length_error  If new length exceeds @c max_size().
       *
       *  Removes the characters in the range [pos,pos + n1) from this string.
       *  In place, the first @a n2 characters of @a s are inserted, or all
       *  of @a s if @a n2 is too large.  If @a pos is beyond end of string,
       *  out_of_range is thrown.  If the length of result exceeds max_size(),
       *  length_error is thrown.  The value of the string doesn't change if
       *  an error is thrown.
      */
      __versa_string&
      replace(size_type __pos, size_type __n1, const _CharT* __s,
	      size_type __n2)
      {
	__glibcxx_requires_string_len(__s, __n2);
	return _M_replace(_M_check(__pos, "__versa_string::replace"),
			  _M_limit(__pos, __n1), __s, __n2);
      }

      /**
       *  @brief  Replace characters with value of a C string.
       *  @param pos  Index of first character to replace.
       *  @param n1  Number of characters to be replaced.
       *  @param s  C string to insert.
       *  @return  Reference to this string.
       *  @throw  std::out_of_range  If @a pos > size().
       *  @throw  std::length_error  If new length exceeds @c max_size().
       *
       *  Removes the characters in the range [pos,pos + n1) from this string.
       *  In place, the first @a n characters of @a s are inserted.  If @a
       *  pos is beyond end of string, out_of_range is thrown.  If the length
       *  of result exceeds max_size(), length_error is thrown.  The value of
       *  the string doesn't change if an error is thrown.
      */
      __versa_string&
      replace(size_type __pos, size_type __n1, const _CharT* __s)
      {
	__glibcxx_requires_string(__s);
	return this->replace(__pos, __n1, __s, traits_type::length(__s));
      }

      /**
       *  @brief  Replace characters with multiple characters.
       *  @param pos  Index of first character to replace.
       *  @param n1  Number of characters to be replaced.
       *  @param n2  Number of characters to insert.
       *  @param c  Character to insert.
       *  @return  Reference to this string.
       *  @throw  std::out_of_range  If @a pos > size().
       *  @throw  std::length_error  If new length exceeds @c max_size().
       *
       *  Removes the characters in the range [pos,pos + n1) from this string.
       *  In place, @a n2 copies of @a c are inserted.  If @a pos is beyond
       *  end of string, out_of_range is thrown.  If the length of result
       *  exceeds max_size(), length_error is thrown.  The value of the string
       *  doesn't change if an error is thrown.
      */
      __versa_string&
      replace(size_type __pos, size_type __n1, size_type __n2, _CharT __c)
      { return _M_replace_aux(_M_check(__pos, "__versa_string::replace"),
			      _M_limit(__pos, __n1), __n2, __c); }

      /**
       *  @brief  Replace range of characters with string.
       *  @param i1  Iterator referencing start of range to replace.
       *  @param i2  Iterator referencing end of range to replace.
       *  @param str  String value to insert.
       *  @return  Reference to this string.
       *  @throw  std::length_error  If new length exceeds @c max_size().
       *
       *  Removes the characters in the range [i1,i2).  In place, the value of
       *  @a str is inserted.  If the length of result exceeds max_size(),
       *  length_error is thrown.  The value of the string doesn't change if
       *  an error is thrown.
      */
      __versa_string&
      replace(iterator __i1, iterator __i2, const __versa_string& __str)
      { return this->replace(__i1, __i2, __str._M_data(), __str.size()); }

      /**
       *  @brief  Replace range of characters with C substring.
       *  @param i1  Iterator referencing start of range to replace.
       *  @param i2  Iterator referencing end of range to replace.
       *  @param s  C string value to insert.
       *  @param n  Number of characters from s to insert.
       *  @return  Reference to this string.
       *  @throw  std::length_error  If new length exceeds @c max_size().
       *
       *  Removes the characters in the range [i1,i2).  In place, the first @a
       *  n characters of @a s are inserted.  If the length of result exceeds
       *  max_size(), length_error is thrown.  The value of the string doesn't
       *  change if an error is thrown.
      */
      __versa_string&
      replace(iterator __i1, iterator __i2, const _CharT* __s, size_type __n)
      {
	_GLIBCXX_DEBUG_PEDASSERT(_M_ibegin() <= __i1 && __i1 <= __i2
				 && __i2 <= _M_iend());
	return this->replace(__i1 - _M_ibegin(), __i2 - __i1, __s, __n);
      }

      /**
       *  @brief  Replace range of characters with C string.
       *  @param i1  Iterator referencing start of range to replace.
       *  @param i2  Iterator referencing end of range to replace.
       *  @param s  C string value to insert.
       *  @return  Reference to this string.
       *  @throw  std::length_error  If new length exceeds @c max_size().
       *
       *  Removes the characters in the range [i1,i2).  In place, the
       *  characters of @a s are inserted.  If the length of result exceeds
       *  max_size(), length_error is thrown.  The value of the string doesn't
       *  change if an error is thrown.
      */
      __versa_string&
      replace(iterator __i1, iterator __i2, const _CharT* __s)
      {
	__glibcxx_requires_string(__s);
	return this->replace(__i1, __i2, __s, traits_type::length(__s));
      }

      /**
       *  @brief  Replace range of characters with multiple characters
       *  @param i1  Iterator referencing start of range to replace.
       *  @param i2  Iterator referencing end of range to replace.
       *  @param n  Number of characters to insert.
       *  @param c  Character to insert.
       *  @return  Reference to this string.
       *  @throw  std::length_error  If new length exceeds @c max_size().
       *
       *  Removes the characters in the range [i1,i2).  In place, @a n copies
       *  of @a c are inserted.  If the length of result exceeds max_size(),
       *  length_error is thrown.  The value of the string doesn't change if
       *  an error is thrown.
      */
      __versa_string&
      replace(iterator __i1, iterator __i2, size_type __n, _CharT __c)
      {
	_GLIBCXX_DEBUG_PEDASSERT(_M_ibegin() <= __i1 && __i1 <= __i2
				 && __i2 <= _M_iend());
	return _M_replace_aux(__i1 - _M_ibegin(), __i2 - __i1, __n, __c);
      }

      /**
       *  @brief  Replace range of characters with range.
       *  @param i1  Iterator referencing start of range to replace.
       *  @param i2  Iterator referencing end of range to replace.
       *  @param k1  Iterator referencing start of range to insert.
       *  @param k2  Iterator referencing end of range to insert.
       *  @return  Reference to this string.
       *  @throw  std::length_error  If new length exceeds @c max_size().
       *
       *  Removes the characters in the range [i1,i2).  In place, characters
       *  in the range [k1,k2) are inserted.  If the length of result exceeds
       *  max_size(), length_error is thrown.  The value of the string doesn't
       *  change if an error is thrown.
      */
      template<class _InputIterator>
        __versa_string&
        replace(iterator __i1, iterator __i2,
		_InputIterator __k1, _InputIterator __k2)
        {
	  _GLIBCXX_DEBUG_PEDASSERT(_M_ibegin() <= __i1 && __i1 <= __i2
				   && __i2 <= _M_iend());
	  __glibcxx_requires_valid_range(__k1, __k2);
	  typedef typename std::__is_integer<_InputIterator>::__type _Integral;
	  return _M_replace_dispatch(__i1, __i2, __k1, __k2, _Integral());
	}

      // Specializations for the common case of pointer and iterator:
      // useful to avoid the overhead of temporary buffering in _M_replace.
      __versa_string&
      replace(iterator __i1, iterator __i2, _CharT* __k1, _CharT* __k2)
      {
	_GLIBCXX_DEBUG_PEDASSERT(_M_ibegin() <= __i1 && __i1 <= __i2
				 && __i2 <= _M_iend());
	__glibcxx_requires_valid_range(__k1, __k2);
	return this->replace(__i1 - _M_ibegin(), __i2 - __i1,
			     __k1, __k2 - __k1);
      }

      __versa_string&
      replace(iterator __i1, iterator __i2,
	      const _CharT* __k1, const _CharT* __k2)
      {
	_GLIBCXX_DEBUG_PEDASSERT(_M_ibegin() <= __i1 && __i1 <= __i2
				 && __i2 <= _M_iend());
	__glibcxx_requires_valid_range(__k1, __k2);
	return this->replace(__i1 - _M_ibegin(), __i2 - __i1,
			     __k1, __k2 - __k1);
      }

      __versa_string&
      replace(iterator __i1, iterator __i2, iterator __k1, iterator __k2)
      {
	_GLIBCXX_DEBUG_PEDASSERT(_M_ibegin() <= __i1 && __i1 <= __i2
				 && __i2 <= _M_iend());
	__glibcxx_requires_valid_range(__k1, __k2);
	return this->replace(__i1 - _M_ibegin(), __i2 - __i1,
			     __k1.base(), __k2 - __k1);
      }

      __versa_string&
      replace(iterator __i1, iterator __i2,
	      const_iterator __k1, const_iterator __k2)
      {
	_GLIBCXX_DEBUG_PEDASSERT(_M_ibegin() <= __i1 && __i1 <= __i2
				 && __i2 <= _M_iend());
	__glibcxx_requires_valid_range(__k1, __k2);
	return this->replace(__i1 - _M_ibegin(), __i2 - __i1,
			     __k1.base(), __k2 - __k1);
      }
      
    private:
      template<class _Integer>
	__versa_string&
	_M_replace_dispatch(iterator __i1, iterator __i2, _Integer __n,
			    _Integer __val, __true_type)
        { return _M_replace_aux(__i1 - _M_ibegin(), __i2 - __i1, __n, __val); }

      template<class _InputIterator>
	__versa_string&
	_M_replace_dispatch(iterator __i1, iterator __i2, _InputIterator __k1,
			    _InputIterator __k2, __false_type);

      __versa_string&
      _M_replace_aux(size_type __pos1, size_type __n1, size_type __n2,
		     _CharT __c);

      __versa_string&
      _M_replace(size_type __pos, size_type __len1, const _CharT* __s,
		 const size_type __len2);

      __versa_string&
      _M_append(const _CharT* __s, size_type __n);

    public:

      /**
       *  @brief  Copy substring into C string.
       *  @param s  C string to copy value into.
       *  @param n  Number of characters to copy.
       *  @param pos  Index of first character to copy.
       *  @return  Number of characters actually copied
       *  @throw  std::out_of_range  If pos > size().
       *
       *  Copies up to @a n characters starting at @a pos into the C string @a
       *  s.  If @a pos is greater than size(), out_of_range is thrown.
      */
      size_type
      copy(_CharT* __s, size_type __n, size_type __pos = 0) const;

      /**
       *  @brief  Swap contents with another string.
       *  @param s  String to swap with.
       *
       *  Exchanges the contents of this string with that of @a s in constant
       *  time.
      */
      void
      swap(__versa_string& __s)
      { this->_M_swap(__s); }

      // String operations:
      /**
       *  @brief  Return const pointer to null-terminated contents.
       *
       *  This is a handle to internal data.  Do not modify or dire things may
       *  happen.
      */
      const _CharT*
      c_str() const
      { return this->_M_data(); }

      /**
       *  @brief  Return const pointer to contents.
       *
       *  This is a handle to internal data.  Do not modify or dire things may
       *  happen.
      */
      const _CharT*
      data() const
      { return this->_M_data(); }

      /**
       *  @brief  Return copy of allocator used to construct this string.
      */
      allocator_type
      get_allocator() const
      { return allocator_type(this->_M_get_allocator()); }

      /**
       *  @brief  Find position of a C substring.
       *  @param s  C string to locate.
       *  @param pos  Index of character to search from.
       *  @param n  Number of characters from @a s to search for.
       *  @return  Index of start of first occurrence.
       *
       *  Starting from @a pos, searches forward for the first @a n characters
       *  in @a s within this string.  If found, returns the index where it
       *  begins.  If not found, returns npos.
      */
      size_type
      find(const _CharT* __s, size_type __pos, size_type __n) const;

      /**
       *  @brief  Find position of a string.
       *  @param str  String to locate.
       *  @param pos  Index of character to search from (default 0).
       *  @return  Index of start of first occurrence.
       *
       *  Starting from @a pos, searches forward for value of @a str within
       *  this string.  If found, returns the index where it begins.  If not
       *  found, returns npos.
      */
      size_type
      find(const __versa_string& __str, size_type __pos = 0) const
      { return this->find(__str.data(), __pos, __str.size()); }

      /**
       *  @brief  Find position of a C string.
       *  @param s  C string to locate.
       *  @param pos  Index of character to search from (default 0).
       *  @return  Index of start of first occurrence.
       *
       *  Starting from @a pos, searches forward for the value of @a s within
       *  this string.  If found, returns the index where it begins.  If not
       *  found, returns npos.
      */
      size_type
      find(const _CharT* __s, size_type __pos = 0) const
      {
	__glibcxx_requires_string(__s);
	return this->find(__s, __pos, traits_type::length(__s));
      }

      /**
       *  @brief  Find position of a character.
       *  @param c  Character to locate.
       *  @param pos  Index of character to search from (default 0).
       *  @return  Index of first occurrence.
       *
       *  Starting from @a pos, searches forward for @a c within this string.
       *  If found, returns the index where it was found.  If not found,
       *  returns npos.
      */
      size_type
      find(_CharT __c, size_type __pos = 0) const;

      /**
       *  @brief  Find last position of a string.
       *  @param str  String to locate.
       *  @param pos  Index of character to search back from (default end).
       *  @return  Index of start of last occurrence.
       *
       *  Starting from @a pos, searches backward for value of @a str within
       *  this string.  If found, returns the index where it begins.  If not
       *  found, returns npos.
      */
      size_type
      rfind(const __versa_string& __str, size_type __pos = npos) const
      { return this->rfind(__str.data(), __pos, __str.size()); }

      /**
       *  @brief  Find last position of a C substring.
       *  @param s  C string to locate.
       *  @param pos  Index of character to search back from.
       *  @param n  Number of characters from s to search for.
       *  @return  Index of start of last occurrence.
       *
       *  Starting from @a pos, searches backward for the first @a n
       *  characters in @a s within this string.  If found, returns the index
       *  where it begins.  If not found, returns npos.
      */
      size_type
      rfind(const _CharT* __s, size_type __pos, size_type __n) const;

      /**
       *  @brief  Find last position of a C string.
       *  @param s  C string to locate.
       *  @param pos  Index of character to start search at (default end).
       *  @return  Index of start of  last occurrence.
       *
       *  Starting from @a pos, searches backward for the value of @a s within
       *  this string.  If found, returns the index where it begins.  If not
       *  found, returns npos.
      */
      size_type
      rfind(const _CharT* __s, size_type __pos = npos) const
      {
	__glibcxx_requires_string(__s);
	return this->rfind(__s, __pos, traits_type::length(__s));
      }

      /**
       *  @brief  Find last position of a character.
       *  @param c  Character to locate.
       *  @param pos  Index of character to search back from (default end).
       *  @return  Index of last occurrence.
       *
       *  Starting from @a pos, searches backward for @a c within this string.
       *  If found, returns the index where it was found.  If not found,
       *  returns npos.
      */
      size_type
      rfind(_CharT __c, size_type __pos = npos) const;

      /**
       *  @brief  Find position of a character of string.
       *  @param str  String containing characters to locate.
       *  @param pos  Index of character to search from (default 0).
       *  @return  Index of first occurrence.
       *
       *  Starting from @a pos, searches forward for one of the characters of
       *  @a str within this string.  If found, returns the index where it was
       *  found.  If not found, returns npos.
      */
      size_type
      find_first_of(const __versa_string& __str, size_type __pos = 0) const
      { return this->find_first_of(__str.data(), __pos, __str.size()); }

      /**
       *  @brief  Find position of a character of C substring.
       *  @param s  String containing characters to locate.
       *  @param pos  Index of character to search from (default 0).
       *  @param n  Number of characters from s to search for.
       *  @return  Index of first occurrence.
       *
       *  Starting from @a pos, searches forward for one of the first @a n
       *  characters of @a s within this string.  If found, returns the index
       *  where it was found.  If not found, returns npos.
      */
      size_type
      find_first_of(const _CharT* __s, size_type __pos, size_type __n) const;

      /**
       *  @brief  Find position of a character of C string.
       *  @param s  String containing characters to locate.
       *  @param pos  Index of character to search from (default 0).
       *  @return  Index of first occurrence.
       *
       *  Starting from @a pos, searches forward for one of the characters of
       *  @a s within this string.  If found, returns the index where it was
       *  found.  If not found, returns npos.
      */
      size_type
      find_first_of(const _CharT* __s, size_type __pos = 0) const
      {
	__glibcxx_requires_string(__s);
	return this->find_first_of(__s, __pos, traits_type::length(__s));
      }

      /**
       *  @brief  Find position of a character.
       *  @param c  Character to locate.
       *  @param pos  Index of character to search from (default 0).
       *  @return  Index of first occurrence.
       *
       *  Starting from @a pos, searches forward for the character @a c within
       *  this string.  If found, returns the index where it was found.  If
       *  not found, returns npos.
       *
       *  Note: equivalent to find(c, pos).
      */
      size_type
      find_first_of(_CharT __c, size_type __pos = 0) const
      { return this->find(__c, __pos); }

      /**
       *  @brief  Find last position of a character of string.
       *  @param str  String containing characters to locate.
       *  @param pos  Index of character to search back from (default end).
       *  @return  Index of last occurrence.
       *
       *  Starting from @a pos, searches backward for one of the characters of
       *  @a str within this string.  If found, returns the index where it was
       *  found.  If not found, returns npos.
      */
      size_type
      find_last_of(const __versa_string& __str, size_type __pos = npos) const
      { return this->find_last_of(__str.data(), __pos, __str.size()); }

      /**
       *  @brief  Find last position of a character of C substring.
       *  @param s  C string containing characters to locate.
       *  @param pos  Index of character to search back from (default end).
       *  @param n  Number of characters from s to search for.
       *  @return  Index of last occurrence.
       *
       *  Starting from @a pos, searches backward for one of the first @a n
       *  characters of @a s within this string.  If found, returns the index
       *  where it was found.  If not found, returns npos.
      */
      size_type
      find_last_of(const _CharT* __s, size_type __pos, size_type __n) const;

      /**
       *  @brief  Find last position of a character of C string.
       *  @param s  C string containing characters to locate.
       *  @param pos  Index of character to search back from (default end).
       *  @return  Index of last occurrence.
       *
       *  Starting from @a pos, searches backward for one of the characters of
       *  @a s within this string.  If found, returns the index where it was
       *  found.  If not found, returns npos.
      */
      size_type
      find_last_of(const _CharT* __s, size_type __pos = npos) const
      {
	__glibcxx_requires_string(__s);
	return this->find_last_of(__s, __pos, traits_type::length(__s));
      }

      /**
       *  @brief  Find last position of a character.
       *  @param c  Character to locate.
       *  @param pos  Index of character to search back from (default 0).
       *  @return  Index of last occurrence.
       *
       *  Starting from @a pos, searches backward for @a c within this string.
       *  If found, returns the index where it was found.  If not found,
       *  returns npos.
       *
       *  Note: equivalent to rfind(c, pos).
      */
      size_type
      find_last_of(_CharT __c, size_type __pos = npos) const
      { return this->rfind(__c, __pos); }

      /**
       *  @brief  Find position of a character not in string.
       *  @param str  String containing characters to avoid.
       *  @param pos  Index of character to search from (default 0).
       *  @return  Index of first occurrence.
       *
       *  Starting from @a pos, searches forward for a character not contained
       *  in @a str within this string.  If found, returns the index where it
       *  was found.  If not found, returns npos.
      */
      size_type
      find_first_not_of(const __versa_string& __str, size_type __pos = 0) const
      { return this->find_first_not_of(__str.data(), __pos, __str.size()); }

      /**
       *  @brief  Find position of a character not in C substring.
       *  @param s  C string containing characters to avoid.
       *  @param pos  Index of character to search from (default 0).
       *  @param n  Number of characters from s to consider.
       *  @return  Index of first occurrence.
       *
       *  Starting from @a pos, searches forward for a character not contained
       *  in the first @a n characters of @a s within this string.  If found,
       *  returns the index where it was found.  If not found, returns npos.
      */
      size_type
      find_first_not_of(const _CharT* __s, size_type __pos,
			size_type __n) const;

      /**
       *  @brief  Find position of a character not in C string.
       *  @param s  C string containing characters to avoid.
       *  @param pos  Index of character to search from (default 0).
       *  @return  Index of first occurrence.
       *
       *  Starting from @a pos, searches forward for a character not contained
       *  in @a s within this string.  If found, returns the index where it
       *  was found.  If not found, returns npos.
      */
      size_type
      find_first_not_of(const _CharT* __s, size_type __pos = 0) const
      {
	__glibcxx_requires_string(__s);
	return this->find_first_not_of(__s, __pos, traits_type::length(__s));
      }

      /**
       *  @brief  Find position of a different character.
       *  @param c  Character to avoid.
       *  @param pos  Index of character to search from (default 0).
       *  @return  Index of first occurrence.
       *
       *  Starting from @a pos, searches forward for a character other than @a c
       *  within this string.  If found, returns the index where it was found.
       *  If not found, returns npos.
      */
      size_type
      find_first_not_of(_CharT __c, size_type __pos = 0) const;

      /**
       *  @brief  Find last position of a character not in string.
       *  @param str  String containing characters to avoid.
       *  @param pos  Index of character to search from (default 0).
       *  @return  Index of first occurrence.
       *
       *  Starting from @a pos, searches backward for a character not
       *  contained in @a str within this string.  If found, returns the index
       *  where it was found.  If not found, returns npos.
      */
      size_type
      find_last_not_of(const __versa_string& __str,
		       size_type __pos = npos) const
      { return this->find_last_not_of(__str.data(), __pos, __str.size()); }

      /**
       *  @brief  Find last position of a character not in C substring.
       *  @param s  C string containing characters to avoid.
       *  @param pos  Index of character to search from (default 0).
       *  @param n  Number of characters from s to consider.
       *  @return  Index of first occurrence.
       *
       *  Starting from @a pos, searches backward for a character not
       *  contained in the first @a n characters of @a s within this string.
       *  If found, returns the index where it was found.  If not found,
       *  returns npos.
      */
      size_type
      find_last_not_of(const _CharT* __s, size_type __pos,
		       size_type __n) const;
      /**
       *  @brief  Find position of a character not in C string.
       *  @param s  C string containing characters to avoid.
       *  @param pos  Index of character to search from (default 0).
       *  @return  Index of first occurrence.
       *
       *  Starting from @a pos, searches backward for a character not
       *  contained in @a s within this string.  If found, returns the index
       *  where it was found.  If not found, returns npos.
      */
      size_type
      find_last_not_of(const _CharT* __s, size_type __pos = npos) const
      {
	__glibcxx_requires_string(__s);
	return this->find_last_not_of(__s, __pos, traits_type::length(__s));
      }

      /**
       *  @brief  Find last position of a different character.
       *  @param c  Character to avoid.
       *  @param pos  Index of character to search from (default 0).
       *  @return  Index of first occurrence.
       *
       *  Starting from @a pos, searches backward for a character other than
       *  @a c within this string.  If found, returns the index where it was
       *  found.  If not found, returns npos.
      */
      size_type
      find_last_not_of(_CharT __c, size_type __pos = npos) const;

      /**
       *  @brief  Get a substring.
       *  @param pos  Index of first character (default 0).
       *  @param n  Number of characters in substring (default remainder).
       *  @return  The new string.
       *  @throw  std::out_of_range  If pos > size().
       *
       *  Construct and return a new string using the @a n characters starting
       *  at @a pos.  If the string is too short, use the remainder of the
       *  characters.  If @a pos is beyond the end of the string, out_of_range
       *  is thrown.
      */
      __versa_string
      substr(size_type __pos = 0, size_type __n = npos) const
      {
	return __versa_string(*this, _M_check(__pos, "__versa_string::substr"),
			      __n);
      }

      /**
       *  @brief  Compare to a string.
       *  @param str  String to compare against.
       *  @return  Integer < 0, 0, or > 0.
       *
       *  Returns an integer < 0 if this string is ordered before @a str, 0 if
       *  their values are equivalent, or > 0 if this string is ordered after
       *  @a str.  Determines the effective length rlen of the strings to
       *  compare as the smallest of size() and str.size().  The function
       *  then compares the two strings by calling traits::compare(data(),
       *  str.data(),rlen).  If the result of the comparison is nonzero returns
       *  it, otherwise the shorter one is ordered first.
      */
      int
      compare(const __versa_string& __str) const
      {
	if (this->_M_compare(__str))
	  return 0;

	const size_type __size = this->size();
	const size_type __osize = __str.size();
	const size_type __len = std::min(__size, __osize);

	int __r = traits_type::compare(this->_M_data(), __str.data(), __len);
	if (!__r)
	  __r =  __size - __osize;
	return __r;
      }

      /**
       *  @brief  Compare substring to a string.
       *  @param pos  Index of first character of substring.
       *  @param n  Number of characters in substring.
       *  @param str  String to compare against.
       *  @return  Integer < 0, 0, or > 0.
       *
       *  Form the substring of this string from the @a n characters starting
       *  at @a pos.  Returns an integer < 0 if the substring is ordered
       *  before @a str, 0 if their values are equivalent, or > 0 if the
       *  substring is ordered after @a str.  Determines the effective length
       *  rlen of the strings to compare as the smallest of the length of the
       *  substring and @a str.size().  The function then compares the two
       *  strings by calling traits::compare(substring.data(),str.data(),rlen).
       *  If the result of the comparison is nonzero returns it, otherwise the
       *  shorter one is ordered first.
      */
      int
      compare(size_type __pos, size_type __n,
	      const __versa_string& __str) const;

      /**
       *  @brief  Compare substring to a substring.
       *  @param pos1  Index of first character of substring.
       *  @param n1  Number of characters in substring.
       *  @param str  String to compare against.
       *  @param pos2  Index of first character of substring of str.
       *  @param n2  Number of characters in substring of str.
       *  @return  Integer < 0, 0, or > 0.
       *
       *  Form the substring of this string from the @a n1 characters starting
       *  at @a pos1.  Form the substring of @a str from the @a n2 characters
       *  starting at @a pos2.  Returns an integer < 0 if this substring is
       *  ordered before the substring of @a str, 0 if their values are
       *  equivalent, or > 0 if this substring is ordered after the substring
       *  of @a str.  Determines the effective length rlen of the strings
       *  to compare as the smallest of the lengths of the substrings.  The
       *  function then compares the two strings by calling
       *  traits::compare(substring.data(),str.substr(pos2,n2).data(),rlen).
       *  If the result of the comparison is nonzero returns it, otherwise the
       *  shorter one is ordered first.
      */
      int
      compare(size_type __pos1, size_type __n1, const __versa_string& __str,
	      size_type __pos2, size_type __n2) const;

      /**
       *  @brief  Compare to a C string.
       *  @param s  C string to compare against.
       *  @return  Integer < 0, 0, or > 0.
       *
       *  Returns an integer < 0 if this string is ordered before @a s, 0 if
       *  their values are equivalent, or > 0 if this string is ordered after
       *  @a s.  Determines the effective length rlen of the strings to
       *  compare as the smallest of size() and the length of a string
       *  constructed from @a s.  The function then compares the two strings
       *  by calling traits::compare(data(),s,rlen).  If the result of the
       *  comparison is nonzero returns it, otherwise the shorter one is
       *  ordered first.
      */
      int
      compare(const _CharT* __s) const;

      // _GLIBCXX_RESOLVE_LIB_DEFECTS
      // 5 String::compare specification questionable
      /**
       *  @brief  Compare substring to a C string.
       *  @param pos  Index of first character of substring.
       *  @param n1  Number of characters in substring.
       *  @param s  C string to compare against.
       *  @return  Integer < 0, 0, or > 0.
       *
       *  Form the substring of this string from the @a n1 characters starting
       *  at @a pos.  Returns an integer < 0 if the substring is ordered
       *  before @a s, 0 if their values are equivalent, or > 0 if the
       *  substring is ordered after @a s.  Determines the effective length
       *  rlen of the strings to compare as the smallest of the length of the 
       *  substring and the length of a string constructed from @a s.  The
       *  function then compares the two string by calling
       *  traits::compare(substring.data(),s,rlen).  If the result of the
       *  comparison is nonzero returns it, otherwise the shorter one is
       *  ordered first.
      */
      int
      compare(size_type __pos, size_type __n1, const _CharT* __s) const;

      /**
       *  @brief  Compare substring against a character array.
       *  @param pos1  Index of first character of substring.
       *  @param n1  Number of characters in substring.
       *  @param s  character array to compare against.
       *  @param n2  Number of characters of s.
       *  @return  Integer < 0, 0, or > 0.
       *
       *  Form the substring of this string from the @a n1 characters starting
       *  at @a pos1.  Form a string from the first @a n2 characters of @a s.
       *  Returns an integer < 0 if this substring is ordered before the string
       *  from @a s, 0 if their values are equivalent, or > 0 if this substring
       *  is ordered after the string from @a s.   Determines the effective
       *  length rlen of the strings to compare as the smallest of the length
       *  of the substring and @a n2.  The function then compares the two
       *  strings by calling traits::compare(substring.data(),s,rlen).  If the
       *  result of the comparison is nonzero returns it, otherwise the shorter
       *  one is ordered first.
       *
       *  NB: s must have at least n2 characters, '\0' has no special
       *  meaning.
      */
      int
      compare(size_type __pos, size_type __n1, const _CharT* __s,
	      size_type __n2) const;
    };

  // operator+
  /**
   *  @brief  Concatenate two strings.
   *  @param lhs  First string.
   *  @param rhs  Last string.
   *  @return  New string with value of @a lhs followed by @a rhs.
   */
  template<typename _CharT, typename _Traits, typename _Alloc,
	   template <typename, typename, typename> class _Base>
    __versa_string<_CharT, _Traits, _Alloc, _Base>
    operator+(const __versa_string<_CharT, _Traits, _Alloc, _Base>& __lhs,
	      const __versa_string<_CharT, _Traits, _Alloc, _Base>& __rhs);

  /**
   *  @brief  Concatenate C string and string.
   *  @param lhs  First string.
   *  @param rhs  Last string.
   *  @return  New string with value of @a lhs followed by @a rhs.
   */
  template<typename _CharT, typename _Traits, typename _Alloc,
	   template <typename, typename, typename> class _Base>
    __versa_string<_CharT, _Traits, _Alloc, _Base>
    operator+(const _CharT* __lhs,
	      const __versa_string<_CharT, _Traits, _Alloc, _Base>& __rhs);

  /**
   *  @brief  Concatenate character and string.
   *  @param lhs  First string.
   *  @param rhs  Last string.
   *  @return  New string with @a lhs followed by @a rhs.
   */
  template<typename _CharT, typename _Traits, typename _Alloc,
	   template <typename, typename, typename> class _Base>
    __versa_string<_CharT, _Traits, _Alloc, _Base>
    operator+(_CharT __lhs,
	      const __versa_string<_CharT, _Traits, _Alloc, _Base>& __rhs);

  /**
   *  @brief  Concatenate string and C string.
   *  @param lhs  First string.
   *  @param rhs  Last string.
   *  @return  New string with @a lhs followed by @a rhs.
   */
  template<typename _CharT, typename _Traits, typename _Alloc,
	   template <typename, typename, typename> class _Base>
    __versa_string<_CharT, _Traits, _Alloc, _Base>
    operator+(const __versa_string<_CharT, _Traits, _Alloc, _Base>& __lhs,
	      const _CharT* __rhs);

  /**
   *  @brief  Concatenate string and character.
   *  @param lhs  First string.
   *  @param rhs  Last string.
   *  @return  New string with @a lhs followed by @a rhs.
   */
  template<typename _CharT, typename _Traits, typename _Alloc,
	   template <typename, typename, typename> class _Base>
    __versa_string<_CharT, _Traits, _Alloc, _Base>
    operator+(const __versa_string<_CharT, _Traits, _Alloc, _Base>& __lhs,
	      _CharT __rhs);

  // operator ==
  /**
   *  @brief  Test equivalence of two strings.
   *  @param lhs  First string.
   *  @param rhs  Second string.
   *  @return  True if @a lhs.compare(@a rhs) == 0.  False otherwise.
   */
  template<typename _CharT, typename _Traits, typename _Alloc,
	   template <typename, typename, typename> class _Base>
    inline bool
    operator==(const __versa_string<_CharT, _Traits, _Alloc, _Base>& __lhs,
	       const __versa_string<_CharT, _Traits, _Alloc, _Base>& __rhs)
    { return __lhs.compare(__rhs) == 0; }

  /**
   *  @brief  Test equivalence of C string and string.
   *  @param lhs  C string.
   *  @param rhs  String.
   *  @return  True if @a rhs.compare(@a lhs) == 0.  False otherwise.
   */
  template<typename _CharT, typename _Traits, typename _Alloc,
	   template <typename, typename, typename> class _Base>
    inline bool
    operator==(const _CharT* __lhs,
	       const __versa_string<_CharT, _Traits, _Alloc, _Base>& __rhs)
    { return __rhs.compare(__lhs) == 0; }

  /**
   *  @brief  Test equivalence of string and C string.
   *  @param lhs  String.
   *  @param rhs  C string.
   *  @return  True if @a lhs.compare(@a rhs) == 0.  False otherwise.
   */
  template<typename _CharT, typename _Traits, typename _Alloc,
	   template <typename, typename, typename> class _Base>
    inline bool
    operator==(const __versa_string<_CharT, _Traits, _Alloc, _Base>& __lhs,
	       const _CharT* __rhs)
    { return __lhs.compare(__rhs) == 0; }

  // operator !=
  /**
   *  @brief  Test difference of two strings.
   *  @param lhs  First string.
   *  @param rhs  Second string.
   *  @return  True if @a lhs.compare(@a rhs) != 0.  False otherwise.
   */
  template<typename _CharT, typename _Traits, typename _Alloc,
	   template <typename, typename, typename> class _Base>
    inline bool
    operator!=(const __versa_string<_CharT, _Traits, _Alloc, _Base>& __lhs,
	       const __versa_string<_CharT, _Traits, _Alloc, _Base>& __rhs)
    { return __rhs.compare(__lhs) != 0; }

  /**
   *  @brief  Test difference of C string and string.
   *  @param lhs  C string.
   *  @param rhs  String.
   *  @return  True if @a rhs.compare(@a lhs) != 0.  False otherwise.
   */
  template<typename _CharT, typename _Traits, typename _Alloc,
	   template <typename, typename, typename> class _Base>
    inline bool
    operator!=(const _CharT* __lhs,
	       const __versa_string<_CharT, _Traits, _Alloc, _Base>& __rhs)
    { return __rhs.compare(__lhs) != 0; }

  /**
   *  @brief  Test difference of string and C string.
   *  @param lhs  String.
   *  @param rhs  C string.
   *  @return  True if @a lhs.compare(@a rhs) != 0.  False otherwise.
   */
  template<typename _CharT, typename _Traits, typename _Alloc,
	   template <typename, typename, typename> class _Base>
    inline bool
    operator!=(const __versa_string<_CharT, _Traits, _Alloc, _Base>& __lhs,
	       const _CharT* __rhs)
    { return __lhs.compare(__rhs) != 0; }

  // operator <
  /**
   *  @brief  Test if string precedes string.
   *  @param lhs  First string.
   *  @param rhs  Second string.
   *  @return  True if @a lhs precedes @a rhs.  False otherwise.
   */
  template<typename _CharT, typename _Traits, typename _Alloc,
	   template <typename, typename, typename> class _Base>
    inline bool
    operator<(const __versa_string<_CharT, _Traits, _Alloc, _Base>& __lhs,
	      const __versa_string<_CharT, _Traits, _Alloc, _Base>& __rhs)
    { return __lhs.compare(__rhs) < 0; }

  /**
   *  @brief  Test if string precedes C string.
   *  @param lhs  String.
   *  @param rhs  C string.
   *  @return  True if @a lhs precedes @a rhs.  False otherwise.
   */
  template<typename _CharT, typename _Traits, typename _Alloc,
	   template <typename, typename, typename> class _Base>
    inline bool
    operator<(const __versa_string<_CharT, _Traits, _Alloc, _Base>& __lhs,
	      const _CharT* __rhs)
    { return __lhs.compare(__rhs) < 0; }

  /**
   *  @brief  Test if C string precedes string.
   *  @param lhs  C string.
   *  @param rhs  String.
   *  @return  True if @a lhs precedes @a rhs.  False otherwise.
   */
  template<typename _CharT, typename _Traits, typename _Alloc,
	   template <typename, typename, typename> class _Base>
    inline bool
    operator<(const _CharT* __lhs,
	      const __versa_string<_CharT, _Traits, _Alloc, _Base>& __rhs)
    { return __rhs.compare(__lhs) > 0; }

  // operator >
  /**
   *  @brief  Test if string follows string.
   *  @param lhs  First string.
   *  @param rhs  Second string.
   *  @return  True if @a lhs follows @a rhs.  False otherwise.
   */
  template<typename _CharT, typename _Traits, typename _Alloc,
	   template <typename, typename, typename> class _Base>
    inline bool
    operator>(const __versa_string<_CharT, _Traits, _Alloc, _Base>& __lhs,
	      const __versa_string<_CharT, _Traits, _Alloc, _Base>& __rhs)
    { return __lhs.compare(__rhs) > 0; }

  /**
   *  @brief  Test if string follows C string.
   *  @param lhs  String.
   *  @param rhs  C string.
   *  @return  True if @a lhs follows @a rhs.  False otherwise.
   */
  template<typename _CharT, typename _Traits, typename _Alloc,
	   template <typename, typename, typename> class _Base>
    inline bool
    operator>(const __versa_string<_CharT, _Traits, _Alloc, _Base>& __lhs,
	      const _CharT* __rhs)
    { return __lhs.compare(__rhs) > 0; }

  /**
   *  @brief  Test if C string follows string.
   *  @param lhs  C string.
   *  @param rhs  String.
   *  @return  True if @a lhs follows @a rhs.  False otherwise.
   */
  template<typename _CharT, typename _Traits, typename _Alloc,
	   template <typename, typename, typename> class _Base>
    inline bool
    operator>(const _CharT* __lhs,
	      const __versa_string<_CharT, _Traits, _Alloc, _Base>& __rhs)
    { return __rhs.compare(__lhs) < 0; }

  // operator <=
  /**
   *  @brief  Test if string doesn't follow string.
   *  @param lhs  First string.
   *  @param rhs  Second string.
   *  @return  True if @a lhs doesn't follow @a rhs.  False otherwise.
   */
  template<typename _CharT, typename _Traits, typename _Alloc,
	   template <typename, typename, typename> class _Base>
    inline bool
    operator<=(const __versa_string<_CharT, _Traits, _Alloc, _Base>& __lhs,
	       const __versa_string<_CharT, _Traits, _Alloc, _Base>& __rhs)
    { return __lhs.compare(__rhs) <= 0; }

  /**
   *  @brief  Test if string doesn't follow C string.
   *  @param lhs  String.
   *  @param rhs  C string.
   *  @return  True if @a lhs doesn't follow @a rhs.  False otherwise.
   */
  template<typename _CharT, typename _Traits, typename _Alloc,
	   template <typename, typename, typename> class _Base>
    inline bool
    operator<=(const __versa_string<_CharT, _Traits, _Alloc, _Base>& __lhs,
	       const _CharT* __rhs)
    { return __lhs.compare(__rhs) <= 0; }

  /**
   *  @brief  Test if C string doesn't follow string.
   *  @param lhs  C string.
   *  @param rhs  String.
   *  @return  True if @a lhs doesn't follow @a rhs.  False otherwise.
   */
  template<typename _CharT, typename _Traits, typename _Alloc,
	   template <typename, typename, typename> class _Base>
    inline bool
    operator<=(const _CharT* __lhs,
	       const __versa_string<_CharT, _Traits, _Alloc, _Base>& __rhs)
    { return __rhs.compare(__lhs) >= 0; }

  // operator >=
  /**
   *  @brief  Test if string doesn't precede string.
   *  @param lhs  First string.
   *  @param rhs  Second string.
   *  @return  True if @a lhs doesn't precede @a rhs.  False otherwise.
   */
  template<typename _CharT, typename _Traits, typename _Alloc,
	   template <typename, typename, typename> class _Base>
    inline bool
    operator>=(const __versa_string<_CharT, _Traits, _Alloc, _Base>& __lhs,
	       const __versa_string<_CharT, _Traits, _Alloc, _Base>& __rhs)
    { return __lhs.compare(__rhs) >= 0; }

  /**
   *  @brief  Test if string doesn't precede C string.
   *  @param lhs  String.
   *  @param rhs  C string.
   *  @return  True if @a lhs doesn't precede @a rhs.  False otherwise.
   */
  template<typename _CharT, typename _Traits, typename _Alloc,
	   template <typename, typename, typename> class _Base>
    inline bool
    operator>=(const __versa_string<_CharT, _Traits, _Alloc, _Base>& __lhs,
	       const _CharT* __rhs)
    { return __lhs.compare(__rhs) >= 0; }

  /**
   *  @brief  Test if C string doesn't precede string.
   *  @param lhs  C string.
   *  @param rhs  String.
   *  @return  True if @a lhs doesn't precede @a rhs.  False otherwise.
   */
  template<typename _CharT, typename _Traits, typename _Alloc,
	   template <typename, typename, typename> class _Base>
    inline bool
    operator>=(const _CharT* __lhs,
	       const __versa_string<_CharT, _Traits, _Alloc, _Base>& __rhs)
    { return __rhs.compare(__lhs) <= 0; }

  /**
   *  @brief  Swap contents of two strings.
   *  @param lhs  First string.
   *  @param rhs  Second string.
   *
   *  Exchanges the contents of @a lhs and @a rhs in constant time.
   */
  template<typename _CharT, typename _Traits, typename _Alloc,
	   template <typename, typename, typename> class _Base>
    inline void
    swap(__versa_string<_CharT, _Traits, _Alloc, _Base>& __lhs,
	 __versa_string<_CharT, _Traits, _Alloc, _Base>& __rhs)
    { __lhs.swap(__rhs); }

_GLIBCXX_END_NAMESPACE

_GLIBCXX_BEGIN_NAMESPACE(std)

  /**
   *  @brief  Read stream into a string.
   *  @param is  Input stream.
   *  @param str  Buffer to store into.
   *  @return  Reference to the input stream.
   *
   *  Stores characters from @a is into @a str until whitespace is found, the
   *  end of the stream is encountered, or str.max_size() is reached.  If
   *  is.width() is non-zero, that is the limit on the number of characters
   *  stored into @a str.  Any previous contents of @a str are erased.
   */
  template<typename _CharT, typename _Traits, typename _Alloc,
           template <typename, typename, typename> class _Base>
    basic_istream<_CharT, _Traits>&
    operator>>(basic_istream<_CharT, _Traits>& __is,
	       __gnu_cxx::__versa_string<_CharT, _Traits,
	                                 _Alloc, _Base>& __str);

  /**
   *  @brief  Write string to a stream.
   *  @param os  Output stream.
   *  @param str  String to write out.
   *  @return  Reference to the output stream.
   *
   *  Output characters of @a str into os following the same rules as for
   *  writing a C string.
   */
  template<typename _CharT, typename _Traits, typename _Alloc,
           template <typename, typename, typename> class _Base>
    basic_ostream<_CharT, _Traits>&
    operator<<(basic_ostream<_CharT, _Traits>& __os,
	       const __gnu_cxx::__versa_string<_CharT, _Traits,
	                                       _Alloc, _Base>& __str);

  /**
   *  @brief  Read a line from stream into a string.
   *  @param is  Input stream.
   *  @param str  Buffer to store into.
   *  @param delim  Character marking end of line.
   *  @return  Reference to the input stream.
   *
   *  Stores characters from @a is into @a str until @a delim is found, the
   *  end of the stream is encountered, or str.max_size() is reached.  If
   *  is.width() is non-zero, that is the limit on the number of characters
   *  stored into @a str.  Any previous contents of @a str are erased.  If @a
   *  delim was encountered, it is extracted but not stored into @a str.
   */
  template<typename _CharT, typename _Traits, typename _Alloc,
           template <typename, typename, typename> class _Base>
    basic_istream<_CharT, _Traits>&
    getline(basic_istream<_CharT, _Traits>& __is,
	    __gnu_cxx::__versa_string<_CharT, _Traits, _Alloc, _Base>& __str,
	    _CharT __delim);

  /**
   *  @brief  Read a line from stream into a string.
   *  @param is  Input stream.
   *  @param str  Buffer to store into.
   *  @return  Reference to the input stream.
   *
   *  Stores characters from is into @a str until '\n' is found, the end of
   *  the stream is encountered, or str.max_size() is reached.  If is.width()
   *  is non-zero, that is the limit on the number of characters stored into
   *  @a str.  Any previous contents of @a str are erased.  If end of line was
   *  encountered, it is extracted but not stored into @a str.
   */
  template<typename _CharT, typename _Traits, typename _Alloc,
           template <typename, typename, typename> class _Base>
    inline basic_istream<_CharT, _Traits>&
    getline(basic_istream<_CharT, _Traits>& __is,
	    __gnu_cxx::__versa_string<_CharT, _Traits, _Alloc, _Base>& __str)
    { return getline(__is, __str, __is.widen('\n')); }      

_GLIBCXX_END_NAMESPACE

#ifndef _GLIBCXX_EXPORT_TEMPLATE
# include "vstring.tcc" 
#endif

#endif /* _VSTRING_H */<|MERGE_RESOLUTION|>--- conflicted
+++ resolved
@@ -407,11 +407,7 @@
        */
       void
       clear()
-<<<<<<< HEAD
-      { this->_M_erase(size_type(0), this->size()); }
-=======
       { this->_M_clear(); }
->>>>>>> f8383f28
 
       /**
        *  Returns true if the %string is empty.  Equivalent to *this == "".
