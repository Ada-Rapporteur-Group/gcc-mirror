--- conflicted
+++ resolved
@@ -1,10 +1,6 @@
 // Versatile string -*- C++ -*-
 
-<<<<<<< HEAD
-// Copyright (C) 2005, 2006, 2007, 2008, 2009, 2010
-=======
 // Copyright (C) 2005, 2006, 2007, 2008, 2009, 2010, 2011
->>>>>>> 03d20231
 // Free Software Foundation, Inc.
 //
 // This file is part of the GNU ISO C++ Library.  This library is free
@@ -2426,12 +2422,8 @@
 	 __versa_string<_CharT, _Traits, _Alloc, _Base>& __rhs)
     { __lhs.swap(__rhs); }
 
-<<<<<<< HEAD
-_GLIBCXX_END_NAMESPACE
-=======
 _GLIBCXX_END_NAMESPACE_VERSION
 } // namespace
->>>>>>> 03d20231
 
 namespace std _GLIBCXX_VISIBILITY(default)
 {
