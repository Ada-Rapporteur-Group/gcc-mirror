// Versatile string -*- C++ -*-

// Copyright (C) 2005, 2006, 2007, 2008, 2009, 2010, 2011
// Free Software Foundation, Inc.
//
// This file is part of the GNU ISO C++ Library.  This library is free
// software; you can redistribute it and/or modify it under the
// terms of the GNU General Public License as published by the
// Free Software Foundation; either version 3, or (at your option)
// any later version.

// This library is distributed in the hope that it will be useful,
// but WITHOUT ANY WARRANTY; without even the implied warranty of
// MERCHANTABILITY or FITNESS FOR A PARTICULAR PURPOSE.  See the
// GNU General Public License for more details.

// Under Section 7 of GPL version 3, you are granted additional
// permissions described in the GCC Runtime Library Exception, version
// 3.1, as published by the Free Software Foundation.

// You should have received a copy of the GNU General Public License and
// a copy of the GCC Runtime Library Exception along with this program;
// see the files COPYING3 and COPYING.RUNTIME respectively.  If not, see
// <http://www.gnu.org/licenses/>.

/** @file ext/vstring.h
 *  This file is a GNU extension to the Standard C++ Library.
 */

#ifndef _VSTRING_H
#define _VSTRING_H 1

#pragma GCC system_header

#include <initializer_list>
#include <ext/vstring_util.h>
#include <ext/rc_string_base.h>
#include <ext/sso_string_base.h>

namespace __gnu_cxx _GLIBCXX_VISIBILITY(default)
{
_GLIBCXX_BEGIN_NAMESPACE_VERSION

  /**
   *  @class __versa_string vstring.h
   *  @brief  Template class __versa_string. 
   *  @ingroup extensions
   *
   *  Data structure managing sequences of characters and
   *  character-like objects. 
   */
  template<typename _CharT, typename _Traits, typename _Alloc,
	   template <typename, typename, typename> class _Base>
    class __versa_string
    : private _Base<_CharT, _Traits, _Alloc>
    {
      typedef _Base<_CharT, _Traits, _Alloc>                __vstring_base;    
      typedef typename __vstring_base::_CharT_alloc_type    _CharT_alloc_type;

      // Types:
    public:
      typedef _Traits					    traits_type;
      typedef typename _Traits::char_type		    value_type;
      typedef _Alloc					    allocator_type;
      typedef typename _CharT_alloc_type::size_type	    size_type;
      typedef typename _CharT_alloc_type::difference_type   difference_type;
      typedef value_type&               	            reference;
      typedef const value_type&                             const_reference;
      typedef typename _CharT_alloc_type::pointer	    pointer;
      typedef typename _CharT_alloc_type::const_pointer	    const_pointer;
      typedef __gnu_cxx::__normal_iterator<pointer, __versa_string>  iterator;
      typedef __gnu_cxx::__normal_iterator<const_pointer, __versa_string>
                                                            const_iterator;
      typedef std::reverse_iterator<const_iterator>	const_reverse_iterator;
      typedef std::reverse_iterator<iterator>		    reverse_iterator;

      // Data Member (public):
      ///  Value returned by various member functions when they fail.
      static const size_type	npos = static_cast<size_type>(-1);

    private:
      size_type
      _M_check(size_type __pos, const char* __s) const
      {
	if (__pos > this->size())
	  std::__throw_out_of_range(__N(__s));
	return __pos;
      }

      void
      _M_check_length(size_type __n1, size_type __n2, const char* __s) const
      {
	if (this->max_size() - (this->size() - __n1) < __n2)
	  std::__throw_length_error(__N(__s));
      }

      // NB: _M_limit doesn't check for a bad __pos value.
      size_type
      _M_limit(size_type __pos, size_type __off) const
      {
	const bool __testoff =  __off < this->size() - __pos;
	return __testoff ? __off : this->size() - __pos;
      }

      // True if _Rep and source do not overlap.
      bool
      _M_disjunct(const _CharT* __s) const
      {
	return (std::less<const _CharT*>()(__s, this->_M_data())
		|| std::less<const _CharT*>()(this->_M_data()
					      + this->size(), __s));
      }

      // For the internal use we have functions similar to `begin'/`end'
      // but they do not call _M_leak.
      iterator
      _M_ibegin() const
      { return iterator(this->_M_data()); }

      iterator
      _M_iend() const
      { return iterator(this->_M_data() + this->_M_length()); }

    public:
      // Construct/copy/destroy:
      // NB: We overload ctors in some cases instead of using default
      // arguments, per 17.4.4.4 para. 2 item 2.

      /**
       *  @brief  Default constructor creates an empty string.
       */
      __versa_string()
      : __vstring_base() { }
      
      /**
       *  @brief  Construct an empty string using allocator @a a.
       */
      explicit
      __versa_string(const _Alloc& __a)
      : __vstring_base(__a) { }

      // NB: per LWG issue 42, semantics different from IS:
      /**
       *  @brief  Construct string with copy of value of @a str.
       *  @param  __str  Source string.
       */
      __versa_string(const __versa_string& __str)
      : __vstring_base(__str) { }

#ifdef __GXX_EXPERIMENTAL_CXX0X__
      /**
       *  @brief  String move constructor.
       *  @param  __str  Source string.
       *
       *  The newly-constructed %string contains the exact contents of
       *  @a str.  The contents of @a str are a valid, but unspecified
       *  string.
       */
      __versa_string(__versa_string&& __str)
      : __vstring_base(std::move(__str)) { }

      /**
       *  @brief  Construct string from an initializer list.
       *  @param  __l  std::initializer_list of characters.
       *  @param  __a  Allocator to use (default is default allocator).
       */
      __versa_string(std::initializer_list<_CharT> __l,
		     const _Alloc& __a = _Alloc())
      : __vstring_base(__l.begin(), __l.end(), __a) { }
#endif

      /**
       *  @brief  Construct string as copy of a substring.
       *  @param  __str  Source string.
       *  @param  __pos  Index of first character to copy from.
       *  @param  __n  Number of characters to copy (default remainder).
       */
      __versa_string(const __versa_string& __str, size_type __pos,
		     size_type __n = npos)
      : __vstring_base(__str._M_data()
		       + __str._M_check(__pos,
					"__versa_string::__versa_string"),
		       __str._M_data() + __str._M_limit(__pos, __n)
		       + __pos, _Alloc()) { }

      /**
       *  @brief  Construct string as copy of a substring.
       *  @param  __str  Source string.
       *  @param  __pos  Index of first character to copy from.
       *  @param  __n  Number of characters to copy.
       *  @param  __a  Allocator to use.
       */
      __versa_string(const __versa_string& __str, size_type __pos,
		     size_type __n, const _Alloc& __a)
      : __vstring_base(__str._M_data()
		       + __str._M_check(__pos,
					"__versa_string::__versa_string"),
		       __str._M_data() + __str._M_limit(__pos, __n)
		       + __pos, __a) { }

      /**
       *  @brief  Construct string initialized by a character array.
       *  @param  __s  Source character array.
       *  @param  __n  Number of characters to copy.
       *  @param  __a  Allocator to use (default is default allocator).
       *
       *  NB: @a __s must have at least @a __n characters, '\\0' has no special
       *  meaning.
       */
      __versa_string(const _CharT* __s, size_type __n,
		     const _Alloc& __a = _Alloc())
      : __vstring_base(__s, __s + __n, __a) { }

      /**
       *  @brief  Construct string as copy of a C string.
       *  @param  __s  Source C string.
       *  @param  __a  Allocator to use (default is default allocator).
       */
      __versa_string(const _CharT* __s, const _Alloc& __a = _Alloc())
      : __vstring_base(__s, __s ? __s + traits_type::length(__s) :
		       __s + npos, __a) { }

      /**
       *  @brief  Construct string as multiple characters.
       *  @param  __n  Number of characters.
       *  @param  __c  Character to use.
       *  @param  __a  Allocator to use (default is default allocator).
       */
      __versa_string(size_type __n, _CharT __c, const _Alloc& __a = _Alloc())
      : __vstring_base(__n, __c, __a) { }

      /**
       *  @brief  Construct string as copy of a range.
       *  @param  __beg  Start of range.
       *  @param  __end  End of range.
       *  @param  __a  Allocator to use (default is default allocator).
       */
      template<class _InputIterator>
        __versa_string(_InputIterator __beg, _InputIterator __end,
		       const _Alloc& __a = _Alloc())
	: __vstring_base(__beg, __end, __a) { }

      /**
       *  @brief  Destroy the string instance.
       */
      ~__versa_string() { }	

      /**
       *  @brief  Assign the value of @a str to this string.
       *  @param  __str  Source string.
       */
      __versa_string&
      operator=(const __versa_string& __str) 
      { return this->assign(__str); }

#ifdef __GXX_EXPERIMENTAL_CXX0X__
      /**
       *  @brief  String move assignment operator.
       *  @param  __str  Source string.
       *
       *  The contents of @a __str are moved into this string (without
       *  copying).  @a __str is a valid, but unspecified string.
       */
      __versa_string&
      operator=(__versa_string&& __str)
      {
	// NB: DR 1204.
	this->swap(__str);
	return *this;
      }

      /**
       *  @brief  Set value to string constructed from initializer list.
       *  @param  __l  std::initializer_list.
       */
      __versa_string&
      operator=(std::initializer_list<_CharT> __l)
      {
	this->assign(__l.begin(), __l.end());
	return *this;
      }
#endif

      /**
       *  @brief  Copy contents of @a __s into this string.
       *  @param  __s  Source null-terminated string.
       */
      __versa_string&
      operator=(const _CharT* __s) 
      { return this->assign(__s); }

      /**
       *  @brief  Set value to string of length 1.
       *  @param  __c  Source character.
       *
       *  Assigning to a character makes this string length 1 and
       *  (*this)[0] == @a __c.
       */
      __versa_string&
      operator=(_CharT __c) 
      { 
	this->assign(1, __c); 
	return *this;
      }

      // Iterators:
      /**
       *  Returns a read/write iterator that points to the first character in
       *  the %string.  Unshares the string.
       */
      iterator
      begin()
      {
	this->_M_leak();
	return iterator(this->_M_data());
      }

      /**
       *  Returns a read-only (constant) iterator that points to the first
       *  character in the %string.
       */
      const_iterator
      begin() const
      { return const_iterator(this->_M_data()); }

      /**
       *  Returns a read/write iterator that points one past the last
       *  character in the %string.  Unshares the string.
       */
      iterator
      end()
      {
	this->_M_leak();
	return iterator(this->_M_data() + this->size());
      }

      /**
       *  Returns a read-only (constant) iterator that points one past the
       *  last character in the %string.
       */
      const_iterator
      end() const
      { return const_iterator(this->_M_data() + this->size()); }

      /**
       *  Returns a read/write reverse iterator that points to the last
       *  character in the %string.  Iteration is done in reverse element
       *  order.  Unshares the string.
       */
      reverse_iterator
      rbegin()
      { return reverse_iterator(this->end()); }

      /**
       *  Returns a read-only (constant) reverse iterator that points
       *  to the last character in the %string.  Iteration is done in
       *  reverse element order.
       */
      const_reverse_iterator
      rbegin() const
      { return const_reverse_iterator(this->end()); }

      /**
       *  Returns a read/write reverse iterator that points to one before the
       *  first character in the %string.  Iteration is done in reverse
       *  element order.  Unshares the string.
       */
      reverse_iterator
      rend()
      { return reverse_iterator(this->begin()); }

      /**
       *  Returns a read-only (constant) reverse iterator that points
       *  to one before the first character in the %string.  Iteration
       *  is done in reverse element order.
       */
      const_reverse_iterator
      rend() const
      { return const_reverse_iterator(this->begin()); }

#ifdef __GXX_EXPERIMENTAL_CXX0X__
      /**
       *  Returns a read-only (constant) iterator that points to the first
       *  character in the %string.
       */
      const_iterator
      cbegin() const
      { return const_iterator(this->_M_data()); }

      /**
       *  Returns a read-only (constant) iterator that points one past the
       *  last character in the %string.
       */
      const_iterator
      cend() const
      { return const_iterator(this->_M_data() + this->size()); }

      /**
       *  Returns a read-only (constant) reverse iterator that points
       *  to the last character in the %string.  Iteration is done in
       *  reverse element order.
       */
      const_reverse_iterator
      crbegin() const
      { return const_reverse_iterator(this->end()); }

      /**
       *  Returns a read-only (constant) reverse iterator that points
       *  to one before the first character in the %string.  Iteration
       *  is done in reverse element order.
       */
      const_reverse_iterator
      crend() const
      { return const_reverse_iterator(this->begin()); }
#endif

    public:
      // Capacity:
      ///  Returns the number of characters in the string, not including any
      ///  null-termination.
      size_type
      size() const
      { return this->_M_length(); }

      ///  Returns the number of characters in the string, not including any
      ///  null-termination.
      size_type
      length() const
      { return this->_M_length(); }

      /// Returns the size() of the largest possible %string.
      size_type
      max_size() const
      { return this->_M_max_size(); }

      /**
       *  @brief  Resizes the %string to the specified number of characters.
       *  @param  __n  Number of characters the %string should contain.
       *  @param  __c  Character to fill any new elements.
       *
       *  This function will %resize the %string to the specified
       *  number of characters.  If the number is smaller than the
       *  %string's current size the %string is truncated, otherwise
       *  the %string is extended and new elements are set to @a __c.
       */
      void
      resize(size_type __n, _CharT __c);

      /**
       *  @brief  Resizes the %string to the specified number of characters.
       *  @param  __n  Number of characters the %string should contain.
       *
       *  This function will resize the %string to the specified
       *  length.  If the new size is smaller than the %string's
       *  current size the %string is truncated, otherwise the %string
       *  is extended and new characters are default-constructed.  For
       *  basic types such as char, this means setting them to 0.
       */
      void
      resize(size_type __n)
      { this->resize(__n, _CharT()); }

#ifdef __GXX_EXPERIMENTAL_CXX0X__
      /// A non-binding request to reduce capacity() to size().
      void
      shrink_to_fit()
      {
	__try
	  { this->reserve(0); }
	__catch(...)
	  { }
      }
#endif

      /**
       *  Returns the total number of characters that the %string can
       *  hold before needing to allocate more memory.
       */
      size_type
      capacity() const
      { return this->_M_capacity(); }

      /**
       *  @brief  Attempt to preallocate enough memory for specified number of
       *          characters.
       *  @param  __res_arg  Number of characters required.
       *  @throw  std::length_error  If @a __res_arg exceeds @c max_size().
       *
       *  This function attempts to reserve enough memory for the
       *  %string to hold the specified number of characters.  If the
       *  number requested is more than max_size(), length_error is
       *  thrown.
       *
       *  The advantage of this function is that if optimal code is a
       *  necessity and the user can determine the string length that
       *  will be required, the user can reserve the memory in
       *  %advance, and thus prevent a possible reallocation of memory
       *  and copying of %string data.
       */
      void
      reserve(size_type __res_arg = 0)
      { this->_M_reserve(__res_arg); }

      /**
       *  Erases the string, making it empty.
       */
      void
      clear()
      { this->_M_clear(); }

      /**
       *  Returns true if the %string is empty.  Equivalent to 
       *  <code>*this == ""</code>.
       */
      bool
      empty() const
      { return this->size() == 0; }

      // Element access:
      /**
       *  @brief  Subscript access to the data contained in the %string.
       *  @param  __pos  The index of the character to access.
       *  @return  Read-only (constant) reference to the character.
       *
       *  This operator allows for easy, array-style, data access.
       *  Note that data access with this operator is unchecked and
       *  out_of_range lookups are not defined. (For checked lookups
       *  see at().)
       */
      const_reference
      operator[] (size_type __pos) const
      {
	_GLIBCXX_DEBUG_ASSERT(__pos <= this->size());
	return this->_M_data()[__pos];
      }

      /**
       *  @brief  Subscript access to the data contained in the %string.
       *  @param  __pos  The index of the character to access.
       *  @return  Read/write reference to the character.
       *
       *  This operator allows for easy, array-style, data access.
       *  Note that data access with this operator is unchecked and
       *  out_of_range lookups are not defined. (For checked lookups
       *  see at().)  Unshares the string.
       */
      reference
      operator[](size_type __pos)
      {
        // allow pos == size() as v3 extension:
	_GLIBCXX_DEBUG_ASSERT(__pos <= this->size());
        // but be strict in pedantic mode:
	_GLIBCXX_DEBUG_PEDASSERT(__pos < this->size());
	this->_M_leak();
	return this->_M_data()[__pos];
      }

      /**
       *  @brief  Provides access to the data contained in the %string.
       *  @param __n The index of the character to access.
       *  @return  Read-only (const) reference to the character.
       *  @throw  std::out_of_range  If @a __n is an invalid index.
       *
       *  This function provides for safer data access.  The parameter
       *  is first checked that it is in the range of the string.  The
       *  function throws out_of_range if the check fails.
       */
      const_reference
      at(size_type __n) const
      {
	if (__n >= this->size())
	  std::__throw_out_of_range(__N("__versa_string::at"));
	return this->_M_data()[__n];
      }

      /**
       *  @brief  Provides access to the data contained in the %string.
       *  @param __n The index of the character to access.
       *  @return  Read/write reference to the character.
       *  @throw  std::out_of_range  If @a __n is an invalid index.
       *
       *  This function provides for safer data access.  The parameter
       *  is first checked that it is in the range of the string.  The
       *  function throws out_of_range if the check fails.  Success
       *  results in unsharing the string.
       */
      reference
      at(size_type __n)
      {
	if (__n >= this->size())
	  std::__throw_out_of_range(__N("__versa_string::at"));
	this->_M_leak();
	return this->_M_data()[__n];
      }

#ifdef __GXX_EXPERIMENTAL_CXX0X__
      /**
       *  Returns a read/write reference to the data at the first
       *  element of the %string.
       */
      reference
      front()
      { return operator[](0); }

      /**
       *  Returns a read-only (constant) reference to the data at the first
       *  element of the %string.
       */
      const_reference
      front() const
      { return operator[](0); }

      /**
       *  Returns a read/write reference to the data at the last
       *  element of the %string.
       */
      reference
      back()
      { return operator[](this->size() - 1); }

      /**
       *  Returns a read-only (constant) reference to the data at the
       *  last element of the %string.
       */
      const_reference
      back() const
      { return operator[](this->size() - 1); }
#endif

      // Modifiers:
      /**
       *  @brief  Append a string to this string.
       *  @param __str  The string to append.
       *  @return  Reference to this string.
       */
      __versa_string&
      operator+=(const __versa_string& __str)
      { return this->append(__str); }

      /**
       *  @brief  Append a C string.
       *  @param __s  The C string to append.
       *  @return  Reference to this string.
       */
      __versa_string&
      operator+=(const _CharT* __s)
      { return this->append(__s); }

      /**
       *  @brief  Append a character.
       *  @param __c  The character to append.
       *  @return  Reference to this string.
       */
      __versa_string&
      operator+=(_CharT __c)
      { 
	this->push_back(__c);
	return *this;
      }

#ifdef __GXX_EXPERIMENTAL_CXX0X__
      /**
       *  @brief  Append an initializer_list of characters.
       *  @param __l  The initializer_list of characters to be appended.
       *  @return  Reference to this string.
       */
      __versa_string&
      operator+=(std::initializer_list<_CharT> __l)
      { return this->append(__l.begin(), __l.end()); }
#endif // __GXX_EXPERIMENTAL_CXX0X__

      /**
       *  @brief  Append a string to this string.
       *  @param __str  The string to append.
       *  @return  Reference to this string.
       */
      __versa_string&
      append(const __versa_string& __str)
      { return _M_append(__str._M_data(), __str.size()); }

      /**
       *  @brief  Append a substring.
       *  @param __str  The string to append.
       *  @param __pos  Index of the first character of str to append.
       *  @param __n  The number of characters to append.
       *  @return  Reference to this string.
       *  @throw  std::out_of_range if @a pos is not a valid index.
       *
       *  This function appends @a __n characters from @a __str
       *  starting at @a __pos to this string.  If @a __n is is larger
       *  than the number of available characters in @a __str, the
       *  remainder of @a __str is appended.
       */
      __versa_string&
      append(const __versa_string& __str, size_type __pos, size_type __n)
      { return _M_append(__str._M_data()
			 + __str._M_check(__pos, "__versa_string::append"),
			 __str._M_limit(__pos, __n)); }

      /**
       *  @brief  Append a C substring.
       *  @param __s  The C string to append.
       *  @param __n  The number of characters to append.
       *  @return  Reference to this string.
       */
      __versa_string&
      append(const _CharT* __s, size_type __n)
      {
	__glibcxx_requires_string_len(__s, __n);
	_M_check_length(size_type(0), __n, "__versa_string::append");
	return _M_append(__s, __n);
      }

      /**
       *  @brief  Append a C string.
       *  @param __s  The C string to append.
       *  @return  Reference to this string.
       */
      __versa_string&
      append(const _CharT* __s)
      {
	__glibcxx_requires_string(__s);
	const size_type __n = traits_type::length(__s);
	_M_check_length(size_type(0), __n, "__versa_string::append");
	return _M_append(__s, __n);
      }

      /**
       *  @brief  Append multiple characters.
       *  @param __n  The number of characters to append.
       *  @param __c  The character to use.
       *  @return  Reference to this string.
       *
       *  Appends n copies of c to this string.
       */
      __versa_string&
      append(size_type __n, _CharT __c)
      { return _M_replace_aux(this->size(), size_type(0), __n, __c); }

#ifdef __GXX_EXPERIMENTAL_CXX0X__
      /**
       *  @brief  Append an initializer_list of characters.
       *  @param __l  The initializer_list of characters to append.
       *  @return  Reference to this string.
       */
      __versa_string&
      append(std::initializer_list<_CharT> __l)
      { return this->append(__l.begin(), __l.end()); }
#endif // __GXX_EXPERIMENTAL_CXX0X__

      /**
       *  @brief  Append a range of characters.
       *  @param __first  Iterator referencing the first character to append.
       *  @param __last  Iterator marking the end of the range.
       *  @return  Reference to this string.
       *
       *  Appends characters in the range [first,last) to this string.
       */
      template<class _InputIterator>
        __versa_string&
        append(_InputIterator __first, _InputIterator __last)
        { return this->replace(_M_iend(), _M_iend(), __first, __last); }

      /**
       *  @brief  Append a single character.
       *  @param __c  Character to append.
       */
      void
      push_back(_CharT __c)
      { 
	const size_type __size = this->size();
	if (__size + 1 > this->capacity() || this->_M_is_shared())
	  this->_M_mutate(__size, size_type(0), 0, size_type(1));
	traits_type::assign(this->_M_data()[__size], __c);
	this->_M_set_length(__size + 1);
      }

      /**
       *  @brief  Set value to contents of another string.
       *  @param  __str  Source string to use.
       *  @return  Reference to this string.
       */
      __versa_string&
      assign(const __versa_string& __str)
      {
	this->_M_assign(__str);
	return *this;
      }

#ifdef __GXX_EXPERIMENTAL_CXX0X__
      /**
       *  @brief  Set value to contents of another string.
       *  @param  __str  Source string to use.
       *  @return  Reference to this string.
       *
       *  This function sets this string to the exact contents of @a __str.
       *  @a __str is a valid, but unspecified string.
       */
      __versa_string&
      assign(__versa_string&& __str)
      {
	this->swap(__str);
	return *this;
      }
#endif // __GXX_EXPERIMENTAL_CXX0X__

      /**
       *  @brief  Set value to a substring of a string.
       *  @param __str  The string to use.
       *  @param __pos  Index of the first character of str.
       *  @param __n  Number of characters to use.
       *  @return  Reference to this string.
       *  @throw  std::out_of_range if @a __pos is not a valid index.
       *
       *  This function sets this string to the substring of @a __str
       *  consisting of @a __n characters at @a __pos.  If @a __n is
       *  is larger than the number of available characters in @a
       *  __str, the remainder of @a __str is used.
       */
      __versa_string&
      assign(const __versa_string& __str, size_type __pos, size_type __n)
      { return _M_replace(size_type(0), this->size(), __str._M_data()
			  + __str._M_check(__pos, "__versa_string::assign"),
			  __str._M_limit(__pos, __n)); }

      /**
       *  @brief  Set value to a C substring.
       *  @param __s  The C string to use.
       *  @param __n  Number of characters to use.
       *  @return  Reference to this string.
       *
       *  This function sets the value of this string to the first @a
       *  __n characters of @a __s.  If @a __n is is larger than the
       *  number of available characters in @a __s, the remainder of
       *  @a __s is used.
       */
      __versa_string&
      assign(const _CharT* __s, size_type __n)
      {
	__glibcxx_requires_string_len(__s, __n);
	return _M_replace(size_type(0), this->size(), __s, __n);
      }

      /**
       *  @brief  Set value to contents of a C string.
       *  @param __s  The C string to use.
       *  @return  Reference to this string.
       *
       *  This function sets the value of this string to the value of
       *  @a __s.  The data is copied, so there is no dependence on @a
       *  __s once the function returns.
       */
      __versa_string&
      assign(const _CharT* __s)
      {
	__glibcxx_requires_string(__s);
	return _M_replace(size_type(0), this->size(), __s,
			  traits_type::length(__s));
      }

      /**
       *  @brief  Set value to multiple characters.
       *  @param __n  Length of the resulting string.
       *  @param __c  The character to use.
       *  @return  Reference to this string.
       *
       *  This function sets the value of this string to @a __n copies of
       *  character @a __c.
       */
      __versa_string&
      assign(size_type __n, _CharT __c)
      { return _M_replace_aux(size_type(0), this->size(), __n, __c); }

      /**
       *  @brief  Set value to a range of characters.
       *  @param __first  Iterator referencing the first character to append.
       *  @param __last  Iterator marking the end of the range.
       *  @return  Reference to this string.
       *
       *  Sets value of string to characters in the range
       *  [first,last).
      */
      template<class _InputIterator>
        __versa_string&
        assign(_InputIterator __first, _InputIterator __last)
        { return this->replace(_M_ibegin(), _M_iend(), __first, __last); }

#ifdef __GXX_EXPERIMENTAL_CXX0X__
      /**
       *  @brief  Set value to an initializer_list of characters.
       *  @param __l  The initializer_list of characters to assign.
       *  @return  Reference to this string.
       */
      __versa_string&
      assign(std::initializer_list<_CharT> __l)
      { return this->assign(__l.begin(), __l.end()); }
#endif // __GXX_EXPERIMENTAL_CXX0X__

      /**
       *  @brief  Insert multiple characters.
       *  @param __p  Iterator referencing location in string to insert at.
       *  @param __n  Number of characters to insert
       *  @param __c  The character to insert.
       *  @throw  std::length_error  If new length exceeds @c max_size().
       *
       *  Inserts @a __n copies of character @a __c starting at the
       *  position referenced by iterator @a __p.  If adding
       *  characters causes the length to exceed max_size(),
       *  length_error is thrown.  The value of the string doesn't
       *  change if an error is thrown.
      */
      void
      insert(iterator __p, size_type __n, _CharT __c)
      {	this->replace(__p, __p, __n, __c);  }

      /**
       *  @brief  Insert a range of characters.
       *  @param __p  Iterator referencing location in string to insert at.
       *  @param __beg  Start of range.
       *  @param __end  End of range.
       *  @throw  std::length_error  If new length exceeds @c max_size().
       *
       *  Inserts characters in range [beg,end).  If adding characters
       *  causes the length to exceed max_size(), length_error is
       *  thrown.  The value of the string doesn't change if an error
       *  is thrown.
      */
      template<class _InputIterator>
        void
        insert(iterator __p, _InputIterator __beg, _InputIterator __end)
        { this->replace(__p, __p, __beg, __end); }

#ifdef __GXX_EXPERIMENTAL_CXX0X__
      /**
       *  @brief  Insert an initializer_list of characters.
       *  @param __p  Iterator referencing location in string to insert at.
       *  @param __l  The initializer_list of characters to insert.
       *  @throw  std::length_error  If new length exceeds @c max_size().
       */
      void
      insert(iterator __p, std::initializer_list<_CharT> __l)
      { this->insert(__p, __l.begin(), __l.end()); }
#endif // __GXX_EXPERIMENTAL_CXX0X__

      /**
       *  @brief  Insert value of a string.
       *  @param __pos1  Iterator referencing location in string to insert at.
       *  @param __str  The string to insert.
       *  @return  Reference to this string.
       *  @throw  std::length_error  If new length exceeds @c max_size().
       *
       *  Inserts value of @a __str starting at @a __pos1.  If adding
       *  characters causes the length to exceed max_size(),
       *  length_error is thrown.  The value of the string doesn't
       *  change if an error is thrown.
      */
      __versa_string&
      insert(size_type __pos1, const __versa_string& __str)
      { return this->replace(__pos1, size_type(0),
			     __str._M_data(), __str.size()); }

      /**
       *  @brief  Insert a substring.
       *  @param __pos1  Iterator referencing location in string to insert at.
       *  @param __str  The string to insert.
       *  @param __pos2  Start of characters in str to insert.
       *  @param __n  Number of characters to insert.
       *  @return  Reference to this string.
       *  @throw  std::length_error  If new length exceeds @c max_size().
       *  @throw  std::out_of_range  If @a __pos1 > size() or
       *  @a __pos2 > @a __str.size().
       *
       *  Starting at @a __pos1, insert @a __n character of @a __str
       *  beginning with @a __pos2.  If adding characters causes the
       *  length to exceed max_size(), length_error is thrown.  If @a
       *  __pos1 is beyond the end of this string or @a __pos2 is
       *  beyond the end of @a __str, out_of_range is thrown.  The
       *  value of the string doesn't change if an error is thrown.
      */
      __versa_string&
      insert(size_type __pos1, const __versa_string& __str,
	     size_type __pos2, size_type __n)
      { return this->replace(__pos1, size_type(0), __str._M_data()
			     + __str._M_check(__pos2, "__versa_string::insert"),
			     __str._M_limit(__pos2, __n)); }

      /**
       *  @brief  Insert a C substring.
       *  @param __pos  Iterator referencing location in string to insert at.
       *  @param __s  The C string to insert.
       *  @param __n  The number of characters to insert.
       *  @return  Reference to this string.
       *  @throw  std::length_error  If new length exceeds @c max_size().
       *  @throw  std::out_of_range  If @a __pos is beyond the end of this
       *  string.
       *
       *  Inserts the first @a __n characters of @a __s starting at @a
       *  __pos.  If adding characters causes the length to exceed
       *  max_size(), length_error is thrown.  If @a __pos is beyond
       *  end(), out_of_range is thrown.  The value of the string
       *  doesn't change if an error is thrown.
      */
      __versa_string&
      insert(size_type __pos, const _CharT* __s, size_type __n)
      { return this->replace(__pos, size_type(0), __s, __n); }

      /**
       *  @brief  Insert a C string.
       *  @param __pos  Iterator referencing location in string to insert at.
       *  @param __s  The C string to insert.
       *  @return  Reference to this string.
       *  @throw  std::length_error  If new length exceeds @c max_size().
       *  @throw  std::out_of_range  If @a __pos is beyond the end of this
       *  string.
       *
       *  Inserts the first @a __n characters of @a __s starting at @a
       *  __pos.  If adding characters causes the length to exceed
       *  max_size(), length_error is thrown.  If @a __pos is beyond
       *  end(), out_of_range is thrown.  The value of the string
       *  doesn't change if an error is thrown.
      */
      __versa_string&
      insert(size_type __pos, const _CharT* __s)
      {
	__glibcxx_requires_string(__s);
	return this->replace(__pos, size_type(0), __s,
			     traits_type::length(__s));
      }

      /**
       *  @brief  Insert multiple characters.
       *  @param __pos  Index in string to insert at.
       *  @param __n  Number of characters to insert
       *  @param __c  The character to insert.
       *  @return  Reference to this string.
       *  @throw  std::length_error  If new length exceeds @c max_size().
       *  @throw  std::out_of_range  If @a __pos is beyond the end of this
       *  string.
       *
       *  Inserts @a __n copies of character @a __c starting at index
       *  @a __pos.  If adding characters causes the length to exceed
       *  max_size(), length_error is thrown.  If @a __pos > length(),
       *  out_of_range is thrown.  The value of the string doesn't
       *  change if an error is thrown.
      */
      __versa_string&
      insert(size_type __pos, size_type __n, _CharT __c)
      { return _M_replace_aux(_M_check(__pos, "__versa_string::insert"),
			      size_type(0), __n, __c); }

      /**
       *  @brief  Insert one character.
       *  @param __p  Iterator referencing position in string to insert at.
       *  @param __c  The character to insert.
       *  @return  Iterator referencing newly inserted char.
       *  @throw  std::length_error  If new length exceeds @c max_size().
       *
       *  Inserts character @a __c at position referenced by @a __p.
       *  If adding character causes the length to exceed max_size(),
       *  length_error is thrown.  If @a __p is beyond end of string,
       *  out_of_range is thrown.  The value of the string doesn't
       *  change if an error is thrown.
      */
      iterator
      insert(iterator __p, _CharT __c)
      {
	_GLIBCXX_DEBUG_PEDASSERT(__p >= _M_ibegin() && __p <= _M_iend());
	const size_type __pos = __p - _M_ibegin();
	_M_replace_aux(__pos, size_type(0), size_type(1), __c);
	this->_M_set_leaked();
	return iterator(this->_M_data() + __pos);
      }

      /**
       *  @brief  Remove characters.
       *  @param __pos  Index of first character to remove (default 0).
       *  @param __n  Number of characters to remove (default remainder).
       *  @return  Reference to this string.
       *  @throw  std::out_of_range  If @a __pos is beyond the end of this
       *  string.
       *
       *  Removes @a __n characters from this string starting at @a
       *  __pos.  The length of the string is reduced by @a __n.  If
       *  there are < @a __n characters to remove, the remainder of
       *  the string is truncated.  If @a __p is beyond end of string,
       *  out_of_range is thrown.  The value of the string doesn't
       *  change if an error is thrown.
      */
      __versa_string&
      erase(size_type __pos = 0, size_type __n = npos)
      { 
	this->_M_erase(_M_check(__pos, "__versa_string::erase"),
		       _M_limit(__pos, __n));
	return *this;
      }

      /**
       *  @brief  Remove one character.
       *  @param __position  Iterator referencing the character to remove.
       *  @return  iterator referencing same location after removal.
       *
       *  Removes the character at @a __position from this string. The
       *  value of the string doesn't change if an error is thrown.
      */
      iterator
      erase(iterator __position)
      {
	_GLIBCXX_DEBUG_PEDASSERT(__position >= _M_ibegin()
				 && __position < _M_iend());
	const size_type __pos = __position - _M_ibegin();
	this->_M_erase(__pos, size_type(1));
	this->_M_set_leaked();
	return iterator(this->_M_data() + __pos);
      }

      /**
       *  @brief  Remove a range of characters.
       *  @param __first  Iterator referencing the first character to remove.
       *  @param __last  Iterator referencing the end of the range.
       *  @return  Iterator referencing location of first after removal.
       *
       *  Removes the characters in the range [first,last) from this
       *  string.  The value of the string doesn't change if an error
       *  is thrown.
      */
      iterator
      erase(iterator __first, iterator __last)
      {
	_GLIBCXX_DEBUG_PEDASSERT(__first >= _M_ibegin() && __first <= __last
				 && __last <= _M_iend());
        const size_type __pos = __first - _M_ibegin();
	this->_M_erase(__pos, __last - __first);
	this->_M_set_leaked();
	return iterator(this->_M_data() + __pos);
      }

      /**
       *  @brief  Replace characters with value from another string.
       *  @param __pos  Index of first character to replace.
       *  @param __n  Number of characters to be replaced.
       *  @param __str  String to insert.
       *  @return  Reference to this string.
       *  @throw  std::out_of_range  If @a __pos is beyond the end of this
       *  string.
       *  @throw  std::length_error  If new length exceeds @c max_size().
       *
       *  Removes the characters in the range [pos,pos+n) from this
       *  string.  In place, the value of @a __str is inserted.  If @a
       *  __pos is beyond end of string, out_of_range is thrown.  If
       *  the length of the result exceeds max_size(), length_error is
       *  thrown.  The value of the string doesn't change if an error
       *  is thrown.
      */
      __versa_string&
      replace(size_type __pos, size_type __n, const __versa_string& __str)
      { return this->replace(__pos, __n, __str._M_data(), __str.size()); }

      /**
       *  @brief  Replace characters with value from another string.
       *  @param __pos1  Index of first character to replace.
       *  @param __n1  Number of characters to be replaced.
       *  @param __str  String to insert.
       *  @param __pos2  Index of first character of str to use.
       *  @param __n2  Number of characters from str to use.
       *  @return  Reference to this string.
       *  @throw  std::out_of_range  If @a __pos1 > size() or @a __pos2 >
       *  str.size().
       *  @throw  std::length_error  If new length exceeds @c max_size().
       *
       *  Removes the characters in the range [pos1,pos1 + n) from
       *  this string.  In place, the value of @a __str is inserted.
       *  If @a __pos is beyond end of string, out_of_range is thrown.
       *  If the length of the result exceeds max_size(), length_error
       *  is thrown.  The value of the string doesn't change if an
       *  error is thrown.
      */
      __versa_string&
      replace(size_type __pos1, size_type __n1, const __versa_string& __str,
	      size_type __pos2, size_type __n2)
      {
	return this->replace(__pos1, __n1, __str._M_data()
			     + __str._M_check(__pos2,
					      "__versa_string::replace"),
			     __str._M_limit(__pos2, __n2));
      }

      /**
       *  @brief  Replace characters with value of a C substring.
       *  @param __pos  Index of first character to replace.
       *  @param __n1  Number of characters to be replaced.
       *  @param __s  C string to insert.
       *  @param __n2  Number of characters from @a __s to use.
       *  @return  Reference to this string.
       *  @throw  std::out_of_range  If @a __pos1 > size().
       *  @throw  std::length_error  If new length exceeds @c max_size().
       *
       *  Removes the characters in the range [pos,pos + n1) from this
       *  string.  In place, the first @a __n2 characters of @a __s
       *  are inserted, or all of @a __s if @a __n2 is too large.  If
       *  @a __pos is beyond end of string, out_of_range is thrown.
       *  If the length of result exceeds max_size(), length_error is
       *  thrown.  The value of the string doesn't change if an error
       *  is thrown.
      */
      __versa_string&
      replace(size_type __pos, size_type __n1, const _CharT* __s,
	      size_type __n2)
      {
	__glibcxx_requires_string_len(__s, __n2);
	return _M_replace(_M_check(__pos, "__versa_string::replace"),
			  _M_limit(__pos, __n1), __s, __n2);
      }

      /**
       *  @brief  Replace characters with value of a C string.
       *  @param __pos  Index of first character to replace.
       *  @param __n1  Number of characters to be replaced.
       *  @param __s  C string to insert.
       *  @return  Reference to this string.
       *  @throw  std::out_of_range  If @a __pos > size().
       *  @throw  std::length_error  If new length exceeds @c max_size().
       *
       *  Removes the characters in the range [pos,pos + n1) from this
       *  string.  In place, the characters of @a __s are inserted.  If
       *  @a pos is beyond end of string, out_of_range is thrown.  If
       *  the length of result exceeds max_size(), length_error is thrown.  
       *  The value of the string doesn't change if an error is thrown.
      */
      __versa_string&
      replace(size_type __pos, size_type __n1, const _CharT* __s)
      {
	__glibcxx_requires_string(__s);
	return this->replace(__pos, __n1, __s, traits_type::length(__s));
      }

      /**
       *  @brief  Replace characters with multiple characters.
       *  @param __pos  Index of first character to replace.
       *  @param __n1  Number of characters to be replaced.
       *  @param __n2  Number of characters to insert.
       *  @param __c  Character to insert.
       *  @return  Reference to this string.
       *  @throw  std::out_of_range  If @a __pos > size().
       *  @throw  std::length_error  If new length exceeds @c max_size().
       *
       *  Removes the characters in the range [pos,pos + n1) from this
       *  string.  In place, @a __n2 copies of @a __c are inserted.
       *  If @a __pos is beyond end of string, out_of_range is thrown.
       *  If the length of result exceeds max_size(), length_error is
       *  thrown.  The value of the string doesn't change if an error
       *  is thrown.
      */
      __versa_string&
      replace(size_type __pos, size_type __n1, size_type __n2, _CharT __c)
      { return _M_replace_aux(_M_check(__pos, "__versa_string::replace"),
			      _M_limit(__pos, __n1), __n2, __c); }

      /**
       *  @brief  Replace range of characters with string.
       *  @param __i1  Iterator referencing start of range to replace.
       *  @param __i2  Iterator referencing end of range to replace.
       *  @param __str  String value to insert.
       *  @return  Reference to this string.
       *  @throw  std::length_error  If new length exceeds @c max_size().
       *
       *  Removes the characters in the range [i1,i2).  In place, the
       *  value of @a __str is inserted.  If the length of result
       *  exceeds max_size(), length_error is thrown.  The value of
       *  the string doesn't change if an error is thrown.
      */
      __versa_string&
      replace(iterator __i1, iterator __i2, const __versa_string& __str)
      { return this->replace(__i1, __i2, __str._M_data(), __str.size()); }

      /**
       *  @brief  Replace range of characters with C substring.
       *  @param __i1  Iterator referencing start of range to replace.
       *  @param __i2  Iterator referencing end of range to replace.
       *  @param __s  C string value to insert.
       *  @param __n  Number of characters from s to insert.
       *  @return  Reference to this string.
       *  @throw  std::length_error  If new length exceeds @c max_size().
       *
       *  Removes the characters in the range [i1,i2).  In place, the
       *  first @a n characters of @a __s are inserted.  If the length
       *  of result exceeds max_size(), length_error is thrown.  The
       *  value of the string doesn't change if an error is thrown.
      */
      __versa_string&
      replace(iterator __i1, iterator __i2, const _CharT* __s, size_type __n)
      {
	_GLIBCXX_DEBUG_PEDASSERT(_M_ibegin() <= __i1 && __i1 <= __i2
				 && __i2 <= _M_iend());
	return this->replace(__i1 - _M_ibegin(), __i2 - __i1, __s, __n);
      }

      /**
       *  @brief  Replace range of characters with C string.
       *  @param __i1  Iterator referencing start of range to replace.
       *  @param __i2  Iterator referencing end of range to replace.
       *  @param __s  C string value to insert.
       *  @return  Reference to this string.
       *  @throw  std::length_error  If new length exceeds @c max_size().
       *
       *  Removes the characters in the range [i1,i2).  In place, the
       *  characters of @a __s are inserted.  If the length of result
       *  exceeds max_size(), length_error is thrown.  The value of
       *  the string doesn't change if an error is thrown.
      */
      __versa_string&
      replace(iterator __i1, iterator __i2, const _CharT* __s)
      {
	__glibcxx_requires_string(__s);
	return this->replace(__i1, __i2, __s, traits_type::length(__s));
      }

      /**
       *  @brief  Replace range of characters with multiple characters
       *  @param __i1  Iterator referencing start of range to replace.
       *  @param __i2  Iterator referencing end of range to replace.
       *  @param __n  Number of characters to insert.
       *  @param __c  Character to insert.
       *  @return  Reference to this string.
       *  @throw  std::length_error  If new length exceeds @c max_size().
       *
       *  Removes the characters in the range [i1,i2).  In place, @a
       *  __n copies of @a __c are inserted.  If the length of result
       *  exceeds max_size(), length_error is thrown.  The value of
       *  the string doesn't change if an error is thrown.
      */
      __versa_string&
      replace(iterator __i1, iterator __i2, size_type __n, _CharT __c)
      {
	_GLIBCXX_DEBUG_PEDASSERT(_M_ibegin() <= __i1 && __i1 <= __i2
				 && __i2 <= _M_iend());
	return _M_replace_aux(__i1 - _M_ibegin(), __i2 - __i1, __n, __c);
      }

      /**
       *  @brief  Replace range of characters with range.
       *  @param __i1  Iterator referencing start of range to replace.
       *  @param __i2  Iterator referencing end of range to replace.
       *  @param __k1  Iterator referencing start of range to insert.
       *  @param __k2  Iterator referencing end of range to insert.
       *  @return  Reference to this string.
       *  @throw  std::length_error  If new length exceeds @c max_size().
       *
       *  Removes the characters in the range [i1,i2).  In place,
       *  characters in the range [k1,k2) are inserted.  If the length
       *  of result exceeds max_size(), length_error is thrown.  The
       *  value of the string doesn't change if an error is thrown.
      */
      template<class _InputIterator>
        __versa_string&
        replace(iterator __i1, iterator __i2,
		_InputIterator __k1, _InputIterator __k2)
        {
	  _GLIBCXX_DEBUG_PEDASSERT(_M_ibegin() <= __i1 && __i1 <= __i2
				   && __i2 <= _M_iend());
	  __glibcxx_requires_valid_range(__k1, __k2);
	  typedef typename std::__is_integer<_InputIterator>::__type _Integral;
	  return _M_replace_dispatch(__i1, __i2, __k1, __k2, _Integral());
	}

      // Specializations for the common case of pointer and iterator:
      // useful to avoid the overhead of temporary buffering in _M_replace.
      __versa_string&
      replace(iterator __i1, iterator __i2, _CharT* __k1, _CharT* __k2)
      {
	_GLIBCXX_DEBUG_PEDASSERT(_M_ibegin() <= __i1 && __i1 <= __i2
				 && __i2 <= _M_iend());
	__glibcxx_requires_valid_range(__k1, __k2);
	return this->replace(__i1 - _M_ibegin(), __i2 - __i1,
			     __k1, __k2 - __k1);
      }

      __versa_string&
      replace(iterator __i1, iterator __i2,
	      const _CharT* __k1, const _CharT* __k2)
      {
	_GLIBCXX_DEBUG_PEDASSERT(_M_ibegin() <= __i1 && __i1 <= __i2
				 && __i2 <= _M_iend());
	__glibcxx_requires_valid_range(__k1, __k2);
	return this->replace(__i1 - _M_ibegin(), __i2 - __i1,
			     __k1, __k2 - __k1);
      }

      __versa_string&
      replace(iterator __i1, iterator __i2, iterator __k1, iterator __k2)
      {
	_GLIBCXX_DEBUG_PEDASSERT(_M_ibegin() <= __i1 && __i1 <= __i2
				 && __i2 <= _M_iend());
	__glibcxx_requires_valid_range(__k1, __k2);
	return this->replace(__i1 - _M_ibegin(), __i2 - __i1,
			     __k1.base(), __k2 - __k1);
      }

      __versa_string&
      replace(iterator __i1, iterator __i2,
	      const_iterator __k1, const_iterator __k2)
      {
	_GLIBCXX_DEBUG_PEDASSERT(_M_ibegin() <= __i1 && __i1 <= __i2
				 && __i2 <= _M_iend());
	__glibcxx_requires_valid_range(__k1, __k2);
	return this->replace(__i1 - _M_ibegin(), __i2 - __i1,
			     __k1.base(), __k2 - __k1);
      }
      
#ifdef __GXX_EXPERIMENTAL_CXX0X__
      /**
       *  @brief  Replace range of characters with initializer_list.
       *  @param __i1  Iterator referencing start of range to replace.
       *  @param __i2  Iterator referencing end of range to replace.
       *  @param __l  The initializer_list of characters to insert.
       *  @return  Reference to this string.
       *  @throw  std::length_error  If new length exceeds @c max_size().
       *
       *  Removes the characters in the range [i1,i2).  In place,
       *  characters in the range [k1,k2) are inserted.  If the length
       *  of result exceeds max_size(), length_error is thrown.  The
       *  value of the string doesn't change if an error is thrown.
      */
      __versa_string& replace(iterator __i1, iterator __i2,
			      std::initializer_list<_CharT> __l)
      { return this->replace(__i1, __i2, __l.begin(), __l.end()); }
#endif // __GXX_EXPERIMENTAL_CXX0X__

    private:
      template<class _Integer>
	__versa_string&
	_M_replace_dispatch(iterator __i1, iterator __i2, _Integer __n,
			    _Integer __val, std::__true_type)
        { return _M_replace_aux(__i1 - _M_ibegin(), __i2 - __i1, __n, __val); }

      template<class _InputIterator>
	__versa_string&
	_M_replace_dispatch(iterator __i1, iterator __i2, _InputIterator __k1,
			    _InputIterator __k2, std::__false_type);

      __versa_string&
      _M_replace_aux(size_type __pos1, size_type __n1, size_type __n2,
		     _CharT __c);

      __versa_string&
      _M_replace(size_type __pos, size_type __len1, const _CharT* __s,
		 const size_type __len2);

      __versa_string&
      _M_append(const _CharT* __s, size_type __n);

    public:

      /**
       *  @brief  Copy substring into C string.
       *  @param __s  C string to copy value into.
       *  @param __n  Number of characters to copy.
       *  @param __pos  Index of first character to copy.
       *  @return  Number of characters actually copied
       *  @throw  std::out_of_range  If pos > size().
       *
       *  Copies up to @a __n characters starting at @a __pos into the
       *  C string @a s.  If @a __pos is greater than size(),
       *  out_of_range is thrown.
      */
      size_type
      copy(_CharT* __s, size_type __n, size_type __pos = 0) const;

      /**
       *  @brief  Swap contents with another string.
       *  @param __s  String to swap with.
       *
       *  Exchanges the contents of this string with that of @a __s in
       *  constant time.
      */
      void
      swap(__versa_string& __s)
      { this->_M_swap(__s); }

      // String operations:
      /**
       *  @brief  Return const pointer to null-terminated contents.
       *
       *  This is a handle to internal data.  Do not modify or dire things may
       *  happen.
      */
      const _CharT*
      c_str() const
      { return this->_M_data(); }

      /**
       *  @brief  Return const pointer to contents.
       *
       *  This is a handle to internal data.  Do not modify or dire things may
       *  happen.
      */
      const _CharT*
      data() const
      { return this->_M_data(); }

      /**
       *  @brief  Return copy of allocator used to construct this string.
      */
      allocator_type
      get_allocator() const
      { return allocator_type(this->_M_get_allocator()); }

      /**
       *  @brief  Find position of a C substring.
       *  @param __s  C string to locate.
       *  @param __pos  Index of character to search from.
       *  @param __n  Number of characters from @a __s to search for.
       *  @return  Index of start of first occurrence.
       *
       *  Starting from @a __pos, searches forward for the first @a
       *  __n characters in @a __s within this string.  If found,
       *  returns the index where it begins.  If not found, returns
       *  npos.
      */
      size_type
      find(const _CharT* __s, size_type __pos, size_type __n) const;

      /**
       *  @brief  Find position of a string.
       *  @param __str  String to locate.
       *  @param __pos  Index of character to search from (default 0).
       *  @return  Index of start of first occurrence.
       *
       *  Starting from @a __pos, searches forward for value of @a
       *  __str within this string.  If found, returns the index where
       *  it begins.  If not found, returns npos.
      */
      size_type
      find(const __versa_string& __str, size_type __pos = 0) const
      { return this->find(__str.data(), __pos, __str.size()); }

      /**
       *  @brief  Find position of a C string.
       *  @param __s  C string to locate.
       *  @param __pos  Index of character to search from (default 0).
       *  @return  Index of start of first occurrence.
       *
       *  Starting from @a __pos, searches forward for the value of @a
       *  __s within this string.  If found, returns the index where
       *  it begins.  If not found, returns npos.
      */
      size_type
      find(const _CharT* __s, size_type __pos = 0) const
      {
	__glibcxx_requires_string(__s);
	return this->find(__s, __pos, traits_type::length(__s));
      }

      /**
       *  @brief  Find position of a character.
       *  @param __c  Character to locate.
       *  @param __pos  Index of character to search from (default 0).
       *  @return  Index of first occurrence.
       *
       *  Starting from @a __pos, searches forward for @a __c within
       *  this string.  If found, returns the index where it was
       *  found.  If not found, returns npos.
      */
      size_type
      find(_CharT __c, size_type __pos = 0) const;

      /**
       *  @brief  Find last position of a string.
       *  @param __str  String to locate.
       *  @param __pos  Index of character to search back from (default end).
       *  @return  Index of start of last occurrence.
       *
       *  Starting from @a __pos, searches backward for value of @a
       *  __str within this string.  If found, returns the index where
       *  it begins.  If not found, returns npos.
      */
      size_type
      rfind(const __versa_string& __str, size_type __pos = npos) const
      { return this->rfind(__str.data(), __pos, __str.size()); }

      /**
       *  @brief  Find last position of a C substring.
       *  @param __s  C string to locate.
       *  @param __pos  Index of character to search back from.
       *  @param __n  Number of characters from s to search for.
       *  @return  Index of start of last occurrence.
       *
       *  Starting from @a __pos, searches backward for the first @a
       *  __n characters in @a __s within this string.  If found,
       *  returns the index where it begins.  If not found, returns
       *  npos.
      */
      size_type
      rfind(const _CharT* __s, size_type __pos, size_type __n) const;

      /**
       *  @brief  Find last position of a C string.
       *  @param __s  C string to locate.
       *  @param __pos  Index of character to start search at (default end).
       *  @return  Index of start of  last occurrence.
       *
       *  Starting from @a __pos, searches backward for the value of
       *  @a __s within this string.  If found, returns the index
       *  where it begins.  If not found, returns npos.
      */
      size_type
      rfind(const _CharT* __s, size_type __pos = npos) const
      {
	__glibcxx_requires_string(__s);
	return this->rfind(__s, __pos, traits_type::length(__s));
      }

      /**
       *  @brief  Find last position of a character.
       *  @param __c  Character to locate.
       *  @param __pos  Index of character to search back from (default end).
       *  @return  Index of last occurrence.
       *
       *  Starting from @a __pos, searches backward for @a __c within
       *  this string.  If found, returns the index where it was
       *  found.  If not found, returns npos.
      */
      size_type
      rfind(_CharT __c, size_type __pos = npos) const;

      /**
       *  @brief  Find position of a character of string.
       *  @param __str  String containing characters to locate.
       *  @param __pos  Index of character to search from (default 0).
       *  @return  Index of first occurrence.
       *
       *  Starting from @a __pos, searches forward for one of the characters of
       *  @a __str within this string.  If found, returns the index where it was
       *  found.  If not found, returns npos.
      */
      size_type
      find_first_of(const __versa_string& __str, size_type __pos = 0) const
      { return this->find_first_of(__str.data(), __pos, __str.size()); }

      /**
       *  @brief  Find position of a character of C substring.
       *  @param __s  String containing characters to locate.
       *  @param __pos  Index of character to search from.
       *  @param __n  Number of characters from s to search for.
       *  @return  Index of first occurrence.
       *
       *  Starting from @a __pos, searches forward for one of the
       *  first @a __n characters of @a __s within this string.  If
       *  found, returns the index where it was found.  If not found,
       *  returns npos.
      */
      size_type
      find_first_of(const _CharT* __s, size_type __pos, size_type __n) const;

      /**
       *  @brief  Find position of a character of C string.
       *  @param __s  String containing characters to locate.
       *  @param __pos  Index of character to search from (default 0).
       *  @return  Index of first occurrence.
       *
       *  Starting from @a __pos, searches forward for one of the
       *  characters of @a __s within this string.  If found, returns
       *  the index where it was found.  If not found, returns npos.
      */
      size_type
      find_first_of(const _CharT* __s, size_type __pos = 0) const
      {
	__glibcxx_requires_string(__s);
	return this->find_first_of(__s, __pos, traits_type::length(__s));
      }

      /**
       *  @brief  Find position of a character.
       *  @param __c  Character to locate.
       *  @param __pos  Index of character to search from (default 0).
       *  @return  Index of first occurrence.
       *
       *  Starting from @a __pos, searches forward for the character
       *  @a __c within this string.  If found, returns the index
       *  where it was found.  If not found, returns npos.
       *
       *  Note: equivalent to find(c, pos).
      */
      size_type
      find_first_of(_CharT __c, size_type __pos = 0) const
      { return this->find(__c, __pos); }

      /**
       *  @brief  Find last position of a character of string.
       *  @param __str  String containing characters to locate.
       *  @param __pos  Index of character to search back from (default end).
       *  @return  Index of last occurrence.
       *
       *  Starting from @a __pos, searches backward for one of the
       *  characters of @a __str within this string.  If found,
       *  returns the index where it was found.  If not found, returns
       *  npos.
      */
      size_type
      find_last_of(const __versa_string& __str, size_type __pos = npos) const
      { return this->find_last_of(__str.data(), __pos, __str.size()); }

      /**
       *  @brief  Find last position of a character of C substring.
       *  @param __s  C string containing characters to locate.
       *  @param __pos  Index of character to search back from.
       *  @param __n  Number of characters from s to search for.
       *  @return  Index of last occurrence.
       *
       *  Starting from @a __pos, searches backward for one of the
       *  first @a __n characters of @a __s within this string.  If
       *  found, returns the index where it was found.  If not found,
       *  returns npos.
      */
      size_type
      find_last_of(const _CharT* __s, size_type __pos, size_type __n) const;

      /**
       *  @brief  Find last position of a character of C string.
       *  @param __s  C string containing characters to locate.
       *  @param __pos  Index of character to search back from (default end).
       *  @return  Index of last occurrence.
       *
       *  Starting from @a __pos, searches backward for one of the
       *  characters of @a __s within this string.  If found, returns
       *  the index where it was found.  If not found, returns npos.
      */
      size_type
      find_last_of(const _CharT* __s, size_type __pos = npos) const
      {
	__glibcxx_requires_string(__s);
	return this->find_last_of(__s, __pos, traits_type::length(__s));
      }

      /**
       *  @brief  Find last position of a character.
       *  @param __c  Character to locate.
       *  @param __pos  Index of character to search back from (default end).
       *  @return  Index of last occurrence.
       *
       *  Starting from @a __pos, searches backward for @a __c within
       *  this string.  If found, returns the index where it was
       *  found.  If not found, returns npos.
       *
       *  Note: equivalent to rfind(c, pos).
      */
      size_type
      find_last_of(_CharT __c, size_type __pos = npos) const
      { return this->rfind(__c, __pos); }

      /**
       *  @brief  Find position of a character not in string.
       *  @param __str  String containing characters to avoid.
       *  @param __pos  Index of character to search from (default 0).
       *  @return  Index of first occurrence.
       *
       *  Starting from @a __pos, searches forward for a character not
       *  contained in @a __str within this string.  If found, returns
       *  the index where it was found.  If not found, returns npos.
      */
      size_type
      find_first_not_of(const __versa_string& __str, size_type __pos = 0) const
      { return this->find_first_not_of(__str.data(), __pos, __str.size()); }

      /**
       *  @brief  Find position of a character not in C substring.
       *  @param __s  C string containing characters to avoid.
       *  @param __pos  Index of character to search from.
       *  @param __n  Number of characters from s to consider.
       *  @return  Index of first occurrence.
       *
       *  Starting from @a __pos, searches forward for a character not
       *  contained in the first @a __n characters of @a __s within
       *  this string.  If found, returns the index where it was
       *  found.  If not found, returns npos.
      */
      size_type
      find_first_not_of(const _CharT* __s, size_type __pos,
			size_type __n) const;

      /**
       *  @brief  Find position of a character not in C string.
       *  @param __s  C string containing characters to avoid.
       *  @param __pos  Index of character to search from (default 0).
       *  @return  Index of first occurrence.
       *
       *  Starting from @a __pos, searches forward for a character not
       *  contained in @a __s within this string.  If found, returns
       *  the index where it was found.  If not found, returns npos.
      */
      size_type
      find_first_not_of(const _CharT* __s, size_type __pos = 0) const
      {
	__glibcxx_requires_string(__s);
	return this->find_first_not_of(__s, __pos, traits_type::length(__s));
      }

      /**
       *  @brief  Find position of a different character.
       *  @param __c  Character to avoid.
       *  @param __pos  Index of character to search from (default 0).
       *  @return  Index of first occurrence.
       *
       *  Starting from @a __pos, searches forward for a character
       *  other than @a __c within this string.  If found, returns the
       *  index where it was found.  If not found, returns npos.
      */
      size_type
      find_first_not_of(_CharT __c, size_type __pos = 0) const;

      /**
       *  @brief  Find last position of a character not in string.
       *  @param __str  String containing characters to avoid.
       *  @param __pos  Index of character to search back from (default end).
       *  @return  Index of last occurrence.
       *
       *  Starting from @a __pos, searches backward for a character
       *  not contained in @a __str within this string.  If found,
       *  returns the index where it was found.  If not found, returns
       *  npos.
      */
      size_type
      find_last_not_of(const __versa_string& __str,
		       size_type __pos = npos) const
      { return this->find_last_not_of(__str.data(), __pos, __str.size()); }

      /**
       *  @brief  Find last position of a character not in C substring.
       *  @param __s  C string containing characters to avoid.
       *  @param __pos  Index of character to search back from.
       *  @param __n  Number of characters from s to consider.
       *  @return  Index of last occurrence.
       *
       *  Starting from @a __pos, searches backward for a character
       *  not contained in the first @a __n characters of @a __s
       *  within this string.  If found, returns the index where it
       *  was found.  If not found, returns npos.
      */
      size_type
      find_last_not_of(const _CharT* __s, size_type __pos,
		       size_type __n) const;
      /**
       *  @brief  Find last position of a character not in C string.
       *  @param __s  C string containing characters to avoid.
       *  @param __pos  Index of character to search back from (default end).
       *  @return  Index of last occurrence.
       *
       *  Starting from @a __pos, searches backward for a character
       *  not contained in @a __s within this string.  If found,
       *  returns the index where it was found.  If not found, returns
       *  npos.
      */
      size_type
      find_last_not_of(const _CharT* __s, size_type __pos = npos) const
      {
	__glibcxx_requires_string(__s);
	return this->find_last_not_of(__s, __pos, traits_type::length(__s));
      }

      /**
       *  @brief  Find last position of a different character.
       *  @param __c  Character to avoid.
       *  @param __pos  Index of character to search back from (default end).
       *  @return  Index of last occurrence.
       *
       *  Starting from @a __pos, searches backward for a character
       *  other than @a __c within this string.  If found, returns the
       *  index where it was found.  If not found, returns npos.
      */
      size_type
      find_last_not_of(_CharT __c, size_type __pos = npos) const;

      /**
       *  @brief  Get a substring.
       *  @param __pos  Index of first character (default 0).
       *  @param __n  Number of characters in substring (default remainder).
       *  @return  The new string.
       *  @throw  std::out_of_range  If pos > size().
       *
       *  Construct and return a new string using the @a __n
       *  characters starting at @a __pos.  If the string is too
       *  short, use the remainder of the characters.  If @a __pos is
       *  beyond the end of the string, out_of_range is thrown.
      */
      __versa_string
      substr(size_type __pos = 0, size_type __n = npos) const
      {
	return __versa_string(*this, _M_check(__pos, "__versa_string::substr"),
			      __n);
      }

      /**
       *  @brief  Compare to a string.
       *  @param __str  String to compare against.
       *  @return  Integer < 0, 0, or > 0.
       *
       *  Returns an integer < 0 if this string is ordered before @a
       *  __str, 0 if their values are equivalent, or > 0 if this
       *  string is ordered after @a __str.  Determines the effective
       *  length rlen of the strings to compare as the smallest of
       *  size() and str.size().  The function then compares the two
       *  strings by calling traits::compare(data(), str.data(),rlen).
       *  If the result of the comparison is nonzero returns it,
       *  otherwise the shorter one is ordered first.
      */
      int
      compare(const __versa_string& __str) const
      {
	if (this->_M_compare(__str))
	  return 0;

	const size_type __size = this->size();
	const size_type __osize = __str.size();
	const size_type __len = std::min(__size, __osize);

	int __r = traits_type::compare(this->_M_data(), __str.data(), __len);
	if (!__r)
	  __r = _S_compare(__size, __osize);
	return __r;
      }

      /**
       *  @brief  Compare substring to a string.
       *  @param __pos  Index of first character of substring.
       *  @param __n  Number of characters in substring.
       *  @param __str  String to compare against.
       *  @return  Integer < 0, 0, or > 0.
       *
       *  Form the substring of this string from the @a __n characters
       *  starting at @a __pos.  Returns an integer < 0 if the
       *  substring is ordered before @a __str, 0 if their values are
       *  equivalent, or > 0 if the substring is ordered after @a
       *  __str.  Determines the effective length rlen of the strings
       *  to compare as the smallest of the length of the substring
       *  and @a __str.size().  The function then compares the two
       *  strings by calling
       *  traits::compare(substring.data(),str.data(),rlen).  If the
       *  result of the comparison is nonzero returns it, otherwise
       *  the shorter one is ordered first.
      */
      int
      compare(size_type __pos, size_type __n,
	      const __versa_string& __str) const;

      /**
       *  @brief  Compare substring to a substring.
       *  @param __pos1  Index of first character of substring.
       *  @param __n1  Number of characters in substring.
       *  @param __str  String to compare against.
       *  @param __pos2  Index of first character of substring of str.
       *  @param __n2  Number of characters in substring of str.
       *  @return  Integer < 0, 0, or > 0.
       *
       *  Form the substring of this string from the @a __n1
       *  characters starting at @a __pos1.  Form the substring of @a
       *  __str from the @a __n2 characters starting at @a __pos2.
       *  Returns an integer < 0 if this substring is ordered before
       *  the substring of @a __str, 0 if their values are equivalent,
       *  or > 0 if this substring is ordered after the substring of
       *  @a __str.  Determines the effective length rlen of the
       *  strings to compare as the smallest of the lengths of the
       *  substrings.  The function then compares the two strings by
       *  calling
       *  traits::compare(substring.data(),str.substr(pos2,n2).data(),rlen).
       *  If the result of the comparison is nonzero returns it,
       *  otherwise the shorter one is ordered first.
      */
      int
      compare(size_type __pos1, size_type __n1, const __versa_string& __str,
	      size_type __pos2, size_type __n2) const;

      /**
       *  @brief  Compare to a C string.
       *  @param __s  C string to compare against.
       *  @return  Integer < 0, 0, or > 0.
       *
       *  Returns an integer < 0 if this string is ordered before @a
       *  __s, 0 if their values are equivalent, or > 0 if this string
       *  is ordered after @a __s.  Determines the effective length
       *  rlen of the strings to compare as the smallest of size() and
       *  the length of a string constructed from @a __s.  The
       *  function then compares the two strings by calling
       *  traits::compare(data(),s,rlen).  If the result of the
       *  comparison is nonzero returns it, otherwise the shorter one
       *  is ordered first.
      */
      int
      compare(const _CharT* __s) const;

      // _GLIBCXX_RESOLVE_LIB_DEFECTS
      // 5 String::compare specification questionable
      /**
       *  @brief  Compare substring to a C string.
       *  @param __pos  Index of first character of substring.
       *  @param __n1  Number of characters in substring.
       *  @param __s  C string to compare against.
       *  @return  Integer < 0, 0, or > 0.
       *
       *  Form the substring of this string from the @a __n1
       *  characters starting at @a __pos.  Returns an integer < 0 if
       *  the substring is ordered before @a __s, 0 if their values
       *  are equivalent, or > 0 if the substring is ordered after @a
       *  __s.  Determines the effective length rlen of the strings to
       *  compare as the smallest of the length of the substring and
       *  the length of a string constructed from @a __s.  The
       *  function then compares the two string by calling
       *  traits::compare(substring.data(),s,rlen).  If the result of
       *  the comparison is nonzero returns it, otherwise the shorter
       *  one is ordered first.
      */
      int
      compare(size_type __pos, size_type __n1, const _CharT* __s) const;

      /**
       *  @brief  Compare substring against a character array.
       *  @param __pos1  Index of first character of substring.
       *  @param __n1  Number of characters in substring.
       *  @param __s  character array to compare against.
       *  @param __n2  Number of characters of s.
       *  @return  Integer < 0, 0, or > 0.
       *
       *  Form the substring of this string from the @a __n1
       *  characters starting at @a __pos1.  Form a string from the
       *  first @a __n2 characters of @a __s.  Returns an integer < 0
       *  if this substring is ordered before the string from @a __s,
       *  0 if their values are equivalent, or > 0 if this substring
       *  is ordered after the string from @a __s.  Determines the
       *  effective length rlen of the strings to compare as the
       *  smallest of the length of the substring and @a __n2.  The
       *  function then compares the two strings by calling
       *  traits::compare(substring.data(),s,rlen).  If the result of
       *  the comparison is nonzero returns it, otherwise the shorter
       *  one is ordered first.
       *
       *  NB: s must have at least n2 characters, <em>\\0</em> has no special
       *  meaning.
      */
      int
      compare(size_type __pos, size_type __n1, const _CharT* __s,
	      size_type __n2) const;
    };

  // operator+
  /**
   *  @brief  Concatenate two strings.
   *  @param __lhs  First string.
   *  @param __rhs  Last string.
   *  @return  New string with value of @a __lhs followed by @a __rhs.
   */
  template<typename _CharT, typename _Traits, typename _Alloc,
	   template <typename, typename, typename> class _Base>
    __versa_string<_CharT, _Traits, _Alloc, _Base>
    operator+(const __versa_string<_CharT, _Traits, _Alloc, _Base>& __lhs,
	      const __versa_string<_CharT, _Traits, _Alloc, _Base>& __rhs);

  /**
   *  @brief  Concatenate C string and string.
   *  @param __lhs  First string.
   *  @param __rhs  Last string.
   *  @return  New string with value of @a __lhs followed by @a __rhs.
   */
  template<typename _CharT, typename _Traits, typename _Alloc,
	   template <typename, typename, typename> class _Base>
    __versa_string<_CharT, _Traits, _Alloc, _Base>
    operator+(const _CharT* __lhs,
	      const __versa_string<_CharT, _Traits, _Alloc, _Base>& __rhs);

  /**
   *  @brief  Concatenate character and string.
   *  @param __lhs  First string.
   *  @param __rhs  Last string.
   *  @return  New string with @a __lhs followed by @a __rhs.
   */
  template<typename _CharT, typename _Traits, typename _Alloc,
	   template <typename, typename, typename> class _Base>
    __versa_string<_CharT, _Traits, _Alloc, _Base>
    operator+(_CharT __lhs,
	      const __versa_string<_CharT, _Traits, _Alloc, _Base>& __rhs);

  /**
   *  @brief  Concatenate string and C string.
   *  @param __lhs  First string.
   *  @param __rhs  Last string.
   *  @return  New string with @a __lhs followed by @a __rhs.
   */
  template<typename _CharT, typename _Traits, typename _Alloc,
	   template <typename, typename, typename> class _Base>
    __versa_string<_CharT, _Traits, _Alloc, _Base>
    operator+(const __versa_string<_CharT, _Traits, _Alloc, _Base>& __lhs,
	      const _CharT* __rhs);

  /**
   *  @brief  Concatenate string and character.
   *  @param __lhs  First string.
   *  @param __rhs  Last string.
   *  @return  New string with @a __lhs followed by @a __rhs.
   */
  template<typename _CharT, typename _Traits, typename _Alloc,
	   template <typename, typename, typename> class _Base>
    __versa_string<_CharT, _Traits, _Alloc, _Base>
    operator+(const __versa_string<_CharT, _Traits, _Alloc, _Base>& __lhs,
	      _CharT __rhs);

#ifdef __GXX_EXPERIMENTAL_CXX0X__
  template<typename _CharT, typename _Traits, typename _Alloc,
	   template <typename, typename, typename> class _Base>
    inline __versa_string<_CharT, _Traits, _Alloc, _Base>
    operator+(__versa_string<_CharT, _Traits, _Alloc, _Base>&& __lhs,
	      const __versa_string<_CharT, _Traits, _Alloc, _Base>& __rhs)
    { return std::move(__lhs.append(__rhs)); }

  template<typename _CharT, typename _Traits, typename _Alloc,
	   template <typename, typename, typename> class _Base>
    inline __versa_string<_CharT, _Traits, _Alloc, _Base>
    operator+(const __versa_string<_CharT, _Traits, _Alloc, _Base>& __lhs,
	      __versa_string<_CharT, _Traits, _Alloc, _Base>&& __rhs)
    { return std::move(__rhs.insert(0, __lhs)); }

  template<typename _CharT, typename _Traits, typename _Alloc,
	   template <typename, typename, typename> class _Base>
    inline __versa_string<_CharT, _Traits, _Alloc, _Base>
    operator+(__versa_string<_CharT, _Traits, _Alloc, _Base>&& __lhs,
	      __versa_string<_CharT, _Traits, _Alloc, _Base>&& __rhs)
    {
      const auto __size = __lhs.size() + __rhs.size();
      const bool __cond = (__size > __lhs.capacity()
			   && __size <= __rhs.capacity());
      return __cond ? std::move(__rhs.insert(0, __lhs))
	            : std::move(__lhs.append(__rhs));
    }

  template<typename _CharT, typename _Traits, typename _Alloc,
	   template <typename, typename, typename> class _Base>
    inline __versa_string<_CharT, _Traits, _Alloc, _Base>
    operator+(const _CharT* __lhs,
	      __versa_string<_CharT, _Traits, _Alloc, _Base>&& __rhs)
    { return std::move(__rhs.insert(0, __lhs)); }

  template<typename _CharT, typename _Traits, typename _Alloc,
	   template <typename, typename, typename> class _Base>
    inline __versa_string<_CharT, _Traits, _Alloc, _Base>
    operator+(_CharT __lhs,
	      __versa_string<_CharT, _Traits, _Alloc, _Base>&& __rhs)
    { return std::move(__rhs.insert(0, 1, __lhs)); }

  template<typename _CharT, typename _Traits, typename _Alloc,
	   template <typename, typename, typename> class _Base>
    inline __versa_string<_CharT, _Traits, _Alloc, _Base>
    operator+(__versa_string<_CharT, _Traits, _Alloc, _Base>&& __lhs,
	      const _CharT* __rhs)
    { return std::move(__lhs.append(__rhs)); }

  template<typename _CharT, typename _Traits, typename _Alloc,
	   template <typename, typename, typename> class _Base>
    inline __versa_string<_CharT, _Traits, _Alloc, _Base>
    operator+(__versa_string<_CharT, _Traits, _Alloc, _Base>&& __lhs,
	      _CharT __rhs)
    { return std::move(__lhs.append(1, __rhs)); }
#endif

  // operator ==
  /**
   *  @brief  Test equivalence of two strings.
   *  @param __lhs  First string.
   *  @param __rhs  Second string.
   *  @return  True if @a __lhs.compare(@a __rhs) == 0.  False otherwise.
   */
  template<typename _CharT, typename _Traits, typename _Alloc,
	   template <typename, typename, typename> class _Base>
    inline bool
    operator==(const __versa_string<_CharT, _Traits, _Alloc, _Base>& __lhs,
	       const __versa_string<_CharT, _Traits, _Alloc, _Base>& __rhs)
    { return __lhs.compare(__rhs) == 0; }

  template<typename _CharT,
	   template <typename, typename, typename> class _Base>
    inline typename __enable_if<std::__is_char<_CharT>::__value, bool>::__type
    operator==(const __versa_string<_CharT, std::char_traits<_CharT>,
	       std::allocator<_CharT>, _Base>& __lhs,
	       const __versa_string<_CharT, std::char_traits<_CharT>,
	       std::allocator<_CharT>, _Base>& __rhs)
    { return (__lhs.size() == __rhs.size()
	      && !std::char_traits<_CharT>::compare(__lhs.data(), __rhs.data(),
						    __lhs.size())); }

  /**
   *  @brief  Test equivalence of C string and string.
   *  @param __lhs  C string.
   *  @param __rhs  String.
   *  @return  True if @a __rhs.compare(@a __lhs) == 0.  False otherwise.
   */
  template<typename _CharT, typename _Traits, typename _Alloc,
	   template <typename, typename, typename> class _Base>
    inline bool
    operator==(const _CharT* __lhs,
	       const __versa_string<_CharT, _Traits, _Alloc, _Base>& __rhs)
    { return __rhs.compare(__lhs) == 0; }

  /**
   *  @brief  Test equivalence of string and C string.
   *  @param __lhs  String.
   *  @param __rhs  C string.
   *  @return  True if @a __lhs.compare(@a __rhs) == 0.  False otherwise.
   */
  template<typename _CharT, typename _Traits, typename _Alloc,
	   template <typename, typename, typename> class _Base>
    inline bool
    operator==(const __versa_string<_CharT, _Traits, _Alloc, _Base>& __lhs,
	       const _CharT* __rhs)
    { return __lhs.compare(__rhs) == 0; }

  // operator !=
  /**
   *  @brief  Test difference of two strings.
   *  @param __lhs  First string.
   *  @param __rhs  Second string.
   *  @return  True if @a __lhs.compare(@a __rhs) != 0.  False otherwise.
   */
  template<typename _CharT, typename _Traits, typename _Alloc,
	   template <typename, typename, typename> class _Base>
    inline bool
    operator!=(const __versa_string<_CharT, _Traits, _Alloc, _Base>& __lhs,
	       const __versa_string<_CharT, _Traits, _Alloc, _Base>& __rhs)
    { return !(__lhs == __rhs); }

  /**
   *  @brief  Test difference of C string and string.
   *  @param __lhs  C string.
   *  @param __rhs  String.
   *  @return  True if @a __rhs.compare(@a __lhs) != 0.  False otherwise.
   */
  template<typename _CharT, typename _Traits, typename _Alloc,
	   template <typename, typename, typename> class _Base>
    inline bool
    operator!=(const _CharT* __lhs,
	       const __versa_string<_CharT, _Traits, _Alloc, _Base>& __rhs)
    { return !(__lhs == __rhs); }

  /**
   *  @brief  Test difference of string and C string.
   *  @param __lhs  String.
   *  @param __rhs  C string.
   *  @return  True if @a __lhs.compare(@a __rhs) != 0.  False otherwise.
   */
  template<typename _CharT, typename _Traits, typename _Alloc,
	   template <typename, typename, typename> class _Base>
    inline bool
    operator!=(const __versa_string<_CharT, _Traits, _Alloc, _Base>& __lhs,
	       const _CharT* __rhs)
    { return !(__lhs == __rhs); }

  // operator <
  /**
   *  @brief  Test if string precedes string.
   *  @param __lhs  First string.
   *  @param __rhs  Second string.
   *  @return  True if @a __lhs precedes @a __rhs.  False otherwise.
   */
  template<typename _CharT, typename _Traits, typename _Alloc,
	   template <typename, typename, typename> class _Base>
    inline bool
    operator<(const __versa_string<_CharT, _Traits, _Alloc, _Base>& __lhs,
	      const __versa_string<_CharT, _Traits, _Alloc, _Base>& __rhs)
    { return __lhs.compare(__rhs) < 0; }

  /**
   *  @brief  Test if string precedes C string.
   *  @param __lhs  String.
   *  @param __rhs  C string.
   *  @return  True if @a __lhs precedes @a __rhs.  False otherwise.
   */
  template<typename _CharT, typename _Traits, typename _Alloc,
	   template <typename, typename, typename> class _Base>
    inline bool
    operator<(const __versa_string<_CharT, _Traits, _Alloc, _Base>& __lhs,
	      const _CharT* __rhs)
    { return __lhs.compare(__rhs) < 0; }

  /**
   *  @brief  Test if C string precedes string.
   *  @param __lhs  C string.
   *  @param __rhs  String.
   *  @return  True if @a __lhs precedes @a __rhs.  False otherwise.
   */
  template<typename _CharT, typename _Traits, typename _Alloc,
	   template <typename, typename, typename> class _Base>
    inline bool
    operator<(const _CharT* __lhs,
	      const __versa_string<_CharT, _Traits, _Alloc, _Base>& __rhs)
    { return __rhs.compare(__lhs) > 0; }

  // operator >
  /**
   *  @brief  Test if string follows string.
   *  @param __lhs  First string.
   *  @param __rhs  Second string.
   *  @return  True if @a __lhs follows @a __rhs.  False otherwise.
   */
  template<typename _CharT, typename _Traits, typename _Alloc,
	   template <typename, typename, typename> class _Base>
    inline bool
    operator>(const __versa_string<_CharT, _Traits, _Alloc, _Base>& __lhs,
	      const __versa_string<_CharT, _Traits, _Alloc, _Base>& __rhs)
    { return __lhs.compare(__rhs) > 0; }

  /**
   *  @brief  Test if string follows C string.
   *  @param __lhs  String.
   *  @param __rhs  C string.
   *  @return  True if @a __lhs follows @a __rhs.  False otherwise.
   */
  template<typename _CharT, typename _Traits, typename _Alloc,
	   template <typename, typename, typename> class _Base>
    inline bool
    operator>(const __versa_string<_CharT, _Traits, _Alloc, _Base>& __lhs,
	      const _CharT* __rhs)
    { return __lhs.compare(__rhs) > 0; }

  /**
   *  @brief  Test if C string follows string.
   *  @param __lhs  C string.
   *  @param __rhs  String.
   *  @return  True if @a __lhs follows @a __rhs.  False otherwise.
   */
  template<typename _CharT, typename _Traits, typename _Alloc,
	   template <typename, typename, typename> class _Base>
    inline bool
    operator>(const _CharT* __lhs,
	      const __versa_string<_CharT, _Traits, _Alloc, _Base>& __rhs)
    { return __rhs.compare(__lhs) < 0; }

  // operator <=
  /**
   *  @brief  Test if string doesn't follow string.
   *  @param __lhs  First string.
   *  @param __rhs  Second string.
   *  @return  True if @a __lhs doesn't follow @a __rhs.  False otherwise.
   */
  template<typename _CharT, typename _Traits, typename _Alloc,
	   template <typename, typename, typename> class _Base>
    inline bool
    operator<=(const __versa_string<_CharT, _Traits, _Alloc, _Base>& __lhs,
	       const __versa_string<_CharT, _Traits, _Alloc, _Base>& __rhs)
    { return __lhs.compare(__rhs) <= 0; }

  /**
   *  @brief  Test if string doesn't follow C string.
   *  @param __lhs  String.
   *  @param __rhs  C string.
   *  @return  True if @a __lhs doesn't follow @a __rhs.  False otherwise.
   */
  template<typename _CharT, typename _Traits, typename _Alloc,
	   template <typename, typename, typename> class _Base>
    inline bool
    operator<=(const __versa_string<_CharT, _Traits, _Alloc, _Base>& __lhs,
	       const _CharT* __rhs)
    { return __lhs.compare(__rhs) <= 0; }

  /**
   *  @brief  Test if C string doesn't follow string.
   *  @param __lhs  C string.
   *  @param __rhs  String.
   *  @return  True if @a __lhs doesn't follow @a __rhs.  False otherwise.
   */
  template<typename _CharT, typename _Traits, typename _Alloc,
	   template <typename, typename, typename> class _Base>
    inline bool
    operator<=(const _CharT* __lhs,
	       const __versa_string<_CharT, _Traits, _Alloc, _Base>& __rhs)
    { return __rhs.compare(__lhs) >= 0; }

  // operator >=
  /**
   *  @brief  Test if string doesn't precede string.
   *  @param __lhs  First string.
   *  @param __rhs  Second string.
   *  @return  True if @a __lhs doesn't precede @a __rhs.  False otherwise.
   */
  template<typename _CharT, typename _Traits, typename _Alloc,
	   template <typename, typename, typename> class _Base>
    inline bool
    operator>=(const __versa_string<_CharT, _Traits, _Alloc, _Base>& __lhs,
	       const __versa_string<_CharT, _Traits, _Alloc, _Base>& __rhs)
    { return __lhs.compare(__rhs) >= 0; }

  /**
   *  @brief  Test if string doesn't precede C string.
   *  @param __lhs  String.
   *  @param __rhs  C string.
   *  @return  True if @a __lhs doesn't precede @a __rhs.  False otherwise.
   */
  template<typename _CharT, typename _Traits, typename _Alloc,
	   template <typename, typename, typename> class _Base>
    inline bool
    operator>=(const __versa_string<_CharT, _Traits, _Alloc, _Base>& __lhs,
	       const _CharT* __rhs)
    { return __lhs.compare(__rhs) >= 0; }

  /**
   *  @brief  Test if C string doesn't precede string.
   *  @param __lhs  C string.
   *  @param __rhs  String.
   *  @return  True if @a __lhs doesn't precede @a __rhs.  False otherwise.
   */
  template<typename _CharT, typename _Traits, typename _Alloc,
	   template <typename, typename, typename> class _Base>
    inline bool
    operator>=(const _CharT* __lhs,
	       const __versa_string<_CharT, _Traits, _Alloc, _Base>& __rhs)
    { return __rhs.compare(__lhs) <= 0; }

  /**
   *  @brief  Swap contents of two strings.
   *  @param __lhs  First string.
   *  @param __rhs  Second string.
   *
   *  Exchanges the contents of @a __lhs and @a __rhs in constant time.
   */
  template<typename _CharT, typename _Traits, typename _Alloc,
	   template <typename, typename, typename> class _Base>
    inline void
    swap(__versa_string<_CharT, _Traits, _Alloc, _Base>& __lhs,
	 __versa_string<_CharT, _Traits, _Alloc, _Base>& __rhs)
    { __lhs.swap(__rhs); }

_GLIBCXX_END_NAMESPACE_VERSION
} // namespace

namespace std _GLIBCXX_VISIBILITY(default)
{
_GLIBCXX_BEGIN_NAMESPACE_VERSION

  /**
   *  @brief  Read stream into a string.
   *  @param __is  Input stream.
   *  @param __str  Buffer to store into.
   *  @return  Reference to the input stream.
   *
   *  Stores characters from @a __is into @a __str until whitespace is
   *  found, the end of the stream is encountered, or str.max_size()
   *  is reached.  If is.width() is non-zero, that is the limit on the
   *  number of characters stored into @a __str.  Any previous
   *  contents of @a __str are erased.
   */
  template<typename _CharT, typename _Traits, typename _Alloc,
           template <typename, typename, typename> class _Base>
    basic_istream<_CharT, _Traits>&
    operator>>(basic_istream<_CharT, _Traits>& __is,
	       __gnu_cxx::__versa_string<_CharT, _Traits,
	                                 _Alloc, _Base>& __str);

  /**
   *  @brief  Write string to a stream.
   *  @param __os  Output stream.
   *  @param __str  String to write out.
   *  @return  Reference to the output stream.
   *
   *  Output characters of @a __str into os following the same rules as for
   *  writing a C string.
   */
  template<typename _CharT, typename _Traits, typename _Alloc,
	   template <typename, typename, typename> class _Base>
    inline basic_ostream<_CharT, _Traits>&
    operator<<(basic_ostream<_CharT, _Traits>& __os,
	       const __gnu_cxx::__versa_string<_CharT, _Traits, _Alloc,
	       _Base>& __str)
    {
      // _GLIBCXX_RESOLVE_LIB_DEFECTS
      // 586. string inserter not a formatted function
      return __ostream_insert(__os, __str.data(), __str.size());
    }

  /**
   *  @brief  Read a line from stream into a string.
   *  @param __is  Input stream.
   *  @param __str  Buffer to store into.
   *  @param __delim  Character marking end of line.
   *  @return  Reference to the input stream.
   *
   *  Stores characters from @a __is into @a __str until @a __delim is
   *  found, the end of the stream is encountered, or str.max_size()
   *  is reached.  If is.width() is non-zero, that is the limit on the
   *  number of characters stored into @a __str.  Any previous
   *  contents of @a __str are erased.  If @a delim was encountered,
   *  it is extracted but not stored into @a __str.
   */
  template<typename _CharT, typename _Traits, typename _Alloc,
           template <typename, typename, typename> class _Base>
    basic_istream<_CharT, _Traits>&
    getline(basic_istream<_CharT, _Traits>& __is,
	    __gnu_cxx::__versa_string<_CharT, _Traits, _Alloc, _Base>& __str,
	    _CharT __delim);

  /**
   *  @brief  Read a line from stream into a string.
   *  @param __is  Input stream.
   *  @param __str  Buffer to store into.
   *  @return  Reference to the input stream.
   *
   *  Stores characters from is into @a __str until &apos;\n&apos; is
   *  found, the end of the stream is encountered, or str.max_size()
   *  is reached.  If is.width() is non-zero, that is the limit on the
   *  number of characters stored into @a __str.  Any previous
   *  contents of @a __str are erased.  If end of line was
   *  encountered, it is extracted but not stored into @a __str.
   */
  template<typename _CharT, typename _Traits, typename _Alloc,
           template <typename, typename, typename> class _Base>
    inline basic_istream<_CharT, _Traits>&
    getline(basic_istream<_CharT, _Traits>& __is,
	    __gnu_cxx::__versa_string<_CharT, _Traits, _Alloc, _Base>& __str)
    { return getline(__is, __str, __is.widen('\n')); }      

_GLIBCXX_END_NAMESPACE_VERSION
} // namespace

#if (defined(__GXX_EXPERIMENTAL_CXX0X__) && defined(_GLIBCXX_USE_C99))

#include <ext/string_conversions.h>

namespace __gnu_cxx _GLIBCXX_VISIBILITY(default)
{
_GLIBCXX_BEGIN_NAMESPACE_VERSION

  // 21.4 Numeric Conversions [string.conversions].
  inline int
  stoi(const __vstring& __str, std::size_t* __idx = 0, int __base = 10)
  { return __gnu_cxx::__stoa<long, int>(&std::strtol, "stoi", __str.c_str(),
					__idx, __base); }

  inline long
  stol(const __vstring& __str, std::size_t* __idx = 0, int __base = 10)
  { return __gnu_cxx::__stoa(&std::strtol, "stol", __str.c_str(),
			     __idx, __base); }

  inline unsigned long
  stoul(const __vstring& __str, std::size_t* __idx = 0, int __base = 10)
  { return __gnu_cxx::__stoa(&std::strtoul, "stoul", __str.c_str(),
			     __idx, __base); }

  inline long long
  stoll(const __vstring& __str, std::size_t* __idx = 0,	int __base = 10)
  { return __gnu_cxx::__stoa(&std::strtoll, "stoll", __str.c_str(),
			     __idx, __base); }

  inline unsigned long long
  stoull(const __vstring& __str, std::size_t* __idx, int __base = 10)
  { return __gnu_cxx::__stoa(&std::strtoull, "stoull", __str.c_str(),
			     __idx, __base); }

  // NB: strtof vs strtod.
  inline float
  stof(const __vstring& __str, std::size_t* __idx = 0)
  { return __gnu_cxx::__stoa(&std::strtof, "stof", __str.c_str(), __idx); }

  inline double
  stod(const __vstring& __str, std::size_t* __idx = 0)
  { return __gnu_cxx::__stoa(&std::strtod, "stod", __str.c_str(), __idx); }

  inline long double
  stold(const __vstring& __str, std::size_t* __idx = 0)
  { return __gnu_cxx::__stoa(&std::strtold, "stold", __str.c_str(), __idx); }

  // NB: (v)snprintf vs sprintf.

  // DR 1261.
  inline __vstring
  to_string(int __val)
  { return __gnu_cxx::__to_xstring<__vstring>(&std::vsnprintf, 4 * sizeof(int),
					      "%d", __val); }

  inline __vstring
  to_string(unsigned __val)
  { return __gnu_cxx::__to_xstring<__vstring>(&std::vsnprintf,
					      4 * sizeof(unsigned),
					      "%u", __val); }

  inline __vstring
  to_string(long __val)
  { return __gnu_cxx::__to_xstring<__vstring>(&std::vsnprintf,
					      4 * sizeof(long),
					      "%ld", __val); }

  inline __vstring
  to_string(unsigned long __val)
  { return __gnu_cxx::__to_xstring<__vstring>(&std::vsnprintf,
					      4 * sizeof(unsigned long),
					      "%lu", __val); }


  inline __vstring
  to_string(long long __val)
  { return __gnu_cxx::__to_xstring<__vstring>(&std::vsnprintf,
					      4 * sizeof(long long),
					      "%lld", __val); }

  inline __vstring
  to_string(unsigned long long __val)
  { return __gnu_cxx::__to_xstring<__vstring>(&std::vsnprintf,
					      4 * sizeof(unsigned long long),
					      "%llu", __val); }

  inline __vstring
  to_string(float __val)
  {
    const int __n = __numeric_traits<float>::__max_exponent10 + 20;
    return __gnu_cxx::__to_xstring<__vstring>(&std::vsnprintf, __n,
					      "%f", __val);
  }

  inline __vstring
  to_string(double __val)
  {
    const int __n = __numeric_traits<double>::__max_exponent10 + 20;
    return __gnu_cxx::__to_xstring<__vstring>(&std::vsnprintf, __n,
					      "%f", __val);
  }

  inline __vstring
  to_string(long double __val)
  {
    const int __n = __numeric_traits<long double>::__max_exponent10 + 20;
    return __gnu_cxx::__to_xstring<__vstring>(&std::vsnprintf, __n,
					      "%Lf", __val);
  }

#ifdef _GLIBCXX_USE_WCHAR_T
  inline int 
  stoi(const __wvstring& __str, std::size_t* __idx = 0, int __base = 10)
  { return __gnu_cxx::__stoa<long, int>(&std::wcstol, "stoi", __str.c_str(),
					__idx, __base); }

  inline long 
  stol(const __wvstring& __str, std::size_t* __idx = 0, int __base = 10)
  { return __gnu_cxx::__stoa(&std::wcstol, "stol", __str.c_str(),
			     __idx, __base); }

  inline unsigned long
  stoul(const __wvstring& __str, std::size_t* __idx = 0, int __base = 10)
  { return __gnu_cxx::__stoa(&std::wcstoul, "stoul", __str.c_str(),
			     __idx, __base); }

  inline long long
  stoll(const __wvstring& __str, std::size_t* __idx = 0, int __base = 10)
  { return __gnu_cxx::__stoa(&std::wcstoll, "stoll", __str.c_str(),
			     __idx, __base); }

  inline unsigned long long
  stoull(const __wvstring& __str, std::size_t* __idx = 0, int __base = 10)
  { return __gnu_cxx::__stoa(&std::wcstoull, "stoull", __str.c_str(),
			     __idx, __base); }

  // NB: wcstof vs wcstod.
  inline float
  stof(const __wvstring& __str, std::size_t* __idx = 0)
  { return __gnu_cxx::__stoa(&std::wcstof, "stof", __str.c_str(), __idx); }

  inline double
  stod(const __wvstring& __str, std::size_t* __idx = 0)
  { return __gnu_cxx::__stoa(&std::wcstod, "stod", __str.c_str(), __idx); }

  inline long double
  stold(const __wvstring& __str, std::size_t* __idx = 0)
  { return __gnu_cxx::__stoa(&std::wcstold, "stold", __str.c_str(), __idx); }

#ifndef _GLIBCXX_HAVE_BROKEN_VSWPRINTF
  // DR 1261.
  inline __wvstring
  to_wstring(int __val)
  { return __gnu_cxx::__to_xstring<__wvstring>(&std::vswprintf,
					       4 * sizeof(int),
					       L"%d", __val); }

  inline __wvstring
  to_wstring(unsigned __val)
  { return __gnu_cxx::__to_xstring<__wvstring>(&std::vswprintf,
					       4 * sizeof(unsigned),
					       L"%u", __val); }

  inline __wvstring
  to_wstring(long __val)
  { return __gnu_cxx::__to_xstring<__wvstring>(&std::vswprintf,
					       4 * sizeof(long),
					       L"%ld", __val); }

  inline __wvstring
  to_wstring(unsigned long __val)
  { return __gnu_cxx::__to_xstring<__wvstring>(&std::vswprintf,
					       4 * sizeof(unsigned long),
					       L"%lu", __val); }

  inline __wvstring
  to_wstring(long long __val)
  { return __gnu_cxx::__to_xstring<__wvstring>(&std::vswprintf,
					       4 * sizeof(long long),
					       L"%lld", __val); }

  inline __wvstring
  to_wstring(unsigned long long __val)
  { return __gnu_cxx::__to_xstring<__wvstring>(&std::vswprintf,
					       4 * sizeof(unsigned long long),
					       L"%llu", __val); }

  inline __wvstring
  to_wstring(float __val)
  {
    const int __n = __numeric_traits<float>::__max_exponent10 + 20;
    return __gnu_cxx::__to_xstring<__wvstring>(&std::vswprintf, __n,
					       L"%f", __val);
  }

  inline __wvstring
  to_wstring(double __val)
  {
    const int __n = __numeric_traits<double>::__max_exponent10 + 20;
    return __gnu_cxx::__to_xstring<__wvstring>(&std::vswprintf, __n,
					       L"%f", __val);
  }

  inline __wvstring
  to_wstring(long double __val)
  {
    const int __n = __numeric_traits<long double>::__max_exponent10 + 20;
    return __gnu_cxx::__to_xstring<__wvstring>(&std::vswprintf, __n,
					       L"%Lf", __val);
  }
#endif
#endif

_GLIBCXX_END_NAMESPACE_VERSION
} // namespace

#endif

<<<<<<< HEAD
#include "vstring.tcc" 
=======
#ifdef __GXX_EXPERIMENTAL_CXX0X__

#include <bits/functional_hash.h>

namespace std _GLIBCXX_VISIBILITY(default)
{
_GLIBCXX_BEGIN_NAMESPACE_VERSION

  /// std::hash specialization for __vstring.
  template<>
    struct hash<__gnu_cxx::__vstring>
    : public __hash_base<size_t, __gnu_cxx::__vstring>
    {
      size_t
      operator()(const __gnu_cxx::__vstring& __s) const
      { return std::_Hash_impl::hash(__s.data(), __s.length()); }
    };

#ifdef _GLIBCXX_USE_WCHAR_T
  /// std::hash specialization for __wvstring.
  template<>
    struct hash<__gnu_cxx::__wvstring>
    : public __hash_base<size_t, __gnu_cxx::__wvstring>
    {
      size_t
      operator()(const __gnu_cxx::__wvstring& __s) const
      { return std::_Hash_impl::hash(__s.data(),
                                     __s.length() * sizeof(wchar_t)); }
    };
#endif
>>>>>>> eaeaf076

#ifdef _GLIBCXX_USE_C99_STDINT_TR1
  /// std::hash specialization for __u16vstring.
  template<>
    struct hash<__gnu_cxx::__u16vstring>
    : public __hash_base<size_t, __gnu_cxx::__u16vstring>
    {
      size_t
      operator()(const __gnu_cxx::__u16vstring& __s) const
      { return std::_Hash_impl::hash(__s.data(),
                                     __s.length() * sizeof(char16_t)); }
    };

  /// std::hash specialization for __u32vstring.
  template<>
    struct hash<__gnu_cxx::__u32vstring>
    : public __hash_base<size_t, __gnu_cxx::__u32vstring>
    {
      size_t
      operator()(const __gnu_cxx::__u32vstring& __s) const
      { return std::_Hash_impl::hash(__s.data(),
                                     __s.length() * sizeof(char32_t)); }
    };
#endif

_GLIBCXX_END_NAMESPACE_VERSION
} // namespace

#endif /* __GXX_EXPERIMENTAL_CXX0X__ */

#include "vstring.tcc" 

#endif /* _VSTRING_H */<|MERGE_RESOLUTION|>--- conflicted
+++ resolved
@@ -2731,9 +2731,6 @@
 
 #endif
 
-<<<<<<< HEAD
-#include "vstring.tcc" 
-=======
 #ifdef __GXX_EXPERIMENTAL_CXX0X__
 
 #include <bits/functional_hash.h>
@@ -2764,7 +2761,6 @@
                                      __s.length() * sizeof(wchar_t)); }
     };
 #endif
->>>>>>> eaeaf076
 
 #ifdef _GLIBCXX_USE_C99_STDINT_TR1
   /// std::hash specialization for __u16vstring.
