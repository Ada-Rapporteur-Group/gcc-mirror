--- conflicted
+++ resolved
@@ -1,10 +1,6 @@
 // Versatile string -*- C++ -*-
 
-<<<<<<< HEAD
-// Copyright (C) 2005, 2006, 2007, 2008 Free Software Foundation, Inc.
-=======
 // Copyright (C) 2005, 2006, 2007, 2008, 2009 Free Software Foundation, Inc.
->>>>>>> a0daa400
 //
 // This file is part of the GNU ISO C++ Library.  This library is free
 // software; you can redistribute it and/or modify it under the
@@ -154,31 +150,19 @@
 #ifdef __GXX_EXPERIMENTAL_CXX0X__
       /**
        *  @brief  String move constructor.
-<<<<<<< HEAD
-       *  @param  str  Source string.
-       *
-       *  The newly-constructed %string contains the exact contents of @a str.
-       *  The contents of @a str are a valid, but unspecified string.
-=======
        *  @param  __str  Source string.
        *
        *  The newly-constructed %string contains the exact contents of
        *  @a str.  The contents of @a str are a valid, but unspecified
        *  string.
->>>>>>> a0daa400
        */
       __versa_string(__versa_string&& __str)
       : __vstring_base(std::forward<__vstring_base>(__str)) { }
 
       /**
        *  @brief  Construct string from an initializer list.
-<<<<<<< HEAD
-       *  @param  l  std::initializer_list of characters.
-       *  @param  a  Allocator to use (default is default allocator).
-=======
        *  @param  __l  std::initializer_list of characters.
        *  @param  __a  Allocator to use (default is default allocator).
->>>>>>> a0daa400
        */
       __versa_string(std::initializer_list<_CharT> __l,
 		     const _Alloc& __a = _Alloc())
@@ -272,17 +256,10 @@
 #ifdef __GXX_EXPERIMENTAL_CXX0X__
       /**
        *  @brief  String move assignment operator.
-<<<<<<< HEAD
-       *  @param  str  Source string.
-       *
-       *  The contents of @a str are moved into this string (without copying).
-       *  @a str is a valid, but unspecified string.
-=======
        *  @param  __str  Source string.
        *
        *  The contents of @a __str are moved into this string (without
        *  copying).  @a __str is a valid, but unspecified string.
->>>>>>> a0daa400
        */
       __versa_string&
       operator=(__versa_string&& __str)
@@ -294,11 +271,7 @@
 
       /**
        *  @brief  Set value to string constructed from initializer list.
-<<<<<<< HEAD
-       *  @param  l  std::initializer_list.
-=======
        *  @param  __l  std::initializer_list.
->>>>>>> a0daa400
        */
       __versa_string&
       operator=(std::initializer_list<_CharT> __l)
@@ -675,11 +648,7 @@
 #ifdef __GXX_EXPERIMENTAL_CXX0X__
       /**
        *  @brief  Append an initializer_list of characters.
-<<<<<<< HEAD
-       *  @param l  The initializer_list of characters to be appended.
-=======
        *  @param __l  The initializer_list of characters to be appended.
->>>>>>> a0daa400
        *  @return  Reference to this string.
        */
       __versa_string&
@@ -758,11 +727,7 @@
 #ifdef __GXX_EXPERIMENTAL_CXX0X__
       /**
        *  @brief  Append an initializer_list of characters.
-<<<<<<< HEAD
-       *  @param l  The initializer_list of characters to append.
-=======
        *  @param __l  The initializer_list of characters to append.
->>>>>>> a0daa400
        *  @return  Reference to this string.
        */
       __versa_string&
@@ -893,11 +858,7 @@
 #ifdef __GXX_EXPERIMENTAL_CXX0X__
       /**
        *  @brief  Set value to an initializer_list of characters.
-<<<<<<< HEAD
-       *  @param l  The initializer_list of characters to assign.
-=======
        *  @param __l  The initializer_list of characters to assign.
->>>>>>> a0daa400
        *  @return  Reference to this string.
        */
       __versa_string&
@@ -942,13 +903,8 @@
 #ifdef __GXX_EXPERIMENTAL_CXX0X__
       /**
        *  @brief  Insert an initializer_list of characters.
-<<<<<<< HEAD
-       *  @param p  Iterator referencing location in string to insert at.
-       *  @param l  The initializer_list of characters to insert.
-=======
        *  @param __p  Iterator referencing location in string to insert at.
        *  @param __l  The initializer_list of characters to insert.
->>>>>>> a0daa400
        *  @throw  std::length_error  If new length exceeds @c max_size().
        */
       void
@@ -1424,18 +1380,6 @@
 #ifdef __GXX_EXPERIMENTAL_CXX0X__
       /**
        *  @brief  Replace range of characters with initializer_list.
-<<<<<<< HEAD
-       *  @param i1  Iterator referencing start of range to replace.
-       *  @param i2  Iterator referencing end of range to replace.
-       *  @param l  The initializer_list of characters to insert.
-       *  @return  Reference to this string.
-       *  @throw  std::length_error  If new length exceeds @c max_size().
-       *
-       *  Removes the characters in the range [i1,i2).  In place, characters
-       *  in the range [k1,k2) are inserted.  If the length of result exceeds
-       *  max_size(), length_error is thrown.  The value of the string doesn't
-       *  change if an error is thrown.
-=======
        *  @param __i1  Iterator referencing start of range to replace.
        *  @param __i2  Iterator referencing end of range to replace.
        *  @param __l  The initializer_list of characters to insert.
@@ -1446,7 +1390,6 @@
        *  characters in the range [k1,k2) are inserted.  If the length
        *  of result exceeds max_size(), length_error is thrown.  The
        *  value of the string doesn't change if an error is thrown.
->>>>>>> a0daa400
       */
       __versa_string& replace(iterator __i1, iterator __i2,
 			      std::initializer_list<_CharT> __l)
