// Reference-counted versatile string base -*- C++ -*-

// Copyright (C) 2005, 2006, 2007, 2008, 2009 Free Software Foundation, Inc.
//
// This file is part of the GNU ISO C++ Library.  This library is free
// software; you can redistribute it and/or modify it under the
// terms of the GNU General Public License as published by the
// Free Software Foundation; either version 3, or (at your option)
// any later version.

// This library is distributed in the hope that it will be useful,
// but WITHOUT ANY WARRANTY; without even the implied warranty of
// MERCHANTABILITY or FITNESS FOR A PARTICULAR PURPOSE.  See the
// GNU General Public License for more details.

// Under Section 7 of GPL version 3, you are granted additional
// permissions described in the GCC Runtime Library Exception, version
// 3.1, as published by the Free Software Foundation.

// You should have received a copy of the GNU General Public License and
// a copy of the GCC Runtime Library Exception along with this program;
// see the files COPYING3 and COPYING.RUNTIME respectively.  If not, see
// <http://www.gnu.org/licenses/>.

/** @file ext/rc_string_base.h
 *  This file is a GNU extension to the Standard C++ Library.
 *  This is an internal header file, included by other library headers.
 *  You should not attempt to use it directly.
 */

#ifndef _RC_STRING_BASE_H
#define _RC_STRING_BASE_H 1

#include <ext/atomicity.h>
#include <bits/stl_iterator_base_funcs.h>

_GLIBCXX_BEGIN_NAMESPACE(__gnu_cxx)

  /**
   *  Documentation?  What's that?
   *  Nathan Myers <ncm@cantrip.org>.
   *
   *  A string looks like this:
   *
   *  @code
   *                                        [_Rep]
   *                                        _M_length
   *   [__rc_string_base<char_type>]        _M_capacity
   *   _M_dataplus                          _M_refcount
   *   _M_p ---------------->               unnamed array of char_type
   *  @endcode
   *
   *  Where the _M_p points to the first character in the string, and
   *  you cast it to a pointer-to-_Rep and subtract 1 to get a
   *  pointer to the header.
   *
   *  This approach has the enormous advantage that a string object
   *  requires only one allocation.  All the ugliness is confined
   *  within a single pair of inline functions, which each compile to
   *  a single "add" instruction: _Rep::_M_refdata(), and
   *  __rc_string_base::_M_rep(); and the allocation function which gets a
   *  block of raw bytes and with room enough and constructs a _Rep
   *  object at the front.
   *
   *  The reason you want _M_data pointing to the character array and
   *  not the _Rep is so that the debugger can see the string
   *  contents. (Probably we should add a non-inline member to get
   *  the _Rep for the debugger to use, so users can check the actual
   *  string length.)
   *
   *  Note that the _Rep object is a POD so that you can have a
   *  static "empty string" _Rep object already "constructed" before
   *  static constructors have run.  The reference-count encoding is
   *  chosen so that a 0 indicates one reference, so you never try to
   *  destroy the empty-string _Rep object.
   *
   *  All but the last paragraph is considered pretty conventional
   *  for a C++ string implementation.
  */
 template<typename _CharT, typename _Traits, typename _Alloc>
    class __rc_string_base
    : protected __vstring_utility<_CharT, _Traits, _Alloc>
    {
    public:
      typedef _Traits					    traits_type;
      typedef typename _Traits::char_type		    value_type;
      typedef _Alloc					    allocator_type;

      typedef __vstring_utility<_CharT, _Traits, _Alloc>    _Util_Base;
      typedef typename _Util_Base::_CharT_alloc_type        _CharT_alloc_type;
      typedef typename _CharT_alloc_type::size_type	    size_type;

    private:
      // _Rep: string representation
      //   Invariants:
      //   1. String really contains _M_length + 1 characters: due to 21.3.4
      //      must be kept null-terminated.
      //   2. _M_capacity >= _M_length
      //      Allocated memory is always (_M_capacity + 1) * sizeof(_CharT).
      //   3. _M_refcount has three states:
      //      -1: leaked, one reference, no ref-copies allowed, non-const.
      //       0: one reference, non-const.
      //     n>0: n + 1 references, operations require a lock, const.
      //   4. All fields == 0 is an empty string, given the extra storage
      //      beyond-the-end for a null terminator; thus, the shared
      //      empty string representation needs no constructor.
      struct _Rep
      {
	union
	{
	  struct
	  {
	    size_type	    _M_length;
	    size_type	    _M_capacity;
	    _Atomic_word    _M_refcount;
	  }                 _M_info;
	  
	  // Only for alignment purposes.
	  _CharT            _M_align;
	};

	typedef typename _Alloc::template rebind<_Rep>::other _Rep_alloc_type;

 	_CharT*
	_M_refdata() throw()
	{ return reinterpret_cast<_CharT*>(this + 1); }

	_CharT*
	_M_refcopy() throw()
	{
	  __atomic_add_dispatch(&_M_info._M_refcount, 1);
	  return _M_refdata();
	}  // XXX MT
	
	void
	_M_set_length(size_type __n)
	{ 
	  _M_info._M_refcount = 0;  // One reference.
	  _M_info._M_length = __n;
	  // grrr. (per 21.3.4)
	  // You cannot leave those LWG people alone for a second.
	  traits_type::assign(_M_refdata()[__n], _CharT());
	}

	// Create & Destroy
	static _Rep*
	_S_create(size_type, size_type, const _Alloc&);

	void
	_M_destroy(const _Alloc&) throw();

	_CharT*
	_M_clone(const _Alloc&, size_type __res = 0);
      };

      struct _Rep_empty
      : public _Rep
      {
	_CharT              _M_terminal;
      };

      static _Rep_empty     _S_empty_rep;

      // The maximum number of individual char_type elements of an
      // individual string is determined by _S_max_size. This is the
      // value that will be returned by max_size().  (Whereas npos
      // is the maximum number of bytes the allocator can allocate.)
      // If one was to divvy up the theoretical largest size string,
      // with a terminating character and m _CharT elements, it'd
      // look like this:
      // npos = sizeof(_Rep) + (m * sizeof(_CharT)) + sizeof(_CharT)
      //        + sizeof(_Rep) - 1
      // (NB: last two terms for rounding reasons, see _M_create below)
      // Solving for m:
      // m = ((npos - 2 * sizeof(_Rep) + 1) / sizeof(_CharT)) - 1
      // In addition, this implementation halves this amount.
      enum { _S_max_size = (((static_cast<size_type>(-1) - 2 * sizeof(_Rep)
			      + 1) / sizeof(_CharT)) - 1) / 2 };

      // Data Member (private):
      mutable typename _Util_Base::template _Alloc_hider<_Alloc>  _M_dataplus;

      void
      _M_data(_CharT* __p)
      { _M_dataplus._M_p = __p; }

      _Rep*
      _M_rep() const
      { return &((reinterpret_cast<_Rep*>(_M_data()))[-1]); }

      _CharT*
      _M_grab(const _Alloc& __alloc) const
      {
	return (!_M_is_leaked() && _M_get_allocator() == __alloc)
	        ? _M_rep()->_M_refcopy() : _M_rep()->_M_clone(__alloc);
      }

      void
      _M_dispose()
      {
	if (__exchange_and_add_dispatch(&_M_rep()->_M_info._M_refcount,
					-1) <= 0)
	  _M_rep()->_M_destroy(_M_get_allocator());
      }  // XXX MT

      bool
      _M_is_leaked() const
      { return _M_rep()->_M_info._M_refcount < 0; }

      void
      _M_set_sharable()
      { _M_rep()->_M_info._M_refcount = 0; }

      void
      _M_leak_hard();

      // _S_construct_aux is used to implement the 21.3.1 para 15 which
      // requires special behaviour if _InIterator is an integral type
      template<typename _InIterator>
        static _CharT*
        _S_construct_aux(_InIterator __beg, _InIterator __end,
			 const _Alloc& __a, std::__false_type)
	{
          typedef typename iterator_traits<_InIterator>::iterator_category _Tag;
          return _S_construct(__beg, __end, __a, _Tag());
	}

      // _GLIBCXX_RESOLVE_LIB_DEFECTS
      // 438. Ambiguity in the "do the right thing" clause
      template<typename _Integer>
        static _CharT*
<<<<<<< HEAD
        _S_construct_aux(_InIterator __beg, _InIterator __end,
			 const _Alloc& __a, std::__true_type)
	{ return _S_construct(static_cast<size_type>(__beg),
			      static_cast<value_type>(__end), __a); }
=======
        _S_construct_aux(_Integer __beg, _Integer __end,
			 const _Alloc& __a, std::__true_type)
	{ return _S_construct(static_cast<size_type>(__beg), __end, __a); }
>>>>>>> 42bae686

      template<typename _InIterator>
        static _CharT*
        _S_construct(_InIterator __beg, _InIterator __end, const _Alloc& __a)
	{
	  typedef typename std::__is_integer<_InIterator>::__type _Integral;
	  return _S_construct_aux(__beg, __end, __a, _Integral());
        }

      // For Input Iterators, used in istreambuf_iterators, etc.
      template<typename _InIterator>
        static _CharT*
         _S_construct(_InIterator __beg, _InIterator __end, const _Alloc& __a,
		      std::input_iterator_tag);
      
      // For forward_iterators up to random_access_iterators, used for
      // string::iterator, _CharT*, etc.
      template<typename _FwdIterator>
        static _CharT*
        _S_construct(_FwdIterator __beg, _FwdIterator __end, const _Alloc& __a,
		     std::forward_iterator_tag);

      static _CharT*
      _S_construct(size_type __req, _CharT __c, const _Alloc& __a);

    public:
      size_type
      _M_max_size() const
      { return size_type(_S_max_size); }

      _CharT*
      _M_data() const
      { return _M_dataplus._M_p; }

      size_type
      _M_length() const
      { return _M_rep()->_M_info._M_length; }

      size_type
      _M_capacity() const
      { return _M_rep()->_M_info._M_capacity; }

      bool
      _M_is_shared() const
      { return _M_rep()->_M_info._M_refcount > 0; }

      void
      _M_set_leaked()
      { _M_rep()->_M_info._M_refcount = -1; }

      void
      _M_leak()    // for use in begin() & non-const op[]
      {
	if (!_M_is_leaked())
	  _M_leak_hard();
      }

      void
      _M_set_length(size_type __n)
      { _M_rep()->_M_set_length(__n); }

      __rc_string_base()
      : _M_dataplus(_S_empty_rep._M_refcopy()) { }

      __rc_string_base(const _Alloc& __a);

      __rc_string_base(const __rc_string_base& __rcs);

#ifdef __GXX_EXPERIMENTAL_CXX0X__
      __rc_string_base(__rc_string_base&& __rcs)
      : _M_dataplus(__rcs._M_get_allocator(), __rcs._M_data())
      { __rcs._M_data(_S_empty_rep._M_refcopy()); }
#endif

      __rc_string_base(size_type __n, _CharT __c, const _Alloc& __a);

      template<typename _InputIterator>
        __rc_string_base(_InputIterator __beg, _InputIterator __end,
			 const _Alloc& __a);

      ~__rc_string_base()
      { _M_dispose(); }      

      allocator_type&
      _M_get_allocator()
      { return _M_dataplus; }

      const allocator_type&
      _M_get_allocator() const
      { return _M_dataplus; }

      void
      _M_swap(__rc_string_base& __rcs);

      void
      _M_assign(const __rc_string_base& __rcs);

      void
      _M_reserve(size_type __res);

      void
      _M_mutate(size_type __pos, size_type __len1, const _CharT* __s,
		size_type __len2);
      
      void
      _M_erase(size_type __pos, size_type __n);

      void
      _M_clear()
      { _M_erase(size_type(0), _M_length()); }

      bool
      _M_compare(const __rc_string_base&) const
      { return false; }
    };

  template<typename _CharT, typename _Traits, typename _Alloc>
    typename __rc_string_base<_CharT, _Traits, _Alloc>::_Rep_empty
    __rc_string_base<_CharT, _Traits, _Alloc>::_S_empty_rep;

  template<typename _CharT, typename _Traits, typename _Alloc>
    typename __rc_string_base<_CharT, _Traits, _Alloc>::_Rep*
    __rc_string_base<_CharT, _Traits, _Alloc>::_Rep::
    _S_create(size_type __capacity, size_type __old_capacity,
	      const _Alloc& __alloc)
    {
      // _GLIBCXX_RESOLVE_LIB_DEFECTS
      // 83.  String::npos vs. string::max_size()
      if (__capacity > size_type(_S_max_size))
	std::__throw_length_error(__N("__rc_string_base::_Rep::_S_create"));

      // The standard places no restriction on allocating more memory
      // than is strictly needed within this layer at the moment or as
      // requested by an explicit application call to reserve().

      // Many malloc implementations perform quite poorly when an
      // application attempts to allocate memory in a stepwise fashion
      // growing each allocation size by only 1 char.  Additionally,
      // it makes little sense to allocate less linear memory than the
      // natural blocking size of the malloc implementation.
      // Unfortunately, we would need a somewhat low-level calculation
      // with tuned parameters to get this perfect for any particular
      // malloc implementation.  Fortunately, generalizations about
      // common features seen among implementations seems to suffice.

      // __pagesize need not match the actual VM page size for good
      // results in practice, thus we pick a common value on the low
      // side.  __malloc_header_size is an estimate of the amount of
      // overhead per memory allocation (in practice seen N * sizeof
      // (void*) where N is 0, 2 or 4).  According to folklore,
      // picking this value on the high side is better than
      // low-balling it (especially when this algorithm is used with
      // malloc implementations that allocate memory blocks rounded up
      // to a size which is a power of 2).
      const size_type __pagesize = 4096;
      const size_type __malloc_header_size = 4 * sizeof(void*);

      // The below implements an exponential growth policy, necessary to
      // meet amortized linear time requirements of the library: see
      // http://gcc.gnu.org/ml/libstdc++/2001-07/msg00085.html.
      if (__capacity > __old_capacity && __capacity < 2 * __old_capacity)
	{
	  __capacity = 2 * __old_capacity;
	  // Never allocate a string bigger than _S_max_size.
	  if (__capacity > size_type(_S_max_size))
	    __capacity = size_type(_S_max_size);
	}

      // NB: Need an array of char_type[__capacity], plus a terminating
      // null char_type() element, plus enough for the _Rep data structure,
      // plus sizeof(_Rep) - 1 to upper round to a size multiple of
      // sizeof(_Rep).
      // Whew. Seemingly so needy, yet so elemental.
      size_type __size = ((__capacity + 1) * sizeof(_CharT)
			  + 2 * sizeof(_Rep) - 1);

      const size_type __adj_size = __size + __malloc_header_size;
      if (__adj_size > __pagesize && __capacity > __old_capacity)
	{
	  const size_type __extra = __pagesize - __adj_size % __pagesize;
	  __capacity += __extra / sizeof(_CharT);
	  if (__capacity > size_type(_S_max_size))
	    __capacity = size_type(_S_max_size);
	  __size = (__capacity + 1) * sizeof(_CharT) + 2 * sizeof(_Rep) - 1;
	}

      // NB: Might throw, but no worries about a leak, mate: _Rep()
      // does not throw.
      _Rep* __place = _Rep_alloc_type(__alloc).allocate(__size / sizeof(_Rep));
      _Rep* __p = new (__place) _Rep;
      __p->_M_info._M_capacity = __capacity;
      return __p;
    }

  template<typename _CharT, typename _Traits, typename _Alloc>
    void
    __rc_string_base<_CharT, _Traits, _Alloc>::_Rep::
    _M_destroy(const _Alloc& __a) throw ()
    {
      const size_type __size = ((_M_info._M_capacity + 1) * sizeof(_CharT)
				+ 2 * sizeof(_Rep) - 1);
      _Rep_alloc_type(__a).deallocate(this, __size / sizeof(_Rep));
    }

  template<typename _CharT, typename _Traits, typename _Alloc>
    _CharT*
    __rc_string_base<_CharT, _Traits, _Alloc>::_Rep::
    _M_clone(const _Alloc& __alloc, size_type __res)
    {
      // Requested capacity of the clone.
      const size_type __requested_cap = _M_info._M_length + __res;
      _Rep* __r = _Rep::_S_create(__requested_cap, _M_info._M_capacity,
				  __alloc);

      if (_M_info._M_length)
	_S_copy(__r->_M_refdata(), _M_refdata(), _M_info._M_length);

      __r->_M_set_length(_M_info._M_length);
      return __r->_M_refdata();
    }

  template<typename _CharT, typename _Traits, typename _Alloc>
    __rc_string_base<_CharT, _Traits, _Alloc>::
    __rc_string_base(const _Alloc& __a)
    : _M_dataplus(__a, _S_construct(size_type(), _CharT(), __a)) { }

  template<typename _CharT, typename _Traits, typename _Alloc>
    __rc_string_base<_CharT, _Traits, _Alloc>::
    __rc_string_base(const __rc_string_base& __rcs)
    : _M_dataplus(__rcs._M_get_allocator(),
		  __rcs._M_grab(__rcs._M_get_allocator())) { }

  template<typename _CharT, typename _Traits, typename _Alloc>
    __rc_string_base<_CharT, _Traits, _Alloc>::
    __rc_string_base(size_type __n, _CharT __c, const _Alloc& __a)
    : _M_dataplus(__a, _S_construct(__n, __c, __a)) { }

  template<typename _CharT, typename _Traits, typename _Alloc>
    template<typename _InputIterator>
    __rc_string_base<_CharT, _Traits, _Alloc>::
    __rc_string_base(_InputIterator __beg, _InputIterator __end,
		     const _Alloc& __a)
    : _M_dataplus(__a, _S_construct(__beg, __end, __a)) { }

  template<typename _CharT, typename _Traits, typename _Alloc>
    void
    __rc_string_base<_CharT, _Traits, _Alloc>::
    _M_leak_hard()
    {
      if (_M_is_shared())
	_M_erase(0, 0);
      _M_set_leaked();
    }

  // NB: This is the special case for Input Iterators, used in
  // istreambuf_iterators, etc.
  // Input Iterators have a cost structure very different from
  // pointers, calling for a different coding style.
  template<typename _CharT, typename _Traits, typename _Alloc>
    template<typename _InIterator>
      _CharT*
      __rc_string_base<_CharT, _Traits, _Alloc>::
      _S_construct(_InIterator __beg, _InIterator __end, const _Alloc& __a,
		   std::input_iterator_tag)
      {
	if (__beg == __end && __a == _Alloc())
	  return _S_empty_rep._M_refcopy();

	// Avoid reallocation for common case.
	_CharT __buf[128];
	size_type __len = 0;
	while (__beg != __end && __len < sizeof(__buf) / sizeof(_CharT))
	  {
	    __buf[__len++] = *__beg;
	    ++__beg;
	  }
	_Rep* __r = _Rep::_S_create(__len, size_type(0), __a);
	_S_copy(__r->_M_refdata(), __buf, __len);
	__try
	  {
	    while (__beg != __end)
	      {
		if (__len == __r->_M_info._M_capacity)
		  {
		    // Allocate more space.
		    _Rep* __another = _Rep::_S_create(__len + 1, __len, __a);
		    _S_copy(__another->_M_refdata(), __r->_M_refdata(), __len);
		    __r->_M_destroy(__a);
		    __r = __another;
		  }
		__r->_M_refdata()[__len++] = *__beg;
		++__beg;
	      }
	  }
	__catch(...)
	  {
	    __r->_M_destroy(__a);
	    __throw_exception_again;
	  }
	__r->_M_set_length(__len);
	return __r->_M_refdata();
      }

  template<typename _CharT, typename _Traits, typename _Alloc>
    template<typename _InIterator>
      _CharT*
      __rc_string_base<_CharT, _Traits, _Alloc>::
      _S_construct(_InIterator __beg, _InIterator __end, const _Alloc& __a,
		   std::forward_iterator_tag)
      {
	if (__beg == __end && __a == _Alloc())
	  return _S_empty_rep._M_refcopy();

	// NB: Not required, but considered best practice.
	if (__builtin_expect(__is_null_pointer(__beg) && __beg != __end, 0))
	  std::__throw_logic_error(__N("__rc_string_base::"
				       "_S_construct NULL not valid"));

	const size_type __dnew = static_cast<size_type>(std::distance(__beg,
								      __end));
	// Check for out_of_range and length_error exceptions.
	_Rep* __r = _Rep::_S_create(__dnew, size_type(0), __a);
	__try
	  { _S_copy_chars(__r->_M_refdata(), __beg, __end); }
	__catch(...)
	  {
	    __r->_M_destroy(__a);
	    __throw_exception_again;
	  }
	__r->_M_set_length(__dnew);
	return __r->_M_refdata();
      }

  template<typename _CharT, typename _Traits, typename _Alloc>
    _CharT*
    __rc_string_base<_CharT, _Traits, _Alloc>::
    _S_construct(size_type __n, _CharT __c, const _Alloc& __a)
    {
      if (__n == 0 && __a == _Alloc())
	return _S_empty_rep._M_refcopy();

      // Check for out_of_range and length_error exceptions.
      _Rep* __r = _Rep::_S_create(__n, size_type(0), __a);
      if (__n)
	_S_assign(__r->_M_refdata(), __n, __c);

      __r->_M_set_length(__n);
      return __r->_M_refdata();
    }

  template<typename _CharT, typename _Traits, typename _Alloc>
    void
    __rc_string_base<_CharT, _Traits, _Alloc>::
    _M_swap(__rc_string_base& __rcs)
    {
      if (_M_is_leaked())
	_M_set_sharable();
      if (__rcs._M_is_leaked())
	__rcs._M_set_sharable();
      
      _CharT* __tmp = _M_data();
      _M_data(__rcs._M_data());
      __rcs._M_data(__tmp);

      // _GLIBCXX_RESOLVE_LIB_DEFECTS
      // 431. Swapping containers with unequal allocators.
      std::__alloc_swap<allocator_type>::_S_do_it(_M_get_allocator(),
						  __rcs._M_get_allocator());
    } 

  template<typename _CharT, typename _Traits, typename _Alloc>
    void
    __rc_string_base<_CharT, _Traits, _Alloc>::
    _M_assign(const __rc_string_base& __rcs)
    {
      if (_M_rep() != __rcs._M_rep())
	{
	  _CharT* __tmp = __rcs._M_grab(_M_get_allocator());
	  _M_dispose();
	  _M_data(__tmp);
	}
    }

  template<typename _CharT, typename _Traits, typename _Alloc>
    void
    __rc_string_base<_CharT, _Traits, _Alloc>::
    _M_reserve(size_type __res)
    {
      // Make sure we don't shrink below the current size.
      if (__res < _M_length())
	__res = _M_length();
      
      if (__res != _M_capacity() || _M_is_shared())
	{
	  _CharT* __tmp = _M_rep()->_M_clone(_M_get_allocator(),
					     __res - _M_length());
	  _M_dispose();
	  _M_data(__tmp);
	}
    }

  template<typename _CharT, typename _Traits, typename _Alloc>
    void
    __rc_string_base<_CharT, _Traits, _Alloc>::
    _M_mutate(size_type __pos, size_type __len1, const _CharT* __s,
	      size_type __len2)
    {
      const size_type __how_much = _M_length() - __pos - __len1;
      
      _Rep* __r = _Rep::_S_create(_M_length() + __len2 - __len1,
				  _M_capacity(), _M_get_allocator());
      
      if (__pos)
	_S_copy(__r->_M_refdata(), _M_data(), __pos);
      if (__s && __len2)
	_S_copy(__r->_M_refdata() + __pos, __s, __len2);
      if (__how_much)
	_S_copy(__r->_M_refdata() + __pos + __len2,
		_M_data() + __pos + __len1, __how_much);
      
      _M_dispose();
      _M_data(__r->_M_refdata());
    }

  template<typename _CharT, typename _Traits, typename _Alloc>
    void
    __rc_string_base<_CharT, _Traits, _Alloc>::
    _M_erase(size_type __pos, size_type __n)
    {
      const size_type __new_size = _M_length() - __n;
      const size_type __how_much = _M_length() - __pos - __n;
      
      if (_M_is_shared())
	{
	  // Must reallocate.
	  _Rep* __r = _Rep::_S_create(__new_size, _M_capacity(),
				      _M_get_allocator());

	  if (__pos)
	    _S_copy(__r->_M_refdata(), _M_data(), __pos);
	  if (__how_much)
	    _S_copy(__r->_M_refdata() + __pos,
		    _M_data() + __pos + __n, __how_much);

	  _M_dispose();
	  _M_data(__r->_M_refdata());
	}
      else if (__how_much && __n)
	{
	  // Work in-place.
	  _S_move(_M_data() + __pos,
		  _M_data() + __pos + __n, __how_much);
	}

      _M_rep()->_M_set_length(__new_size);      
    }

  template<>
    inline bool
    __rc_string_base<char, std::char_traits<char>,
		     std::allocator<char> >::
    _M_compare(const __rc_string_base& __rcs) const
    {
      if (_M_rep() == __rcs._M_rep())
	return true;
      return false;
    }

#ifdef _GLIBCXX_USE_WCHAR_T
  template<>
    inline bool
    __rc_string_base<wchar_t, std::char_traits<wchar_t>,
		     std::allocator<wchar_t> >::
    _M_compare(const __rc_string_base& __rcs) const
    {
      if (_M_rep() == __rcs._M_rep())
	return true;
      return false;
    }
#endif

_GLIBCXX_END_NAMESPACE

#endif /* _RC_STRING_BASE_H */<|MERGE_RESOLUTION|>--- conflicted
+++ resolved
@@ -229,16 +229,9 @@
       // 438. Ambiguity in the "do the right thing" clause
       template<typename _Integer>
         static _CharT*
-<<<<<<< HEAD
-        _S_construct_aux(_InIterator __beg, _InIterator __end,
-			 const _Alloc& __a, std::__true_type)
-	{ return _S_construct(static_cast<size_type>(__beg),
-			      static_cast<value_type>(__end), __a); }
-=======
         _S_construct_aux(_Integer __beg, _Integer __end,
 			 const _Alloc& __a, std::__true_type)
 	{ return _S_construct(static_cast<size_type>(__beg), __end, __a); }
->>>>>>> 42bae686
 
       template<typename _InIterator>
         static _CharT*
