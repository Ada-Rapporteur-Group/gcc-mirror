// Reference-counted versatile string base -*- C++ -*-

// Copyright (C) 2005, 2006 Free Software Foundation, Inc.
//
// This file is part of the GNU ISO C++ Library.  This library is free
// software; you can redistribute it and/or modify it under the
// terms of the GNU General Public License as published by the
// Free Software Foundation; either version 2, or (at your option)
// any later version.

// This library is distributed in the hope that it will be useful,
// but WITHOUT ANY WARRANTY; without even the implied warranty of
// MERCHANTABILITY or FITNESS FOR A PARTICULAR PURPOSE.  See the
// GNU General Public License for more details.

// You should have received a copy of the GNU General Public License along
// with this library; see the file COPYING.  If not, write to the Free
// Software Foundation, 51 Franklin Street, Fifth Floor, Boston, MA 02110-1301,
// USA.

// As a special exception, you may use this file as part of a free software
// library without restriction.  Specifically, if other files instantiate
// templates or use macros or inline functions from this file, or you compile
// this file and link it with other files to produce an executable, this
// file does not by itself cause the resulting executable to be covered by
// the GNU General Public License.  This exception does not however
// invalidate any other reasons why the executable file might be covered by
// the GNU General Public License.

/** @file ext/rc_string_base.h
 *  This file is a GNU extension to the Standard C++ Library.
 *  This is an internal header file, included by other library headers.
 *  You should not attempt to use it directly.
 */

#ifndef _RC_STRING_BASE_H
#define _RC_STRING_BASE_H 1

#include <ext/atomicity.h>

_GLIBCXX_BEGIN_NAMESPACE(__gnu_cxx)

<<<<<<< HEAD
_GLIBCXX_BEGIN_NAMESPACE(__gnu_cxx)

=======
>>>>>>> f8383f28
  /**
   *  @if maint
   *  Documentation?  What's that?
   *  Nathan Myers <ncm@cantrip.org>.
   *
   *  A string looks like this:
   *
   *  @code
   *                                        [_Rep]
   *                                        _M_length
   *   [__rc_string_base<char_type>]        _M_capacity
   *   _M_dataplus                          _M_refcount
   *   _M_p ---------------->               unnamed array of char_type
   *  @endcode
   *
   *  Where the _M_p points to the first character in the string, and
   *  you cast it to a pointer-to-_Rep and subtract 1 to get a
   *  pointer to the header.
   *
   *  This approach has the enormous advantage that a string object
   *  requires only one allocation.  All the ugliness is confined
   *  within a single pair of inline functions, which each compile to
   *  a single "add" instruction: _Rep::_M_refdata(), and
   *  __rc_string_base::_M_rep(); and the allocation function which gets a
   *  block of raw bytes and with room enough and constructs a _Rep
   *  object at the front.
   *
   *  The reason you want _M_data pointing to the character array and
   *  not the _Rep is so that the debugger can see the string
   *  contents. (Probably we should add a non-inline member to get
   *  the _Rep for the debugger to use, so users can check the actual
   *  string length.)
   *
   *  Note that the _Rep object is a POD so that you can have a
   *  static "empty string" _Rep object already "constructed" before
   *  static constructors have run.  The reference-count encoding is
   *  chosen so that a 0 indicates one reference, so you never try to
   *  destroy the empty-string _Rep object.
   *
   *  All but the last paragraph is considered pretty conventional
   *  for a C++ string implementation.
   *  @endif
  */
 template<typename _CharT, typename _Traits, typename _Alloc>
    class __rc_string_base
    : protected __vstring_utility<_CharT, _Traits, _Alloc>
    {
    public:
      typedef _Traits					    traits_type;
      typedef typename _Traits::char_type		    value_type;
      typedef _Alloc					    allocator_type;

      typedef __vstring_utility<_CharT, _Traits, _Alloc>    _Util_Base;
      typedef typename _Util_Base::_CharT_alloc_type        _CharT_alloc_type;
      typedef typename _CharT_alloc_type::size_type	    size_type;

    private:
      // _Rep: string representation
      //   Invariants:
      //   1. String really contains _M_length + 1 characters: due to 21.3.4
      //      must be kept null-terminated.
      //   2. _M_capacity >= _M_length
      //      Allocated memory is always (_M_capacity + 1) * sizeof(_CharT).
      //   3. _M_refcount has three states:
      //      -1: leaked, one reference, no ref-copies allowed, non-const.
      //       0: one reference, non-const.
      //     n>0: n + 1 references, operations require a lock, const.
      //   4. All fields == 0 is an empty string, given the extra storage
      //      beyond-the-end for a null terminator; thus, the shared
      //      empty string representation needs no constructor.
      struct _Rep
      {
	union
	{
	  struct
	  {
	    size_type	    _M_length;
	    size_type	    _M_capacity;
	    _Atomic_word    _M_refcount;
	  }                 _M_info;
	  
	  // Only for alignment purposes.
	  _CharT            _M_align;
	};

	typedef typename _Alloc::template rebind<_Rep>::other _Rep_alloc_type;

 	_CharT*
	_M_refdata() throw()
	{ return reinterpret_cast<_CharT*>(this + 1); }

	_CharT*
	_M_refcopy() throw()
	{
<<<<<<< HEAD
	  __atomic_add(&_M_info._M_refcount, 1);
=======
	  __atomic_add_dispatch(&_M_info._M_refcount, 1);
>>>>>>> f8383f28
	  return _M_refdata();
	}  // XXX MT
	
	void
	_M_set_length(size_type __n)
	{ 
	  _M_info._M_refcount = 0;  // One reference.
	  _M_info._M_length = __n;
	  // grrr. (per 21.3.4)
	  // You cannot leave those LWG people alone for a second.
	  traits_type::assign(_M_refdata()[__n], _CharT());
	}

	// Create & Destroy
	static _Rep*
	_S_create(size_type, size_type, const _Alloc&);

	void
	_M_destroy(const _Alloc&) throw();

	_CharT*
	_M_clone(const _Alloc&, size_type __res = 0);
      };

      struct _Rep_empty
      : public _Rep
      {
	_CharT              _M_terminal;
      };

      static _Rep_empty     _S_empty_rep;

      // The maximum number of individual char_type elements of an
      // individual string is determined by _S_max_size. This is the
      // value that will be returned by max_size().  (Whereas npos
      // is the maximum number of bytes the allocator can allocate.)
      // If one was to divvy up the theoretical largest size string,
      // with a terminating character and m _CharT elements, it'd
      // look like this:
      // npos = sizeof(_Rep) + (m * sizeof(_CharT)) + sizeof(_CharT)
      //        + sizeof(_Rep) - 1
      // (NB: last two terms for rounding reasons, see _M_create below)
      // Solving for m:
<<<<<<< HEAD
      // m = ((npos - sizeof(_Rep)) / sizeof(_CharT)) - 1
      // In addition, this implementation quarters this amount.
      enum { _S_max_size = (((static_cast<size_type>(-1) - sizeof(_Rep))
			     / sizeof(_CharT)) - 1) / 4 };
=======
      // m = ((npos - 2 * sizeof(_Rep) + 1) / sizeof(_CharT)) - 1
      // In addition, this implementation halfs this amount.
      enum { _S_max_size = (((static_cast<size_type>(-1) - 2 * sizeof(_Rep)
			      + 1) / sizeof(_CharT)) - 1) / 2 };
>>>>>>> f8383f28

      // Data Member (private):
      mutable typename _Util_Base::template _Alloc_hider<_Alloc>  _M_dataplus;

      void
      _M_data(_CharT* __p)
      { _M_dataplus._M_p = __p; }

      _Rep*
      _M_rep() const
      { return &((reinterpret_cast<_Rep*>(_M_data()))[-1]); }

      _CharT*
      _M_grab(const _Alloc& __alloc) const
      {
	return (!_M_is_leaked() && _M_get_allocator() == __alloc)
	        ? _M_rep()->_M_refcopy() : _M_rep()->_M_clone(__alloc);
      }

      void
      _M_dispose()
      {
<<<<<<< HEAD
	if (__exchange_and_add(&_M_rep()->_M_info._M_refcount, -1) <= 0)
=======
	if (__exchange_and_add_dispatch(&_M_rep()->_M_info._M_refcount,
					-1) <= 0)
>>>>>>> f8383f28
	  _M_rep()->_M_destroy(_M_get_allocator());
      }  // XXX MT

      bool
      _M_is_leaked() const
      { return _M_rep()->_M_info._M_refcount < 0; }

      void
      _M_set_sharable()
      { _M_rep()->_M_info._M_refcount = 0; }

      void
      _M_leak_hard();

      // _S_construct_aux is used to implement the 21.3.1 para 15 which
      // requires special behaviour if _InIterator is an integral type
      template<typename _InIterator>
        static _CharT*
        _S_construct_aux(_InIterator __beg, _InIterator __end,
			 const _Alloc& __a, __false_type)
	{
          typedef typename iterator_traits<_InIterator>::iterator_category _Tag;
          return _S_construct(__beg, __end, __a, _Tag());
	}

      template<typename _InIterator>
        static _CharT*
        _S_construct_aux(_InIterator __beg, _InIterator __end,
			 const _Alloc& __a, __true_type)
	{ return _S_construct(static_cast<size_type>(__beg),
			      static_cast<value_type>(__end), __a); }

      template<typename _InIterator>
        static _CharT*
        _S_construct(_InIterator __beg, _InIterator __end, const _Alloc& __a)
	{
	  typedef typename std::__is_integer<_InIterator>::__type _Integral;
	  return _S_construct_aux(__beg, __end, __a, _Integral());
        }

      // For Input Iterators, used in istreambuf_iterators, etc.
      template<typename _InIterator>
        static _CharT*
         _S_construct(_InIterator __beg, _InIterator __end, const _Alloc& __a,
		      std::input_iterator_tag);
      
      // For forward_iterators up to random_access_iterators, used for
      // string::iterator, _CharT*, etc.
      template<typename _FwdIterator>
        static _CharT*
        _S_construct(_FwdIterator __beg, _FwdIterator __end, const _Alloc& __a,
		     std::forward_iterator_tag);

      static _CharT*
      _S_construct(size_type __req, _CharT __c, const _Alloc& __a);

    public:
      size_type
      _M_max_size() const
      { return size_type(_S_max_size); }

      _CharT*
      _M_data() const
      { return _M_dataplus._M_p; }

      size_type
      _M_length() const
      { return _M_rep()->_M_info._M_length; }

      size_type
      _M_capacity() const
      { return _M_rep()->_M_info._M_capacity; }

      bool
      _M_is_shared() const
      { return _M_rep()->_M_info._M_refcount > 0; }

      void
      _M_set_leaked()
      { _M_rep()->_M_info._M_refcount = -1; }

      void
      _M_leak()    // for use in begin() & non-const op[]
      {
	if (!_M_is_leaked())
	  _M_leak_hard();
      }

      void
      _M_set_length(size_type __n)
      { _M_rep()->_M_set_length(__n); }

      __rc_string_base()
      : _M_dataplus(_Alloc(), _S_empty_rep._M_refcopy()) { }

      __rc_string_base(const _Alloc& __a);

      __rc_string_base(const __rc_string_base& __rcs);

      __rc_string_base(size_type __n, _CharT __c, const _Alloc& __a);

      template<typename _InputIterator>
        __rc_string_base(_InputIterator __beg, _InputIterator __end,
			 const _Alloc& __a);

      ~__rc_string_base()
      { _M_dispose(); }      

      allocator_type&
      _M_get_allocator()
      { return _M_dataplus; }

      const allocator_type&
      _M_get_allocator() const
      { return _M_dataplus; }

      void
      _M_swap(__rc_string_base& __rcs);

      void
      _M_assign(const __rc_string_base& __rcs);

      void
      _M_reserve(size_type __res);

      void
      _M_mutate(size_type __pos, size_type __len1, const _CharT* __s,
		size_type __len2);
      
      void
      _M_erase(size_type __pos, size_type __n);

<<<<<<< HEAD
=======
      void
      _M_clear()
      { _M_erase(size_type(0), _M_length()); }

>>>>>>> f8383f28
      bool
      _M_compare(const __rc_string_base&) const
      { return false; }
    };

  template<typename _CharT, typename _Traits, typename _Alloc>
    typename __rc_string_base<_CharT, _Traits, _Alloc>::_Rep_empty
    __rc_string_base<_CharT, _Traits, _Alloc>::_S_empty_rep;

  template<typename _CharT, typename _Traits, typename _Alloc>
    typename __rc_string_base<_CharT, _Traits, _Alloc>::_Rep*
    __rc_string_base<_CharT, _Traits, _Alloc>::_Rep::
    _S_create(size_type __capacity, size_type __old_capacity,
	      const _Alloc& __alloc)
    {
      // _GLIBCXX_RESOLVE_LIB_DEFECTS
      // 83.  String::npos vs. string::max_size()
      if (__capacity > size_type(_S_max_size))
	std::__throw_length_error(__N("__rc_string_base::_Rep::_S_create"));

      // The standard places no restriction on allocating more memory
      // than is strictly needed within this layer at the moment or as
      // requested by an explicit application call to reserve().

      // Many malloc implementations perform quite poorly when an
      // application attempts to allocate memory in a stepwise fashion
      // growing each allocation size by only 1 char.  Additionally,
      // it makes little sense to allocate less linear memory than the
      // natural blocking size of the malloc implementation.
      // Unfortunately, we would need a somewhat low-level calculation
      // with tuned parameters to get this perfect for any particular
      // malloc implementation.  Fortunately, generalizations about
      // common features seen among implementations seems to suffice.

      // __pagesize need not match the actual VM page size for good
      // results in practice, thus we pick a common value on the low
      // side.  __malloc_header_size is an estimate of the amount of
      // overhead per memory allocation (in practice seen N * sizeof
      // (void*) where N is 0, 2 or 4).  According to folklore,
      // picking this value on the high side is better than
      // low-balling it (especially when this algorithm is used with
      // malloc implementations that allocate memory blocks rounded up
      // to a size which is a power of 2).
      const size_type __pagesize = 4096;
      const size_type __malloc_header_size = 4 * sizeof(void*);

      // The below implements an exponential growth policy, necessary to
      // meet amortized linear time requirements of the library: see
      // http://gcc.gnu.org/ml/libstdc++/2001-07/msg00085.html.
      if (__capacity > __old_capacity && __capacity < 2 * __old_capacity)
	{
	  __capacity = 2 * __old_capacity;
	  // Never allocate a string bigger than _S_max_size.
	  if (__capacity > size_type(_S_max_size))
	    __capacity = size_type(_S_max_size);
	}

      // NB: Need an array of char_type[__capacity], plus a terminating
      // null char_type() element, plus enough for the _Rep data structure,
      // plus sizeof(_Rep) - 1 to upper round to a size multiple of
      // sizeof(_Rep).
      // Whew. Seemingly so needy, yet so elemental.
      size_type __size = ((__capacity + 1) * sizeof(_CharT)
			  + 2 * sizeof(_Rep) - 1);

      const size_type __adj_size = __size + __malloc_header_size;
      if (__adj_size > __pagesize && __capacity > __old_capacity)
	{
	  const size_type __extra = __pagesize - __adj_size % __pagesize;
	  __capacity += __extra / sizeof(_CharT);
	  if (__capacity > size_type(_S_max_size))
	    __capacity = size_type(_S_max_size);
	  __size = (__capacity + 1) * sizeof(_CharT) + 2 * sizeof(_Rep) - 1;
	}

      // NB: Might throw, but no worries about a leak, mate: _Rep()
      // does not throw.
      _Rep* __place = _Rep_alloc_type(__alloc).allocate(__size / sizeof(_Rep));
      _Rep* __p = new (__place) _Rep;
      __p->_M_info._M_capacity = __capacity;
      return __p;
    }

  template<typename _CharT, typename _Traits, typename _Alloc>
    void
    __rc_string_base<_CharT, _Traits, _Alloc>::_Rep::
    _M_destroy(const _Alloc& __a) throw ()
    {
      const size_type __size = ((_M_info._M_capacity + 1) * sizeof(_CharT)
				+ 2 * sizeof(_Rep) - 1);
      _Rep_alloc_type(__a).deallocate(this, __size / sizeof(_Rep));
    }

  template<typename _CharT, typename _Traits, typename _Alloc>
    _CharT*
    __rc_string_base<_CharT, _Traits, _Alloc>::_Rep::
    _M_clone(const _Alloc& __alloc, size_type __res)
    {
      // Requested capacity of the clone.
      const size_type __requested_cap = _M_info._M_length + __res;
      _Rep* __r = _Rep::_S_create(__requested_cap, _M_info._M_capacity,
				  __alloc);

      if (_M_info._M_length)
	_S_copy(__r->_M_refdata(), _M_refdata(), _M_info._M_length);

      __r->_M_set_length(_M_info._M_length);
      return __r->_M_refdata();
    }

  template<typename _CharT, typename _Traits, typename _Alloc>
    __rc_string_base<_CharT, _Traits, _Alloc>::
    __rc_string_base(const _Alloc& __a)
    : _M_dataplus(__a, _S_construct(size_type(), _CharT(), __a)) { }

  template<typename _CharT, typename _Traits, typename _Alloc>
    __rc_string_base<_CharT, _Traits, _Alloc>::
    __rc_string_base(const __rc_string_base& __rcs)
    : _M_dataplus(__rcs._M_get_allocator(),
		  __rcs._M_grab(__rcs._M_get_allocator())) { }

  template<typename _CharT, typename _Traits, typename _Alloc>
    __rc_string_base<_CharT, _Traits, _Alloc>::
    __rc_string_base(size_type __n, _CharT __c, const _Alloc& __a)
    : _M_dataplus(__a, _S_construct(__n, __c, __a)) { }

  template<typename _CharT, typename _Traits, typename _Alloc>
    template<typename _InputIterator>
    __rc_string_base<_CharT, _Traits, _Alloc>::
    __rc_string_base(_InputIterator __beg, _InputIterator __end,
		     const _Alloc& __a)
    : _M_dataplus(__a, _S_construct(__beg, __end, __a)) { }

  template<typename _CharT, typename _Traits, typename _Alloc>
    void
    __rc_string_base<_CharT, _Traits, _Alloc>::
    _M_leak_hard()
    {
      if (_M_is_shared())
	_M_erase(0, 0);
      _M_set_leaked();
    }

  // NB: This is the special case for Input Iterators, used in
  // istreambuf_iterators, etc.
  // Input Iterators have a cost structure very different from
  // pointers, calling for a different coding style.
  template<typename _CharT, typename _Traits, typename _Alloc>
    template<typename _InIterator>
      _CharT*
      __rc_string_base<_CharT, _Traits, _Alloc>::
      _S_construct(_InIterator __beg, _InIterator __end, const _Alloc& __a,
		   std::input_iterator_tag)
      {
	if (__beg == __end && __a == _Alloc())
	  return _S_empty_rep._M_refcopy();

	// Avoid reallocation for common case.
	_CharT __buf[128];
	size_type __len = 0;
	while (__beg != __end && __len < sizeof(__buf) / sizeof(_CharT))
	  {
	    __buf[__len++] = *__beg;
	    ++__beg;
	  }
	_Rep* __r = _Rep::_S_create(__len, size_type(0), __a);
	_S_copy(__r->_M_refdata(), __buf, __len);
	try
	  {
	    while (__beg != __end)
	      {
		if (__len == __r->_M_info._M_capacity)
		  {
		    // Allocate more space.
		    _Rep* __another = _Rep::_S_create(__len + 1, __len, __a);
		    _S_copy(__another->_M_refdata(), __r->_M_refdata(), __len);
		    __r->_M_destroy(__a);
		    __r = __another;
		  }
		__r->_M_refdata()[__len++] = *__beg;
		++__beg;
	      }
	  }
	catch(...)
	  {
	    __r->_M_destroy(__a);
	    __throw_exception_again;
	  }
	__r->_M_set_length(__len);
	return __r->_M_refdata();
      }

  template<typename _CharT, typename _Traits, typename _Alloc>
    template<typename _InIterator>
      _CharT*
      __rc_string_base<_CharT, _Traits, _Alloc>::
      _S_construct(_InIterator __beg, _InIterator __end, const _Alloc& __a,
		   std::forward_iterator_tag)
      {
	if (__beg == __end && __a == _Alloc())
	  return _S_empty_rep._M_refcopy();

	// NB: Not required, but considered best practice.
	if (__builtin_expect(_S_is_null_pointer(__beg) && __beg != __end, 0))
	  std::__throw_logic_error(__N("__rc_string_base::"
				       "_S_construct NULL not valid"));

	const size_type __dnew = static_cast<size_type>(std::distance(__beg,
								      __end));
	// Check for out_of_range and length_error exceptions.
	_Rep* __r = _Rep::_S_create(__dnew, size_type(0), __a);
	try
	  { _S_copy_chars(__r->_M_refdata(), __beg, __end); }
	catch(...)
	  {
	    __r->_M_destroy(__a);
	    __throw_exception_again;
	  }
	__r->_M_set_length(__dnew);
	return __r->_M_refdata();
      }

  template<typename _CharT, typename _Traits, typename _Alloc>
    _CharT*
    __rc_string_base<_CharT, _Traits, _Alloc>::
    _S_construct(size_type __n, _CharT __c, const _Alloc& __a)
    {
      if (__n == 0 && __a == _Alloc())
	return _S_empty_rep._M_refcopy();

      // Check for out_of_range and length_error exceptions.
      _Rep* __r = _Rep::_S_create(__n, size_type(0), __a);
      if (__n)
	_S_assign(__r->_M_refdata(), __n, __c);

      __r->_M_set_length(__n);
      return __r->_M_refdata();
    }

  template<typename _CharT, typename _Traits, typename _Alloc>
    void
    __rc_string_base<_CharT, _Traits, _Alloc>::
    _M_swap(__rc_string_base& __rcs)
    {
      if (_M_is_leaked())
	_M_set_sharable();
      if (__rcs._M_is_leaked())
	__rcs._M_set_sharable();
      
      _CharT* __tmp = _M_data();
      _M_data(__rcs._M_data());
      __rcs._M_data(__tmp);

      // _GLIBCXX_RESOLVE_LIB_DEFECTS
      // 431. Swapping containers with unequal allocators.
      std::__alloc_swap<allocator_type>::_S_do_it(_M_get_allocator(),
						  __rcs._M_get_allocator());
    } 

  template<typename _CharT, typename _Traits, typename _Alloc>
    void
    __rc_string_base<_CharT, _Traits, _Alloc>::
    _M_assign(const __rc_string_base& __rcs)
    {
      if (_M_rep() != __rcs._M_rep())
	{
	  _CharT* __tmp = __rcs._M_grab(_M_get_allocator());
	  _M_dispose();
	  _M_data(__tmp);
	}
    }

  template<typename _CharT, typename _Traits, typename _Alloc>
    void
    __rc_string_base<_CharT, _Traits, _Alloc>::
    _M_reserve(size_type __res)
    {
      // Make sure we don't shrink below the current size.
      if (__res < _M_length())
	__res = _M_length();
      
      if (__res != _M_capacity() || _M_is_shared())
	{
	  _CharT* __tmp = _M_rep()->_M_clone(_M_get_allocator(),
					     __res - _M_length());
	  _M_dispose();
	  _M_data(__tmp);
	}
    }

  template<typename _CharT, typename _Traits, typename _Alloc>
    void
    __rc_string_base<_CharT, _Traits, _Alloc>::
    _M_mutate(size_type __pos, size_type __len1, const _CharT* __s,
	      size_type __len2)
<<<<<<< HEAD
    {
      const size_type __how_much = _M_length() - __pos - __len1;
      
      _Rep* __r = _Rep::_S_create(_M_length() + __len2 - __len1,
				  _M_capacity(), _M_get_allocator());
      
      if (__pos)
	_S_copy(__r->_M_refdata(), _M_data(), __pos);
      if (__s && __len2)
	_S_copy(__r->_M_refdata() + __pos, __s, __len2);
      if (__how_much)
	_S_copy(__r->_M_refdata() + __pos + __len2,
		_M_data() + __pos + __len1, __how_much);
      
      _M_dispose();
      _M_data(__r->_M_refdata());
    }

  template<typename _CharT, typename _Traits, typename _Alloc>
    void
    __rc_string_base<_CharT, _Traits, _Alloc>::
    _M_erase(size_type __pos, size_type __n)
    {
      const size_type __new_size = _M_length() - __n;
      const size_type __how_much = _M_length() - __pos - __n;
      
=======
    {
      const size_type __how_much = _M_length() - __pos - __len1;
      
      _Rep* __r = _Rep::_S_create(_M_length() + __len2 - __len1,
				  _M_capacity(), _M_get_allocator());
      
      if (__pos)
	_S_copy(__r->_M_refdata(), _M_data(), __pos);
      if (__s && __len2)
	_S_copy(__r->_M_refdata() + __pos, __s, __len2);
      if (__how_much)
	_S_copy(__r->_M_refdata() + __pos + __len2,
		_M_data() + __pos + __len1, __how_much);
      
      _M_dispose();
      _M_data(__r->_M_refdata());
    }

  template<typename _CharT, typename _Traits, typename _Alloc>
    void
    __rc_string_base<_CharT, _Traits, _Alloc>::
    _M_erase(size_type __pos, size_type __n)
    {
      const size_type __new_size = _M_length() - __n;
      const size_type __how_much = _M_length() - __pos - __n;
      
>>>>>>> f8383f28
      if (_M_is_shared())
	{
	  // Must reallocate.
	  _Rep* __r = _Rep::_S_create(__new_size, _M_capacity(),
				      _M_get_allocator());

	  if (__pos)
	    _S_copy(__r->_M_refdata(), _M_data(), __pos);
	  if (__how_much)
	    _S_copy(__r->_M_refdata() + __pos,
		    _M_data() + __pos + __n, __how_much);

	  _M_dispose();
	  _M_data(__r->_M_refdata());
	}
      else if (__how_much && __n)
	{
	  // Work in-place.
	  _S_move(_M_data() + __pos,
		  _M_data() + __pos + __n, __how_much);
	}

      _M_rep()->_M_set_length(__new_size);      
    }

  template<>
    inline bool
    __rc_string_base<char, std::char_traits<char>,
		     std::allocator<char> >::
    _M_compare(const __rc_string_base& __rcs) const
    {
      if (_M_rep() == __rcs._M_rep())
	return true;
      return false;
    }

<<<<<<< HEAD
=======
#ifdef _GLIBCXX_USE_WCHAR_T
>>>>>>> f8383f28
  template<>
    inline bool
    __rc_string_base<wchar_t, std::char_traits<wchar_t>,
		     std::allocator<wchar_t> >::
    _M_compare(const __rc_string_base& __rcs) const
    {
      if (_M_rep() == __rcs._M_rep())
	return true;
      return false;
    }
<<<<<<< HEAD
=======
#endif
>>>>>>> f8383f28

_GLIBCXX_END_NAMESPACE

#endif /* _RC_STRING_BASE_H */<|MERGE_RESOLUTION|>--- conflicted
+++ resolved
@@ -40,11 +40,6 @@
 
 _GLIBCXX_BEGIN_NAMESPACE(__gnu_cxx)
 
-<<<<<<< HEAD
-_GLIBCXX_BEGIN_NAMESPACE(__gnu_cxx)
-
-=======
->>>>>>> f8383f28
   /**
    *  @if maint
    *  Documentation?  What's that?
@@ -139,11 +134,7 @@
 	_CharT*
 	_M_refcopy() throw()
 	{
-<<<<<<< HEAD
-	  __atomic_add(&_M_info._M_refcount, 1);
-=======
 	  __atomic_add_dispatch(&_M_info._M_refcount, 1);
->>>>>>> f8383f28
 	  return _M_refdata();
 	}  // XXX MT
 	
@@ -187,17 +178,10 @@
       //        + sizeof(_Rep) - 1
       // (NB: last two terms for rounding reasons, see _M_create below)
       // Solving for m:
-<<<<<<< HEAD
-      // m = ((npos - sizeof(_Rep)) / sizeof(_CharT)) - 1
-      // In addition, this implementation quarters this amount.
-      enum { _S_max_size = (((static_cast<size_type>(-1) - sizeof(_Rep))
-			     / sizeof(_CharT)) - 1) / 4 };
-=======
       // m = ((npos - 2 * sizeof(_Rep) + 1) / sizeof(_CharT)) - 1
       // In addition, this implementation halfs this amount.
       enum { _S_max_size = (((static_cast<size_type>(-1) - 2 * sizeof(_Rep)
 			      + 1) / sizeof(_CharT)) - 1) / 2 };
->>>>>>> f8383f28
 
       // Data Member (private):
       mutable typename _Util_Base::template _Alloc_hider<_Alloc>  _M_dataplus;
@@ -220,12 +204,8 @@
       void
       _M_dispose()
       {
-<<<<<<< HEAD
-	if (__exchange_and_add(&_M_rep()->_M_info._M_refcount, -1) <= 0)
-=======
 	if (__exchange_and_add_dispatch(&_M_rep()->_M_info._M_refcount,
 					-1) <= 0)
->>>>>>> f8383f28
 	  _M_rep()->_M_destroy(_M_get_allocator());
       }  // XXX MT
 
@@ -358,13 +338,10 @@
       void
       _M_erase(size_type __pos, size_type __n);
 
-<<<<<<< HEAD
-=======
       void
       _M_clear()
       { _M_erase(size_type(0), _M_length()); }
 
->>>>>>> f8383f28
       bool
       _M_compare(const __rc_string_base&) const
       { return false; }
@@ -660,7 +637,6 @@
     __rc_string_base<_CharT, _Traits, _Alloc>::
     _M_mutate(size_type __pos, size_type __len1, const _CharT* __s,
 	      size_type __len2)
-<<<<<<< HEAD
     {
       const size_type __how_much = _M_length() - __pos - __len1;
       
@@ -687,34 +663,6 @@
       const size_type __new_size = _M_length() - __n;
       const size_type __how_much = _M_length() - __pos - __n;
       
-=======
-    {
-      const size_type __how_much = _M_length() - __pos - __len1;
-      
-      _Rep* __r = _Rep::_S_create(_M_length() + __len2 - __len1,
-				  _M_capacity(), _M_get_allocator());
-      
-      if (__pos)
-	_S_copy(__r->_M_refdata(), _M_data(), __pos);
-      if (__s && __len2)
-	_S_copy(__r->_M_refdata() + __pos, __s, __len2);
-      if (__how_much)
-	_S_copy(__r->_M_refdata() + __pos + __len2,
-		_M_data() + __pos + __len1, __how_much);
-      
-      _M_dispose();
-      _M_data(__r->_M_refdata());
-    }
-
-  template<typename _CharT, typename _Traits, typename _Alloc>
-    void
-    __rc_string_base<_CharT, _Traits, _Alloc>::
-    _M_erase(size_type __pos, size_type __n)
-    {
-      const size_type __new_size = _M_length() - __n;
-      const size_type __how_much = _M_length() - __pos - __n;
-      
->>>>>>> f8383f28
       if (_M_is_shared())
 	{
 	  // Must reallocate.
@@ -751,10 +699,7 @@
       return false;
     }
 
-<<<<<<< HEAD
-=======
 #ifdef _GLIBCXX_USE_WCHAR_T
->>>>>>> f8383f28
   template<>
     inline bool
     __rc_string_base<wchar_t, std::char_traits<wchar_t>,
@@ -765,10 +710,7 @@
 	return true;
       return false;
     }
-<<<<<<< HEAD
-=======
 #endif
->>>>>>> f8383f28
 
 _GLIBCXX_END_NAMESPACE
 
