// -*- C++ -*-
//
// Copyright (C) 2009, 2010 Free Software Foundation, Inc.
//
// This file is part of the GNU ISO C++ Library.  This library is free
// software; you can redistribute it and/or modify it under the terms
// of the GNU General Public License as published by the Free Software
// Foundation; either version 2, or (at your option) any later
// version.

// This library is distributed in the hope that it will be useful, but
// WITHOUT ANY WARRANTY; without even the implied warranty of
// MERCHANTABILITY or FITNESS FOR A PARTICULAR PURPOSE.  See the GNU
// General Public License for more details.

// You should have received a copy of the GNU General Public License
// along with this library; see the file COPYING.  If not, write to
// the Free Software Foundation, 59 Temple Place - Suite 330, Boston,
// MA 02111-1307, USA.

// As a special exception, you may use this file as part of a free
// software library without restriction.  Specifically, if other files
// instantiate templates or use macros or inline functions from this
// file, or you compile this file and link it with other files to
// produce an executable, this file does not by itself cause the
// resulting executable to be covered by the GNU General Public
// License.  This exception does not however invalidate any other
// reasons why the executable file might be covered by the GNU General
// Public License.

/** @file profile/impl/profiler_trace.h
 *  @brief Data structures to represent profiling traces.
 */

// Written by Lixia Liu and Silvius Rus.

#ifndef _GLIBCXX_PROFILE_PROFILER_HASH_FUNC_H
#define _GLIBCXX_PROFILE_PROFILER_HASH_FUNC_H 1

#include "profile/impl/profiler.h"
#include "profile/impl/profiler_node.h"
#include "profile/impl/profiler_trace.h"

namespace __gnu_profile
{
<<<<<<< HEAD

/** @brief A hash performance instrumentation line in the object table.  */
class __hashfunc_info: public __object_info_base
{
 public:
  __hashfunc_info()
      :_M_longest_chain(0), _M_accesses(0), _M_hops(0) {}
  __hashfunc_info(const __hashfunc_info& o);
  __hashfunc_info(__stack_t __stack)
      : __object_info_base(__stack),
        _M_longest_chain(0), _M_accesses(0), _M_hops(0){} 
  virtual ~__hashfunc_info() {}

  void __merge(const __hashfunc_info& __o);
  void __destruct(size_t __chain, size_t __accesses, size_t __hops);
  void __write(FILE* __f) const;
  float __magnitude() const { return static_cast<float>(_M_hops); }
  const char* __advice() const { return strdup("change hash function"); }

private:
  size_t _M_longest_chain;
  size_t _M_accesses;
  size_t _M_hops;
};

inline __hashfunc_info::__hashfunc_info(const __hashfunc_info& __o)
    : __object_info_base(__o)
{
  _M_longest_chain = __o._M_longest_chain;
  _M_accesses      = __o._M_accesses;
  _M_hops          = __o._M_hops;
}

inline void __hashfunc_info::__merge(const __hashfunc_info& __o)
{
  _M_longest_chain  = __max(_M_longest_chain, __o._M_longest_chain);
  _M_accesses      += __o._M_accesses;
  _M_hops          += __o._M_hops;
}

inline void __hashfunc_info::__destruct(size_t __chain, size_t __accesses, 
                                        size_t __hops)
{ 
  _M_longest_chain  = __max(_M_longest_chain, __chain);
  _M_accesses      += __accesses;
  _M_hops          += __hops;
}

/** @brief A hash performance instrumentation line in the stack table.  */
class __hashfunc_stack_info: public __hashfunc_info {
 public:
  __hashfunc_stack_info(const __hashfunc_info& __o) : __hashfunc_info(__o) {}
};

/** @brief Hash performance instrumentation producer.  */
class __trace_hash_func
    : public __trace_base<__hashfunc_info, __hashfunc_stack_info> 
{
 public:
  __trace_hash_func();
  ~__trace_hash_func() {}

  // Insert a new node at construct with object, callstack and initial size. 
  void __insert(__object_t __obj, __stack_t __stack);
  // Call at destruction/clean to set container final size.
  void __destruct(const void* __obj, size_t __chain,
                  size_t __accesses, size_t __hops);
};

inline __trace_hash_func::__trace_hash_func()
    : __trace_base<__hashfunc_info, __hashfunc_stack_info>()
{
  __id = "hash-distr";
}

inline void __trace_hash_func::__insert(__object_t __obj, __stack_t __stack)
{
  __add_object(__obj, __hashfunc_info(__stack));
}

inline void __hashfunc_info::__write(FILE* __f) const
{
  fprintf(__f, "%Zu %Zu %Zu\n", _M_hops, _M_accesses, _M_longest_chain);
}

inline void __trace_hash_func::__destruct(const void* __obj, size_t __chain,
                                          size_t __accesses, size_t __hops)
{
  if (!__is_on()) return;

  // First find the item from the live objects and update the informations.
  __hashfunc_info* __objs = __get_object_info(__obj);
  if (!__objs)
    return;

  __objs->__destruct(__chain, __accesses, __hops);
  __retire_object(__obj);
}

inline void __trace_hash_func_init()
{
  _GLIBCXX_PROFILE_DATA(_S_hash_func) = new __trace_hash_func();
}

inline void __trace_hash_func_report(FILE* __f,
                                     __warning_vector_t& __warnings)
{
  if (_GLIBCXX_PROFILE_DATA(_S_hash_func)) {
    _GLIBCXX_PROFILE_DATA(_S_hash_func)->__collect_warnings(__warnings);
    _GLIBCXX_PROFILE_DATA(_S_hash_func)->__write(__f);
=======
  /** @brief A hash performance instrumentation line in the object table.  */
  class __hashfunc_info
  : public __object_info_base
  {
  public:
    __hashfunc_info()
    : _M_longest_chain(0), _M_accesses(0), _M_hops(0) { }

    __hashfunc_info(const __hashfunc_info& __o)
    : __object_info_base(__o), _M_longest_chain(__o._M_longest_chain),
      _M_accesses(__o._M_accesses), _M_hops(__o._M_hops) { }

    __hashfunc_info(__stack_t __stack)
    : __object_info_base(__stack), _M_longest_chain(0),
      _M_accesses(0), _M_hops(0) { }

    virtual ~__hashfunc_info() { }

    void
    __merge(const __hashfunc_info& __o)
    {
      _M_longest_chain  = std::max(_M_longest_chain, __o._M_longest_chain);
      _M_accesses      += __o._M_accesses;
      _M_hops          += __o._M_hops;
    }

    void
    __destruct(std::size_t __chain, std::size_t __accesses,
	       std::size_t __hops)
    { 
      _M_longest_chain  = std::max(_M_longest_chain, __chain);
      _M_accesses      += __accesses;
      _M_hops          += __hops;
    }

    void
    __write(FILE* __f) const
    { std::fprintf(__f, "%Zu %Zu %Zu\n", _M_hops,
		   _M_accesses, _M_longest_chain); }

    float
    __magnitude() const
    { return static_cast<float>(_M_hops); }

    std::string
    __advice() const
    { return "change hash function"; }

  private:
    std::size_t _M_longest_chain;
    std::size_t _M_accesses;
    std::size_t _M_hops;
  };


  /** @brief A hash performance instrumentation line in the stack table.  */
  class __hashfunc_stack_info 
  : public __hashfunc_info
  {
  public:
    __hashfunc_stack_info(const __hashfunc_info& __o)
    : __hashfunc_info(__o) { }
  };


  /** @brief Hash performance instrumentation producer.  */
  class __trace_hash_func
  : public __trace_base<__hashfunc_info, __hashfunc_stack_info> 
  {
  public:
    __trace_hash_func()
    : __trace_base<__hashfunc_info, __hashfunc_stack_info>()
    { __id = "hash-distr"; }

    ~__trace_hash_func() {}
    
    // Insert a new node at construct with object, callstack and initial size.
    void
    __insert(__object_t __obj, __stack_t __stack)
    { __add_object(__obj, __hashfunc_info(__stack)); }

    // Call at destruction/clean to set container final size.
    void
    __destruct(const void* __obj, std::size_t __chain,
	       std::size_t __accesses, std::size_t __hops)
    {
      if (!__is_on())
	return;

      // First find the item from the live objects and update the informations.
      __hashfunc_info* __objs = __get_object_info(__obj);
      if (!__objs)
	return;

      __objs->__destruct(__chain, __accesses, __hops);
      __retire_object(__obj);
    }
  };


  inline void
  __trace_hash_func_init()
  { _GLIBCXX_PROFILE_DATA(_S_hash_func) = new __trace_hash_func(); }

  inline void
  __trace_hash_func_report(FILE* __f, __warning_vector_t& __warnings)
  {
    if (_GLIBCXX_PROFILE_DATA(_S_hash_func))
      {
	_GLIBCXX_PROFILE_DATA(_S_hash_func)->__collect_warnings(__warnings);
	_GLIBCXX_PROFILE_DATA(_S_hash_func)->__write(__f);
      }
  }

  inline void
  __trace_hash_func_construct(const void* __obj)
  {
    if (!__profcxx_init())
      return;

    _GLIBCXX_PROFILE_DATA(_S_hash_func)->__insert(__obj, __get_stack());
>>>>>>> 6e7f08ad
  }
}

<<<<<<< HEAD
inline void __trace_hash_func_construct(const void* __obj)
{
  if (!__profcxx_init()) return;

  _GLIBCXX_PROFILE_DATA(_S_hash_func)->__insert(__obj, __get_stack());
}

inline void __trace_hash_func_destruct(const void* __obj, size_t __chain,
                                       size_t __accesses, size_t __hops)
{
  if (!__profcxx_init()) return;

  _GLIBCXX_PROFILE_DATA(_S_hash_func)->__destruct(__obj, __chain, __accesses, 
                                                  __hops);
}
=======
  inline void
  __trace_hash_func_destruct(const void* __obj, std::size_t __chain,
			     std::size_t __accesses, std::size_t __hops)
  {
    if (!__profcxx_init())
      return;

    _GLIBCXX_PROFILE_DATA(_S_hash_func)->__destruct(__obj, __chain,
						    __accesses, __hops);
  }
>>>>>>> 6e7f08ad

} // namespace __gnu_profile
#endif /* _GLIBCXX_PROFILE_PROFILER_HASH_FUNC_H */<|MERGE_RESOLUTION|>--- conflicted
+++ resolved
@@ -43,118 +43,6 @@
 
 namespace __gnu_profile
 {
-<<<<<<< HEAD
-
-/** @brief A hash performance instrumentation line in the object table.  */
-class __hashfunc_info: public __object_info_base
-{
- public:
-  __hashfunc_info()
-      :_M_longest_chain(0), _M_accesses(0), _M_hops(0) {}
-  __hashfunc_info(const __hashfunc_info& o);
-  __hashfunc_info(__stack_t __stack)
-      : __object_info_base(__stack),
-        _M_longest_chain(0), _M_accesses(0), _M_hops(0){} 
-  virtual ~__hashfunc_info() {}
-
-  void __merge(const __hashfunc_info& __o);
-  void __destruct(size_t __chain, size_t __accesses, size_t __hops);
-  void __write(FILE* __f) const;
-  float __magnitude() const { return static_cast<float>(_M_hops); }
-  const char* __advice() const { return strdup("change hash function"); }
-
-private:
-  size_t _M_longest_chain;
-  size_t _M_accesses;
-  size_t _M_hops;
-};
-
-inline __hashfunc_info::__hashfunc_info(const __hashfunc_info& __o)
-    : __object_info_base(__o)
-{
-  _M_longest_chain = __o._M_longest_chain;
-  _M_accesses      = __o._M_accesses;
-  _M_hops          = __o._M_hops;
-}
-
-inline void __hashfunc_info::__merge(const __hashfunc_info& __o)
-{
-  _M_longest_chain  = __max(_M_longest_chain, __o._M_longest_chain);
-  _M_accesses      += __o._M_accesses;
-  _M_hops          += __o._M_hops;
-}
-
-inline void __hashfunc_info::__destruct(size_t __chain, size_t __accesses, 
-                                        size_t __hops)
-{ 
-  _M_longest_chain  = __max(_M_longest_chain, __chain);
-  _M_accesses      += __accesses;
-  _M_hops          += __hops;
-}
-
-/** @brief A hash performance instrumentation line in the stack table.  */
-class __hashfunc_stack_info: public __hashfunc_info {
- public:
-  __hashfunc_stack_info(const __hashfunc_info& __o) : __hashfunc_info(__o) {}
-};
-
-/** @brief Hash performance instrumentation producer.  */
-class __trace_hash_func
-    : public __trace_base<__hashfunc_info, __hashfunc_stack_info> 
-{
- public:
-  __trace_hash_func();
-  ~__trace_hash_func() {}
-
-  // Insert a new node at construct with object, callstack and initial size. 
-  void __insert(__object_t __obj, __stack_t __stack);
-  // Call at destruction/clean to set container final size.
-  void __destruct(const void* __obj, size_t __chain,
-                  size_t __accesses, size_t __hops);
-};
-
-inline __trace_hash_func::__trace_hash_func()
-    : __trace_base<__hashfunc_info, __hashfunc_stack_info>()
-{
-  __id = "hash-distr";
-}
-
-inline void __trace_hash_func::__insert(__object_t __obj, __stack_t __stack)
-{
-  __add_object(__obj, __hashfunc_info(__stack));
-}
-
-inline void __hashfunc_info::__write(FILE* __f) const
-{
-  fprintf(__f, "%Zu %Zu %Zu\n", _M_hops, _M_accesses, _M_longest_chain);
-}
-
-inline void __trace_hash_func::__destruct(const void* __obj, size_t __chain,
-                                          size_t __accesses, size_t __hops)
-{
-  if (!__is_on()) return;
-
-  // First find the item from the live objects and update the informations.
-  __hashfunc_info* __objs = __get_object_info(__obj);
-  if (!__objs)
-    return;
-
-  __objs->__destruct(__chain, __accesses, __hops);
-  __retire_object(__obj);
-}
-
-inline void __trace_hash_func_init()
-{
-  _GLIBCXX_PROFILE_DATA(_S_hash_func) = new __trace_hash_func();
-}
-
-inline void __trace_hash_func_report(FILE* __f,
-                                     __warning_vector_t& __warnings)
-{
-  if (_GLIBCXX_PROFILE_DATA(_S_hash_func)) {
-    _GLIBCXX_PROFILE_DATA(_S_hash_func)->__collect_warnings(__warnings);
-    _GLIBCXX_PROFILE_DATA(_S_hash_func)->__write(__f);
-=======
   /** @brief A hash performance instrumentation line in the object table.  */
   class __hashfunc_info
   : public __object_info_base
@@ -276,27 +164,8 @@
       return;
 
     _GLIBCXX_PROFILE_DATA(_S_hash_func)->__insert(__obj, __get_stack());
->>>>>>> 6e7f08ad
   }
-}
 
-<<<<<<< HEAD
-inline void __trace_hash_func_construct(const void* __obj)
-{
-  if (!__profcxx_init()) return;
-
-  _GLIBCXX_PROFILE_DATA(_S_hash_func)->__insert(__obj, __get_stack());
-}
-
-inline void __trace_hash_func_destruct(const void* __obj, size_t __chain,
-                                       size_t __accesses, size_t __hops)
-{
-  if (!__profcxx_init()) return;
-
-  _GLIBCXX_PROFILE_DATA(_S_hash_func)->__destruct(__obj, __chain, __accesses, 
-                                                  __hops);
-}
-=======
   inline void
   __trace_hash_func_destruct(const void* __obj, std::size_t __chain,
 			     std::size_t __accesses, std::size_t __hops)
@@ -307,7 +176,6 @@
     _GLIBCXX_PROFILE_DATA(_S_hash_func)->__destruct(__obj, __chain,
 						    __accesses, __hops);
   }
->>>>>>> 6e7f08ad
 
 } // namespace __gnu_profile
 #endif /* _GLIBCXX_PROFILE_PROFILER_HASH_FUNC_H */