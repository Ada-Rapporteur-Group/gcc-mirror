--- conflicted
+++ resolved
@@ -43,16 +43,6 @@
 
 namespace __gnu_profile
 {
-<<<<<<< HEAD
-
-inline int __log2(size_t __size)
-{
-  for (int __bit_count = sizeof(size_t) - 1; __bit_count >= 0; -- __bit_count) 
-  {
-    if ((2 << __bit_count) & __size) {
-      return __bit_count;
-    }
-=======
   inline int
   __log2(std::size_t __size)
   {
@@ -61,166 +51,8 @@
       if ((2 << __bit_count) & __size)
 	return __bit_count;
     return 0;
->>>>>>> 6e7f08ad
-  }
-  return 0;
-}
-
-<<<<<<< HEAD
-inline float __map_insert_cost(size_t __size)
-{
-  return (_GLIBCXX_PROFILE_DATA(__map_insert_cost_factor).__value 
-          * static_cast<float>(__log2(__size)));
-}
-
-inline float __map_erase_cost(size_t __size)
-{
-  return (_GLIBCXX_PROFILE_DATA(__map_erase_cost_factor).__value
-          * static_cast<float>(__log2(__size)));
-}
-
-inline float __map_find_cost(size_t __size)
-{
-  return (_GLIBCXX_PROFILE_DATA(__map_find_cost_factor).__value
-          * static_cast<float>(__log2(__size)));
-}
-
-/** @brief A map-to-unordered_map instrumentation line in the object table.  */
-class __map2umap_info: public __object_info_base
-{
- public:
-  __map2umap_info()
-      : _M_insert(0), _M_erase(0), _M_find(0), _M_iterate(0),
-        _M_map_cost(0.0), _M_umap_cost(0.0), _M_valid(true) {}
-  __map2umap_info(__stack_t __stack)
-      : __object_info_base(__stack), _M_insert(0), _M_erase(0), _M_find(0), 
-        _M_iterate(0), _M_map_cost(0.0), _M_umap_cost(0.0), _M_valid(true) {} 
-  virtual ~__map2umap_info() {}
-  __map2umap_info(const __map2umap_info& o);
-  void __merge(const __map2umap_info& o);
-  void __write(FILE* __f) const;
-  float __magnitude() const { return _M_map_cost - _M_umap_cost; }
-  const char* __advice() const;
-
-  void __record_insert(size_t __size, size_t __count);
-  void __record_erase(size_t __size, size_t __count);
-  void __record_find(size_t __size);
-  void __record_iterate(size_t __count);
-  void __record_invalidate();
-
- private:
-  size_t _M_insert;
-  size_t _M_erase;
-  size_t _M_find;
-  size_t _M_iterate;
-  float _M_umap_cost;
-  float _M_map_cost;
-  bool  _M_valid;
-};
-
-inline const char* __map2umap_info::__advice() const
-{
-  return strdup("change std::map to std::unordered_map");
-}
-
-inline __map2umap_info::__map2umap_info(const __map2umap_info& __o)
-    : __object_info_base(__o), 
-      _M_insert(__o._M_insert),
-      _M_erase(__o._M_erase),
-      _M_find(__o._M_find),
-      _M_iterate(__o._M_iterate),
-      _M_map_cost(__o._M_map_cost),
-      _M_umap_cost(__o._M_umap_cost),
-      _M_valid(__o._M_valid)
-{}
-
-inline void __map2umap_info::__merge(const __map2umap_info& __o)
-{
-  _M_insert    += __o._M_insert;
-  _M_erase     += __o._M_erase;
-  _M_find      += __o._M_find;
-  _M_map_cost  += __o._M_map_cost;
-  _M_umap_cost += __o._M_umap_cost;
-  _M_valid     &= __o._M_valid;
-}
-
-inline void __map2umap_info:: __record_insert(size_t __size, size_t __count)
-{
-  _M_insert += __count;
-  _M_map_cost += __count * __map_insert_cost(__size);
-  _M_umap_cost += (__count
-                   * _GLIBCXX_PROFILE_DATA(__umap_insert_cost_factor).__value);
-}
-
-inline void __map2umap_info:: __record_erase(size_t __size, size_t __count)
-{
-  _M_erase += __count;
-  _M_map_cost += __count * __map_erase_cost(__size);
-  _M_umap_cost += (__count
-                   * _GLIBCXX_PROFILE_DATA(__umap_erase_cost_factor).__value);
-}
-
-inline void __map2umap_info:: __record_find(size_t __size)
-{
-  _M_find += 1;
-  _M_map_cost += __map_find_cost(__size);
-  _M_umap_cost += _GLIBCXX_PROFILE_DATA(__umap_find_cost_factor).__value;
-}
-
-inline void __map2umap_info:: __record_iterate(size_t __count)
-{
-  _M_iterate += __count;
-  _M_map_cost += (__count
-                  * _GLIBCXX_PROFILE_DATA(__map_iterate_cost_factor).__value);
-  _M_umap_cost += (
-      __count * _GLIBCXX_PROFILE_DATA(__umap_iterate_cost_factor).__value);
-}
-
-inline void __map2umap_info:: __record_invalidate()
-{
-  _M_valid = false;
-}
-
-inline void __map2umap_info::__write(FILE* __f) const
-{
-  fprintf(__f, "%Zu %Zu %Zu %Zu %.0f %.0f %s\n",
-          _M_insert, _M_erase, _M_find, _M_iterate, _M_map_cost, _M_umap_cost,
-          _M_valid ? "valid" : "invalid");
-}
-
-/** @brief A map-to-unordered_map instrumentation line in the stack table.  */
-class __map2umap_stack_info: public __map2umap_info
-{
- public:
-  __map2umap_stack_info(const __map2umap_info& o) : __map2umap_info(o) {}
-};
-
-/** @brief Map-to-unordered_map instrumentation producer.  */
-class __trace_map2umap
-    : public __trace_base<__map2umap_info, __map2umap_stack_info> 
-{
- public:
-  __trace_map2umap();
-};
-
-inline __trace_map2umap::__trace_map2umap()
-    : __trace_base<__map2umap_info, __map2umap_stack_info>()
-{
-  __id = "map-to-unordered-map";
-}
-
-inline void __trace_map_to_unordered_map_init()
-{
-  _GLIBCXX_PROFILE_DATA(_S_map2umap) = new __trace_map2umap();
-}
-
-inline void __trace_map_to_unordered_map_report(
-    FILE* __f, __warning_vector_t& __warnings)
-{
-  if (_GLIBCXX_PROFILE_DATA(_S_map2umap)) {
-    _GLIBCXX_PROFILE_DATA(_S_map2umap)->__collect_warnings(__warnings);
-    _GLIBCXX_PROFILE_DATA(_S_map2umap)->__write(__f);
-=======
+  }
+
   inline float
   __map_insert_cost(std::size_t __size)
   { return (_GLIBCXX_PROFILE_DATA(__map_insert_cost_factor).__value 
@@ -373,79 +205,8 @@
 	_GLIBCXX_PROFILE_DATA(_S_map2umap)->__collect_warnings(__warnings);
 	_GLIBCXX_PROFILE_DATA(_S_map2umap)->__write(__f);
       }
->>>>>>> 6e7f08ad
-  }
-}
-
-<<<<<<< HEAD
-inline void __trace_map_to_unordered_map_construct(const void* __obj)
-{
-  if (!__profcxx_init()) return;
-
-  _GLIBCXX_PROFILE_DATA(_S_map2umap)->__add_object(
-      __obj, __map2umap_info(__get_stack()));
-}
-
-inline void __trace_map_to_unordered_map_destruct(const void* __obj)
-{
-  if (!__profcxx_init()) return;
-
-  _GLIBCXX_PROFILE_DATA(_S_map2umap)->__retire_object(__obj);
-}
-
-inline void __trace_map_to_unordered_map_insert(const void* __obj, 
-                                                size_t __size, size_t __count)
-{
-  if (!__profcxx_init()) return;
-
-  __map2umap_info* __info =
-      _GLIBCXX_PROFILE_DATA(_S_map2umap)->__get_object_info(__obj);
-
-  if (__info) __info->__record_insert(__size, __count);
-}
-
-inline void __trace_map_to_unordered_map_erase(const void* __obj, 
-                                               size_t __size, size_t __count)
-{
-  if (!__profcxx_init()) return;
-
-  __map2umap_info* __info =
-      _GLIBCXX_PROFILE_DATA(_S_map2umap)->__get_object_info(__obj);
-
-  if (__info) __info->__record_erase(__size, __count);
-}
-
-inline void __trace_map_to_unordered_map_find(const void* __obj, size_t __size)
-{
-  if (!__profcxx_init()) return;
-
-  __map2umap_info* __info =
-      _GLIBCXX_PROFILE_DATA(_S_map2umap)->__get_object_info(__obj);
-
-  if (__info) __info->__record_find(__size);
-}
-
-inline void __trace_map_to_unordered_map_iterate(const void* __obj, 
-                                                 size_t __count)
-{
-  if (!__profcxx_init()) return;
-
-  __map2umap_info* __info =
-      _GLIBCXX_PROFILE_DATA(_S_map2umap)->__get_object_info(__obj);
-
-  if (__info) __info->__record_iterate(__count);
-}
-
-inline void __trace_map_to_unordered_map_invalidate(const void* __obj)
-{
-  if (!__profcxx_init()) return;
-
-  __map2umap_info* __info =
-      _GLIBCXX_PROFILE_DATA(_S_map2umap)->__get_object_info(__obj);
-
-  if (__info) __info->__record_invalidate();
-}
-=======
+  }
+
   inline void
   __trace_map_to_unordered_map_construct(const void* __obj)
   {
@@ -531,7 +292,6 @@
     if (__info)
       __info->__record_invalidate();
   }
->>>>>>> 6e7f08ad
 
 } // namespace __gnu_profile
 #endif /* _GLIBCXX_PROFILE_PROFILER_MAP_TO_UNORDERED_MAP_H */