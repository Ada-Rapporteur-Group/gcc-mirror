// Profiling vector implementation -*- C++ -*-

// Copyright (C) 2009, 2010 Free Software Foundation, Inc.
//
// This file is part of the GNU ISO C++ Library.  This library is free
// software; you can redistribute it and/or modify it under the
// terms of the GNU General Public License as published by the
// Free Software Foundation; either version 2, or (at your option)
// any later version.

// This library is distributed in the hope that it will be useful,
// but WITHOUT ANY WARRANTY; without even the implied warranty of
// MERCHANTABILITY or FITNESS FOR A PARTICULAR PURPOSE.  See the
// GNU General Public License for more details.

// You should have received a copy of the GNU General Public License along
// with this library; see the file COPYING.  If not, write to the Free
// Software Foundation, 51 Franklin Street, Fifth Floor, Boston, MA 02110-1301,
// USA.

// As a special exception, you may use this file as part of a free software
// library without restriction.  Specifically, if other files instantiate
// templates or use macros or inline functions from this file, or you compile
// this file and link it with other files to produce an executable, this
// file does not by itself cause the resulting executable to be covered by
// the GNU General Public License.  This exception does not however
// invalidate any other reasons why the executable file might be covered by
// the GNU General Public License.

/** @file profile/vector
 *  This file is a GNU profile extension to the Standard C++ Library.
 */

#ifndef _GLIBCXX_PROFILE_VECTOR
#define _GLIBCXX_PROFILE_VECTOR 1

#include <vector>
#include <utility>
#include <profile/base.h>
#include <profile/iterator_tracker.h>

namespace std
{
namespace __profile
{
  template<typename _Tp,
	   typename _Allocator = std::allocator<_Tp> >
    class vector
    : public _GLIBCXX_STD_PR::vector<_Tp, _Allocator>
    {
      typedef _GLIBCXX_STD_PR::vector<_Tp, _Allocator> _Base;

    public:
      typedef typename _Base::reference             reference;
      typedef typename _Base::const_reference       const_reference;

      typedef __iterator_tracker<typename _Base::iterator, vector>
                                                    iterator;
      typedef __iterator_tracker<typename _Base::const_iterator, vector>
				                    const_iterator;

      typedef typename _Base::size_type             size_type;
      typedef typename _Base::difference_type       difference_type;

      typedef _Tp				    value_type;
      typedef _Allocator			    allocator_type;
      typedef typename _Base::pointer               pointer;
      typedef typename _Base::const_pointer         const_pointer;
      typedef std::reverse_iterator<iterator>       reverse_iterator;
      typedef std::reverse_iterator<const_iterator> const_reverse_iterator;
      
      _Base&
      _M_base()       { return *this; }

      const _Base&
      _M_base() const { return *this; }

      // 23.2.4.1 construct/copy/destroy:
      explicit
      vector(const _Allocator& __a = _Allocator())
      : _Base(__a)
      { 
        __profcxx_vector_construct(this, this->capacity());
        __profcxx_vector_construct2(this);
      }

#ifdef __GXX_EXPERIMENTAL_CXX0X__
      explicit
      vector(size_type __n)
      :  _Base(__n)
      { 
        __profcxx_vector_construct(this, this->capacity());
        __profcxx_vector_construct2(this);
      }

      vector(size_type __n, const _Tp& __value,
	     const _Allocator& __a = _Allocator())
      :  _Base(__n, __value, __a)
      { 
        __profcxx_vector_construct(this, this->capacity());
        __profcxx_vector_construct2(this);
      }
#else
      explicit
      vector(size_type __n, const _Tp& __value = _Tp(),
	     const _Allocator& __a = _Allocator())
      :  _Base(__n, __value, __a)
      { 
        __profcxx_vector_construct(this, this->capacity());
        __profcxx_vector_construct2(this);
      }
#endif

      template<class _InputIterator>
        vector(_InputIterator __first, _InputIterator __last,
	       const _Allocator& __a = _Allocator())
	: _Base(__first, __last, __a)
      { 
        __profcxx_vector_construct(this, this->capacity());
        __profcxx_vector_construct2(this);
      }

      vector(const vector& __x)
      : _Base(__x) 
      { 
        __profcxx_vector_construct(this, this->capacity());
        __profcxx_vector_construct2(this);
      }

      /// Construction from a release-mode vector
      vector(const _Base& __x)
      : _Base(__x) 
      { 
        __profcxx_vector_construct(this, this->capacity());
        __profcxx_vector_construct2(this);
      }

#ifdef __GXX_EXPERIMENTAL_CXX0X__
      vector(vector&& __x)
      : _Base(std::move(__x))
      {
        __profcxx_vector_construct(this, this->capacity());
        __profcxx_vector_construct2(this);
      }

      vector(initializer_list<value_type> __l,
	     const allocator_type& __a = allocator_type())
      : _Base(__l, __a) { }
#endif

      ~vector() {
        __profcxx_vector_destruct(this, this->capacity(), this->size());
        __profcxx_vector_destruct2(this);
      }

      vector&
      operator=(const vector& __x)
      {
        static_cast<_Base&>(*this) = __x;
        return *this;
      }

#ifdef __GXX_EXPERIMENTAL_CXX0X__
      vector&
      operator=(vector&& __x)
      {
	// NB: DR 1204.
	// NB: DR 675.
	this->clear();
	this->swap(__x);
	return *this;
      }

      vector&
      operator=(initializer_list<value_type> __l)
      {
	static_cast<_Base&>(*this) = __l;
	return *this;
      }
#endif

      using _Base::assign;
      using _Base::get_allocator;


      // iterators:
      iterator
      begin()
      { return iterator(_Base::begin(), this); }

      const_iterator
      begin() const
      { return const_iterator(_Base::begin(), this); }

      iterator
      end()
      { return iterator(_Base::end(), this); }

      const_iterator
      end() const
      { return const_iterator(_Base::end(), this); }

      reverse_iterator
      rbegin()
      { return reverse_iterator(end()); }

      const_reverse_iterator
      rbegin() const
      { return const_reverse_iterator(end()); }

      reverse_iterator
      rend()
      { return reverse_iterator(begin()); }

      const_reverse_iterator
      rend() const
      { return const_reverse_iterator(begin()); }

#ifdef __GXX_EXPERIMENTAL_CXX0X__
      const_iterator
      cbegin() const
      { return const_iterator(_Base::begin(), this); }

      const_iterator
      cend() const
      { return const_iterator(_Base::end(), this); }

      const_reverse_iterator
      crbegin() const
      { return const_reverse_iterator(end()); }

      const_reverse_iterator
      crend() const
      { return const_reverse_iterator(begin()); }
#endif

      // 23.2.4.2 capacity:
      using _Base::size;
      using _Base::max_size;

#ifdef __GXX_EXPERIMENTAL_CXX0X__
      void
      resize(size_type __sz)
      {
        __profcxx_vector_invalid_operator(this);
        _M_profile_resize(this, this->capacity(), __sz);
        _Base::resize(__sz);
      }

      void
      resize(size_type __sz, const _Tp& __c)
      {
        __profcxx_vector_invalid_operator(this);
        _M_profile_resize(this, this->capacity(), __sz);
        _Base::resize(__sz, __c);
      }
#else
      void
      resize(size_type __sz, _Tp __c = _Tp())
      {
        __profcxx_vector_invalid_operator(this);
        _M_profile_resize(this, this->capacity(), __sz);
        _Base::resize(__sz, __c);
      }
#endif

#ifdef __GXX_EXPERIMENTAL_CXX0X__
      using _Base::shrink_to_fit;
#endif

#ifdef __GXX_EXPERIMENTAL_CXX0X__
      using _Base::shrink_to_fit;
#endif

      using _Base::empty;

      // element access:
      reference
      operator[](size_type __n)
      {
        __profcxx_vector_invalid_operator(this);
        return _M_base()[__n];
      }
      const_reference
      operator[](size_type __n) const
      {
        __profcxx_vector_invalid_operator(this);
        return _M_base()[__n];
      }

      using _Base::at;

      reference
      front()
      { 
        return _Base::front();
      }

      const_reference
      front() const
      {
	return _Base::front();
      }

      reference
      back()
      {
	return _Base::back();
      }

      const_reference
      back() const
      {
	return _Base::back();
      }

      // _GLIBCXX_RESOLVE_LIB_DEFECTS
      // DR 464. Suggestion for new member functions in standard containers.
      using _Base::data;

      // 23.2.4.3 modifiers:
      void
      push_back(const _Tp& __x)
      {
        size_type __old_size = this->capacity();
	_Base::push_back(__x);
        _M_profile_resize(this, __old_size, this->capacity());
      }

#ifdef __GXX_EXPERIMENTAL_CXX0X__
      void
      push_back(_Tp&& __x)
      {
        size_type __old_size = this->capacity();
        _Base::push_back(__x);
        _M_profile_resize(this, __old_size, this->capacity());
      }

#endif

      iterator
      insert(iterator __position, const _Tp& __x)
      {
        __profcxx_vector_insert(this, __position.base() - _Base::begin(),
                                this->size());
        size_type __old_size = this->capacity();
	typename _Base::iterator __res = _Base::insert(__position.base(), __x);
        _M_profile_resize(this, __old_size, this->capacity());
	return iterator(__res, this);
      }

#ifdef __GXX_EXPERIMENTAL_CXX0X__
      iterator
      insert(iterator __position, _Tp&& __x)
      {
        __profcxx_vector_insert(this, __position.base() - _Base::begin(),
                                this->size());
        size_type __old_size = this->capacity();
	typename _Base::iterator __res = _Base::insert(__position.base(), __x);
        _M_profile_resize(this, __old_size, this->capacity());
	return iterator(__res, this);
      }

      void
      insert(iterator __position, initializer_list<value_type> __l)
      { this->insert(__position, __l.begin(), __l.end()); }
#endif

#ifdef __GXX_EXPERIMENTAL_CXX0X__
      void
      swap(vector&& __x)
      {
        _Base::swap(__x);
      }
#endif

      void
      swap(vector& __x)
      {
        _Base::swap(__x);
      }

      void
      insert(iterator __position, size_type __n, const _Tp& __x)
      {
        __profcxx_vector_insert(this, __position.base() - _Base::begin(),
                                this->size());
        size_type __old_size = this->capacity();
        _Base::insert(__position, __n, __x);
        _M_profile_resize(this, __old_size, this->capacity());
      }

      template<class _InputIterator>
      void
      insert(iterator __position,
             _InputIterator __first, _InputIterator __last)
      {
        __profcxx_vector_insert(this, __position.base()-_Base::begin(),
                                this->size());
        size_type __old_size = this->capacity();
        _Base::insert(__position, __first, __last);
        _M_profile_resize(this, __old_size, this->capacity());
      }


      iterator
      erase(iterator __position)
      {
	typename _Base::iterator __res = _Base::erase(__position.base());
	return iterator(__res, this);
      }

      iterator
      erase(iterator __first, iterator __last)
      {
	// _GLIBCXX_RESOLVE_LIB_DEFECTS
	// 151. can't currently clear() empty container
	typename _Base::iterator __res = _Base::erase(__first.base(),
                                                      __last.base());
	return iterator(__res, this);
      }

      void
      clear()
      {
        __profcxx_vector_destruct(this, this->capacity(), this->size());
        __profcxx_vector_destruct2(this);
        _Base::clear();
      }

      inline void _M_profile_find() const 
      { 
        __profcxx_vector_find(this, size()); 
      }

      inline void _M_profile_iterate(int __rewind = 0) const 
      { 
        __profcxx_vector_iterate(this); 
      }

    private:
      void _M_profile_resize(void* obj, size_type __old_size, 
                             size_type __new_size)
      {
        if (__old_size < __new_size) {
          __profcxx_vector_resize(this, this->size(), __new_size);
          __profcxx_vector_resize2(this, this->size(), __new_size);
        }
      }
    };

  template<typename _Tp, typename _Alloc>
    inline bool
    operator==(const vector<_Tp, _Alloc>& __lhs,
           const vector<_Tp, _Alloc>& __rhs)
    { return __lhs._M_base() == __rhs._M_base(); }

  template<typename _Tp, typename _Alloc>
    inline bool
    operator!=(const vector<_Tp, _Alloc>& __lhs,
           const vector<_Tp, _Alloc>& __rhs)
    { return __lhs._M_base() != __rhs._M_base(); }

  template<typename _Tp, typename _Alloc>
    inline bool
    operator<(const vector<_Tp, _Alloc>& __lhs,
          const vector<_Tp, _Alloc>& __rhs)
    { return __lhs._M_base() < __rhs._M_base(); }

  template<typename _Tp, typename _Alloc>
    inline bool
    operator<=(const vector<_Tp, _Alloc>& __lhs,
           const vector<_Tp, _Alloc>& __rhs)
    { return __lhs._M_base() <= __rhs._M_base(); }

  template<typename _Tp, typename _Alloc>
    inline bool
    operator>=(const vector<_Tp, _Alloc>& __lhs,
           const vector<_Tp, _Alloc>& __rhs)
    { return __lhs._M_base() >= __rhs._M_base(); }

  template<typename _Tp, typename _Alloc>
    inline bool
    operator>(const vector<_Tp, _Alloc>& __lhs,
          const vector<_Tp, _Alloc>& __rhs)
    { return __lhs._M_base() > __rhs._M_base(); }

  template<typename _Tp, typename _Alloc>
    inline void
    swap(vector<_Tp, _Alloc>& __lhs, vector<_Tp, _Alloc>& __rhs)
    { __lhs.swap(__rhs); }

#ifdef __GXX_EXPERIMENTAL_CXX0X__
  template<typename _Tp, typename _Alloc>
    inline void
    swap(vector<_Tp, _Alloc>&& __lhs, vector<_Tp, _Alloc>& __rhs)
    { __lhs.swap(__rhs); }

  template<typename _Tp, typename _Alloc>
    inline void
    swap(vector<_Tp, _Alloc>& __lhs, vector<_Tp, _Alloc>&& __rhs)
    { __lhs.swap(__rhs); }
#endif

} // namespace __profile

#ifdef __GXX_EXPERIMENTAL_CXX0X__
  // DR 1182.
  /// std::hash specialization for vector<bool>.
  template<typename _Alloc>
    struct hash<__profile::vector<bool, _Alloc>>
<<<<<<< HEAD
    : public std::unary_function<__profile::vector<bool, _Alloc>, size_t>
=======
    : public __hash_base<size_t, __profile::vector<bool, _Alloc>>
>>>>>>> 6e7f08ad
    {
      size_t
      operator()(const __profile::vector<bool, _Alloc>& __b) const
      { return std::hash<_GLIBCXX_STD_D::vector<bool, _Alloc>>()
	  (__b._M_base()); }
    };
#endif

} // namespace std

#endif<|MERGE_RESOLUTION|>--- conflicted
+++ resolved
@@ -268,10 +268,6 @@
       using _Base::shrink_to_fit;
 #endif
 
-#ifdef __GXX_EXPERIMENTAL_CXX0X__
-      using _Base::shrink_to_fit;
-#endif
-
       using _Base::empty;
 
       // element access:
@@ -509,11 +505,7 @@
   /// std::hash specialization for vector<bool>.
   template<typename _Alloc>
     struct hash<__profile::vector<bool, _Alloc>>
-<<<<<<< HEAD
-    : public std::unary_function<__profile::vector<bool, _Alloc>, size_t>
-=======
     : public __hash_base<size_t, __profile::vector<bool, _Alloc>>
->>>>>>> 6e7f08ad
     {
       size_t
       operator()(const __profile::vector<bool, _Alloc>& __b) const
