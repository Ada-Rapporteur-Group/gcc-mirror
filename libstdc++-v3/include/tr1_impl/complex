--- conflicted
+++ resolved
@@ -1,10 +1,6 @@
 // TR1 complex -*- C++ -*-
 
-<<<<<<< HEAD
-// Copyright (C) 2007, 2008 Free Software Foundation, Inc.
-=======
 // Copyright (C) 2007, 2008, 2009 Free Software Foundation, Inc.
->>>>>>> a0daa400
 //
 // This file is part of the GNU ISO C++ Library.  This library is free
 // software; you can redistribute it and/or modify it under the
@@ -60,146 +56,122 @@
   template<typename _Tp> std::complex<_Tp> fabs(const std::complex<_Tp>&);
 #endif
 
-<<<<<<< HEAD
+  template<typename _Tp>
+    inline std::complex<_Tp>
+    __complex_acos(const std::complex<_Tp>& __z)
+    {
+      const std::complex<_Tp> __t = std::_GLIBCXX_TR1 asin(__z);
+      const _Tp __pi_2 = 1.5707963267948966192313216916397514L;
+      return std::complex<_Tp>(__pi_2 - __t.real(), -__t.imag());
+    }
+
+#if _GLIBCXX_USE_C99_COMPLEX_TR1
+  inline __complex__ float
+  __complex_acos(__complex__ float __z)
+  { return __builtin_cacosf(__z); }
+
+  inline __complex__ double
+  __complex_acos(__complex__ double __z)
+  { return __builtin_cacos(__z); }
+
+  inline __complex__ long double
+  __complex_acos(const __complex__ long double& __z)
+  { return __builtin_cacosl(__z); }
+
+  template<typename _Tp>
+    inline std::complex<_Tp>
+    acos(const std::complex<_Tp>& __z)
+    { return __complex_acos(__z.__rep()); }
+#else
   /// acos(__z) [8.1.2].
   //  Effects:  Behaves the same as C99 function cacos, defined
   //            in subclause 7.3.5.1.
-=======
->>>>>>> a0daa400
-  template<typename _Tp>
-    inline std::complex<_Tp>
-    __complex_acos(const std::complex<_Tp>& __z)
-    {
-      const std::complex<_Tp> __t = std::_GLIBCXX_TR1 asin(__z);
-      const _Tp __pi_2 = 1.5707963267948966192313216916397514L;
-      return std::complex<_Tp>(__pi_2 - __t.real(), -__t.imag());
-    }
-
-#if _GLIBCXX_USE_C99_COMPLEX_TR1
-  inline __complex__ float
-  __complex_acos(__complex__ float __z)
-  { return __builtin_cacosf(__z); }
-
-  inline __complex__ double
-  __complex_acos(__complex__ double __z)
-  { return __builtin_cacos(__z); }
-
-  inline __complex__ long double
-  __complex_acos(const __complex__ long double& __z)
-  { return __builtin_cacosl(__z); }
-
-  template<typename _Tp>
-    inline std::complex<_Tp>
-    acos(const std::complex<_Tp>& __z)
-    { return __complex_acos(__z.__rep()); }
-#else
-  /// acos(__z) [8.1.2].
-  //  Effects:  Behaves the same as C99 function cacos, defined
-  //            in subclause 7.3.5.1.
   template<typename _Tp>
     inline std::complex<_Tp>
     acos(const std::complex<_Tp>& __z)
     { return __complex_acos(__z); }
 #endif
 
-<<<<<<< HEAD
+  template<typename _Tp>
+    inline std::complex<_Tp>
+    __complex_asin(const std::complex<_Tp>& __z)
+    {
+      std::complex<_Tp> __t(-__z.imag(), __z.real());
+      __t = std::_GLIBCXX_TR1 asinh(__t);
+      return std::complex<_Tp>(__t.imag(), -__t.real());
+    }
+
+#if _GLIBCXX_USE_C99_COMPLEX_TR1
+  inline __complex__ float
+  __complex_asin(__complex__ float __z)
+  { return __builtin_casinf(__z); }
+
+  inline __complex__ double
+  __complex_asin(__complex__ double __z)
+  { return __builtin_casin(__z); }
+
+  inline __complex__ long double
+  __complex_asin(const __complex__ long double& __z)
+  { return __builtin_casinl(__z); }
+
+  template<typename _Tp>
+    inline std::complex<_Tp>
+    asin(const std::complex<_Tp>& __z)
+    { return __complex_asin(__z.__rep()); }
+#else
   /// asin(__z) [8.1.3].
   //  Effects:  Behaves the same as C99 function casin, defined
   //            in subclause 7.3.5.2.
-=======
->>>>>>> a0daa400
-  template<typename _Tp>
-    inline std::complex<_Tp>
-    __complex_asin(const std::complex<_Tp>& __z)
-    {
-      std::complex<_Tp> __t(-__z.imag(), __z.real());
-      __t = std::_GLIBCXX_TR1 asinh(__t);
-      return std::complex<_Tp>(__t.imag(), -__t.real());
-    }
-
-#if _GLIBCXX_USE_C99_COMPLEX_TR1
-  inline __complex__ float
-  __complex_asin(__complex__ float __z)
-  { return __builtin_casinf(__z); }
-
-  inline __complex__ double
-  __complex_asin(__complex__ double __z)
-  { return __builtin_casin(__z); }
-
-  inline __complex__ long double
-  __complex_asin(const __complex__ long double& __z)
-  { return __builtin_casinl(__z); }
-
-  template<typename _Tp>
-    inline std::complex<_Tp>
-    asin(const std::complex<_Tp>& __z)
-    { return __complex_asin(__z.__rep()); }
-#else
-  /// asin(__z) [8.1.3].
-  //  Effects:  Behaves the same as C99 function casin, defined
-  //            in subclause 7.3.5.2.
   template<typename _Tp>
     inline std::complex<_Tp>
     asin(const std::complex<_Tp>& __z)
     { return __complex_asin(__z); }
 #endif
   
-<<<<<<< HEAD
+  template<typename _Tp>
+    std::complex<_Tp>
+    __complex_atan(const std::complex<_Tp>& __z)
+    {
+      const _Tp __r2 = __z.real() * __z.real();
+      const _Tp __x = _Tp(1.0) - __r2 - __z.imag() * __z.imag();
+
+      _Tp __num = __z.imag() + _Tp(1.0);
+      _Tp __den = __z.imag() - _Tp(1.0);
+
+      __num = __r2 + __num * __num;
+      __den = __r2 + __den * __den;
+
+      return std::complex<_Tp>(_Tp(0.5) * atan2(_Tp(2.0) * __z.real(), __x),
+			       _Tp(0.25) * log(__num / __den));
+    }
+
+#if _GLIBCXX_USE_C99_COMPLEX_TR1
+  inline __complex__ float
+  __complex_atan(__complex__ float __z)
+  { return __builtin_catanf(__z); }
+
+  inline __complex__ double
+  __complex_atan(__complex__ double __z)
+  { return __builtin_catan(__z); }
+
+  inline __complex__ long double
+  __complex_atan(const __complex__ long double& __z)
+  { return __builtin_catanl(__z); }
+
+  template<typename _Tp>
+    inline std::complex<_Tp>
+    atan(const std::complex<_Tp>& __z)
+    { return __complex_atan(__z.__rep()); }
+#else
   /// atan(__z) [8.1.4].
   //  Effects:  Behaves the same as C99 function catan, defined
   //            in subclause 7.3.5.3.
-=======
->>>>>>> a0daa400
-  template<typename _Tp>
-    std::complex<_Tp>
-    __complex_atan(const std::complex<_Tp>& __z)
-    {
-      const _Tp __r2 = __z.real() * __z.real();
-      const _Tp __x = _Tp(1.0) - __r2 - __z.imag() * __z.imag();
-
-      _Tp __num = __z.imag() + _Tp(1.0);
-      _Tp __den = __z.imag() - _Tp(1.0);
-
-      __num = __r2 + __num * __num;
-      __den = __r2 + __den * __den;
-
-      return std::complex<_Tp>(_Tp(0.5) * atan2(_Tp(2.0) * __z.real(), __x),
-			       _Tp(0.25) * log(__num / __den));
-    }
-
-#if _GLIBCXX_USE_C99_COMPLEX_TR1
-  inline __complex__ float
-  __complex_atan(__complex__ float __z)
-  { return __builtin_catanf(__z); }
-
-  inline __complex__ double
-  __complex_atan(__complex__ double __z)
-  { return __builtin_catan(__z); }
-
-  inline __complex__ long double
-  __complex_atan(const __complex__ long double& __z)
-  { return __builtin_catanl(__z); }
-
-  template<typename _Tp>
-    inline std::complex<_Tp>
-    atan(const std::complex<_Tp>& __z)
-    { return __complex_atan(__z.__rep()); }
-#else
-  /// atan(__z) [8.1.4].
-  //  Effects:  Behaves the same as C99 function catan, defined
-  //            in subclause 7.3.5.3.
   template<typename _Tp>
     inline std::complex<_Tp>
     atan(const std::complex<_Tp>& __z)
     { return __complex_atan(__z); }
 #endif
 
-<<<<<<< HEAD
-  /// acosh(__z) [8.1.5].
-  //  Effects:  Behaves the same as C99 function cacosh, defined
-  //            in subclause 7.3.6.1.
-=======
->>>>>>> a0daa400
   template<typename _Tp>
     std::complex<_Tp>
     __complex_acosh(const std::complex<_Tp>& __z)
@@ -239,12 +211,6 @@
     { return __complex_acosh(__z); }
 #endif
 
-<<<<<<< HEAD
-  /// asinh(__z) [8.1.6].
-  //  Effects:  Behaves the same as C99 function casin, defined
-  //            in subclause 7.3.6.2.
-=======
->>>>>>> a0daa400
   template<typename _Tp>
     std::complex<_Tp>
     __complex_asinh(const std::complex<_Tp>& __z)
@@ -284,74 +250,59 @@
     { return __complex_asinh(__z); }
 #endif
 
-<<<<<<< HEAD
+  template<typename _Tp>
+    std::complex<_Tp>
+    __complex_atanh(const std::complex<_Tp>& __z)
+    {
+      const _Tp __i2 = __z.imag() * __z.imag();
+      const _Tp __x = _Tp(1.0) - __i2 - __z.real() * __z.real();
+
+      _Tp __num = _Tp(1.0) + __z.real();
+      _Tp __den = _Tp(1.0) - __z.real();
+
+      __num = __i2 + __num * __num;
+      __den = __i2 + __den * __den;
+
+      return std::complex<_Tp>(_Tp(0.25) * (log(__num) - log(__den)),
+			       _Tp(0.5) * atan2(_Tp(2.0) * __z.imag(), __x));
+    }
+
+#if _GLIBCXX_USE_C99_COMPLEX_TR1
+  inline __complex__ float
+  __complex_atanh(__complex__ float __z)
+  { return __builtin_catanhf(__z); }
+
+  inline __complex__ double
+  __complex_atanh(__complex__ double __z)
+  { return __builtin_catanh(__z); }
+
+  inline __complex__ long double
+  __complex_atanh(const __complex__ long double& __z)
+  { return __builtin_catanhl(__z); }
+
+  template<typename _Tp>
+    inline std::complex<_Tp>
+    atanh(const std::complex<_Tp>& __z)
+    { return __complex_atanh(__z.__rep()); }
+#else
   /// atanh(__z) [8.1.7].
   //  Effects:  Behaves the same as C99 function catanh, defined
   //            in subclause 7.3.6.3.
-=======
->>>>>>> a0daa400
-  template<typename _Tp>
-    std::complex<_Tp>
-    __complex_atanh(const std::complex<_Tp>& __z)
-    {
-      const _Tp __i2 = __z.imag() * __z.imag();
-      const _Tp __x = _Tp(1.0) - __i2 - __z.real() * __z.real();
-
-      _Tp __num = _Tp(1.0) + __z.real();
-      _Tp __den = _Tp(1.0) - __z.real();
-
-      __num = __i2 + __num * __num;
-      __den = __i2 + __den * __den;
-
-      return std::complex<_Tp>(_Tp(0.25) * (log(__num) - log(__den)),
-			       _Tp(0.5) * atan2(_Tp(2.0) * __z.imag(), __x));
-    }
-
-#if _GLIBCXX_USE_C99_COMPLEX_TR1
-  inline __complex__ float
-  __complex_atanh(__complex__ float __z)
-  { return __builtin_catanhf(__z); }
-
-  inline __complex__ double
-  __complex_atanh(__complex__ double __z)
-  { return __builtin_catanh(__z); }
-
-  inline __complex__ long double
-  __complex_atanh(const __complex__ long double& __z)
-  { return __builtin_catanhl(__z); }
-
-  template<typename _Tp>
-    inline std::complex<_Tp>
-    atanh(const std::complex<_Tp>& __z)
-    { return __complex_atanh(__z.__rep()); }
-#else
-  /// atanh(__z) [8.1.7].
-  //  Effects:  Behaves the same as C99 function catanh, defined
-  //            in subclause 7.3.6.3.
   template<typename _Tp>
     inline std::complex<_Tp>
     atanh(const std::complex<_Tp>& __z)
     { return __complex_atanh(__z); }
 #endif
 
-<<<<<<< HEAD
-  /// fabs(__z) [8.1.8].
-  //  Effects:  Behaves the same as C99 function cabs, defined
-  //            in subclause 7.3.8.1.
-=======
->>>>>>> a0daa400
   template<typename _Tp>
 #ifdef _GLIBCXX_INCLUDE_AS_CXX0X
     inline _Tp
 #else
     inline std::complex<_Tp>
 #endif
-<<<<<<< HEAD
-=======
     /// fabs(__z) [8.1.8].
     //  Effects:  Behaves the same as C99 function cabs, defined
     //            in subclause 7.3.8.1.
->>>>>>> a0daa400
     fabs(const std::complex<_Tp>& __z)
     { return std::abs(__z); }
 
@@ -418,10 +369,7 @@
 		      std::complex<__type>(__y));
     }
 
-<<<<<<< HEAD
-=======
   // @} group complex_numbers
 
->>>>>>> a0daa400
 _GLIBCXX_END_NAMESPACE_TR1
 }