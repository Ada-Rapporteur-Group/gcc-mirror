// TR1 functional header -*- C++ -*-

<<<<<<< HEAD
// Copyright (C) 2007, 2008 Free Software Foundation, Inc.
=======
// Copyright (C) 2007, 2008, 2009 Free Software Foundation, Inc.
>>>>>>> a0daa400
//
// This file is part of the GNU ISO C++ Library.  This library is free
// software; you can redistribute it and/or modify it under the
// terms of the GNU General Public License as published by the
// Free Software Foundation; either version 2, or (at your option)
// any later version.

// This library is distributed in the hope that it will be useful,
// but WITHOUT ANY WARRANTY; without even the implied warranty of
// MERCHANTABILITY or FITNESS FOR A PARTICULAR PURPOSE.  See the
// GNU General Public License for more details.

// You should have received a copy of the GNU General Public License along
// with this library; see the file COPYING.  If not, write to the Free
// Software Foundation, 51 Franklin Street, Fifth Floor, Boston, MA 02110-1301,
// USA.

// As a special exception, you may use this file as part of a free software
// library without restriction.  Specifically, if other files instantiate
// templates or use macros or inline functions from this file, or you compile
// this file and link it with other files to produce an executable, this
// file does not by itself cause the resulting executable to be covered by
// the GNU General Public License.  This exception does not however
// invalidate any other reasons why the executable file might be covered by
// the GNU General Public License.

/** @file tr1_impl/functional
 *  This is an internal header file, included by other library headers.
 *  You should not attempt to use it directly.
 */

namespace std
{
_GLIBCXX_BEGIN_NAMESPACE_TR1

  template<typename _MemberPointer>
    class _Mem_fn;

  /**
   *  Actual implementation of _Has_result_type, which uses SFINAE to
   *  determine if the type _Tp has a publicly-accessible member type
   *  result_type.
  */
  template<typename _Tp>
    class _Has_result_type_helper : __sfinae_types
    {
      template<typename _Up>
        struct _Wrap_type
	{ };

      template<typename _Up>
        static __one __test(_Wrap_type<typename _Up::result_type>*);

      template<typename _Up>
        static __two __test(...);

    public:
      static const bool value = sizeof(__test<_Tp>(0)) == 1;
    };

  template<typename _Tp>
    struct _Has_result_type
    : integral_constant<bool,
	      _Has_result_type_helper<typename remove_cv<_Tp>::type>::value>
    { };

  /**
   *  
  */
  /// If we have found a result_type, extract it.
  template<bool _Has_result_type, typename _Functor>
    struct _Maybe_get_result_type
    { };

  template<typename _Functor>
    struct _Maybe_get_result_type<true, _Functor>
    {
      typedef typename _Functor::result_type result_type;
    };

  /**
   *  Base class for any function object that has a weak result type, as
   *  defined in 3.3/3 of TR1.
  */
  template<typename _Functor>
    struct _Weak_result_type_impl
    : _Maybe_get_result_type<_Has_result_type<_Functor>::value, _Functor>
    {
    };

  /// Retrieve the result type for a function type.
  template<typename _Res, typename... _ArgTypes> 
    struct _Weak_result_type_impl<_Res(_ArgTypes...)>
    {
      typedef _Res result_type;
    };

  /// Retrieve the result type for a function reference.
  template<typename _Res, typename... _ArgTypes> 
    struct _Weak_result_type_impl<_Res(&)(_ArgTypes...)>
    {
      typedef _Res result_type;
    };

  /// Retrieve the result type for a function pointer.
  template<typename _Res, typename... _ArgTypes> 
    struct _Weak_result_type_impl<_Res(*)(_ArgTypes...)>
    {
      typedef _Res result_type;
    };

  /// Retrieve result type for a member function pointer. 
  template<typename _Res, typename _Class, typename... _ArgTypes> 
    struct _Weak_result_type_impl<_Res (_Class::*)(_ArgTypes...)>
    {
      typedef _Res result_type;
    };

  /// Retrieve result type for a const member function pointer. 
  template<typename _Res, typename _Class, typename... _ArgTypes> 
    struct _Weak_result_type_impl<_Res (_Class::*)(_ArgTypes...) const>
    {
      typedef _Res result_type;
    };

  /// Retrieve result type for a volatile member function pointer. 
  template<typename _Res, typename _Class, typename... _ArgTypes> 
    struct _Weak_result_type_impl<_Res (_Class::*)(_ArgTypes...) volatile>
    {
      typedef _Res result_type;
    };

  /// Retrieve result type for a const volatile member function pointer. 
  template<typename _Res, typename _Class, typename... _ArgTypes> 
    struct _Weak_result_type_impl<_Res (_Class::*)(_ArgTypes...)const volatile>
    {
      typedef _Res result_type;
    };

  /**
   *  Strip top-level cv-qualifiers from the function object and let
   *  _Weak_result_type_impl perform the real work.
  */
  template<typename _Functor>
    struct _Weak_result_type
    : _Weak_result_type_impl<typename remove_cv<_Functor>::type>
    {
    };

  template<typename _Signature>
    class result_of;

  /**
   *  Actual implementation of result_of. When _Has_result_type is
   *  true, gets its result from _Weak_result_type. Otherwise, uses
   *  the function object's member template result to extract the
   *  result type.
  */
  template<bool _Has_result_type, typename _Signature>
    struct _Result_of_impl;

  // Handle member data pointers using _Mem_fn's logic
  template<typename _Res, typename _Class, typename _T1>
    struct _Result_of_impl<false, _Res _Class::*(_T1)>
    {
      typedef typename _Mem_fn<_Res _Class::*>
                ::template _Result_type<_T1>::type type;
    };

  /**
   * Determine whether we can determine a result type from @c Functor 
   * alone.
   */ 
  template<typename _Functor, typename... _ArgTypes>
    class result_of<_Functor(_ArgTypes...)>
    : public _Result_of_impl<
               _Has_result_type<_Weak_result_type<_Functor> >::value,
               _Functor(_ArgTypes...)>
    {
    };

  /// We already know the result type for @c Functor; use it.
  template<typename _Functor, typename... _ArgTypes>
    struct _Result_of_impl<true, _Functor(_ArgTypes...)>
    {
      typedef typename _Weak_result_type<_Functor>::result_type type;
    };

  /**
   * We need to compute the result type for this invocation the hard 
   * way.
   */
  template<typename _Functor, typename... _ArgTypes>
    struct _Result_of_impl<false, _Functor(_ArgTypes...)>
    {
      typedef typename _Functor
                ::template result<_Functor(_ArgTypes...)>::type type;
    };

  /**
   * It is unsafe to access ::result when there are zero arguments, so we 
   * return @c void instead.
   */
  template<typename _Functor>
    struct _Result_of_impl<false, _Functor()>
    {
      typedef void type;
    };

  /// Determines if the type _Tp derives from unary_function.
  template<typename _Tp>
    struct _Derives_from_unary_function : __sfinae_types
    {
    private:
      template<typename _T1, typename _Res>
        static __one __test(const volatile unary_function<_T1, _Res>*);

      // It's tempting to change "..." to const volatile void*, but
      // that fails when _Tp is a function type.
      static __two __test(...);

    public:
      static const bool value = sizeof(__test((_Tp*)0)) == 1;
    };

  /// Determines if the type _Tp derives from binary_function.
  template<typename _Tp>
    struct _Derives_from_binary_function : __sfinae_types
    {
    private:
      template<typename _T1, typename _T2, typename _Res>
        static __one __test(const volatile binary_function<_T1, _T2, _Res>*);

      // It's tempting to change "..." to const volatile void*, but
      // that fails when _Tp is a function type.
      static __two __test(...);

    public:
      static const bool value = sizeof(__test((_Tp*)0)) == 1;
    };

  /// Turns a function type into a function pointer type
  template<typename _Tp, bool _IsFunctionType = is_function<_Tp>::value>
    struct _Function_to_function_pointer
    {
      typedef _Tp type;
    };

  template<typename _Tp>
    struct _Function_to_function_pointer<_Tp, true>
    {
      typedef _Tp* type;
    };

  /**
   * Invoke a function object, which may be either a member pointer or a
   * function object. The first parameter will tell which.
   */
  template<typename _Functor, typename... _Args>
    inline
    typename __gnu_cxx::__enable_if<
             (!is_member_pointer<_Functor>::value
              && !is_function<_Functor>::value
              && !is_function<typename remove_pointer<_Functor>::type>::value),
             typename result_of<_Functor(_Args...)>::type
           >::__type
    __invoke(_Functor& __f, _Args&... __args)
    {
      return __f(__args...);
    }

  template<typename _Functor, typename... _Args>
    inline
    typename __gnu_cxx::__enable_if<
             (is_member_pointer<_Functor>::value
              && !is_function<_Functor>::value
              && !is_function<typename remove_pointer<_Functor>::type>::value),
             typename result_of<_Functor(_Args...)>::type
           >::__type
    __invoke(_Functor& __f, _Args&... __args)
    {
      return mem_fn(__f)(__args...);
    }

  // To pick up function references (that will become function pointers)
  template<typename _Functor, typename... _Args>
    inline
    typename __gnu_cxx::__enable_if<
             (is_pointer<_Functor>::value
              && is_function<typename remove_pointer<_Functor>::type>::value),
             typename result_of<_Functor(_Args...)>::type
           >::__type
    __invoke(_Functor __f, _Args&... __args)
    {
      return __f(__args...);
    }

  /**
   *  Knowing which of unary_function and binary_function _Tp derives
   *  from, derives from the same and ensures that reference_wrapper
   *  will have a weak result type. See cases below.
   */
  template<bool _Unary, bool _Binary, typename _Tp>
    struct _Reference_wrapper_base_impl;

  // Not a unary_function or binary_function, so try a weak result type.
  template<typename _Tp>
    struct _Reference_wrapper_base_impl<false, false, _Tp>
    : _Weak_result_type<_Tp>
    { };

  // unary_function but not binary_function
  template<typename _Tp>
    struct _Reference_wrapper_base_impl<true, false, _Tp>
    : unary_function<typename _Tp::argument_type,
		     typename _Tp::result_type>
    { };

  // binary_function but not unary_function
  template<typename _Tp>
    struct _Reference_wrapper_base_impl<false, true, _Tp>
    : binary_function<typename _Tp::first_argument_type,
		      typename _Tp::second_argument_type,
		      typename _Tp::result_type>
    { };

  // Both unary_function and binary_function. Import result_type to
  // avoid conflicts.
   template<typename _Tp>
    struct _Reference_wrapper_base_impl<true, true, _Tp>
    : unary_function<typename _Tp::argument_type,
		     typename _Tp::result_type>,
      binary_function<typename _Tp::first_argument_type,
		      typename _Tp::second_argument_type,
		      typename _Tp::result_type>
    {
      typedef typename _Tp::result_type result_type;
    };

  /**
   *  Derives from unary_function or binary_function when it
   *  can. Specializations handle all of the easy cases. The primary
   *  template determines what to do with a class type, which may
   *  derive from both unary_function and binary_function.
  */
  template<typename _Tp>
    struct _Reference_wrapper_base
    : _Reference_wrapper_base_impl<
      _Derives_from_unary_function<_Tp>::value,
      _Derives_from_binary_function<_Tp>::value,
      _Tp>
    { };

  // - a function type (unary)
  template<typename _Res, typename _T1>
    struct _Reference_wrapper_base<_Res(_T1)>
    : unary_function<_T1, _Res>
    { };

  // - a function type (binary)
  template<typename _Res, typename _T1, typename _T2>
    struct _Reference_wrapper_base<_Res(_T1, _T2)>
    : binary_function<_T1, _T2, _Res>
    { };

  // - a function pointer type (unary)
  template<typename _Res, typename _T1>
    struct _Reference_wrapper_base<_Res(*)(_T1)>
    : unary_function<_T1, _Res>
    { };

  // - a function pointer type (binary)
  template<typename _Res, typename _T1, typename _T2>
    struct _Reference_wrapper_base<_Res(*)(_T1, _T2)>
    : binary_function<_T1, _T2, _Res>
    { };

  // - a pointer to member function type (unary, no qualifiers)
  template<typename _Res, typename _T1>
    struct _Reference_wrapper_base<_Res (_T1::*)()>
    : unary_function<_T1*, _Res>
    { };

  // - a pointer to member function type (binary, no qualifiers)
  template<typename _Res, typename _T1, typename _T2>
    struct _Reference_wrapper_base<_Res (_T1::*)(_T2)>
    : binary_function<_T1*, _T2, _Res>
    { };

  // - a pointer to member function type (unary, const)
  template<typename _Res, typename _T1>
    struct _Reference_wrapper_base<_Res (_T1::*)() const>
    : unary_function<const _T1*, _Res>
    { };

  // - a pointer to member function type (binary, const)
  template<typename _Res, typename _T1, typename _T2>
    struct _Reference_wrapper_base<_Res (_T1::*)(_T2) const>
    : binary_function<const _T1*, _T2, _Res>
    { };

  // - a pointer to member function type (unary, volatile)
  template<typename _Res, typename _T1>
    struct _Reference_wrapper_base<_Res (_T1::*)() volatile>
    : unary_function<volatile _T1*, _Res>
    { };

  // - a pointer to member function type (binary, volatile)
  template<typename _Res, typename _T1, typename _T2>
    struct _Reference_wrapper_base<_Res (_T1::*)(_T2) volatile>
    : binary_function<volatile _T1*, _T2, _Res>
    { };

  // - a pointer to member function type (unary, const volatile)
  template<typename _Res, typename _T1>
    struct _Reference_wrapper_base<_Res (_T1::*)() const volatile>
    : unary_function<const volatile _T1*, _Res>
    { };

  // - a pointer to member function type (binary, const volatile)
  template<typename _Res, typename _T1, typename _T2>
    struct _Reference_wrapper_base<_Res (_T1::*)(_T2) const volatile>
    : binary_function<const volatile _T1*, _T2, _Res>
    { };

  /// reference_wrapper
  template<typename _Tp>
    class reference_wrapper
    : public _Reference_wrapper_base<typename remove_cv<_Tp>::type>
    {
      // If _Tp is a function type, we can't form result_of<_Tp(...)>,
      // so turn it into a function pointer type.
      typedef typename _Function_to_function_pointer<_Tp>::type
        _M_func_type;

      _Tp* _M_data;
    public:
      typedef _Tp type;

      explicit
      reference_wrapper(_Tp& __indata): _M_data(&__indata)
      { }

      reference_wrapper(const reference_wrapper<_Tp>& __inref):
      _M_data(__inref._M_data)
      { }

      reference_wrapper&
      operator=(const reference_wrapper<_Tp>& __inref)
      {
        _M_data = __inref._M_data;
        return *this;
      }

      operator _Tp&() const
      { return this->get(); }

      _Tp&
      get() const
      { return *_M_data; }

      template<typename... _Args>
        typename result_of<_M_func_type(_Args...)>::type
        operator()(_Args&... __args) const
        {
	  return __invoke(get(), __args...);
	}
    };


  // Denotes a reference should be taken to a variable.
  template<typename _Tp>
    inline reference_wrapper<_Tp>
    ref(_Tp& __t)
    { return reference_wrapper<_Tp>(__t); }

  // Denotes a const reference should be taken to a variable.
  template<typename _Tp>
    inline reference_wrapper<const _Tp>
    cref(const _Tp& __t)
    { return reference_wrapper<const _Tp>(__t); }

  template<typename _Tp>
    inline reference_wrapper<_Tp>
    ref(reference_wrapper<_Tp> __t)
    { return ref(__t.get()); }

  template<typename _Tp>
    inline reference_wrapper<const _Tp>
    cref(reference_wrapper<_Tp> __t)
    { return cref(__t.get()); }

  template<typename _Tp, bool>
    struct _Mem_fn_const_or_non
    {
      typedef const _Tp& type;
    };

  template<typename _Tp>
    struct _Mem_fn_const_or_non<_Tp, false>
    {
      typedef _Tp& type;
    };

  /**
   * Derives from @c unary_function or @c binary_function, or perhaps
   * nothing, depending on the number of arguments provided. The
   * primary template is the basis case, which derives nothing.
   */
  template<typename _Res, typename... _ArgTypes> 
    struct _Maybe_unary_or_binary_function { };

  /// Derives from @c unary_function, as appropriate. 
  template<typename _Res, typename _T1> 
    struct _Maybe_unary_or_binary_function<_Res, _T1>
    : std::unary_function<_T1, _Res> { };

  /// Derives from @c binary_function, as appropriate. 
  template<typename _Res, typename _T1, typename _T2> 
    struct _Maybe_unary_or_binary_function<_Res, _T1, _T2>
    : std::binary_function<_T1, _T2, _Res> { };

  /// Implementation of @c mem_fn for member function pointers.
  template<typename _Res, typename _Class, typename... _ArgTypes>
    class _Mem_fn<_Res (_Class::*)(_ArgTypes...)>
    : public _Maybe_unary_or_binary_function<_Res, _Class*, _ArgTypes...>
    {
      typedef _Res (_Class::*_Functor)(_ArgTypes...);

      template<typename _Tp>
        _Res
        _M_call(_Tp& __object, const volatile _Class *, 
                _ArgTypes... __args) const
        { return (__object.*__pmf)(__args...); }

      template<typename _Tp>
        _Res
        _M_call(_Tp& __ptr, const volatile void *, _ArgTypes... __args) const
        { return ((*__ptr).*__pmf)(__args...); }

    public:
      typedef _Res result_type;

      explicit _Mem_fn(_Functor __pmf) : __pmf(__pmf) { }

      // Handle objects
      _Res
      operator()(_Class& __object, _ArgTypes... __args) const
      { return (__object.*__pmf)(__args...); }

      // Handle pointers
      _Res
      operator()(_Class* __object, _ArgTypes... __args) const
      { return (__object->*__pmf)(__args...); }

      // Handle smart pointers, references and pointers to derived
      template<typename _Tp>
        _Res
	operator()(_Tp& __object, _ArgTypes... __args) const
        { return _M_call(__object, &__object, __args...); }

    private:
      _Functor __pmf;
    };

  /// Implementation of @c mem_fn for const member function pointers.
  template<typename _Res, typename _Class, typename... _ArgTypes>
    class _Mem_fn<_Res (_Class::*)(_ArgTypes...) const>
    : public _Maybe_unary_or_binary_function<_Res, const _Class*, 
					     _ArgTypes...>
    {
      typedef _Res (_Class::*_Functor)(_ArgTypes...) const;

      template<typename _Tp>
        _Res
        _M_call(_Tp& __object, const volatile _Class *, 
                _ArgTypes... __args) const
        { return (__object.*__pmf)(__args...); }

      template<typename _Tp>
        _Res
        _M_call(_Tp& __ptr, const volatile void *, _ArgTypes... __args) const
        { return ((*__ptr).*__pmf)(__args...); }

    public:
      typedef _Res result_type;

      explicit _Mem_fn(_Functor __pmf) : __pmf(__pmf) { }

      // Handle objects
      _Res
      operator()(const _Class& __object, _ArgTypes... __args) const
      { return (__object.*__pmf)(__args...); }

      // Handle pointers
      _Res
      operator()(const _Class* __object, _ArgTypes... __args) const
      { return (__object->*__pmf)(__args...); }

      // Handle smart pointers, references and pointers to derived
      template<typename _Tp>
        _Res operator()(_Tp& __object, _ArgTypes... __args) const
        { return _M_call(__object, &__object, __args...); }

    private:
      _Functor __pmf;
    };

  /// Implementation of @c mem_fn for volatile member function pointers.
  template<typename _Res, typename _Class, typename... _ArgTypes>
    class _Mem_fn<_Res (_Class::*)(_ArgTypes...) volatile>
    : public _Maybe_unary_or_binary_function<_Res, volatile _Class*, 
					     _ArgTypes...>
    {
      typedef _Res (_Class::*_Functor)(_ArgTypes...) volatile;

      template<typename _Tp>
        _Res
        _M_call(_Tp& __object, const volatile _Class *, 
                _ArgTypes... __args) const
        { return (__object.*__pmf)(__args...); }

      template<typename _Tp>
        _Res
        _M_call(_Tp& __ptr, const volatile void *, _ArgTypes... __args) const
        { return ((*__ptr).*__pmf)(__args...); }

    public:
      typedef _Res result_type;

      explicit _Mem_fn(_Functor __pmf) : __pmf(__pmf) { }

      // Handle objects
      _Res
      operator()(volatile _Class& __object, _ArgTypes... __args) const
      { return (__object.*__pmf)(__args...); }

      // Handle pointers
      _Res
      operator()(volatile _Class* __object, _ArgTypes... __args) const
      { return (__object->*__pmf)(__args...); }

      // Handle smart pointers, references and pointers to derived
      template<typename _Tp>
        _Res
	operator()(_Tp& __object, _ArgTypes... __args) const
        { return _M_call(__object, &__object, __args...); }

    private:
      _Functor __pmf;
    };

  /// Implementation of @c mem_fn for const volatile member function pointers.
  template<typename _Res, typename _Class, typename... _ArgTypes>
    class _Mem_fn<_Res (_Class::*)(_ArgTypes...) const volatile>
    : public _Maybe_unary_or_binary_function<_Res, const volatile _Class*, 
					     _ArgTypes...>
    {
      typedef _Res (_Class::*_Functor)(_ArgTypes...) const volatile;

      template<typename _Tp>
        _Res
        _M_call(_Tp& __object, const volatile _Class *, 
                _ArgTypes... __args) const
        { return (__object.*__pmf)(__args...); }

      template<typename _Tp>
        _Res
        _M_call(_Tp& __ptr, const volatile void *, _ArgTypes... __args) const
        { return ((*__ptr).*__pmf)(__args...); }

    public:
      typedef _Res result_type;

      explicit _Mem_fn(_Functor __pmf) : __pmf(__pmf) { }

      // Handle objects
      _Res 
      operator()(const volatile _Class& __object, _ArgTypes... __args) const
      { return (__object.*__pmf)(__args...); }

      // Handle pointers
      _Res 
      operator()(const volatile _Class* __object, _ArgTypes... __args) const
      { return (__object->*__pmf)(__args...); }

      // Handle smart pointers, references and pointers to derived
      template<typename _Tp>
        _Res operator()(_Tp& __object, _ArgTypes... __args) const
        { return _M_call(__object, &__object, __args...); }

    private:
      _Functor __pmf;
    };


  template<typename _Res, typename _Class>
    class _Mem_fn<_Res _Class::*>
    {
      // This bit of genius is due to Peter Dimov, improved slightly by
      // Douglas Gregor.
      template<typename _Tp>
        _Res&
        _M_call(_Tp& __object, _Class *) const
        { return __object.*__pm; }

      template<typename _Tp, typename _Up>
        _Res&
        _M_call(_Tp& __object, _Up * const *) const
        { return (*__object).*__pm; }

      template<typename _Tp, typename _Up>
        const _Res&
        _M_call(_Tp& __object, const _Up * const *) const
        { return (*__object).*__pm; }

      template<typename _Tp>
        const _Res&
        _M_call(_Tp& __object, const _Class *) const
        { return __object.*__pm; }

      template<typename _Tp>
        const _Res&
        _M_call(_Tp& __ptr, const volatile void*) const
        { return (*__ptr).*__pm; }

      template<typename _Tp> static _Tp& __get_ref();

      template<typename _Tp>
        static __sfinae_types::__one __check_const(_Tp&, _Class*);
      template<typename _Tp, typename _Up>
        static __sfinae_types::__one __check_const(_Tp&, _Up * const *);
      template<typename _Tp, typename _Up>
        static __sfinae_types::__two __check_const(_Tp&, const _Up * const *);
      template<typename _Tp>
        static __sfinae_types::__two __check_const(_Tp&, const _Class*);
      template<typename _Tp>
        static __sfinae_types::__two __check_const(_Tp&, const volatile void*);

    public:
      template<typename _Tp>
        struct _Result_type
	: _Mem_fn_const_or_non<_Res,
	  (sizeof(__sfinae_types::__two)
	   == sizeof(__check_const<_Tp>(__get_ref<_Tp>(), (_Tp*)0)))>
        { };

      template<typename _Signature>
        struct result;

      template<typename _CVMem, typename _Tp>
        struct result<_CVMem(_Tp)>
	: public _Result_type<_Tp> { };

      template<typename _CVMem, typename _Tp>
        struct result<_CVMem(_Tp&)>
	: public _Result_type<_Tp> { };

      explicit
      _Mem_fn(_Res _Class::*__pm) : __pm(__pm) { }

      // Handle objects
      _Res&
      operator()(_Class& __object) const
      { return __object.*__pm; }

      const _Res&
      operator()(const _Class& __object) const
      { return __object.*__pm; }

      // Handle pointers
      _Res&
      operator()(_Class* __object) const
      { return __object->*__pm; }

      const _Res&
      operator()(const _Class* __object) const
      { return __object->*__pm; }

      // Handle smart pointers and derived
      template<typename _Tp>
        typename _Result_type<_Tp>::type
        operator()(_Tp& __unknown) const
        { return _M_call(__unknown, &__unknown); }

    private:
      _Res _Class::*__pm;
    };

  /**
   *  @brief Returns a function object that forwards to the member
   *  pointer @a pm.
   */
  template<typename _Tp, typename _Class>
    inline _Mem_fn<_Tp _Class::*>
    mem_fn(_Tp _Class::* __pm)
    {
      return _Mem_fn<_Tp _Class::*>(__pm);
    }

  /**
   *  @brief Determines if the given type _Tp is a function object
   *  should be treated as a subexpression when evaluating calls to
   *  function objects returned by bind(). [TR1 3.6.1]
   */
  template<typename _Tp>
    struct is_bind_expression
    { static const bool value = false; };

  template<typename _Tp>
    const bool is_bind_expression<_Tp>::value;

  /**
   *  @brief Determines if the given type _Tp is a placeholder in a
   *  bind() expression and, if so, which placeholder it is. [TR1 3.6.2]
   */
  template<typename _Tp>
    struct is_placeholder
    { static const int value = 0; };

  template<typename _Tp>
    const int is_placeholder<_Tp>::value;

  /// The type of placeholder objects defined by libstdc++.
  template<int _Num> struct _Placeholder { };

<<<<<<< HEAD
  // Define a large number of placeholders. There is no way to
  // simplify this with variadic templates, because we're introducing
  // unique names for each.
=======
  /** @namespace std::placeholders
   *  @brief ISO C++ 0x entities sub namespace for functional.
   *
   *  Define a large number of placeholders. There is no way to
   *  simplify this with variadic templates, because we're introducing
   *  unique names for each.
   */
>>>>>>> a0daa400
  namespace placeholders 
  { 
    namespace 
    {
      _Placeholder<1> _1;
      _Placeholder<2> _2;
      _Placeholder<3> _3;
      _Placeholder<4> _4;
      _Placeholder<5> _5;
      _Placeholder<6> _6;
      _Placeholder<7> _7;
      _Placeholder<8> _8;
      _Placeholder<9> _9;
      _Placeholder<10> _10;
      _Placeholder<11> _11;
      _Placeholder<12> _12;
      _Placeholder<13> _13;
      _Placeholder<14> _14;
      _Placeholder<15> _15;
      _Placeholder<16> _16;
      _Placeholder<17> _17;
      _Placeholder<18> _18;
      _Placeholder<19> _19;
      _Placeholder<20> _20;
      _Placeholder<21> _21;
      _Placeholder<22> _22;
      _Placeholder<23> _23;
      _Placeholder<24> _24;
      _Placeholder<25> _25;
      _Placeholder<26> _26;
      _Placeholder<27> _27;
      _Placeholder<28> _28;
      _Placeholder<29> _29;
    } 
  }

  /**
   *  Partial specialization of is_placeholder that provides the placeholder
   *  number for the placeholder objects defined by libstdc++.
   */
  template<int _Num>
    struct is_placeholder<_Placeholder<_Num> >
    { static const int value = _Num; };

  template<int _Num>
    const int is_placeholder<_Placeholder<_Num> >::value;

  /**
   * Stores a tuple of indices. Used by bind() to extract the elements
   * in a tuple. 
   */
  template<int... _Indexes>
    struct _Index_tuple { };

  /// Builds an _Index_tuple<0, 1, 2, ..., _Num-1>.
  template<std::size_t _Num, typename _Tuple = _Index_tuple<> >
    struct _Build_index_tuple;
 
  template<std::size_t _Num, int... _Indexes> 
    struct _Build_index_tuple<_Num, _Index_tuple<_Indexes...> >
    : _Build_index_tuple<_Num - 1, 
                         _Index_tuple<_Indexes..., sizeof...(_Indexes)> >
    {
    };

  template<int... _Indexes>
    struct _Build_index_tuple<0, _Index_tuple<_Indexes...> >
    {
      typedef _Index_tuple<_Indexes...> __type;
    };

  /** 
   * Used by _Safe_tuple_element to indicate that there is no tuple
   * element at this position.
   */
  struct _No_tuple_element;

  /**
   * Implementation helper for _Safe_tuple_element. This primary
   * template handles the case where it is safe to use @c
   * tuple_element.
   */
  template<int __i, typename _Tuple, bool _IsSafe>
    struct _Safe_tuple_element_impl
    : tuple_element<__i, _Tuple> { };

  /**
   * Implementation helper for _Safe_tuple_element. This partial
   * specialization handles the case where it is not safe to use @c
   * tuple_element. We just return @c _No_tuple_element.
   */
  template<int __i, typename _Tuple>
    struct _Safe_tuple_element_impl<__i, _Tuple, false>
    {
      typedef _No_tuple_element type;
    };

  /**
   * Like tuple_element, but returns @c _No_tuple_element when
   * tuple_element would return an error.
   */
 template<int __i, typename _Tuple>
   struct _Safe_tuple_element
   : _Safe_tuple_element_impl<__i, _Tuple, 
                              (__i >= 0 && __i < tuple_size<_Tuple>::value)>
   {
   };

  /**
   *  Maps an argument to bind() into an actual argument to the bound
   *  function object [TR1 3.6.3/5]. Only the first parameter should
   *  be specified: the rest are used to determine among the various
   *  implementations. Note that, although this class is a function
   *  object, it isn't entirely normal because it takes only two
   *  parameters regardless of the number of parameters passed to the
   *  bind expression. The first parameter is the bound argument and
   *  the second parameter is a tuple containing references to the
   *  rest of the arguments.
   */
  template<typename _Arg,
           bool _IsBindExp = is_bind_expression<_Arg>::value,
           bool _IsPlaceholder = (is_placeholder<_Arg>::value > 0)>
    class _Mu;

  /**
   *  If the argument is reference_wrapper<_Tp>, returns the
   *  underlying reference. [TR1 3.6.3/5 bullet 1]
   */
  template<typename _Tp>
    class _Mu<reference_wrapper<_Tp>, false, false>
    {
    public:
      typedef _Tp& result_type;

      /* Note: This won't actually work for const volatile
       * reference_wrappers, because reference_wrapper::get() is const
       * but not volatile-qualified. This might be a defect in the TR.
       */
      template<typename _CVRef, typename _Tuple>
        result_type
        operator()(_CVRef& __arg, const _Tuple&) const volatile
        { return __arg.get(); }
    };

  /**
   *  If the argument is a bind expression, we invoke the underlying
   *  function object with the same cv-qualifiers as we are given and
   *  pass along all of our arguments (unwrapped). [TR1 3.6.3/5 bullet 2]
   */
  template<typename _Arg>
    class _Mu<_Arg, true, false>
    {
    public:
      template<typename _Signature> class result;

      // Determine the result type when we pass the arguments along. This
      // involves passing along the cv-qualifiers placed on _Mu and
      // unwrapping the argument bundle.
      template<typename _CVMu, typename _CVArg, typename... _Args>
        class result<_CVMu(_CVArg, tuple<_Args...>)>
	: public result_of<_CVArg(_Args...)> { };

      template<typename _CVArg, typename... _Args>
        typename result_of<_CVArg(_Args...)>::type
        operator()(_CVArg& __arg,
		   const tuple<_Args...>& __tuple) const volatile
        {
	  // Construct an index tuple and forward to __call
	  typedef typename _Build_index_tuple<sizeof...(_Args)>::__type
	    _Indexes;
	  return this->__call(__arg, __tuple, _Indexes());
	}

    private:
      // Invokes the underlying function object __arg by unpacking all
      // of the arguments in the tuple. 
      template<typename _CVArg, typename... _Args, int... _Indexes>
        typename result_of<_CVArg(_Args...)>::type
        __call(_CVArg& __arg, const tuple<_Args...>& __tuple,
	       const _Index_tuple<_Indexes...>&) const volatile
        {
	  return __arg(_GLIBCXX_TR1 get<_Indexes>(__tuple)...);
	}
    };

  /**
   *  If the argument is a placeholder for the Nth argument, returns
   *  a reference to the Nth argument to the bind function object.
   *  [TR1 3.6.3/5 bullet 3]
   */
  template<typename _Arg>
    class _Mu<_Arg, false, true>
    {
    public:
      template<typename _Signature> class result;

      template<typename _CVMu, typename _CVArg, typename _Tuple>
        class result<_CVMu(_CVArg, _Tuple)>
        {
	  // Add a reference, if it hasn't already been done for us.
	  // This allows us to be a little bit sloppy in constructing
	  // the tuple that we pass to result_of<...>.
	  typedef typename _Safe_tuple_element<(is_placeholder<_Arg>::value
						- 1), _Tuple>::type
	    __base_type;

	public:
#ifdef _GLIBCXX_INCLUDE_AS_CXX0X
	  typedef typename add_lvalue_reference<__base_type>::type type;
#else
	  typedef typename add_reference<__base_type>::type type;
#endif
	};

      template<typename _Tuple>
        typename result<_Mu(_Arg, _Tuple)>::type
        operator()(const volatile _Arg&, const _Tuple& __tuple) const volatile
        {
	  return ::std::_GLIBCXX_TR1 get<(is_placeholder<_Arg>::value
					  - 1)>(__tuple);
	}
    };

  /**
   *  If the argument is just a value, returns a reference to that
   *  value. The cv-qualifiers on the reference are the same as the
   *  cv-qualifiers on the _Mu object. [TR1 3.6.3/5 bullet 4]
   */
  template<typename _Arg>
    class _Mu<_Arg, false, false>
    {
    public:
      template<typename _Signature> struct result;

      template<typename _CVMu, typename _CVArg, typename _Tuple>
        struct result<_CVMu(_CVArg, _Tuple)>
        {
#ifdef _GLIBCXX_INCLUDE_AS_CXX0X
	  typedef typename add_lvalue_reference<_CVArg>::type type;
#else
	  typedef typename add_reference<_CVArg>::type type;
#endif
	};

      // Pick up the cv-qualifiers of the argument
      template<typename _CVArg, typename _Tuple>
        _CVArg&
        operator()(_CVArg& __arg, const _Tuple&) const volatile
        { return __arg; }
    };

  /**
   *  Maps member pointers into instances of _Mem_fn but leaves all
   *  other function objects untouched. Used by tr1::bind(). The
   *  primary template handles the non--member-pointer case.
   */
  template<typename _Tp>
    struct _Maybe_wrap_member_pointer
    {
      typedef _Tp type;
      
      static const _Tp&
      __do_wrap(const _Tp& __x)
      { return __x; }
    };

  /**
   *  Maps member pointers into instances of _Mem_fn but leaves all
   *  other function objects untouched. Used by tr1::bind(). This
   *  partial specialization handles the member pointer case.
   */
  template<typename _Tp, typename _Class>
    struct _Maybe_wrap_member_pointer<_Tp _Class::*>
    {
      typedef _Mem_fn<_Tp _Class::*> type;
      
      static type
      __do_wrap(_Tp _Class::* __pm)
      { return type(__pm); }
    };

  /// Type of the function object returned from bind().
  template<typename _Signature>
    struct _Bind;

   template<typename _Functor, typename... _Bound_args>
    class _Bind<_Functor(_Bound_args...)>
    : public _Weak_result_type<_Functor>
    {
      typedef _Bind __self_type;
      typedef typename _Build_index_tuple<sizeof...(_Bound_args)>::__type 
        _Bound_indexes;

      _Functor _M_f;
      tuple<_Bound_args...> _M_bound_args;

      // Call unqualified
      template<typename... _Args, int... _Indexes>
        typename result_of<
                   _Functor(typename result_of<_Mu<_Bound_args> 
                            (_Bound_args, tuple<_Args...>)>::type...)
                 >::type
        __call(const tuple<_Args...>& __args, _Index_tuple<_Indexes...>)
        {
          return _M_f(_Mu<_Bound_args>()
                      (_GLIBCXX_TR1 get<_Indexes>(_M_bound_args), __args)...);
        }

      // Call as const
      template<typename... _Args, int... _Indexes>
        typename result_of<
                   const _Functor(typename result_of<_Mu<_Bound_args> 
                                    (const _Bound_args, tuple<_Args...>)
                                  >::type...)>::type
        __call(const tuple<_Args...>& __args, _Index_tuple<_Indexes...>) const
        {
          return _M_f(_Mu<_Bound_args>()
                      (_GLIBCXX_TR1 get<_Indexes>(_M_bound_args), __args)...);
        }

      // Call as volatile
      template<typename... _Args, int... _Indexes>
        typename result_of<
                   volatile _Functor(typename result_of<_Mu<_Bound_args> 
                                    (volatile _Bound_args, tuple<_Args...>)
                                  >::type...)>::type
        __call(const tuple<_Args...>& __args, 
               _Index_tuple<_Indexes...>) volatile
        {
          return _M_f(_Mu<_Bound_args>()
                      (_GLIBCXX_TR1 get<_Indexes>(_M_bound_args), __args)...);
        }

      // Call as const volatile
      template<typename... _Args, int... _Indexes>
        typename result_of<
                   const volatile _Functor(typename result_of<_Mu<_Bound_args> 
                                    (const volatile _Bound_args, 
                                     tuple<_Args...>)
                                  >::type...)>::type
        __call(const tuple<_Args...>& __args, 
               _Index_tuple<_Indexes...>) const volatile
        {
          return _M_f(_Mu<_Bound_args>()
                      (_GLIBCXX_TR1 get<_Indexes>(_M_bound_args), __args)...);
        }

     public:
      explicit _Bind(_Functor __f, _Bound_args... __bound_args)
        : _M_f(__f), _M_bound_args(__bound_args...) { }

      // Call unqualified
      template<typename... _Args>
        typename result_of<
                   _Functor(typename result_of<_Mu<_Bound_args> 
                            (_Bound_args, tuple<_Args...>)>::type...)
                 >::type
        operator()(_Args&... __args)
        {
          return this->__call(_GLIBCXX_TR1 tie(__args...), _Bound_indexes());
        }

      // Call as const
      template<typename... _Args>
        typename result_of<
                   const _Functor(typename result_of<_Mu<_Bound_args> 
                            (const _Bound_args, tuple<_Args...>)>::type...)
                 >::type
        operator()(_Args&... __args) const
        {
          return this->__call(_GLIBCXX_TR1 tie(__args...), _Bound_indexes());
        }


      // Call as volatile
      template<typename... _Args>
        typename result_of<
                   volatile _Functor(typename result_of<_Mu<_Bound_args> 
                            (volatile _Bound_args, tuple<_Args...>)>::type...)
                 >::type
        operator()(_Args&... __args) volatile
        {
          return this->__call(_GLIBCXX_TR1 tie(__args...), _Bound_indexes());
        }


      // Call as const volatile
      template<typename... _Args>
        typename result_of<
                   const volatile _Functor(typename result_of<_Mu<_Bound_args> 
                            (const volatile _Bound_args, 
                             tuple<_Args...>)>::type...)
                 >::type
        operator()(_Args&... __args) const volatile
        {
          return this->__call(_GLIBCXX_TR1 tie(__args...), _Bound_indexes());
        }
    };

  /// Type of the function object returned from bind<R>().
  template<typename _Result, typename _Signature>
    struct _Bind_result;

  template<typename _Result, typename _Functor, typename... _Bound_args>
    class _Bind_result<_Result, _Functor(_Bound_args...)>
    {
      typedef _Bind_result __self_type;
      typedef typename _Build_index_tuple<sizeof...(_Bound_args)>::__type 
        _Bound_indexes;

      _Functor _M_f;
      tuple<_Bound_args...> _M_bound_args;

      // Call unqualified
      template<typename... _Args, int... _Indexes>
        _Result
        __call(const tuple<_Args...>& __args, _Index_tuple<_Indexes...>)
        {
          return _M_f(_Mu<_Bound_args>()
                      (_GLIBCXX_TR1 get<_Indexes>(_M_bound_args), __args)...);
        }

      // Call as const
      template<typename... _Args, int... _Indexes>
        _Result
        __call(const tuple<_Args...>& __args, _Index_tuple<_Indexes...>) const
        {
          return _M_f(_Mu<_Bound_args>()
                      (_GLIBCXX_TR1 get<_Indexes>(_M_bound_args), __args)...);
        }

      // Call as volatile
      template<typename... _Args, int... _Indexes>
        _Result
        __call(const tuple<_Args...>& __args, 
               _Index_tuple<_Indexes...>) volatile
        {
          return _M_f(_Mu<_Bound_args>()
                      (_GLIBCXX_TR1 get<_Indexes>(_M_bound_args), __args)...);
        }

      // Call as const volatile
      template<typename... _Args, int... _Indexes>
        _Result
        __call(const tuple<_Args...>& __args, 
               _Index_tuple<_Indexes...>) const volatile
        {
          return _M_f(_Mu<_Bound_args>()
                      (_GLIBCXX_TR1 get<_Indexes>(_M_bound_args), __args)...);
        }

    public:
      typedef _Result result_type;

      explicit
      _Bind_result(_Functor __f, _Bound_args... __bound_args)
      : _M_f(__f), _M_bound_args(__bound_args...) { }

      // Call unqualified
      template<typename... _Args>
        result_type
        operator()(_Args&... __args)
        {
          return this->__call(_GLIBCXX_TR1 tie(__args...), _Bound_indexes());
        }

      // Call as const
      template<typename... _Args>
        result_type
        operator()(_Args&... __args) const
        {
          return this->__call(_GLIBCXX_TR1 tie(__args...), _Bound_indexes());
        }

      // Call as volatile
      template<typename... _Args>
        result_type
        operator()(_Args&... __args) volatile
        {
          return this->__call(_GLIBCXX_TR1 tie(__args...), _Bound_indexes());
        }

      // Call as const volatile
      template<typename... _Args>
        result_type
        operator()(_Args&... __args) const volatile
        {
          return this->__call(_GLIBCXX_TR1 tie(__args...), _Bound_indexes());
        }
    };

  /// Class template _Bind is always a bind expression.
  template<typename _Signature>
    struct is_bind_expression<_Bind<_Signature> >
    { static const bool value = true; };

  template<typename _Signature>
    const bool is_bind_expression<_Bind<_Signature> >::value;

  /// Class template _Bind_result is always a bind expression.
  template<typename _Result, typename _Signature>
    struct is_bind_expression<_Bind_result<_Result, _Signature> >
    { static const bool value = true; };

  template<typename _Result, typename _Signature>
    const bool is_bind_expression<_Bind_result<_Result, _Signature> >::value;

  /// bind
  template<typename _Functor, typename... _ArgTypes>
    inline
    _Bind<typename _Maybe_wrap_member_pointer<_Functor>::type(_ArgTypes...)>
    bind(_Functor __f, _ArgTypes... __args)
    {
      typedef _Maybe_wrap_member_pointer<_Functor> __maybe_type;
      typedef typename __maybe_type::type __functor_type;
      typedef _Bind<__functor_type(_ArgTypes...)> __result_type;
      return __result_type(__maybe_type::__do_wrap(__f), __args...);
    } 

  template<typename _Result, typename _Functor, typename... _ArgTypes>
    inline
    _Bind_result<_Result,
		 typename _Maybe_wrap_member_pointer<_Functor>::type
                            (_ArgTypes...)>
    bind(_Functor __f, _ArgTypes... __args)
    {
      typedef _Maybe_wrap_member_pointer<_Functor> __maybe_type;
      typedef typename __maybe_type::type __functor_type;
      typedef _Bind_result<_Result, __functor_type(_ArgTypes...)>
	__result_type;
      return __result_type(__maybe_type::__do_wrap(__f), __args...);
    }

  /**
   *  @brief Exception class thrown when class template function's
   *  operator() is called with an empty target.
   *
   */
  class bad_function_call : public std::exception { };

  /**
   *  The integral constant expression 0 can be converted into a
   *  pointer to this type. It is used by the function template to
   *  accept NULL pointers.
   */
  struct _M_clear_type;

  /**
   *  Trait identifying "location-invariant" types, meaning that the
   *  address of the object (or any of its members) will not escape.
   *  Also implies a trivial copy constructor and assignment operator.
   */
  template<typename _Tp>
    struct __is_location_invariant
    : integral_constant<bool,
                        (is_pointer<_Tp>::value
                         || is_member_pointer<_Tp>::value)>
    {
    };

  class _Undefined_class;

  union _Nocopy_types
  {
    void*       _M_object;
    const void* _M_const_object;
    void (*_M_function_pointer)();
    void (_Undefined_class::*_M_member_pointer)();
  };

  union _Any_data
  {
    void*       _M_access()       { return &_M_pod_data[0]; }
    const void* _M_access() const { return &_M_pod_data[0]; }

    template<typename _Tp>
      _Tp&
      _M_access()
      { return *static_cast<_Tp*>(_M_access()); }

    template<typename _Tp>
      const _Tp&
      _M_access() const
      { return *static_cast<const _Tp*>(_M_access()); }

    _Nocopy_types _M_unused;
    char _M_pod_data[sizeof(_Nocopy_types)];
  };

  enum _Manager_operation
  {
    __get_type_info,
    __get_functor_ptr,
    __clone_functor,
    __destroy_functor
  };

  // Simple type wrapper that helps avoid annoying const problems
  // when casting between void pointers and pointers-to-pointers.
  template<typename _Tp>
    struct _Simple_type_wrapper
    {
      _Simple_type_wrapper(_Tp __value) : __value(__value) { }

      _Tp __value;
    };

  template<typename _Tp>
    struct __is_location_invariant<_Simple_type_wrapper<_Tp> >
    : __is_location_invariant<_Tp>
    {
    };

  // Converts a reference to a function object into a callable
  // function object.
  template<typename _Functor>
    inline _Functor&
    __callable_functor(_Functor& __f)
    { return __f; }

  template<typename _Member, typename _Class>
    inline _Mem_fn<_Member _Class::*>
    __callable_functor(_Member _Class::* &__p)
    { return mem_fn(__p); }

  template<typename _Member, typename _Class>
    inline _Mem_fn<_Member _Class::*>
    __callable_functor(_Member _Class::* const &__p)
    { return mem_fn(__p); }

  template<typename _Signature>
    class function;

  /// Base class of all polymorphic function object wrappers.
  class _Function_base
  {
  public:
    static const std::size_t _M_max_size = sizeof(_Nocopy_types);
    static const std::size_t _M_max_align = __alignof__(_Nocopy_types);

    template<typename _Functor>
      class _Base_manager
      {
      protected:
	static const bool __stored_locally =
        (__is_location_invariant<_Functor>::value
         && sizeof(_Functor) <= _M_max_size
         && __alignof__(_Functor) <= _M_max_align
         && (_M_max_align % __alignof__(_Functor) == 0));
	
	typedef integral_constant<bool, __stored_locally> _Local_storage;

	// Retrieve a pointer to the function object
	static _Functor*
	_M_get_pointer(const _Any_data& __source)
	{
	  const _Functor* __ptr =
	    __stored_locally? &__source._M_access<_Functor>()
	    /* have stored a pointer */ : __source._M_access<_Functor*>();
	  return const_cast<_Functor*>(__ptr);
	}

	// Clone a location-invariant function object that fits within
	// an _Any_data structure.
	static void
	_M_clone(_Any_data& __dest, const _Any_data& __source, true_type)
	{
	  new (__dest._M_access()) _Functor(__source._M_access<_Functor>());
	}

	// Clone a function object that is not location-invariant or
	// that cannot fit into an _Any_data structure.
	static void
	_M_clone(_Any_data& __dest, const _Any_data& __source, false_type)
	{
	  __dest._M_access<_Functor*>() =
	    new _Functor(*__source._M_access<_Functor*>());
	}

	// Destroying a location-invariant object may still require
	// destruction.
	static void
	_M_destroy(_Any_data& __victim, true_type)
	{
	  __victim._M_access<_Functor>().~_Functor();
	}
	
	// Destroying an object located on the heap.
	static void
	_M_destroy(_Any_data& __victim, false_type)
	{
	  delete __victim._M_access<_Functor*>();
	}
	
      public:
	static bool
	_M_manager(_Any_data& __dest, const _Any_data& __source,
		   _Manager_operation __op)
	{
	  switch (__op)
	    {
#ifdef __GXX_RTTI
	    case __get_type_info:
	      __dest._M_access<const type_info*>() = &typeid(_Functor);
	      break;
#endif
	    case __get_functor_ptr:
	      __dest._M_access<_Functor*>() = _M_get_pointer(__source);
	      break;
	      
	    case __clone_functor:
	      _M_clone(__dest, __source, _Local_storage());
	      break;

	    case __destroy_functor:
	      _M_destroy(__dest, _Local_storage());
	      break;
	    }
	  return false;
	}

	static void
	_M_init_functor(_Any_data& __functor, const _Functor& __f)
	{ _M_init_functor(__functor, __f, _Local_storage()); }
	
	template<typename _Signature>
	  static bool
	  _M_not_empty_function(const function<_Signature>& __f)
	  { return __f; }

	template<typename _Tp>
	  static bool
	  _M_not_empty_function(const _Tp*& __fp)
	  { return __fp; }

	template<typename _Class, typename _Tp>
	  static bool
	  _M_not_empty_function(_Tp _Class::* const& __mp)
	  { return __mp; }

	template<typename _Tp>
	  static bool
	  _M_not_empty_function(const _Tp&)
	  { return true; }

      private:
	static void
	_M_init_functor(_Any_data& __functor, const _Functor& __f, true_type)
	{ new (__functor._M_access()) _Functor(__f); }

	static void
	_M_init_functor(_Any_data& __functor, const _Functor& __f, false_type)
	{ __functor._M_access<_Functor*>() = new _Functor(__f); }
      };

    template<typename _Functor>
      class _Ref_manager : public _Base_manager<_Functor*>
      {
	typedef _Function_base::_Base_manager<_Functor*> _Base;

    public:
	static bool
	_M_manager(_Any_data& __dest, const _Any_data& __source,
		   _Manager_operation __op)
	{
	  switch (__op)
	    {
#ifdef __GXX_RTTI
	    case __get_type_info:
	      __dest._M_access<const type_info*>() = &typeid(_Functor);
	      break;
#endif
	    case __get_functor_ptr:
	      __dest._M_access<_Functor*>() = *_Base::_M_get_pointer(__source);
	      return is_const<_Functor>::value;
	      break;
	      
	    default:
	      _Base::_M_manager(__dest, __source, __op);
	    }
	  return false;
	}

	static void
	_M_init_functor(_Any_data& __functor, reference_wrapper<_Functor> __f)
	{
	  // TBD: Use address_of function instead.
	  _Base::_M_init_functor(__functor, &__f.get());
	}
      };

    _Function_base() : _M_manager(0) { }
    
    ~_Function_base()
    {
      if (_M_manager)
	_M_manager(_M_functor, _M_functor, __destroy_functor);
    }


    bool _M_empty() const { return !_M_manager; }

    typedef bool (*_Manager_type)(_Any_data&, const _Any_data&,
                                  _Manager_operation);

    _Any_data     _M_functor;
    _Manager_type _M_manager;
  };

  template<typename _Signature, typename _Functor>
    class _Function_handler;

  template<typename _Res, typename _Functor, typename... _ArgTypes>
    class _Function_handler<_Res(_ArgTypes...), _Functor>
    : public _Function_base::_Base_manager<_Functor>
    {
      typedef _Function_base::_Base_manager<_Functor> _Base;

    public:
      static _Res
      _M_invoke(const _Any_data& __functor, _ArgTypes... __args)
      {
        return (*_Base::_M_get_pointer(__functor))(__args...);
      }
    };

  template<typename _Functor, typename... _ArgTypes>
    class _Function_handler<void(_ArgTypes...), _Functor>
    : public _Function_base::_Base_manager<_Functor>
    {
      typedef _Function_base::_Base_manager<_Functor> _Base;

     public:
      static void
      _M_invoke(const _Any_data& __functor, _ArgTypes... __args)
      {
        (*_Base::_M_get_pointer(__functor))(__args...);
      }
    };

  template<typename _Res, typename _Functor, typename... _ArgTypes>
    class _Function_handler<_Res(_ArgTypes...), reference_wrapper<_Functor> >
    : public _Function_base::_Ref_manager<_Functor>
    {
      typedef _Function_base::_Ref_manager<_Functor> _Base;

     public:
      static _Res
      _M_invoke(const _Any_data& __functor, _ArgTypes... __args)
      {
        return 
          __callable_functor(**_Base::_M_get_pointer(__functor))(__args...);
      }
    };

  template<typename _Functor, typename... _ArgTypes>
    class _Function_handler<void(_ArgTypes...), reference_wrapper<_Functor> >
    : public _Function_base::_Ref_manager<_Functor>
    {
      typedef _Function_base::_Ref_manager<_Functor> _Base;

     public:
      static void
      _M_invoke(const _Any_data& __functor, _ArgTypes... __args)
      {
        __callable_functor(**_Base::_M_get_pointer(__functor))(__args...);
      }
    };

  template<typename _Class, typename _Member, typename _Res, 
           typename... _ArgTypes>
    class _Function_handler<_Res(_ArgTypes...), _Member _Class::*>
    : public _Function_handler<void(_ArgTypes...), _Member _Class::*>
    {
      typedef _Function_handler<void(_ArgTypes...), _Member _Class::*>
        _Base;

     public:
      static _Res
      _M_invoke(const _Any_data& __functor, _ArgTypes... __args)
      {
        return _GLIBCXX_TR1
	  mem_fn(_Base::_M_get_pointer(__functor)->__value)(__args...);
      }
    };

  template<typename _Class, typename _Member, typename... _ArgTypes>
    class _Function_handler<void(_ArgTypes...), _Member _Class::*>
    : public _Function_base::_Base_manager<
                 _Simple_type_wrapper< _Member _Class::* > >
    {
      typedef _Member _Class::* _Functor;
      typedef _Simple_type_wrapper<_Functor> _Wrapper;
      typedef _Function_base::_Base_manager<_Wrapper> _Base;

     public:
      static bool
      _M_manager(_Any_data& __dest, const _Any_data& __source,
                 _Manager_operation __op)
      {
        switch (__op)
	  {
#ifdef __GXX_RTTI
	  case __get_type_info:
	    __dest._M_access<const type_info*>() = &typeid(_Functor);
	    break;
#endif	    
	  case __get_functor_ptr:
	    __dest._M_access<_Functor*>() =
	      &_Base::_M_get_pointer(__source)->__value;
	    break;
	    
	  default:
	    _Base::_M_manager(__dest, __source, __op);
	  }
        return false;
      }

      static void
      _M_invoke(const _Any_data& __functor, _ArgTypes... __args)
      {
        _GLIBCXX_TR1
	  mem_fn(_Base::_M_get_pointer(__functor)->__value)(__args...);
      }
    };

  /// class function
  template<typename _Res, typename... _ArgTypes>
    class function<_Res(_ArgTypes...)>
    : public _Maybe_unary_or_binary_function<_Res, _ArgTypes...>,
      private _Function_base
    {
      /// This class is used to implement the safe_bool idiom.
      struct _Hidden_type
      {
	_Hidden_type* _M_bool;
      };

      /// This typedef is used to implement the safe_bool idiom.
      typedef _Hidden_type* _Hidden_type::* _Safe_bool;

      typedef _Res _Signature_type(_ArgTypes...);
      
      struct _Useless { };
      
    public:
      typedef _Res result_type;
      
      // [3.7.2.1] construct/copy/destroy
      
      /**
       *  @brief Default construct creates an empty function call wrapper.
       *  @post @c !(bool)*this
       */
      function() : _Function_base() { }
      
      /**
       *  @brief Default construct creates an empty function call wrapper.
       *  @post @c !(bool)*this
       */
      function(_M_clear_type*) : _Function_base() { }
      
      /**
       *  @brief %Function copy constructor.
       *  @param x A %function object with identical call signature.
       *  @pre @c (bool)*this == (bool)x
       *
       *  The newly-created %function contains a copy of the target of @a
       *  x (if it has one).
       */
      function(const function& __x);
      
      /**
       *  @brief Builds a %function that targets a copy of the incoming
       *  function object.
       *  @param f A %function object that is callable with parameters of
       *  type @c T1, @c T2, ..., @c TN and returns a value convertible
       *  to @c Res.
       *
       *  The newly-created %function object will target a copy of @a
       *  f. If @a f is @c reference_wrapper<F>, then this function
       *  object will contain a reference to the function object @c
       *  f.get(). If @a f is a NULL function pointer or NULL
       *  pointer-to-member, the newly-created object will be empty.
       *
       *  If @a f is a non-NULL function pointer or an object of type @c
       *  reference_wrapper<F>, this function will not throw.
       */
      template<typename _Functor>
        function(_Functor __f,
                 typename __gnu_cxx::__enable_if<
                           !is_integral<_Functor>::value, _Useless>::__type
                   = _Useless());

      /**
       *  @brief %Function assignment operator.
       *  @param x A %function with identical call signature.
       *  @post @c (bool)*this == (bool)x
       *  @returns @c *this
       *
       *  The target of @a x is copied to @c *this. If @a x has no
       *  target, then @c *this will be empty.
       *
       *  If @a x targets a function pointer or a reference to a function
       *  object, then this operation will not throw an exception.
       */
      function&
      operator=(const function& __x)
      {
        function(__x).swap(*this);
        return *this;
      }

      /**
       *  @brief %Function assignment to zero.
       *  @post @c !(bool)*this
       *  @returns @c *this
       *
       *  The target of @a *this is deallocated, leaving it empty.
       */
      function&
      operator=(_M_clear_type*)
      {
        if (_M_manager)
	  {
	    _M_manager(_M_functor, _M_functor, __destroy_functor);
	    _M_manager = 0;
	    _M_invoker = 0;
	  }
        return *this;
      }

      /**
       *  @brief %Function assignment to a new target.
       *  @param f A %function object that is callable with parameters of
       *  type @c T1, @c T2, ..., @c TN and returns a value convertible
       *  to @c Res.
       *  @return @c *this
       *
       *  This  %function object wrapper will target a copy of @a
       *  f. If @a f is @c reference_wrapper<F>, then this function
       *  object will contain a reference to the function object @c
       *  f.get(). If @a f is a NULL function pointer or NULL
       *  pointer-to-member, @c this object will be empty.
       *
       *  If @a f is a non-NULL function pointer or an object of type @c
       *  reference_wrapper<F>, this function will not throw.
       */
      template<typename _Functor>
        typename __gnu_cxx::__enable_if<!is_integral<_Functor>::value,
	                                function&>::__type
	operator=(_Functor __f)
	{
	  function(__f).swap(*this);
	  return *this;
	}

      // [3.7.2.2] function modifiers
      
      /**
       *  @brief Swap the targets of two %function objects.
       *  @param f A %function with identical call signature.
       *
       *  Swap the targets of @c this function object and @a f. This
       *  function will not throw an exception.
       */
      void swap(function& __x)
      {
	_Any_data __old_functor = _M_functor;
	_M_functor = __x._M_functor;
	__x._M_functor = __old_functor;
	_Manager_type __old_manager = _M_manager;
	_M_manager = __x._M_manager;
	__x._M_manager = __old_manager;
	_Invoker_type __old_invoker = _M_invoker;
	_M_invoker = __x._M_invoker;
	__x._M_invoker = __old_invoker;
      }
      
      // [3.7.2.3] function capacity

      /**
       *  @brief Determine if the %function wrapper has a target.
       *
       *  @return @c true when this %function object contains a target,
       *  or @c false when it is empty.
       *
       *  This function will not throw an exception.
       */
      operator _Safe_bool() const
      {
        if (_M_empty())
	  return 0;
	else
	  return &_Hidden_type::_M_bool;
      }

      // [3.7.2.4] function invocation

      /**
       *  @brief Invokes the function targeted by @c *this.
       *  @returns the result of the target.
       *  @throws bad_function_call when @c !(bool)*this
       *
       *  The function call operator invokes the target function object
       *  stored by @c this.
       */
      _Res operator()(_ArgTypes... __args) const;

#ifdef __GXX_RTTI
      // [3.7.2.5] function target access
      /**
       *  @brief Determine the type of the target of this function object
       *  wrapper.
       *
       *  @returns the type identifier of the target function object, or
       *  @c typeid(void) if @c !(bool)*this.
       *
       *  This function will not throw an exception.
       */
      const type_info& target_type() const;
      
      /**
       *  @brief Access the stored target function object.
       *
       *  @return Returns a pointer to the stored target function object,
       *  if @c typeid(Functor).equals(target_type()); otherwise, a NULL
       *  pointer.
       *
       * This function will not throw an exception.
       */
      template<typename _Functor>       _Functor* target();
      
      /// @overload
      template<typename _Functor> const _Functor* target() const;
#endif

    private:
      // [3.7.2.6] undefined operators
      template<typename _Function>
	void operator==(const function<_Function>&) const;
      template<typename _Function>
	void operator!=(const function<_Function>&) const;

      typedef _Res (*_Invoker_type)(const _Any_data&, _ArgTypes...);
      _Invoker_type _M_invoker;
  };

  template<typename _Res, typename... _ArgTypes>
    function<_Res(_ArgTypes...)>::
    function(const function& __x)
    : _Function_base()
    {
      if (__x)
	{
	  _M_invoker = __x._M_invoker;
	  _M_manager = __x._M_manager;
	  __x._M_manager(_M_functor, __x._M_functor, __clone_functor);
	}
    }

  template<typename _Res, typename... _ArgTypes>
    template<typename _Functor>
      function<_Res(_ArgTypes...)>::
      function(_Functor __f,
	       typename __gnu_cxx::__enable_if<
                       !is_integral<_Functor>::value, _Useless>::__type)
      : _Function_base()
      {
	typedef _Function_handler<_Signature_type, _Functor> _My_handler;

	if (_My_handler::_M_not_empty_function(__f))
	  {
	    _M_invoker = &_My_handler::_M_invoke;
	    _M_manager = &_My_handler::_M_manager;
	    _My_handler::_M_init_functor(_M_functor, __f);
	  }
      }

  template<typename _Res, typename... _ArgTypes>
    _Res
    function<_Res(_ArgTypes...)>::
    operator()(_ArgTypes... __args) const
    {
      if (_M_empty())
        {
#if __EXCEPTIONS
          throw bad_function_call();
#else
          __builtin_abort();
#endif
        }
      return _M_invoker(_M_functor, __args...);
    }

#ifdef __GXX_RTTI
  template<typename _Res, typename... _ArgTypes>
    const type_info&
    function<_Res(_ArgTypes...)>::
    target_type() const
    {
      if (_M_manager)
        {
          _Any_data __typeinfo_result;
          _M_manager(__typeinfo_result, _M_functor, __get_type_info);
          return *__typeinfo_result._M_access<const type_info*>();
        }
      else
	return typeid(void);
    }

  template<typename _Res, typename... _ArgTypes>
    template<typename _Functor>
      _Functor*
      function<_Res(_ArgTypes...)>::
      target()
      {
	if (typeid(_Functor) == target_type() && _M_manager)
	  {
	    _Any_data __ptr;
	    if (_M_manager(__ptr, _M_functor, __get_functor_ptr)
		&& !is_const<_Functor>::value)
	      return 0;
	    else
	      return __ptr._M_access<_Functor*>();
	  }
	else
	  return 0;
      }

  template<typename _Res, typename... _ArgTypes>
    template<typename _Functor>
      const _Functor*
      function<_Res(_ArgTypes...)>::
      target() const
      {
	if (typeid(_Functor) == target_type() && _M_manager)
	  {
	    _Any_data __ptr;
	    _M_manager(__ptr, _M_functor, __get_functor_ptr);
	    return __ptr._M_access<const _Functor*>();
	  }
	else
	  return 0;
      }
#endif

  // [3.7.2.7] null pointer comparisons

  /**
   *  @brief Compares a polymorphic function object wrapper against 0
   *  (the NULL pointer).
   *  @returns @c true if the wrapper has no target, @c false otherwise
   *
   *  This function will not throw an exception.
   */
  template<typename _Signature>
    inline bool
    operator==(const function<_Signature>& __f, _M_clear_type*)
    { return !__f; }

  /// @overload
  template<typename _Signature>
    inline bool
    operator==(_M_clear_type*, const function<_Signature>& __f)
    { return !__f; }

  /**
   *  @brief Compares a polymorphic function object wrapper against 0
   *  (the NULL pointer).
   *  @returns @c false if the wrapper has no target, @c true otherwise
   *
   *  This function will not throw an exception.
   */
  template<typename _Signature>
    inline bool
    operator!=(const function<_Signature>& __f, _M_clear_type*)
    { return __f; }

  /// @overload
  template<typename _Signature>
    inline bool
    operator!=(_M_clear_type*, const function<_Signature>& __f)
    { return __f; }

  // [3.7.2.8] specialized algorithms

  /**
   *  @brief Swap the targets of two polymorphic function object wrappers.
   *
   *  This function will not throw an exception.
   */
  template<typename _Signature>
    inline void
    swap(function<_Signature>& __x, function<_Signature>& __y)
    { __x.swap(__y); }

_GLIBCXX_END_NAMESPACE_TR1
}<|MERGE_RESOLUTION|>--- conflicted
+++ resolved
@@ -1,10 +1,6 @@
 // TR1 functional header -*- C++ -*-
 
-<<<<<<< HEAD
-// Copyright (C) 2007, 2008 Free Software Foundation, Inc.
-=======
 // Copyright (C) 2007, 2008, 2009 Free Software Foundation, Inc.
->>>>>>> a0daa400
 //
 // This file is part of the GNU ISO C++ Library.  This library is free
 // software; you can redistribute it and/or modify it under the
@@ -831,11 +827,6 @@
   /// The type of placeholder objects defined by libstdc++.
   template<int _Num> struct _Placeholder { };
 
-<<<<<<< HEAD
-  // Define a large number of placeholders. There is no way to
-  // simplify this with variadic templates, because we're introducing
-  // unique names for each.
-=======
   /** @namespace std::placeholders
    *  @brief ISO C++ 0x entities sub namespace for functional.
    *
@@ -843,7 +834,6 @@
    *  simplify this with variadic templates, because we're introducing
    *  unique names for each.
    */
->>>>>>> a0daa400
   namespace placeholders 
   { 
     namespace 
