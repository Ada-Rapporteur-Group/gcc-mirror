// Hashtable implementation used by containers -*- C++ -*-

// Copyright (C) 2001, 2002, 2003, 2004, 2005, 2006, 2007
// Free Software Foundation, Inc.
//
// This file is part of the GNU ISO C++ Library.  This library is free
// software; you can redistribute it and/or modify it under the
// terms of the GNU General Public License as published by the
// Free Software Foundation; either version 2, or (at your option)
// any later version.

// This library is distributed in the hope that it will be useful,
// but WITHOUT ANY WARRANTY; without even the implied warranty of
// MERCHANTABILITY or FITNESS FOR A PARTICULAR PURPOSE.  See the
// GNU General Public License for more details.

// You should have received a copy of the GNU General Public License along
// with this library; see the file COPYING.  If not, write to the Free
// Software Foundation, 51 Franklin Street, Fifth Floor, Boston, MA 02110-1301,
// USA.

// As a special exception, you may use this file as part of a free software
// library without restriction.  Specifically, if other files instantiate
// templates or use macros or inline functions from this file, or you compile
// this file and link it with other files to produce an executable, this
// file does not by itself cause the resulting executable to be covered by
// the GNU General Public License.  This exception does not however
// invalidate any other reasons why the executable file might be covered by
// the GNU General Public License.

/*
 * Copyright (c) 1996,1997
 * Silicon Graphics Computer Systems, Inc.
 *
 * Permission to use, copy, modify, distribute and sell this software
 * and its documentation for any purpose is hereby granted without fee,
 * provided that the above copyright notice appear in all copies and
 * that both that copyright notice and this permission notice appear
 * in supporting documentation.  Silicon Graphics makes no
 * representations about the suitability of this software for any
 * purpose.  It is provided "as is" without express or implied warranty.
 *
 *
 * Copyright (c) 1994
 * Hewlett-Packard Company
 *
 * Permission to use, copy, modify, distribute and sell this software
 * and its documentation for any purpose is hereby granted without fee,
 * provided that the above copyright notice appear in all copies and
 * that both that copyright notice and this permission notice appear
 * in supporting documentation.  Hewlett-Packard Company makes no
 * representations about the suitability of this software for any
 * purpose.  It is provided "as is" without express or implied warranty.
 *
 */

/** @file backward/hashtable.h
 *  This file is a GNU extension to the Standard C++ Library (possibly
 *  containing extensions from the HP/SGI STL subset).
 */

<<<<<<< HEAD
#ifndef _BACKWARD_HASHTABLE_H
#define _BACKWARD_HASHTABLE_H 1

#include "backward_warning.h"
#include <ext/hashtable.h>
#include "algo.h"
#include "alloc.h"
#include "vector.h"
=======
#ifndef _HASHTABLE_H
#define _HASHTABLE_H 1

// Hashtable class, used to implement the hashed associative containers
// hash_set, hash_map, hash_multiset, and hash_multimap.
>>>>>>> 751ff693

#include <vector>
#include <iterator>
#include <algorithm>
#include <bits/stl_function.h>
#include <backward/hash_fun.h>

<<<<<<< HEAD
#endif /* _BACKWARD_HASHTABLE_H */
=======
_GLIBCXX_BEGIN_NAMESPACE(__gnu_cxx)

  using std::size_t;
  using std::ptrdiff_t;
  using std::forward_iterator_tag;
  using std::input_iterator_tag;
  using std::_Construct;
  using std::_Destroy;
  using std::distance;
  using std::vector;
  using std::pair;
  using std::__iterator_category;

  template<class _Val>
    struct _Hashtable_node
    {
      _Hashtable_node* _M_next;
      _Val _M_val;
    };

  template<class _Val, class _Key, class _HashFcn, class _ExtractKey, 
	   class _EqualKey, class _Alloc = std::allocator<_Val> >
    class hashtable;

  template<class _Val, class _Key, class _HashFcn,
	   class _ExtractKey, class _EqualKey, class _Alloc>
    struct _Hashtable_iterator;

  template<class _Val, class _Key, class _HashFcn,
	   class _ExtractKey, class _EqualKey, class _Alloc>
    struct _Hashtable_const_iterator;

  template<class _Val, class _Key, class _HashFcn,
	   class _ExtractKey, class _EqualKey, class _Alloc>
    struct _Hashtable_iterator
    {
      typedef hashtable<_Val, _Key, _HashFcn, _ExtractKey, _EqualKey, _Alloc>
        _Hashtable;
      typedef _Hashtable_iterator<_Val, _Key, _HashFcn,
				  _ExtractKey, _EqualKey, _Alloc>
        iterator;
      typedef _Hashtable_const_iterator<_Val, _Key, _HashFcn,
					_ExtractKey, _EqualKey, _Alloc>
        const_iterator;
      typedef _Hashtable_node<_Val> _Node;
      typedef forward_iterator_tag iterator_category;
      typedef _Val value_type;
      typedef ptrdiff_t difference_type;
      typedef size_t size_type;
      typedef _Val& reference;
      typedef _Val* pointer;
      
      _Node* _M_cur;
      _Hashtable* _M_ht;

      _Hashtable_iterator(_Node* __n, _Hashtable* __tab)
      : _M_cur(__n), _M_ht(__tab) { }

      _Hashtable_iterator() { }

      reference
      operator*() const
      { return _M_cur->_M_val; }

      pointer
      operator->() const
      { return &(operator*()); }

      iterator&
      operator++();

      iterator
      operator++(int);

      bool
      operator==(const iterator& __it) const
      { return _M_cur == __it._M_cur; }

      bool
      operator!=(const iterator& __it) const
      { return _M_cur != __it._M_cur; }
    };

  template<class _Val, class _Key, class _HashFcn,
	   class _ExtractKey, class _EqualKey, class _Alloc>
    struct _Hashtable_const_iterator
    {
      typedef hashtable<_Val, _Key, _HashFcn, _ExtractKey, _EqualKey, _Alloc>
        _Hashtable;
      typedef _Hashtable_iterator<_Val,_Key,_HashFcn,
				  _ExtractKey,_EqualKey,_Alloc>
        iterator;
      typedef _Hashtable_const_iterator<_Val, _Key, _HashFcn,
					_ExtractKey, _EqualKey, _Alloc>
        const_iterator;
      typedef _Hashtable_node<_Val> _Node;

      typedef forward_iterator_tag iterator_category;
      typedef _Val value_type;
      typedef ptrdiff_t difference_type;
      typedef size_t size_type;
      typedef const _Val& reference;
      typedef const _Val* pointer;
      
      const _Node* _M_cur;
      const _Hashtable* _M_ht;

      _Hashtable_const_iterator(const _Node* __n, const _Hashtable* __tab)
      : _M_cur(__n), _M_ht(__tab) { }

      _Hashtable_const_iterator() { }

      _Hashtable_const_iterator(const iterator& __it)
      : _M_cur(__it._M_cur), _M_ht(__it._M_ht) { }

      reference
      operator*() const
      { return _M_cur->_M_val; }

      pointer
      operator->() const
      { return &(operator*()); }

      const_iterator&
      operator++();

      const_iterator
      operator++(int);

      bool
      operator==(const const_iterator& __it) const
      { return _M_cur == __it._M_cur; }

      bool
      operator!=(const const_iterator& __it) const
      { return _M_cur != __it._M_cur; }
    };

  // Note: assumes long is at least 32 bits.
  enum { _S_num_primes = 28 };

  static const unsigned long __stl_prime_list[_S_num_primes] =
    {
      53ul,         97ul,         193ul,       389ul,       769ul,
      1543ul,       3079ul,       6151ul,      12289ul,     24593ul,
      49157ul,      98317ul,      196613ul,    393241ul,    786433ul,
      1572869ul,    3145739ul,    6291469ul,   12582917ul,  25165843ul,
      50331653ul,   100663319ul,  201326611ul, 402653189ul, 805306457ul,
      1610612741ul, 3221225473ul, 4294967291ul
    };

  inline unsigned long
  __stl_next_prime(unsigned long __n)
  {
    const unsigned long* __first = __stl_prime_list;
    const unsigned long* __last = __stl_prime_list + (int)_S_num_primes;
    const unsigned long* pos = std::lower_bound(__first, __last, __n);
    return pos == __last ? *(__last - 1) : *pos;
  }

  // Forward declaration of operator==.  
  template<class _Val, class _Key, class _HF, class _Ex,
	   class _Eq, class _All>
    class hashtable;

  template<class _Val, class _Key, class _HF, class _Ex,
	   class _Eq, class _All>
    bool
    operator==(const hashtable<_Val, _Key, _HF, _Ex, _Eq, _All>& __ht1,
	       const hashtable<_Val, _Key, _HF, _Ex, _Eq, _All>& __ht2);

  // Hashtables handle allocators a bit differently than other
  // containers do.  If we're using standard-conforming allocators, then
  // a hashtable unconditionally has a member variable to hold its
  // allocator, even if it so happens that all instances of the
  // allocator type are identical.  This is because, for hashtables,
  // this extra storage is negligible.  Additionally, a base class
  // wouldn't serve any other purposes; it wouldn't, for example,
  // simplify the exception-handling code.  
  template<class _Val, class _Key, class _HashFcn,
	   class _ExtractKey, class _EqualKey, class _Alloc>
    class hashtable
    {
    public:
      typedef _Key key_type;
      typedef _Val value_type;
      typedef _HashFcn hasher;
      typedef _EqualKey key_equal;

      typedef size_t            size_type;
      typedef ptrdiff_t         difference_type;
      typedef value_type*       pointer;
      typedef const value_type* const_pointer;
      typedef value_type&       reference;
      typedef const value_type& const_reference;

      hasher
      hash_funct() const
      { return _M_hash; }

      key_equal
      key_eq() const
      { return _M_equals; }

    private:
      typedef _Hashtable_node<_Val> _Node;

    public:
      typedef typename _Alloc::template rebind<value_type>::other allocator_type;
      allocator_type
      get_allocator() const
      { return _M_node_allocator; }

    private:
      typedef typename _Alloc::template rebind<_Node>::other _Node_Alloc;
      typedef typename _Alloc::template rebind<_Node*>::other _Nodeptr_Alloc;
      typedef vector<_Node*, _Nodeptr_Alloc> _Vector_type;

      _Node_Alloc _M_node_allocator;

      _Node*
      _M_get_node()
      { return _M_node_allocator.allocate(1); }

      void
      _M_put_node(_Node* __p)
      { _M_node_allocator.deallocate(__p, 1); }

    private:
      hasher                _M_hash;
      key_equal             _M_equals;
      _ExtractKey           _M_get_key;
      _Vector_type          _M_buckets;
      size_type             _M_num_elements;
      
    public:
      typedef _Hashtable_iterator<_Val, _Key, _HashFcn, _ExtractKey,
				  _EqualKey, _Alloc>
        iterator;
      typedef _Hashtable_const_iterator<_Val, _Key, _HashFcn, _ExtractKey,
					_EqualKey, _Alloc>
        const_iterator;

      friend struct
      _Hashtable_iterator<_Val, _Key, _HashFcn, _ExtractKey, _EqualKey, _Alloc>;

      friend struct
      _Hashtable_const_iterator<_Val, _Key, _HashFcn, _ExtractKey,
				_EqualKey, _Alloc>;

    public:
      hashtable(size_type __n, const _HashFcn& __hf,
		const _EqualKey& __eql, const _ExtractKey& __ext,
		const allocator_type& __a = allocator_type())
      : _M_node_allocator(__a), _M_hash(__hf), _M_equals(__eql),
	_M_get_key(__ext), _M_buckets(__a), _M_num_elements(0)
      { _M_initialize_buckets(__n); }

      hashtable(size_type __n, const _HashFcn& __hf,
		const _EqualKey& __eql,
		const allocator_type& __a = allocator_type())
      : _M_node_allocator(__a), _M_hash(__hf), _M_equals(__eql),
	_M_get_key(_ExtractKey()), _M_buckets(__a), _M_num_elements(0)
      { _M_initialize_buckets(__n); }

      hashtable(const hashtable& __ht)
      : _M_node_allocator(__ht.get_allocator()), _M_hash(__ht._M_hash),
      _M_equals(__ht._M_equals), _M_get_key(__ht._M_get_key),
      _M_buckets(__ht.get_allocator()), _M_num_elements(0)
      { _M_copy_from(__ht); }

      hashtable&
      operator= (const hashtable& __ht)
      {
	if (&__ht != this)
	  {
	    clear();
	    _M_hash = __ht._M_hash;
	    _M_equals = __ht._M_equals;
	    _M_get_key = __ht._M_get_key;
	    _M_copy_from(__ht);
	  }
	return *this;
      }

      ~hashtable()
      { clear(); }

      size_type
      size() const
      { return _M_num_elements; }

      size_type
      max_size() const
      { return size_type(-1); }

      bool
      empty() const
      { return size() == 0; }

      void
      swap(hashtable& __ht)
      {
	std::swap(_M_hash, __ht._M_hash);
	std::swap(_M_equals, __ht._M_equals);
	std::swap(_M_get_key, __ht._M_get_key);
	_M_buckets.swap(__ht._M_buckets);
	std::swap(_M_num_elements, __ht._M_num_elements);
      }

      iterator
      begin()
      {
	for (size_type __n = 0; __n < _M_buckets.size(); ++__n)
	  if (_M_buckets[__n])
	    return iterator(_M_buckets[__n], this);
	return end();
      }

      iterator
      end()
      { return iterator(0, this); }

      const_iterator
      begin() const
      {
	for (size_type __n = 0; __n < _M_buckets.size(); ++__n)
	  if (_M_buckets[__n])
	    return const_iterator(_M_buckets[__n], this);
	return end();
      }

      const_iterator
      end() const
      { return const_iterator(0, this); }

      template<class _Vl, class _Ky, class _HF, class _Ex, class _Eq,
		class _Al>
        friend bool
        operator==(const hashtable<_Vl, _Ky, _HF, _Ex, _Eq, _Al>&,
		   const hashtable<_Vl, _Ky, _HF, _Ex, _Eq, _Al>&);

    public:
      size_type
      bucket_count() const
      { return _M_buckets.size(); }

      size_type
      max_bucket_count() const
      { return __stl_prime_list[(int)_S_num_primes - 1]; }

      size_type
      elems_in_bucket(size_type __bucket) const
      {
	size_type __result = 0;
	for (_Node* __n = _M_buckets[__bucket]; __n; __n = __n->_M_next)
	  __result += 1;
	return __result;
      }

      pair<iterator, bool>
      insert_unique(const value_type& __obj)
      {
	resize(_M_num_elements + 1);
	return insert_unique_noresize(__obj);
      }

      iterator
      insert_equal(const value_type& __obj)
      {
	resize(_M_num_elements + 1);
	return insert_equal_noresize(__obj);
      }

      pair<iterator, bool>
      insert_unique_noresize(const value_type& __obj);

      iterator
      insert_equal_noresize(const value_type& __obj);

      template<class _InputIterator>
        void
        insert_unique(_InputIterator __f, _InputIterator __l)
        { insert_unique(__f, __l, __iterator_category(__f)); }

      template<class _InputIterator>
        void
        insert_equal(_InputIterator __f, _InputIterator __l)
        { insert_equal(__f, __l, __iterator_category(__f)); }

      template<class _InputIterator>
        void
        insert_unique(_InputIterator __f, _InputIterator __l,
		      input_iterator_tag)
        {
	  for ( ; __f != __l; ++__f)
	    insert_unique(*__f);
	}

      template<class _InputIterator>
        void
        insert_equal(_InputIterator __f, _InputIterator __l,
		     input_iterator_tag)
        {
	  for ( ; __f != __l; ++__f)
	    insert_equal(*__f);
	}

      template<class _ForwardIterator>
        void
        insert_unique(_ForwardIterator __f, _ForwardIterator __l,
		      forward_iterator_tag)
        {
	  size_type __n = distance(__f, __l);
	  resize(_M_num_elements + __n);
	  for ( ; __n > 0; --__n, ++__f)
	    insert_unique_noresize(*__f);
	}

      template<class _ForwardIterator>
        void
        insert_equal(_ForwardIterator __f, _ForwardIterator __l,
		     forward_iterator_tag)
        {
	  size_type __n = distance(__f, __l);
	  resize(_M_num_elements + __n);
	  for ( ; __n > 0; --__n, ++__f)
	    insert_equal_noresize(*__f);
	}

      reference
      find_or_insert(const value_type& __obj);

      iterator
      find(const key_type& __key)
      {
	size_type __n = _M_bkt_num_key(__key);
	_Node* __first;
	for (__first = _M_buckets[__n];
	     __first && !_M_equals(_M_get_key(__first->_M_val), __key);
	     __first = __first->_M_next)
	  { }
	return iterator(__first, this);
      }

      const_iterator
      find(const key_type& __key) const
      {
	size_type __n = _M_bkt_num_key(__key);
	const _Node* __first;
	for (__first = _M_buckets[__n];
	     __first && !_M_equals(_M_get_key(__first->_M_val), __key);
	     __first = __first->_M_next)
	  { }
	return const_iterator(__first, this);
      }

      size_type
      count(const key_type& __key) const
      {
	const size_type __n = _M_bkt_num_key(__key);
	size_type __result = 0;
	
	for (const _Node* __cur = _M_buckets[__n]; __cur;
	     __cur = __cur->_M_next)
	  if (_M_equals(_M_get_key(__cur->_M_val), __key))
	    ++__result;
	return __result;
      }

      pair<iterator, iterator>
      equal_range(const key_type& __key);

      pair<const_iterator, const_iterator>
      equal_range(const key_type& __key) const;

      size_type
      erase(const key_type& __key);
      
      void
      erase(const iterator& __it);

      void
      erase(iterator __first, iterator __last);

      void
      erase(const const_iterator& __it);

      void
      erase(const_iterator __first, const_iterator __last);

      void
      resize(size_type __num_elements_hint);

      void
      clear();

    private:
      size_type
      _M_next_size(size_type __n) const
      { return __stl_next_prime(__n); }

      void
      _M_initialize_buckets(size_type __n)
      {
	const size_type __n_buckets = _M_next_size(__n);
	_M_buckets.reserve(__n_buckets);
	_M_buckets.insert(_M_buckets.end(), __n_buckets, (_Node*) 0);
	_M_num_elements = 0;
      }

      size_type
      _M_bkt_num_key(const key_type& __key) const
      { return _M_bkt_num_key(__key, _M_buckets.size()); }

      size_type
      _M_bkt_num(const value_type& __obj) const
      { return _M_bkt_num_key(_M_get_key(__obj)); }

      size_type
      _M_bkt_num_key(const key_type& __key, size_t __n) const
      { return _M_hash(__key) % __n; }

      size_type
      _M_bkt_num(const value_type& __obj, size_t __n) const
      { return _M_bkt_num_key(_M_get_key(__obj), __n); }

      _Node*
      _M_new_node(const value_type& __obj)
      {
	_Node* __n = _M_get_node();
	__n->_M_next = 0;
	try
	  {
	    this->get_allocator().construct(&__n->_M_val, __obj);
	    return __n;
	  }
	catch(...)
	  {
	    _M_put_node(__n);
	    __throw_exception_again;
	  }
      }

      void
      _M_delete_node(_Node* __n)
      {
	this->get_allocator().destroy(&__n->_M_val);
	_M_put_node(__n);
      }
      
      void
      _M_erase_bucket(const size_type __n, _Node* __first, _Node* __last);

      void
      _M_erase_bucket(const size_type __n, _Node* __last);

      void
      _M_copy_from(const hashtable& __ht);
    };

  template<class _Val, class _Key, class _HF, class _ExK, class _EqK,
	    class _All>
    _Hashtable_iterator<_Val, _Key, _HF, _ExK, _EqK, _All>&
    _Hashtable_iterator<_Val, _Key, _HF, _ExK, _EqK, _All>::
    operator++()
    {
      const _Node* __old = _M_cur;
      _M_cur = _M_cur->_M_next;
      if (!_M_cur)
	{
	  size_type __bucket = _M_ht->_M_bkt_num(__old->_M_val);
	  while (!_M_cur && ++__bucket < _M_ht->_M_buckets.size())
	    _M_cur = _M_ht->_M_buckets[__bucket];
	}
      return *this;
    }

  template<class _Val, class _Key, class _HF, class _ExK, class _EqK,
	    class _All>
    inline _Hashtable_iterator<_Val, _Key, _HF, _ExK, _EqK, _All>
    _Hashtable_iterator<_Val, _Key, _HF, _ExK, _EqK, _All>::
    operator++(int)
    {
      iterator __tmp = *this;
      ++*this;
      return __tmp;
    }

  template<class _Val, class _Key, class _HF, class _ExK, class _EqK,
	    class _All>
    _Hashtable_const_iterator<_Val, _Key, _HF, _ExK, _EqK, _All>&
    _Hashtable_const_iterator<_Val, _Key, _HF, _ExK, _EqK, _All>::
    operator++()
    {
      const _Node* __old = _M_cur;
      _M_cur = _M_cur->_M_next;
      if (!_M_cur)
	{
	  size_type __bucket = _M_ht->_M_bkt_num(__old->_M_val);
	  while (!_M_cur && ++__bucket < _M_ht->_M_buckets.size())
	    _M_cur = _M_ht->_M_buckets[__bucket];
	}
      return *this;
    }

  template<class _Val, class _Key, class _HF, class _ExK, class _EqK,
	    class _All>
    inline _Hashtable_const_iterator<_Val, _Key, _HF, _ExK, _EqK, _All>
    _Hashtable_const_iterator<_Val, _Key, _HF, _ExK, _EqK, _All>::
    operator++(int)
    {
      const_iterator __tmp = *this;
      ++*this;
      return __tmp;
    }

  template<class _Val, class _Key, class _HF, class _Ex, class _Eq, class _All>
    bool
    operator==(const hashtable<_Val, _Key, _HF, _Ex, _Eq, _All>& __ht1,
	       const hashtable<_Val, _Key, _HF, _Ex, _Eq, _All>& __ht2)
    {
      typedef typename hashtable<_Val, _Key, _HF, _Ex, _Eq, _All>::_Node _Node;

      if (__ht1._M_buckets.size() != __ht2._M_buckets.size())
	return false;

      for (size_t __n = 0; __n < __ht1._M_buckets.size(); ++__n)
	{
	  _Node* __cur1 = __ht1._M_buckets[__n];
	  _Node* __cur2 = __ht2._M_buckets[__n];
	  // Check same length of lists
	  for (; __cur1 && __cur2;
	       __cur1 = __cur1->_M_next, __cur2 = __cur2->_M_next)
	    { } 
	  if (__cur1 || __cur2)
	    return false;
	  // Now check one's elements are in the other
	  for (__cur1 = __ht1._M_buckets[__n] ; __cur1;
	       __cur1 = __cur1->_M_next)
	    {
	      bool _found__cur1 = false;
	      for (__cur2 = __ht2._M_buckets[__n];
		   __cur2; __cur2 = __cur2->_M_next)
		{
		  if (__cur1->_M_val == __cur2->_M_val)
		    {
		      _found__cur1 = true;
		      break;
		    }
		}
	      if (!_found__cur1)
		return false;
	    }
	}
      return true;
    }

  template<class _Val, class _Key, class _HF, class _Ex, class _Eq, class _All>
    inline bool
    operator!=(const hashtable<_Val, _Key, _HF, _Ex, _Eq, _All>& __ht1,
	       const hashtable<_Val, _Key, _HF, _Ex, _Eq, _All>& __ht2)
    { return !(__ht1 == __ht2); }

  template<class _Val, class _Key, class _HF, class _Extract, class _EqKey,
	    class _All>
    inline void
    swap(hashtable<_Val, _Key, _HF, _Extract, _EqKey, _All>& __ht1,
	 hashtable<_Val, _Key, _HF, _Extract, _EqKey, _All>& __ht2)
    { __ht1.swap(__ht2); }

  template<class _Val, class _Key, class _HF, class _Ex, class _Eq, class _All>
    pair<typename hashtable<_Val, _Key, _HF, _Ex, _Eq, _All>::iterator, bool>
    hashtable<_Val, _Key, _HF, _Ex, _Eq, _All>::
    insert_unique_noresize(const value_type& __obj)
    {
      const size_type __n = _M_bkt_num(__obj);
      _Node* __first = _M_buckets[__n];
      
      for (_Node* __cur = __first; __cur; __cur = __cur->_M_next)
	if (_M_equals(_M_get_key(__cur->_M_val), _M_get_key(__obj)))
	  return pair<iterator, bool>(iterator(__cur, this), false);
      
      _Node* __tmp = _M_new_node(__obj);
      __tmp->_M_next = __first;
      _M_buckets[__n] = __tmp;
      ++_M_num_elements;
      return pair<iterator, bool>(iterator(__tmp, this), true);
    }

  template<class _Val, class _Key, class _HF, class _Ex, class _Eq, class _All>
    typename hashtable<_Val, _Key, _HF, _Ex, _Eq, _All>::iterator
    hashtable<_Val, _Key, _HF, _Ex, _Eq, _All>::
    insert_equal_noresize(const value_type& __obj)
    {
      const size_type __n = _M_bkt_num(__obj);
      _Node* __first = _M_buckets[__n];
      
      for (_Node* __cur = __first; __cur; __cur = __cur->_M_next)
	if (_M_equals(_M_get_key(__cur->_M_val), _M_get_key(__obj)))
	  {
	    _Node* __tmp = _M_new_node(__obj);
	    __tmp->_M_next = __cur->_M_next;
	    __cur->_M_next = __tmp;
	    ++_M_num_elements;
	    return iterator(__tmp, this);
	  }

      _Node* __tmp = _M_new_node(__obj);
      __tmp->_M_next = __first;
      _M_buckets[__n] = __tmp;
      ++_M_num_elements;
      return iterator(__tmp, this);
    }

  template<class _Val, class _Key, class _HF, class _Ex, class _Eq, class _All>
    typename hashtable<_Val, _Key, _HF, _Ex, _Eq, _All>::reference
    hashtable<_Val, _Key, _HF, _Ex, _Eq, _All>::
    find_or_insert(const value_type& __obj)
    {
      resize(_M_num_elements + 1);

      size_type __n = _M_bkt_num(__obj);
      _Node* __first = _M_buckets[__n];
      
      for (_Node* __cur = __first; __cur; __cur = __cur->_M_next)
	if (_M_equals(_M_get_key(__cur->_M_val), _M_get_key(__obj)))
	  return __cur->_M_val;
      
      _Node* __tmp = _M_new_node(__obj);
      __tmp->_M_next = __first;
      _M_buckets[__n] = __tmp;
      ++_M_num_elements;
      return __tmp->_M_val;
    }

  template<class _Val, class _Key, class _HF, class _Ex, class _Eq, class _All>
    pair<typename hashtable<_Val, _Key, _HF, _Ex, _Eq, _All>::iterator,
	 typename hashtable<_Val, _Key, _HF, _Ex, _Eq, _All>::iterator>
    hashtable<_Val, _Key, _HF, _Ex, _Eq, _All>::
    equal_range(const key_type& __key)
    {
      typedef pair<iterator, iterator> _Pii;
      const size_type __n = _M_bkt_num_key(__key);

      for (_Node* __first = _M_buckets[__n]; __first;
	   __first = __first->_M_next)
	if (_M_equals(_M_get_key(__first->_M_val), __key))
	  {
	    for (_Node* __cur = __first->_M_next; __cur;
		 __cur = __cur->_M_next)
	      if (!_M_equals(_M_get_key(__cur->_M_val), __key))
		return _Pii(iterator(__first, this), iterator(__cur, this));
	    for (size_type __m = __n + 1; __m < _M_buckets.size(); ++__m)
	      if (_M_buckets[__m])
		return _Pii(iterator(__first, this),
			    iterator(_M_buckets[__m], this));
	    return _Pii(iterator(__first, this), end());
	  }
      return _Pii(end(), end());
    }

  template<class _Val, class _Key, class _HF, class _Ex, class _Eq, class _All>
    pair<typename hashtable<_Val, _Key, _HF, _Ex, _Eq, _All>::const_iterator,
	 typename hashtable<_Val, _Key, _HF, _Ex, _Eq, _All>::const_iterator>
    hashtable<_Val, _Key, _HF, _Ex, _Eq, _All>::
    equal_range(const key_type& __key) const
    {
      typedef pair<const_iterator, const_iterator> _Pii;
      const size_type __n = _M_bkt_num_key(__key);

      for (const _Node* __first = _M_buckets[__n]; __first;
	   __first = __first->_M_next)
	{
	  if (_M_equals(_M_get_key(__first->_M_val), __key))
	    {
	      for (const _Node* __cur = __first->_M_next; __cur;
		   __cur = __cur->_M_next)
		if (!_M_equals(_M_get_key(__cur->_M_val), __key))
		  return _Pii(const_iterator(__first, this),
			      const_iterator(__cur, this));
	      for (size_type __m = __n + 1; __m < _M_buckets.size(); ++__m)
		if (_M_buckets[__m])
		  return _Pii(const_iterator(__first, this),
			      const_iterator(_M_buckets[__m], this));
	      return _Pii(const_iterator(__first, this), end());
	    }
	}
      return _Pii(end(), end());
    }

  template<class _Val, class _Key, class _HF, class _Ex, class _Eq, class _All>
    typename hashtable<_Val, _Key, _HF, _Ex, _Eq, _All>::size_type
    hashtable<_Val, _Key, _HF, _Ex, _Eq, _All>::
    erase(const key_type& __key)
    {
      const size_type __n = _M_bkt_num_key(__key);
      _Node* __first = _M_buckets[__n];
      size_type __erased = 0;
      
      if (__first)
	{
	  _Node* __cur = __first;
	  _Node* __next = __cur->_M_next;
	  while (__next)
	    {
	      if (_M_equals(_M_get_key(__next->_M_val), __key))
		{
		  __cur->_M_next = __next->_M_next;
		  _M_delete_node(__next);
		  __next = __cur->_M_next;
		  ++__erased;
		  --_M_num_elements;
		}
	      else
		{
		  __cur = __next;
		  __next = __cur->_M_next;
		}
	    }
	  if (_M_equals(_M_get_key(__first->_M_val), __key))
	    {
	      _M_buckets[__n] = __first->_M_next;
	      _M_delete_node(__first);
	      ++__erased;
	      --_M_num_elements;
	    }
	}
      return __erased;
    }

  template<class _Val, class _Key, class _HF, class _Ex, class _Eq, class _All>
    void hashtable<_Val, _Key, _HF, _Ex, _Eq, _All>::
    erase(const iterator& __it)
    {
      _Node* __p = __it._M_cur;
      if (__p)
	{
	  const size_type __n = _M_bkt_num(__p->_M_val);
	  _Node* __cur = _M_buckets[__n];
	  
	  if (__cur == __p)
	    {
	      _M_buckets[__n] = __cur->_M_next;
	      _M_delete_node(__cur);
	      --_M_num_elements;
	    }
	  else
	    {
	      _Node* __next = __cur->_M_next;
	      while (__next)
		{
		  if (__next == __p)
		    {
		      __cur->_M_next = __next->_M_next;
		      _M_delete_node(__next);
		      --_M_num_elements;
		      break;
		    }
		  else
		    {
		      __cur = __next;
		      __next = __cur->_M_next;
		    }
		}
	    }
	}
    }

  template<class _Val, class _Key, class _HF, class _Ex, class _Eq, class _All>
    void
    hashtable<_Val, _Key, _HF, _Ex, _Eq, _All>::
    erase(iterator __first, iterator __last)
    {
      size_type __f_bucket = __first._M_cur ? _M_bkt_num(__first._M_cur->_M_val)
	                                    : _M_buckets.size();

      size_type __l_bucket = __last._M_cur ? _M_bkt_num(__last._M_cur->_M_val)
	                                   : _M_buckets.size();

      if (__first._M_cur == __last._M_cur)
	return;
      else if (__f_bucket == __l_bucket)
	_M_erase_bucket(__f_bucket, __first._M_cur, __last._M_cur);
      else
	{
	  _M_erase_bucket(__f_bucket, __first._M_cur, 0);
	  for (size_type __n = __f_bucket + 1; __n < __l_bucket; ++__n)
	    _M_erase_bucket(__n, 0);
	  if (__l_bucket != _M_buckets.size())
	    _M_erase_bucket(__l_bucket, __last._M_cur);
	}
    }

  template<class _Val, class _Key, class _HF, class _Ex, class _Eq, class _All>
    inline void
    hashtable<_Val, _Key, _HF, _Ex, _Eq, _All>::
    erase(const_iterator __first, const_iterator __last)
    {
      erase(iterator(const_cast<_Node*>(__first._M_cur),
		     const_cast<hashtable*>(__first._M_ht)),
	    iterator(const_cast<_Node*>(__last._M_cur),
		     const_cast<hashtable*>(__last._M_ht)));
    }

  template<class _Val, class _Key, class _HF, class _Ex, class _Eq, class _All>
    inline void
    hashtable<_Val, _Key, _HF, _Ex, _Eq, _All>::
    erase(const const_iterator& __it)
    { erase(iterator(const_cast<_Node*>(__it._M_cur),
		     const_cast<hashtable*>(__it._M_ht))); }

  template<class _Val, class _Key, class _HF, class _Ex, class _Eq, class _All>
    void
    hashtable<_Val, _Key, _HF, _Ex, _Eq, _All>::
    resize(size_type __num_elements_hint)
    {
      const size_type __old_n = _M_buckets.size();
      if (__num_elements_hint > __old_n)
	{
	  const size_type __n = _M_next_size(__num_elements_hint);
	  if (__n > __old_n)
	    {
	      _Vector_type __tmp(__n, (_Node*)(0), _M_buckets.get_allocator());
	      try
		{
		  for (size_type __bucket = 0; __bucket < __old_n; ++__bucket)
		    {
		      _Node* __first = _M_buckets[__bucket];
		      while (__first)
			{
			  size_type __new_bucket = _M_bkt_num(__first->_M_val,
							      __n);
			  _M_buckets[__bucket] = __first->_M_next;
			  __first->_M_next = __tmp[__new_bucket];
			  __tmp[__new_bucket] = __first;
			  __first = _M_buckets[__bucket];
			}
		    }
		  _M_buckets.swap(__tmp);
		}
	      catch(...)
		{
		  for (size_type __bucket = 0; __bucket < __tmp.size();
		       ++__bucket)
		    {
		      while (__tmp[__bucket])
			{
			  _Node* __next = __tmp[__bucket]->_M_next;
			  _M_delete_node(__tmp[__bucket]);
			  __tmp[__bucket] = __next;
			}
		    }
		  __throw_exception_again;
		}
	    }
	}
    }

  template<class _Val, class _Key, class _HF, class _Ex, class _Eq, class _All>
    void
    hashtable<_Val, _Key, _HF, _Ex, _Eq, _All>::
    _M_erase_bucket(const size_type __n, _Node* __first, _Node* __last)
    {
      _Node* __cur = _M_buckets[__n];
      if (__cur == __first)
	_M_erase_bucket(__n, __last);
      else
	{
	  _Node* __next;
	  for (__next = __cur->_M_next;
	       __next != __first;
	       __cur = __next, __next = __cur->_M_next)
	    ;
	  while (__next != __last)
	    {
	      __cur->_M_next = __next->_M_next;
	      _M_delete_node(__next);
	      __next = __cur->_M_next;
	      --_M_num_elements;
	    }
	}
    }

  template<class _Val, class _Key, class _HF, class _Ex, class _Eq, class _All>
    void
    hashtable<_Val, _Key, _HF, _Ex, _Eq, _All>::
    _M_erase_bucket(const size_type __n, _Node* __last)
    {
      _Node* __cur = _M_buckets[__n];
      while (__cur != __last)
	{
	  _Node* __next = __cur->_M_next;
	  _M_delete_node(__cur);
	  __cur = __next;
	  _M_buckets[__n] = __cur;
	  --_M_num_elements;
	}
    }

  template<class _Val, class _Key, class _HF, class _Ex, class _Eq, class _All>
    void
    hashtable<_Val, _Key, _HF, _Ex, _Eq, _All>::
    clear()
    {
      for (size_type __i = 0; __i < _M_buckets.size(); ++__i)
	{
	  _Node* __cur = _M_buckets[__i];
	  while (__cur != 0)
	    {
	      _Node* __next = __cur->_M_next;
	      _M_delete_node(__cur);
	      __cur = __next;
	    }
	  _M_buckets[__i] = 0;
	}
      _M_num_elements = 0;
    }

  template<class _Val, class _Key, class _HF, class _Ex, class _Eq, class _All>
    void
    hashtable<_Val, _Key, _HF, _Ex, _Eq, _All>::
    _M_copy_from(const hashtable& __ht)
    {
      _M_buckets.clear();
      _M_buckets.reserve(__ht._M_buckets.size());
      _M_buckets.insert(_M_buckets.end(), __ht._M_buckets.size(), (_Node*) 0);
      try
	{
	  for (size_type __i = 0; __i < __ht._M_buckets.size(); ++__i) {
	    const _Node* __cur = __ht._M_buckets[__i];
	    if (__cur)
	      {
		_Node* __local_copy = _M_new_node(__cur->_M_val);
		_M_buckets[__i] = __local_copy;
		
		for (_Node* __next = __cur->_M_next;
		     __next;
		     __cur = __next, __next = __cur->_M_next)
		  {
		    __local_copy->_M_next = _M_new_node(__next->_M_val);
		    __local_copy = __local_copy->_M_next;
		  }
	      }
	  }
	  _M_num_elements = __ht._M_num_elements;
	}
      catch(...)
	{
	  clear();
	  __throw_exception_again;
	}
    }

_GLIBCXX_END_NAMESPACE

#endif
>>>>>>> 751ff693
<|MERGE_RESOLUTION|>--- conflicted
+++ resolved
@@ -59,22 +59,11 @@
  *  containing extensions from the HP/SGI STL subset).
  */
 
-<<<<<<< HEAD
-#ifndef _BACKWARD_HASHTABLE_H
-#define _BACKWARD_HASHTABLE_H 1
-
-#include "backward_warning.h"
-#include <ext/hashtable.h>
-#include "algo.h"
-#include "alloc.h"
-#include "vector.h"
-=======
 #ifndef _HASHTABLE_H
 #define _HASHTABLE_H 1
 
 // Hashtable class, used to implement the hashed associative containers
 // hash_set, hash_map, hash_multiset, and hash_multimap.
->>>>>>> 751ff693
 
 #include <vector>
 #include <iterator>
@@ -82,9 +71,6 @@
 #include <bits/stl_function.h>
 #include <backward/hash_fun.h>
 
-<<<<<<< HEAD
-#endif /* _BACKWARD_HASHTABLE_H */
-=======
 _GLIBCXX_BEGIN_NAMESPACE(__gnu_cxx)
 
   using std::size_t;
@@ -1141,5 +1127,4 @@
 
 _GLIBCXX_END_NAMESPACE
 
-#endif
->>>>>>> 751ff693
+#endif