--- conflicted
+++ resolved
@@ -66,22 +66,6 @@
 
       const _Settings& __s = _Settings::get();
 
-<<<<<<< HEAD
-      // Shared.
-      _GLIBCXX_VOLATILE _DifferenceType __left = 0, __right = __n - 1;
-      _GLIBCXX_VOLATILE _DifferenceType __leftover_left, __leftover_right;
-      _GLIBCXX_VOLATILE _DifferenceType __leftnew, __rightnew;
-
-      bool* __reserved_left = NULL, * __reserved_right = NULL;
-
-      _DifferenceType __chunk_size = __s.partition_chunk_size;
-
-      omp_lock_t __result_lock;
-      omp_init_lock(&__result_lock);
-
-      //at least two chunks per thread
-      if (__right - __left + 1 >= 2 * __num_threads * __chunk_size)
-=======
       // shared
       _GLIBCXX_VOLATILE _DifferenceType __left = 0, __right = __n - 1,
                                         __dist = __n,
@@ -95,19 +79,13 @@
 
       //at least two chunks per thread
       if (__dist >= 2 * __num_threads * __chunk_size)
->>>>>>> 3082eeb7
 #       pragma omp parallel num_threads(__num_threads)
 	{
 #         pragma omp single
 	  {
 	    __num_threads = omp_get_num_threads();
-<<<<<<< HEAD
-	    __reserved_left = new bool[__num_threads];
-	    __reserved_right = new bool[__num_threads];
-=======
 	    __reserved_left = new int[__num_threads];
 	    __reserved_right = new int[__num_threads];
->>>>>>> 3082eeb7
 
 	    if (__s.partition_chunk_share > 0.0)
 	      __chunk_size = std::max<_DifferenceType>
@@ -117,19 +95,6 @@
 	      __chunk_size = __s.partition_chunk_size;
 	  }
 
-<<<<<<< HEAD
-	  while (__right - __left + 1 >= 2 * __num_threads * __chunk_size)
-	    {
-#             pragma omp single
-	      {
-		_DifferenceType __num_chunks = ((__right - __left + 1) 
-						/ __chunk_size);
-
-		for (_ThreadIndex __r = 0; __r < __num_threads; ++__r)
-		  {
-		    __reserved_left[__r] = false;
-		    __reserved_right[__r] = false;
-=======
 	  while (__dist >= 2 * __num_threads * __chunk_size)
 	    {
 #             pragma omp single
@@ -140,7 +105,6 @@
 		  {
 		    __reserved_left [__r] = 0; // false
 		    __reserved_right[__r] = 0; // false
->>>>>>> 3082eeb7
 		  }
 		__leftover_left = 0;
 		__leftover_right = 0;
@@ -149,13 +113,6 @@
 	      // Private.
 	      _DifferenceType __thread_left, __thread_left_border,
 		              __thread_right, __thread_right_border;
-<<<<<<< HEAD
-	      __thread_left = __left + 1;
-
-	      // Just to satisfy the condition below.
-	      __thread_left_border = __thread_left - 1;
-	      __thread_right = __n - 1;
-=======
 
 	      __thread_left = __left + 1;
 	      // Just to satisfy the condition below.
@@ -163,7 +120,6 @@
 
 	      __thread_right = __n - 1;
              // Just to satisfy the condition below.
->>>>>>> 3082eeb7
 	      __thread_right_border = __thread_right + 1;
 
 	      bool __iam_finished = false;
@@ -171,18 +127,6 @@
 		{
 		  if (__thread_left > __thread_left_border)
 		    {
-<<<<<<< HEAD
-		      omp_set_lock(&__result_lock);
-		      if (__left + (__chunk_size - 1) > __right)
-			__iam_finished = true;
-		      else
-			{
-			  __thread_left = __left;
-			  __thread_left_border = __left + (__chunk_size - 1);
-			  __left += __chunk_size;
-			}
-		      omp_unset_lock(&__result_lock);
-=======
                       _DifferenceType __former_dist =
                               __fetch_and_add(&__dist, -__chunk_size);
                       if (__former_dist < __chunk_size)
@@ -198,28 +142,10 @@
                           __thread_left_border =
                                   __thread_left + (__chunk_size - 1);
                         }
->>>>>>> 3082eeb7
 		    }
 
 		  if (__thread_right < __thread_right_border)
 		    {
-<<<<<<< HEAD
-		      omp_set_lock(&__result_lock);
-		      if (__left > __right - (__chunk_size - 1))
-			__iam_finished = true;
-		      else
-			{
-			  __thread_right = __right;
-			  __thread_right_border = __right - (__chunk_size - 1);
-			  __right -= __chunk_size;
-			}
-		      omp_unset_lock(&__result_lock);
-		    }
-
-		  if (__iam_finished)
-		    break;
-
-=======
                       _DifferenceType __former_dist =
                               __fetch_and_add(&__dist, -__chunk_size);
                       if (__former_dist < __chunk_size)
@@ -237,7 +163,6 @@
                         }
 		    }
 
->>>>>>> 3082eeb7
 		  // Swap as usual.
 		  while (__thread_left < __thread_right)
 		    {
@@ -253,13 +178,8 @@
 			// Fetch new chunk(__s).
 			break;
 
-<<<<<<< HEAD
-		      std::swap(__begin[__thread_left],
-				__begin[__thread_right]);
-=======
 		      std::iter_swap(__begin + __thread_left,
                              __begin + __thread_right);
->>>>>>> 3082eeb7
 		      ++__thread_left;
 		      --__thread_right;
 		    }
@@ -275,21 +195,11 @@
 
 #             pragma omp barrier
 
-<<<<<<< HEAD
-#             pragma omp single
-	      {
-		__leftnew = __left - __leftover_left * __chunk_size;
-		__rightnew = __right + __leftover_right * __chunk_size;
-	      }
-
-#             pragma omp barrier
-=======
               _DifferenceType
                     __leftold = __left,
                     __leftnew = __left - __leftover_left * __chunk_size,
                     __rightold = __right,
                     __rightnew = __right + __leftover_right * __chunk_size;
->>>>>>> 3082eeb7
 
 	      // <=> __thread_left_border + (__chunk_size - 1) >= __leftnew
 	      if (__thread_left <= __thread_left_border
@@ -297,11 +207,7 @@
 		{
 		  // Chunk already in place, reserve spot.
 		__reserved_left[(__left - (__thread_left_border + 1))
-<<<<<<< HEAD
-				/ __chunk_size] = true;
-=======
 				/ __chunk_size] = 1;
->>>>>>> 3082eeb7
 		}
 
 	      // <=> __thread_right_border - (__chunk_size - 1) <= __rightnew
@@ -310,11 +216,7 @@
 		{
 		  // Chunk already in place, reserve spot.
 		  __reserved_right[((__thread_right_border - 1) - __right)
-<<<<<<< HEAD
-				   / __chunk_size] = true;
-=======
 				   / __chunk_size] = 1;
->>>>>>> 3082eeb7
 		}
 
 #             pragma omp barrier
@@ -324,17 +226,6 @@
 		{
 		  // Find spot and swap.
 		  _DifferenceType __swapstart = -1;
-<<<<<<< HEAD
-		  omp_set_lock(&__result_lock);
-		  for (_DifferenceType __r = 0; __r < __leftover_left; ++__r)
-		    if (!__reserved_left[__r])
-		      {
-			__reserved_left[__r] = true;
-			__swapstart = __left - (__r + 1) * __chunk_size;
-			break;
-		      }
-		  omp_unset_lock(&__result_lock);
-=======
                   for (int __r = 0; __r < __leftover_left; ++__r)
                     if (__reserved_left[__r] == 0
                         && __compare_and_swap(&(__reserved_left[__r]), 0, 1))
@@ -342,7 +233,6 @@
                         __swapstart = __leftold - (__r + 1) * __chunk_size;
                         break;
                       }
->>>>>>> 3082eeb7
 
 #if _GLIBCXX_ASSERTIONS
 		  _GLIBCXX_PARALLEL_ASSERT(__swapstart != -1);
@@ -359,17 +249,6 @@
 		{
 		  // Find spot and swap
 		  _DifferenceType __swapstart = -1;
-<<<<<<< HEAD
-		  omp_set_lock(&__result_lock);
-		  for (_DifferenceType __r = 0; __r < __leftover_right; ++__r)
-		    if (!__reserved_right[__r])
-		      {
-			__reserved_right[__r] = true;
-			__swapstart = __right + __r * __chunk_size + 1;
-			break;
-		      }
-		  omp_unset_lock(&__result_lock);
-=======
                   for (int __r = 0; __r < __leftover_right; ++__r)
                     if (__reserved_right[__r] == 0
                         && __compare_and_swap(&(__reserved_right[__r]), 0, 1))
@@ -377,7 +256,6 @@
                         __swapstart = __rightold + __r * __chunk_size + 1;
                         break;
                       }
->>>>>>> 3082eeb7
 
 #if _GLIBCXX_ASSERTIONS
 		  _GLIBCXX_PARALLEL_ASSERT(__swapstart != -1);
@@ -393,20 +271,6 @@
 #             pragma omp single
 	      {
 		for (_DifferenceType __r = 0; __r < __leftover_left; ++__r)
-<<<<<<< HEAD
-		  _GLIBCXX_PARALLEL_ASSERT(__reserved_left[__r]);
-		for (_DifferenceType __r = 0; __r < __leftover_right; ++__r)
-		  _GLIBCXX_PARALLEL_ASSERT(__reserved_right[__r]);
-	      }
-
-#             pragma omp barrier
-#endif
-
-#             pragma omp barrier
-
-	      __left = __leftnew;
-	      __right = __rightnew;
-=======
 		  _GLIBCXX_PARALLEL_ASSERT(__reserved_left[__r] == 1);
 		for (_DifferenceType __r = 0; __r < __leftover_right; ++__r)
 		  _GLIBCXX_PARALLEL_ASSERT(__reserved_right[__r] == 1);
@@ -416,7 +280,6 @@
 	      __left = __leftnew;
 	      __right = __rightnew;
               __dist = __right - __left + 1;
->>>>>>> 3082eeb7
 	    }
 
 #           pragma omp flush(__left, __right)
@@ -438,11 +301,7 @@
 
 	    if (__final_left == __final_right)
 	      break;
-<<<<<<< HEAD
-	    std::swap(__begin[__final_left], __begin[__final_right]);
-=======
 	    std::iter_swap(__begin + __final_left, __begin + __final_right);
->>>>>>> 3082eeb7
 	    ++__final_left;
 	    --__final_right;
 	  }
@@ -452,11 +311,6 @@
 	delete[] __reserved_left;
 	delete[] __reserved_right;
 
-<<<<<<< HEAD
-	omp_destroy_lock(&__result_lock);
-
-=======
->>>>>>> 3082eeb7
 	// Element "between" __final_left and __final_right might not have
 	// been regarded yet
 	if (__final_left < __n && !__pred(__begin[__final_left]))
@@ -500,11 +354,7 @@
 
           // Swap __pivot_pos value to end.
           if (__pivot_pos != (__end - 1))
-<<<<<<< HEAD
-            std::swap(*__pivot_pos, *(__end - 1));
-=======
             std::iter_swap(__pivot_pos, __end - 1);
->>>>>>> 3082eeb7
           __pivot_pos = __end - 1;
 
           // _Compare must have first_value_type, second_value_type,
@@ -526,11 +376,7 @@
 
           // Swap pivot back to middle.
           if (__split_pos1 != __pivot_pos)
-<<<<<<< HEAD
-            std::swap(*__split_pos1, *__pivot_pos);
-=======
             std::iter_swap(__split_pos1, __pivot_pos);
->>>>>>> 3082eeb7
           __pivot_pos = __split_pos1;
 
           // In case all elements are equal, __split_pos1 == 0
