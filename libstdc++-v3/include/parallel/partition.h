--- conflicted
+++ resolved
@@ -178,13 +178,8 @@
 			// Fetch new chunk(__s).
 			break;
 
-<<<<<<< HEAD
-		      std::swap(__begin[__thread_left],
-				__begin[__thread_right]);
-=======
 		      std::iter_swap(__begin + __thread_left,
                              __begin + __thread_right);
->>>>>>> 03d20231
 		      ++__thread_left;
 		      --__thread_right;
 		    }
@@ -306,11 +301,7 @@
 
 	    if (__final_left == __final_right)
 	      break;
-<<<<<<< HEAD
-	    std::swap(__begin[__final_left], __begin[__final_right]);
-=======
 	    std::iter_swap(__begin + __final_left, __begin + __final_right);
->>>>>>> 03d20231
 	    ++__final_left;
 	    --__final_right;
 	  }
@@ -363,11 +354,7 @@
 
           // Swap __pivot_pos value to end.
           if (__pivot_pos != (__end - 1))
-<<<<<<< HEAD
-            std::swap(*__pivot_pos, *(__end - 1));
-=======
             std::iter_swap(__pivot_pos, __end - 1);
->>>>>>> 03d20231
           __pivot_pos = __end - 1;
 
           // _Compare must have first_value_type, second_value_type,
@@ -389,11 +376,7 @@
 
           // Swap pivot back to middle.
           if (__split_pos1 != __pivot_pos)
-<<<<<<< HEAD
-            std::swap(*__split_pos1, *__pivot_pos);
-=======
             std::iter_swap(__split_pos1, __pivot_pos);
->>>>>>> 03d20231
           __pivot_pos = __split_pos1;
 
           // In case all elements are equal, __split_pos1 == 0
