// <numeric> parallel extensions -*- C++ -*-

// Copyright (C) 2007, 2008 Free Software Foundation, Inc.
//
// This file is part of the GNU ISO C++ Library.  This library is free
// software; you can redistribute it and/or modify it under the terms
// of the GNU General Public License as published by the Free Software
// Foundation; either version 2, or (at your option) any later
// version.

// This library is distributed in the hope that it will be useful, but
// WITHOUT ANY WARRANTY; without even the implied warranty of
// MERCHANTABILITY or FITNESS FOR A PARTICULAR PURPOSE.  See the GNU
// General Public License for more details.

// You should have received a copy of the GNU General Public License
// along with this library; see the file COPYING.  If not, write to
// the Free Software Foundation, 59 Temple Place - Suite 330, Boston,
// MA 02111-1307, USA.

// As a special exception, you may use this file as part of a free
// software library without restriction.  Specifically, if other files
// instantiate templates or use macros or inline functions from this
// file, or you compile this file and link it with other files to
// produce an executable, this file does not by itself cause the
// resulting executable to be covered by the GNU General Public
// License.  This exception does not however invalidate any other
// reasons why the executable file might be covered by the GNU General
// Public License.

/** @file parallel/numericfwd.h
 *  This file is a GNU parallel extension to the Standard C++ Library.
 */

#ifndef _GLIBCXX_PARALLEL_NUMERICFWD_H
#define _GLIBCXX_PARALLEL_NUMERICFWD_H 1

#pragma GCC system_header

#include <parallel/tags.h>
#include <parallel/settings.h>

namespace std
{
namespace __parallel
{
  template<typename _IIter, typename _Tp>
    _Tp
    accumulate(_IIter, _IIter, _Tp);

  template<typename _IIter, typename _Tp>
    _Tp
    accumulate(_IIter, _IIter, _Tp, __gnu_parallel::sequential_tag);

  template<typename _IIter, typename _Tp>
    _Tp
    accumulate(_IIter, _IIter, _Tp, __gnu_parallel::_Parallelism);

  template<typename _IIter, typename _Tp, typename _Tag>
    _Tp
    accumulate_switch(_IIter, _IIter, _Tp, _Tag);

  template<typename _IIter, typename _Tp, typename _BinaryOper>
    _Tp
    accumulate(_IIter, _IIter, _Tp, _BinaryOper);

  template<typename _IIter, typename _Tp, typename _BinaryOper>
    _Tp
    accumulate(_IIter, _IIter, _Tp, _BinaryOper,
	       __gnu_parallel::sequential_tag);

  template<typename _IIter, typename _Tp, typename _BinaryOper>
    _Tp
    accumulate(_IIter, _IIter, _Tp, _BinaryOper,
	       __gnu_parallel::_Parallelism);

  template<typename _IIter, typename _Tp, typename _BinaryOper,
	   typename _Tag>
    _Tp
    accumulate_switch(_IIter, _IIter, _Tp, _BinaryOper, _Tag);

  template<typename _RAIter, typename _Tp, typename _BinaryOper>
    _Tp
    accumulate_switch(_RAIter, _RAIter, _Tp, _BinaryOper,
		      random_access_iterator_tag,
<<<<<<< HEAD
		      __gnu_parallel::_Parallelism);
=======
		      __gnu_parallel::_Parallelism parallelism
		      = __gnu_parallel::parallel_unbalanced);
>>>>>>> a0daa400

  template<typename _IIter, typename _OIter>
    _OIter
    adjacent_difference(_IIter, _IIter, _OIter);

  template<typename _IIter, typename _OIter, typename _BinaryOper>
    _OIter
    adjacent_difference(_IIter, _IIter, _OIter, _BinaryOper);

  template<typename _IIter, typename _OIter>
    _OIter
    adjacent_difference(_IIter, _IIter, _OIter,
			__gnu_parallel::sequential_tag);

  template<typename _IIter, typename _OIter, typename _BinaryOper>
    _OIter
    adjacent_difference(_IIter, _IIter, _OIter, _BinaryOper, 
			__gnu_parallel::sequential_tag);

  template<typename _IIter, typename _OIter>
    _OIter
    adjacent_difference(_IIter, _IIter, _OIter,
			__gnu_parallel::_Parallelism);

  template<typename _IIter, typename _OIter, typename _BinaryOper>
    _OIter
    adjacent_difference(_IIter, _IIter, _OIter, _BinaryOper, 
			__gnu_parallel::_Parallelism);

  template<typename _IIter, typename _OIter, typename _BinaryOper,
	   typename _Tag1, typename _Tag2>
    _OIter
    adjacent_difference_switch(_IIter, _IIter, _OIter, _BinaryOper,
			       _Tag1, _Tag2);

  template<typename _IIter, typename _OIter, typename _BinaryOper>
    _OIter
    adjacent_difference_switch(_IIter, _IIter, _OIter, _BinaryOper, 
			       random_access_iterator_tag, 
			       random_access_iterator_tag, 
<<<<<<< HEAD
			       __gnu_parallel::_Parallelism);
=======
			       __gnu_parallel::_Parallelism parallelism
			       = __gnu_parallel::parallel_unbalanced);
>>>>>>> a0daa400

  template<typename _IIter1, typename _IIter2, typename _Tp>
    _Tp
    inner_product(_IIter1, _IIter1, _IIter2, _Tp);

  template<typename _IIter1, typename _IIter2, typename _Tp>
    _Tp
    inner_product(_IIter1, _IIter1, _IIter2, _Tp,
		  __gnu_parallel::sequential_tag);

  template<typename _IIter1, typename _IIter2, typename _Tp>
    _Tp
    inner_product(_IIter1, _IIter1, _IIter2, _Tp,
		  __gnu_parallel::_Parallelism);

  template<typename _IIter1, typename _IIter2, typename _Tp,
	   typename _BinaryFunction1, typename _BinaryFunction2>
    _Tp
    inner_product(_IIter1, _IIter1, _IIter2, _Tp,
		  _BinaryFunction1, _BinaryFunction2);

  template<typename _IIter1, typename _IIter2, typename _Tp,
	   typename _BinaryFunction1, typename _BinaryFunction2>
    _Tp
    inner_product(_IIter1, _IIter1, _IIter2, _Tp, _BinaryFunction1,
		  _BinaryFunction2, __gnu_parallel::sequential_tag);

  template<typename _IIter1, typename _IIter2, typename _Tp,
	   typename BinaryFunction1, typename BinaryFunction2>
    _Tp
    inner_product(_IIter1, _IIter1, _IIter2, _Tp, BinaryFunction1,
		  BinaryFunction2, __gnu_parallel::_Parallelism);

  template<typename _RAIter1, typename _RAIter2, typename _Tp,
	   typename BinaryFunction1, typename BinaryFunction2>
    _Tp
    inner_product_switch(_RAIter1, _RAIter1, _RAIter2, _Tp, BinaryFunction1, 
			 BinaryFunction2, random_access_iterator_tag, 
			 random_access_iterator_tag, 
<<<<<<< HEAD
			 __gnu_parallel::_Parallelism);
=======
			 __gnu_parallel::_Parallelism
			 = __gnu_parallel::parallel_unbalanced);
>>>>>>> a0daa400

  template<typename _IIter1, typename _IIter2, typename _Tp,
	   typename _BinaryFunction1, typename _BinaryFunction2,
	   typename _Tag1, typename _Tag2>
    _Tp
    inner_product_switch(_IIter1, _IIter1, _IIter2, _Tp, _BinaryFunction1, 
			 _BinaryFunction2, _Tag1, _Tag2);


  template<typename _IIter, typename _OIter>
    _OIter
    partial_sum(_IIter, _IIter, _OIter, __gnu_parallel::sequential_tag);

  template<typename _IIter, typename _OIter, typename _BinaryOper>
    _OIter
    partial_sum(_IIter, _IIter, _OIter, _BinaryOper,
		__gnu_parallel::sequential_tag);

  template<typename _IIter, typename _OIter>
    _OIter
    partial_sum(_IIter, _IIter, _OIter result);

  template<typename _IIter, typename _OIter, typename _BinaryOper>
    _OIter
    partial_sum(_IIter, _IIter, _OIter, _BinaryOper);

  template<typename _IIter, typename _OIter, typename _BinaryOper,
	   typename _Tag1, typename _Tag2>
    _OIter
    partial_sum_switch(_IIter, _IIter, _OIter, _BinaryOper, _Tag1, _Tag2);

  template<typename _IIter, typename _OIter, typename _BinaryOper>
    _OIter
    partial_sum_switch(_IIter, _IIter, _OIter, _BinaryOper,
		       random_access_iterator_tag, random_access_iterator_tag);
} // end namespace
} // end namespace

#endif /* _GLIBCXX_PARALLEL_NUMERICFWD_H */<|MERGE_RESOLUTION|>--- conflicted
+++ resolved
@@ -83,12 +83,8 @@
     _Tp
     accumulate_switch(_RAIter, _RAIter, _Tp, _BinaryOper,
 		      random_access_iterator_tag,
-<<<<<<< HEAD
-		      __gnu_parallel::_Parallelism);
-=======
 		      __gnu_parallel::_Parallelism parallelism
 		      = __gnu_parallel::parallel_unbalanced);
->>>>>>> a0daa400
 
   template<typename _IIter, typename _OIter>
     _OIter
@@ -129,12 +125,8 @@
     adjacent_difference_switch(_IIter, _IIter, _OIter, _BinaryOper, 
 			       random_access_iterator_tag, 
 			       random_access_iterator_tag, 
-<<<<<<< HEAD
-			       __gnu_parallel::_Parallelism);
-=======
 			       __gnu_parallel::_Parallelism parallelism
 			       = __gnu_parallel::parallel_unbalanced);
->>>>>>> a0daa400
 
   template<typename _IIter1, typename _IIter2, typename _Tp>
     _Tp
@@ -174,12 +166,8 @@
     inner_product_switch(_RAIter1, _RAIter1, _RAIter2, _Tp, BinaryFunction1, 
 			 BinaryFunction2, random_access_iterator_tag, 
 			 random_access_iterator_tag, 
-<<<<<<< HEAD
-			 __gnu_parallel::_Parallelism);
-=======
 			 __gnu_parallel::_Parallelism
 			 = __gnu_parallel::parallel_unbalanced);
->>>>>>> a0daa400
 
   template<typename _IIter1, typename _IIter2, typename _Tp,
 	   typename _BinaryFunction1, typename _BinaryFunction2,
