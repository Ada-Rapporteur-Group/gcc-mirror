// -*- C++ -*-

<<<<<<< HEAD
// Copyright (C) 2007, 2008, 2009 Free Software Foundation, Inc.
=======
// Copyright (C) 2007, 2008, 2009, 2010 Free Software Foundation, Inc.
>>>>>>> 03d20231
//
// This file is part of the GNU ISO C++ Library.  This library is free
// software; you can redistribute it and/or modify it under the terms
// of the GNU General Public License as published by the Free Software
// Foundation; either version 3, or (at your option) any later
// version.

// This library is distributed in the hope that it will be useful, but
// WITHOUT ANY WARRANTY; without even the implied warranty of
// MERCHANTABILITY or FITNESS FOR A PARTICULAR PURPOSE.  See the GNU
// General Public License for more details.

// Under Section 7 of GPL version 3, you are granted additional
// permissions described in the GCC Runtime Library Exception, version
// 3.1, as published by the Free Software Foundation.

// You should have received a copy of the GNU General Public License and
// a copy of the GCC Runtime Library Exception along with this program;
// see the files COPYING3 and COPYING.RUNTIME respectively.  If not, see
// <http://www.gnu.org/licenses/>.

/** @file parallel/algobase.h
 *  @brief Parallel STL function calls corresponding to the
 *  stl_algobase.h header.  The functions defined here mainly do case
 *  switches and call the actual parallelized versions in other files.
 *  Inlining policy: Functions that basically only contain one
 *  function call, are declared inline.
 *  This file is a GNU parallel extension to the Standard C++ Library.
 */

// Written by Johannes Singler and Felix Putze.

#ifndef _GLIBCXX_PARALLEL_ALGOBASE_H
#define _GLIBCXX_PARALLEL_ALGOBASE_H 1

#include <bits/stl_algobase.h>
#include <parallel/base.h>
#include <parallel/tags.h>
#include <parallel/settings.h>
#include <parallel/find.h>
#include <parallel/find_selectors.h>

namespace std _GLIBCXX_VISIBILITY(default)
{
namespace __parallel
{
  // NB: equal and lexicographical_compare require mismatch.

  // Sequential fallback
  template<typename _IIter1, typename _IIter2>
    inline pair<_IIter1, _IIter2>
    mismatch(_IIter1 __begin1, _IIter1 __end1, _IIter2 __begin2,
             __gnu_parallel::sequential_tag)
<<<<<<< HEAD
    { return _GLIBCXX_STD_P::mismatch(__begin1, __end1, __begin2); }
=======
    { return _GLIBCXX_STD_A::mismatch(__begin1, __end1, __begin2); }
>>>>>>> 03d20231

  // Sequential fallback
  template<typename _IIter1, typename _IIter2, typename _Predicate>
    inline pair<_IIter1, _IIter2>
    mismatch(_IIter1 __begin1, _IIter1 __end1, _IIter2 __begin2,
             _Predicate __pred, __gnu_parallel::sequential_tag)
<<<<<<< HEAD
    { return _GLIBCXX_STD_P::mismatch(__begin1, __end1, __begin2, __pred); }
=======
    { return _GLIBCXX_STD_A::mismatch(__begin1, __end1, __begin2, __pred); }
>>>>>>> 03d20231

  // Sequential fallback for input iterator case
  template<typename _IIter1, typename _IIter2,
           typename _Predicate, typename _IteratorTag1, typename _IteratorTag2>
    inline pair<_IIter1, _IIter2>
    __mismatch_switch(_IIter1 __begin1, _IIter1 __end1, _IIter2 __begin2,
                      _Predicate __pred, _IteratorTag1, _IteratorTag2)
<<<<<<< HEAD
    { return _GLIBCXX_STD_P::mismatch(__begin1, __end1, __begin2, __pred); }
=======
    { return _GLIBCXX_STD_A::mismatch(__begin1, __end1, __begin2, __pred); }
>>>>>>> 03d20231

  // Parallel mismatch for random access iterators
  template<typename _RAIter1, typename _RAIter2, typename _Predicate>
    pair<_RAIter1, _RAIter2>
    __mismatch_switch(_RAIter1 __begin1, _RAIter1 __end1,
                      _RAIter2 __begin2, _Predicate __pred, 
                      random_access_iterator_tag, random_access_iterator_tag)
    {
      if (_GLIBCXX_PARALLEL_CONDITION(true))
        {
          _RAIter1 __res =
            __gnu_parallel::__find_template(__begin1, __end1, __begin2, __pred,
                                            __gnu_parallel::
                                            __mismatch_selector()).first;
          return make_pair(__res , __begin2 + (__res - __begin1));
        }
      else
<<<<<<< HEAD
        return _GLIBCXX_STD_P::mismatch(__begin1, __end1, __begin2, __pred);
=======
        return _GLIBCXX_STD_A::mismatch(__begin1, __end1, __begin2, __pred);
>>>>>>> 03d20231
    }

  // Public interface
  template<typename _IIter1, typename _IIter2>
    inline pair<_IIter1, _IIter2>
    mismatch(_IIter1 __begin1, _IIter1 __end1, _IIter2 __begin2)
    {
      typedef std::iterator_traits<_IIter1> _Iterator1Traits;
      typedef std::iterator_traits<_IIter2> _Iterator2Traits;
      typedef typename _Iterator1Traits::value_type _ValueType1;
      typedef typename _Iterator2Traits::value_type _ValueType2;
      typedef typename _Iterator1Traits::iterator_category _IteratorCategory1;
      typedef typename _Iterator2Traits::iterator_category _IteratorCategory2;

      typedef __gnu_parallel::_EqualTo<_ValueType1, _ValueType2> _EqualTo;

      return __mismatch_switch(__begin1, __end1, __begin2, _EqualTo(),
                               _IteratorCategory1(), _IteratorCategory2());
    }

  // Public interface
  template<typename _IIter1, typename _IIter2, typename _Predicate>
    inline pair<_IIter1, _IIter2>
    mismatch(_IIter1 __begin1, _IIter1 __end1, _IIter2 __begin2,
             _Predicate __pred)
    {
      typedef std::iterator_traits<_IIter1> _Iterator1Traits;
      typedef std::iterator_traits<_IIter2> _Iterator2Traits;
      typedef typename _Iterator1Traits::iterator_category _IteratorCategory1;
      typedef typename _Iterator2Traits::iterator_category _IteratorCategory2;

      return __mismatch_switch(__begin1, __end1, __begin2, __pred,
                               _IteratorCategory1(), _IteratorCategory2());
    }

  // Sequential fallback
  template<typename _IIter1, typename _IIter2>
    inline bool
    equal(_IIter1 __begin1, _IIter1 __end1, _IIter2 __begin2, 
          __gnu_parallel::sequential_tag)
<<<<<<< HEAD
    { return _GLIBCXX_STD_P::equal(__begin1, __end1, __begin2); }
=======
    { return _GLIBCXX_STD_A::equal(__begin1, __end1, __begin2); }
>>>>>>> 03d20231

  // Sequential fallback
  template<typename _IIter1, typename _IIter2, typename _Predicate>
    inline bool
    equal(_IIter1 __begin1, _IIter1 __end1, _IIter2 __begin2, 
          _Predicate __pred, __gnu_parallel::sequential_tag)
<<<<<<< HEAD
    { return _GLIBCXX_STD_P::equal(__begin1, __end1, __begin2, __pred); }
=======
    { return _GLIBCXX_STD_A::equal(__begin1, __end1, __begin2, __pred); }
>>>>>>> 03d20231

  // Public interface
  template<typename _IIter1, typename _IIter2>
    inline bool
    equal(_IIter1 __begin1, _IIter1 __end1, _IIter2 __begin2)
    {
<<<<<<< HEAD
      return _GLIBCXX_STD_P::mismatch(__begin1, __end1, __begin2).first
=======
      return __gnu_parallel::mismatch(__begin1, __end1, __begin2).first
>>>>>>> 03d20231
              == __end1;
    }

  // Public interface
  template<typename _IIter1, typename _IIter2, typename _Predicate>
    inline bool
    equal(_IIter1 __begin1, _IIter1 __end1, _IIter2 __begin2, 
          _Predicate __pred)
    {
<<<<<<< HEAD
      return _GLIBCXX_STD_P::mismatch(__begin1, __end1, __begin2, __pred).first
=======
      return __gnu_parallel::mismatch(__begin1, __end1, __begin2, __pred).first
>>>>>>> 03d20231
              == __end1;
    }

  // Sequential fallback
  template<typename _IIter1, typename _IIter2>
    inline bool
    lexicographical_compare(_IIter1 __begin1, _IIter1 __end1, 
                            _IIter2 __begin2, _IIter2 __end2, 
                            __gnu_parallel::sequential_tag)
<<<<<<< HEAD
    { return _GLIBCXX_STD_P::lexicographical_compare(__begin1, __end1,
=======
    { return _GLIBCXX_STD_A::lexicographical_compare(__begin1, __end1,
>>>>>>> 03d20231
                                                     __begin2, __end2); }

  // Sequential fallback
  template<typename _IIter1, typename _IIter2, typename _Predicate>
    inline bool
    lexicographical_compare(_IIter1 __begin1, _IIter1 __end1, 
                            _IIter2 __begin2, _IIter2 __end2, 
                            _Predicate __pred, __gnu_parallel::sequential_tag)
<<<<<<< HEAD
    { return _GLIBCXX_STD_P::lexicographical_compare(
=======
    { return _GLIBCXX_STD_A::lexicographical_compare(
>>>>>>> 03d20231
               __begin1, __end1, __begin2, __end2, __pred); }

  // Sequential fallback for input iterator case
  template<typename _IIter1, typename _IIter2,
           typename _Predicate, typename _IteratorTag1, typename _IteratorTag2>
    inline bool
    __lexicographical_compare_switch(_IIter1 __begin1, _IIter1 __end1,
                                     _IIter2 __begin2, _IIter2 __end2, 
                                     _Predicate __pred,
                                     _IteratorTag1, _IteratorTag2)
<<<<<<< HEAD
    { return _GLIBCXX_STD_P::lexicographical_compare(
=======
    { return _GLIBCXX_STD_A::lexicographical_compare(
>>>>>>> 03d20231
               __begin1, __end1, __begin2, __end2, __pred); }

  // Parallel lexicographical_compare for random access iterators
  // Limitation: Both valuetypes must be the same
  template<typename _RAIter1, typename _RAIter2, typename _Predicate>
    bool
    __lexicographical_compare_switch(_RAIter1 __begin1, _RAIter1 __end1,
                                     _RAIter2 __begin2, _RAIter2 __end2,
                                     _Predicate __pred,
                                     random_access_iterator_tag, 
                                     random_access_iterator_tag)
    {
      if (_GLIBCXX_PARALLEL_CONDITION(true))
        {
          typedef iterator_traits<_RAIter1> _TraitsType1;
          typedef typename _TraitsType1::value_type _ValueType1;

          typedef iterator_traits<_RAIter2> _TraitsType2;
          typedef typename _TraitsType2::value_type _ValueType2;

          typedef __gnu_parallel::
                  _EqualFromLess<_ValueType1, _ValueType2, _Predicate>
                  _EqualFromLessCompare;

          // Longer sequence in first place.
          if ((__end1 - __begin1) < (__end2 - __begin2))
            {
              typedef pair<_RAIter1, _RAIter2> _SpotType;
              _SpotType __mm = __mismatch_switch(__begin1, __end1, __begin2, 
                                             _EqualFromLessCompare(__pred), 
                                             random_access_iterator_tag(), 
                                             random_access_iterator_tag());

              return (__mm.first == __end1)
                        || bool(__pred(*__mm.first, *__mm.second));
            }
          else
            {
              typedef pair<_RAIter2, _RAIter1> _SpotType;
              _SpotType __mm = __mismatch_switch(__begin2, __end2, __begin1, 
                                             _EqualFromLessCompare(__pred), 
                                             random_access_iterator_tag(), 
                                             random_access_iterator_tag());

              return (__mm.first != __end2)
                        && bool(__pred(*__mm.second, *__mm.first));
            }
        }
      else
<<<<<<< HEAD
        return _GLIBCXX_STD_P::lexicographical_compare(
=======
        return _GLIBCXX_STD_A::lexicographical_compare(
>>>>>>> 03d20231
                 __begin1, __end1, __begin2, __end2, __pred);
    }

  // Public interface
  template<typename _IIter1, typename _IIter2>
    inline bool
    lexicographical_compare(_IIter1 __begin1, _IIter1 __end1,
                            _IIter2 __begin2, _IIter2 __end2)
    {
      typedef iterator_traits<_IIter1> _TraitsType1;
      typedef typename _TraitsType1::value_type _ValueType1;
      typedef typename _TraitsType1::iterator_category _IteratorCategory1;

      typedef iterator_traits<_IIter2> _TraitsType2;
      typedef typename _TraitsType2::value_type _ValueType2;
      typedef typename _TraitsType2::iterator_category _IteratorCategory2;
      typedef __gnu_parallel::_Less<_ValueType1, _ValueType2> _LessType;

      return __lexicographical_compare_switch(
               __begin1, __end1, __begin2, __end2, _LessType(),
               _IteratorCategory1(), _IteratorCategory2());
    }

  // Public interface
  template<typename _IIter1, typename _IIter2, typename _Predicate>
    inline bool
    lexicographical_compare(_IIter1 __begin1, _IIter1 __end1,
                            _IIter2 __begin2, _IIter2 __end2,
                            _Predicate __pred)
    {
      typedef iterator_traits<_IIter1> _TraitsType1;
      typedef typename _TraitsType1::iterator_category _IteratorCategory1;

      typedef iterator_traits<_IIter2> _TraitsType2;
      typedef typename _TraitsType2::iterator_category _IteratorCategory2;

      return __lexicographical_compare_switch(
               __begin1, __end1, __begin2, __end2, __pred,
               _IteratorCategory1(), _IteratorCategory2());
    }
} // end namespace
} // end namespace

#endif /* _GLIBCXX_PARALLEL_ALGOBASE_H */<|MERGE_RESOLUTION|>--- conflicted
+++ resolved
@@ -1,10 +1,6 @@
 // -*- C++ -*-
 
-<<<<<<< HEAD
-// Copyright (C) 2007, 2008, 2009 Free Software Foundation, Inc.
-=======
 // Copyright (C) 2007, 2008, 2009, 2010 Free Software Foundation, Inc.
->>>>>>> 03d20231
 //
 // This file is part of the GNU ISO C++ Library.  This library is free
 // software; you can redistribute it and/or modify it under the terms
@@ -58,22 +54,14 @@
     inline pair<_IIter1, _IIter2>
     mismatch(_IIter1 __begin1, _IIter1 __end1, _IIter2 __begin2,
              __gnu_parallel::sequential_tag)
-<<<<<<< HEAD
-    { return _GLIBCXX_STD_P::mismatch(__begin1, __end1, __begin2); }
-=======
     { return _GLIBCXX_STD_A::mismatch(__begin1, __end1, __begin2); }
->>>>>>> 03d20231
 
   // Sequential fallback
   template<typename _IIter1, typename _IIter2, typename _Predicate>
     inline pair<_IIter1, _IIter2>
     mismatch(_IIter1 __begin1, _IIter1 __end1, _IIter2 __begin2,
              _Predicate __pred, __gnu_parallel::sequential_tag)
-<<<<<<< HEAD
-    { return _GLIBCXX_STD_P::mismatch(__begin1, __end1, __begin2, __pred); }
-=======
     { return _GLIBCXX_STD_A::mismatch(__begin1, __end1, __begin2, __pred); }
->>>>>>> 03d20231
 
   // Sequential fallback for input iterator case
   template<typename _IIter1, typename _IIter2,
@@ -81,11 +69,7 @@
     inline pair<_IIter1, _IIter2>
     __mismatch_switch(_IIter1 __begin1, _IIter1 __end1, _IIter2 __begin2,
                       _Predicate __pred, _IteratorTag1, _IteratorTag2)
-<<<<<<< HEAD
-    { return _GLIBCXX_STD_P::mismatch(__begin1, __end1, __begin2, __pred); }
-=======
     { return _GLIBCXX_STD_A::mismatch(__begin1, __end1, __begin2, __pred); }
->>>>>>> 03d20231
 
   // Parallel mismatch for random access iterators
   template<typename _RAIter1, typename _RAIter2, typename _Predicate>
@@ -103,11 +87,7 @@
           return make_pair(__res , __begin2 + (__res - __begin1));
         }
       else
-<<<<<<< HEAD
-        return _GLIBCXX_STD_P::mismatch(__begin1, __end1, __begin2, __pred);
-=======
         return _GLIBCXX_STD_A::mismatch(__begin1, __end1, __begin2, __pred);
->>>>>>> 03d20231
     }
 
   // Public interface
@@ -148,33 +128,21 @@
     inline bool
     equal(_IIter1 __begin1, _IIter1 __end1, _IIter2 __begin2, 
           __gnu_parallel::sequential_tag)
-<<<<<<< HEAD
-    { return _GLIBCXX_STD_P::equal(__begin1, __end1, __begin2); }
-=======
     { return _GLIBCXX_STD_A::equal(__begin1, __end1, __begin2); }
->>>>>>> 03d20231
 
   // Sequential fallback
   template<typename _IIter1, typename _IIter2, typename _Predicate>
     inline bool
     equal(_IIter1 __begin1, _IIter1 __end1, _IIter2 __begin2, 
           _Predicate __pred, __gnu_parallel::sequential_tag)
-<<<<<<< HEAD
-    { return _GLIBCXX_STD_P::equal(__begin1, __end1, __begin2, __pred); }
-=======
     { return _GLIBCXX_STD_A::equal(__begin1, __end1, __begin2, __pred); }
->>>>>>> 03d20231
 
   // Public interface
   template<typename _IIter1, typename _IIter2>
     inline bool
     equal(_IIter1 __begin1, _IIter1 __end1, _IIter2 __begin2)
     {
-<<<<<<< HEAD
-      return _GLIBCXX_STD_P::mismatch(__begin1, __end1, __begin2).first
-=======
       return __gnu_parallel::mismatch(__begin1, __end1, __begin2).first
->>>>>>> 03d20231
               == __end1;
     }
 
@@ -184,11 +152,7 @@
     equal(_IIter1 __begin1, _IIter1 __end1, _IIter2 __begin2, 
           _Predicate __pred)
     {
-<<<<<<< HEAD
-      return _GLIBCXX_STD_P::mismatch(__begin1, __end1, __begin2, __pred).first
-=======
       return __gnu_parallel::mismatch(__begin1, __end1, __begin2, __pred).first
->>>>>>> 03d20231
               == __end1;
     }
 
@@ -198,11 +162,7 @@
     lexicographical_compare(_IIter1 __begin1, _IIter1 __end1, 
                             _IIter2 __begin2, _IIter2 __end2, 
                             __gnu_parallel::sequential_tag)
-<<<<<<< HEAD
-    { return _GLIBCXX_STD_P::lexicographical_compare(__begin1, __end1,
-=======
     { return _GLIBCXX_STD_A::lexicographical_compare(__begin1, __end1,
->>>>>>> 03d20231
                                                      __begin2, __end2); }
 
   // Sequential fallback
@@ -211,11 +171,7 @@
     lexicographical_compare(_IIter1 __begin1, _IIter1 __end1, 
                             _IIter2 __begin2, _IIter2 __end2, 
                             _Predicate __pred, __gnu_parallel::sequential_tag)
-<<<<<<< HEAD
-    { return _GLIBCXX_STD_P::lexicographical_compare(
-=======
     { return _GLIBCXX_STD_A::lexicographical_compare(
->>>>>>> 03d20231
                __begin1, __end1, __begin2, __end2, __pred); }
 
   // Sequential fallback for input iterator case
@@ -226,11 +182,7 @@
                                      _IIter2 __begin2, _IIter2 __end2, 
                                      _Predicate __pred,
                                      _IteratorTag1, _IteratorTag2)
-<<<<<<< HEAD
-    { return _GLIBCXX_STD_P::lexicographical_compare(
-=======
     { return _GLIBCXX_STD_A::lexicographical_compare(
->>>>>>> 03d20231
                __begin1, __end1, __begin2, __end2, __pred); }
 
   // Parallel lexicographical_compare for random access iterators
@@ -280,11 +232,7 @@
             }
         }
       else
-<<<<<<< HEAD
-        return _GLIBCXX_STD_P::lexicographical_compare(
-=======
         return _GLIBCXX_STD_A::lexicographical_compare(
->>>>>>> 03d20231
                  __begin1, __end1, __begin2, __end2, __pred);
     }
 
