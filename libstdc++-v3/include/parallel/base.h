--- conflicted
+++ resolved
@@ -267,13 +267,8 @@
 
   /** @brief Similar to std::plus, but allows two different types. */
   template<typename _Tp1, typename _Tp2, typename _Result
-<<<<<<< HEAD
-	   = __typeof__(*static_cast<_Tp1*>(NULL)
-			+ *static_cast<_Tp2*>(NULL))>
-=======
 	   = __typeof__(*static_cast<_Tp1*>(0)
 			+ *static_cast<_Tp2*>(0))>
->>>>>>> 6e7f08ad
     struct _Plus : public std::binary_function<_Tp1, _Tp2, _Result>
     {
       _Result
@@ -288,13 +283,8 @@
 
   /** @brief Similar to std::multiplies, but allows two different types. */
   template<typename _Tp1, typename _Tp2, typename _Result
-<<<<<<< HEAD
-	   = __typeof__(*static_cast<_Tp1*>(NULL)
-			* *static_cast<_Tp2*>(NULL))>
-=======
 	   = __typeof__(*static_cast<_Tp1*>(0)
 			* *static_cast<_Tp2*>(0))>
->>>>>>> 6e7f08ad
     struct _Multiplies : public std::binary_function<_Tp1, _Tp2, _Result>
     {
       _Result
