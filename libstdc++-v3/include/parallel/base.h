--- conflicted
+++ resolved
@@ -38,17 +38,11 @@
 #ifndef _GLIBCXX_PARALLEL_BASE_H
 #define _GLIBCXX_PARALLEL_BASE_H 1
 
-<<<<<<< HEAD
-#include <cstdio>
-=======
->>>>>>> a0daa400
 #include <functional>
 #include <omp.h>
 #include <parallel/features.h>
 #include <parallel/basic_iterator.h>
 #include <parallel/parallel.h>
-<<<<<<< HEAD
-=======
 
 
 // Parallel mode namespaces.
@@ -86,50 +80,9 @@
 #endif   
 }
 
->>>>>>> a0daa400
-
-
-// Parallel mode namespaces.
-
-/**
- * @namespace std::__parallel
- * @brief GNU parallel code, replaces standard behavior with parallel behavior.
- */
-namespace std 
-{ 
-  namespace __parallel { } 
-}
-
-/**
- * @namespace __gnu_parallel
- * @brief GNU parallel code for public use.
- */
+
 namespace __gnu_parallel
 {
-<<<<<<< HEAD
-  // Import all the parallel versions of components in namespace std.
-  using namespace std::__parallel;
-}
-
-/**
- * @namespace __gnu_sequential
- * @brief GNU sequential classes for public use.
- */
-namespace __gnu_sequential 
-{ 
-  // Import whatever is the serial version.
-#ifdef _GLIBCXX_PARALLEL
-  using namespace std::__norm;
-#else
-  using namespace std;
-#endif   
-}
-
-
-namespace __gnu_parallel
-{
-=======
->>>>>>> a0daa400
   // NB: Including this file cannot produce (unresolved) symbols from
   // the OpenMP runtime unless the parallel mode is actually invoked
   // and active, which imples that the OpenMP runtime is actually
@@ -328,7 +281,6 @@
     { return __x < __y; }
   };
 
-<<<<<<< HEAD
 
   /** @brief Similar to std::plus, but allows two different types. */
 template<typename _Tp1, typename _Tp2>
@@ -349,28 +301,6 @@
     typedef __typeof__(*static_cast<_Tp*>(NULL)
 		       + *static_cast<_Tp*>(NULL)) result;
 
-=======
-
-  /** @brief Similar to std::plus, but allows two different types. */
-template<typename _Tp1, typename _Tp2>
-  struct plus : public std::binary_function<_Tp1, _Tp2, _Tp1>
-  {
-    typedef __typeof__(*static_cast<_Tp1*>(NULL)
-		       + *static_cast<_Tp2*>(NULL)) result;
-
-    result
-    operator()(const _Tp1& __x, const _Tp2& __y) const
-    { return __x + __y; }
-  };
-
-// Partial specialization for one type. Same as std::plus.
-template<typename _Tp>
-  struct plus<_Tp, _Tp> : public std::binary_function<_Tp, _Tp, _Tp>
-  {
-    typedef __typeof__(*static_cast<_Tp*>(NULL)
-		       + *static_cast<_Tp*>(NULL)) result;
-
->>>>>>> a0daa400
     result
     operator()(const _Tp& __x, const _Tp& __y) const
     { return __x + __y; }
@@ -540,28 +470,7 @@
       }
   }
 
-<<<<<<< HEAD
-// Avoid the use of assert, because we're trying to keep the <cassert>
-// include out of the mix. (Same as debug mode).
-inline void
-__replacement_assert(const char* __file, int __line,
-                     const char* __function, const char* __condition)
-{
-  std::printf("%s:%d: %s: Assertion '%s' failed.\n", __file, __line,
-              __function, __condition);
-  __builtin_abort();
-}
-
-#define _GLIBCXX_PARALLEL_ASSERT(_Condition)                            \
-do 								        \
-  {									\
-    if (!(_Condition))						   	\
-      __gnu_parallel::__replacement_assert(__FILE__, __LINE__,		\
-                                  __PRETTY_FUNCTION__, #_Condition);	\
-  } while (false)
-=======
 #define _GLIBCXX_PARALLEL_ASSERT(_Condition) __glibcxx_assert(_Condition)
->>>>>>> a0daa400
 
 } //namespace __gnu_parallel
 
