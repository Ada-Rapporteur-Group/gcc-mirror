--- conflicted
+++ resolved
@@ -1,10 +1,6 @@
 ## Makefile for the include subdirectory of the GNU C++ Standard library.
 ##
-<<<<<<< HEAD
-## Copyright (C) 2001, 2002, 2003, 2004, 2005, 2006, 2007
-=======
 ## Copyright (C) 2001, 2002, 2003, 2004, 2005, 2006, 2007, 2008, 2009
->>>>>>> 42bae686
 ## Free Software Foundation, Inc.
 ##
 ## This file is part of the libstdc++ version 3 distribution.
@@ -561,15 +557,9 @@
 	${tr1_srcdir}/float.h \
 	${tr1_srcdir}/functional \
 	${tr1_srcdir}/functional_hash.h \
-<<<<<<< HEAD
-	${tr1_srcdir}/functional_iterate.h \
-	${tr1_srcdir}/hashtable \
-	${tr1_srcdir}/hashtable_policy.h \
-=======
 	${tr1_srcdir}/gamma.tcc \
 	${tr1_srcdir}/hypergeometric.tcc \
 	${tr1_srcdir}/hashtable.h \
->>>>>>> 42bae686
 	${tr1_srcdir}/inttypes.h \
 	${tr1_srcdir}/limits.h \
 	${tr1_srcdir}/math.h \
@@ -1012,13 +1002,8 @@
 	  $(LN_S) ${glibcxx_srcdir}/$(CLOCALE_INTERNAL_H) . || true ;\
 	  $(LN_S) ${glibcxx_srcdir}/$(COMPATIBILITY_H) . || true ;\
 	  $(LN_S) ${glibcxx_srcdir}/$(CMESSAGES_H) messages_members.h || true ;\
-<<<<<<< HEAD
-	  $(LN_S) ${glibcxx_srcdir}/$(CTIME_H) time_members.h || true);\
-	fi ;\
-=======
 	  $(LN_S) ${glibcxx_srcdir}/$(CTIME_H) time_members.h || true;\
 	} 2>/dev/null
->>>>>>> 42bae686
 	$(STAMP) stamp-host
 
 # Host includes dynamic.
