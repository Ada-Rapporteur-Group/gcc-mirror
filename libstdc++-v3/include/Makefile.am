## Makefile for the include subdirectory of the GNU C++ Standard library.
##
## Copyright (C) 2001-2018 Free Software Foundation, Inc.
##
## This file is part of the libstdc++ version 3 distribution.
## Process this file with automake to produce Makefile.in.

## This file is part of the GNU ISO C++ Library.  This library is free
## software; you can redistribute it and/or modify it under the
## terms of the GNU General Public License as published by the
## Free Software Foundation; either version 3, or (at your option)
## any later version.

## This library is distributed in the hope that it will be useful,
## but WITHOUT ANY WARRANTY; without even the implied warranty of
## MERCHANTABILITY or FITNESS FOR A PARTICULAR PURPOSE.  See the
## GNU General Public License for more details.

## You should have received a copy of the GNU General Public License along
## with this library; see the file COPYING3.  If not see
## <http://www.gnu.org/licenses/>.

include $(top_srcdir)/fragment.am

# Standard C++ includes.
std_srcdir = ${glibcxx_srcdir}/include/std
std_builddir = .
std_headers = \
	${std_srcdir}/algorithm \
	${std_srcdir}/any \
	${std_srcdir}/array \
	${std_srcdir}/atomic \
	${std_srcdir}/bitset \
	${std_srcdir}/charconv \
	${std_srcdir}/chrono \
	${std_srcdir}/codecvt \
	${std_srcdir}/complex \
	${std_srcdir}/condition_variable \
	${std_srcdir}/deque \
<<<<<<< HEAD
	${std_srcdir}/execution \
=======
	${std_srcdir}/filesystem \
>>>>>>> a0ff1148
	${std_srcdir}/forward_list \
	${std_srcdir}/fstream \
	${std_srcdir}/functional \
	${std_srcdir}/future \
	${std_srcdir}/iomanip \
	${std_srcdir}/ios \
	${std_srcdir}/iosfwd \
	${std_srcdir}/iostream \
	${std_srcdir}/istream \
	${std_srcdir}/iterator \
	${std_srcdir}/limits \
	${std_srcdir}/list \
	${std_srcdir}/locale \
	${std_srcdir}/map \
	${std_srcdir}/memory \
	${std_srcdir}/mutex \
	${std_srcdir}/numeric \
	${std_srcdir}/optional \
	${std_srcdir}/ostream \
	${std_srcdir}/queue \
	${std_srcdir}/random \
	${std_srcdir}/ratio \
	${std_srcdir}/regex \
	${std_srcdir}/scoped_allocator \
	${std_srcdir}/set \
	${std_srcdir}/shared_mutex \
	${std_srcdir}/sstream \
	${std_srcdir}/stack \
	${std_srcdir}/stdexcept \
	${std_srcdir}/streambuf \
	${std_srcdir}/string \
	${std_srcdir}/string_view \
	${std_srcdir}/system_error \
	${std_srcdir}/thread \
	${std_srcdir}/tuple \
	${std_srcdir}/typeindex \
	${std_srcdir}/type_traits \
	${std_srcdir}/unordered_map \
	${std_srcdir}/unordered_set \
	${std_srcdir}/utility \
	${std_srcdir}/valarray \
	${std_srcdir}/variant \
	${std_srcdir}/vector

bits_srcdir = ${glibcxx_srcdir}/include/bits
bits_builddir = ./bits
bits_headers = \
	${bits_srcdir}/algorithmfwd.h \
	${bits_srcdir}/alloc_traits.h \
	${bits_srcdir}/allocated_ptr.h \
	${bits_srcdir}/allocator.h \
	${bits_srcdir}/atomic_base.h \
	${bits_srcdir}/atomic_futex.h \
	${bits_srcdir}/basic_ios.h \
	${bits_srcdir}/basic_ios.tcc \
	${bits_srcdir}/basic_string.h \
	${bits_srcdir}/basic_string.tcc \
	${bits_srcdir}/boost_concept_check.h \
	${bits_srcdir}/c++0x_warning.h \
	${bits_srcdir}/char_traits.h \
	${bits_srcdir}/codecvt.h \
	${bits_srcdir}/concept_check.h \
	${bits_srcdir}/cpp_type_traits.h \
	${bits_srcdir}/deque.tcc \
	${bits_srcdir}/enable_special_members.h \
	${bits_srcdir}/forward_list.h \
	${bits_srcdir}/forward_list.tcc \
	${bits_srcdir}/fs_dir.h \
	${bits_srcdir}/fs_fwd.h \
	${bits_srcdir}/fs_ops.h \
	${bits_srcdir}/fs_path.h \
	${bits_srcdir}/fstream.tcc \
	${bits_srcdir}/functexcept.h \
	${bits_srcdir}/functional_hash.h \
	${bits_srcdir}/gslice.h \
	${bits_srcdir}/gslice_array.h \
	${bits_srcdir}/hashtable.h \
	${bits_srcdir}/hashtable_policy.h \
	${bits_srcdir}/indirect_array.h \
	${bits_srcdir}/invoke.h \
	${bits_srcdir}/ios_base.h \
	${bits_srcdir}/istream.tcc \
	${bits_srcdir}/list.tcc \
	${bits_srcdir}/locale_classes.h \
	${bits_srcdir}/locale_classes.tcc \
	${bits_srcdir}/locale_conv.h \
	${bits_srcdir}/locale_facets.h \
	${bits_srcdir}/locale_facets.tcc \
	${bits_srcdir}/locale_facets_nonio.h \
	${bits_srcdir}/locale_facets_nonio.tcc \
	${bits_srcdir}/localefwd.h \
	${bits_srcdir}/mask_array.h \
	${bits_srcdir}/memoryfwd.h \
	${bits_srcdir}/move.h \
	${bits_srcdir}/node_handle.h \
	${bits_srcdir}/ostream.tcc \
	${bits_srcdir}/ostream_insert.h \
	${bits_srcdir}/par_algo.h \
	${bits_srcdir}/par_numeric.h \
	${bits_srcdir}/parse_numbers.h \
	${bits_srcdir}/postypes.h \
	${bits_srcdir}/predefined_ops.h \
	${bits_srcdir}/ptr_traits.h \
	${bits_srcdir}/quoted_string.h \
	${bits_srcdir}/random.h \
	${bits_srcdir}/random.tcc \
	${bits_srcdir}/range_access.h \
	${bits_srcdir}/refwrap.h \
	${bits_srcdir}/regex.h \
	${bits_srcdir}/regex.tcc \
	${bits_srcdir}/regex_constants.h \
	${bits_srcdir}/regex_error.h \
	${bits_srcdir}/regex_scanner.h \
	${bits_srcdir}/regex_scanner.tcc \
	${bits_srcdir}/regex_automaton.h \
	${bits_srcdir}/regex_automaton.tcc \
	${bits_srcdir}/regex_compiler.h \
	${bits_srcdir}/regex_compiler.tcc \
	${bits_srcdir}/regex_executor.h \
	${bits_srcdir}/regex_executor.tcc \
	${bits_srcdir}/shared_ptr.h \
	${bits_srcdir}/shared_ptr_atomic.h \
	${bits_srcdir}/shared_ptr_base.h \
	${bits_srcdir}/slice_array.h \
	${bits_srcdir}/specfun.h \
	${bits_srcdir}/sstream.tcc \
	${bits_srcdir}/std_abs.h \
	${bits_srcdir}/std_function.h \
	${bits_srcdir}/std_mutex.h \
	${bits_srcdir}/stl_algo.h \
	${bits_srcdir}/stl_algobase.h \
	${bits_srcdir}/stl_bvector.h \
	${bits_srcdir}/stl_construct.h \
	${bits_srcdir}/stl_deque.h \
	${bits_srcdir}/stl_function.h \
	${bits_srcdir}/stl_heap.h \
	${bits_srcdir}/stl_iterator.h \
	${bits_srcdir}/stl_iterator_base_funcs.h \
	${bits_srcdir}/stl_iterator_base_types.h \
	${bits_srcdir}/stl_list.h \
	${bits_srcdir}/stl_map.h \
	${bits_srcdir}/stl_multimap.h \
	${bits_srcdir}/stl_multiset.h \
	${bits_srcdir}/stl_numeric.h \
	${bits_srcdir}/stl_pair.h \
	${bits_srcdir}/stl_queue.h \
	${bits_srcdir}/stl_raw_storage_iter.h \
	${bits_srcdir}/stl_relops.h \
	${bits_srcdir}/stl_set.h \
	${bits_srcdir}/stl_stack.h \
	${bits_srcdir}/stl_tempbuf.h \
	${bits_srcdir}/stl_tree.h \
	${bits_srcdir}/stl_uninitialized.h \
	${bits_srcdir}/stl_vector.h \
	${bits_srcdir}/stream_iterator.h \
	${bits_srcdir}/streambuf_iterator.h \
	${bits_srcdir}/streambuf.tcc \
	${bits_srcdir}/stringfwd.h \
	${bits_srcdir}/string_view.tcc \
	${bits_srcdir}/uniform_int_dist.h \
	${bits_srcdir}/unique_ptr.h \
	${bits_srcdir}/unordered_map.h \
	${bits_srcdir}/unordered_set.h \
	${bits_srcdir}/uses_allocator.h \
	${bits_srcdir}/valarray_array.h \
	${bits_srcdir}/valarray_array.tcc \
	${bits_srcdir}/valarray_before.h \
	${bits_srcdir}/valarray_after.h \
	${bits_srcdir}/vector.tcc

bits_host_headers = \
	${glibcxx_srcdir}/${CPU_OPT_BITS_RANDOM}

bits_sup_srcdir = ${glibcxx_srcdir}/libsupc++
bits_sup_headers = \
	${bits_sup_srcdir}/atomic_lockfree_defines.h \
	${bits_sup_srcdir}/cxxabi_forced.h \
	${bits_sup_srcdir}/cxxabi_init_exception.h \
	${bits_sup_srcdir}/exception.h \
	${bits_sup_srcdir}/exception_defines.h \
	${bits_sup_srcdir}/exception_ptr.h \
	${bits_sup_srcdir}/hash_bytes.h \
	${bits_sup_srcdir}/nested_exception.h

backward_srcdir = ${glibcxx_srcdir}/include/backward
backward_builddir = ./backward
backward_headers = \
	${backward_srcdir}/auto_ptr.h \
	${backward_srcdir}/backward_warning.h \
	${backward_srcdir}/binders.h \
	${backward_srcdir}/hash_map \
	${backward_srcdir}/hash_set \
	${backward_srcdir}/hash_fun.h \
	${backward_srcdir}/hashtable.h \
	${backward_srcdir}/strstream

pb_srcdir = ${glibcxx_srcdir}/include/ext/pb_ds
pb_builddir = ./ext/pb_ds

pb_subdirs = \
	${pb_builddir}/detail \
	${pb_builddir}/detail/pairing_heap_ \
	${pb_builddir}/detail/splay_tree_ \
	${pb_builddir}/detail/list_update_map_ \
	${pb_builddir}/detail/branch_policy \
	${pb_builddir}/detail/trie_policy \
	${pb_builddir}/detail/gp_hash_table_map_ \
	${pb_builddir}/detail/tree_policy \
	${pb_builddir}/detail/binomial_heap_base_ \
	${pb_builddir}/detail/resize_policy \
	${pb_builddir}/detail/bin_search_tree_ \
	${pb_builddir}/detail/binomial_heap_ \
	${pb_builddir}/detail/thin_heap_ \
	${pb_builddir}/detail/pat_trie_ \
	${pb_builddir}/detail/cc_hash_table_map_ \
	${pb_builddir}/detail/rc_binomial_heap_ \
	${pb_builddir}/detail/left_child_next_sibling_heap_ \
	${pb_builddir}/detail/unordered_iterator \
	${pb_builddir}/detail/binary_heap_ \
	${pb_builddir}/detail/ov_tree_map_ \
	${pb_builddir}/detail/hash_fn \
	${pb_builddir}/detail/eq_fn \
	${pb_builddir}/detail/rb_tree_map_ \
	${pb_builddir}/detail/list_update_policy

# The ability for make and the underlying host to deal with this
# unwieldy list as one entire entity is not a sure thing, and may
# cause build errors. Thus, split one list into many smaller
# mini-lists, with the maximum size per mini-list of no more than 42.

pb_headers1 = \
	${pb_srcdir}/assoc_container.hpp \
	${pb_srcdir}/exception.hpp \
	${pb_srcdir}/hash_policy.hpp \
	${pb_srcdir}/list_update_policy.hpp \
	${pb_srcdir}/priority_queue.hpp \
	${pb_srcdir}/tag_and_trait.hpp \
	${pb_srcdir}/tree_policy.hpp \
	${pb_srcdir}/trie_policy.hpp \
	${pb_srcdir}/detail/branch_policy/branch_policy.hpp \
	${pb_srcdir}/detail/branch_policy/null_node_metadata.hpp \
	${pb_srcdir}/detail/branch_policy/traits.hpp \
	${pb_srcdir}/detail/binary_heap_/binary_heap_.hpp \
	${pb_srcdir}/detail/binary_heap_/const_iterator.hpp \
	${pb_srcdir}/detail/binary_heap_/point_const_iterator.hpp \
	${pb_srcdir}/detail/binary_heap_/constructors_destructor_fn_imps.hpp \
	${pb_srcdir}/detail/binary_heap_/debug_fn_imps.hpp \
	${pb_srcdir}/detail/binary_heap_/entry_cmp.hpp \
	${pb_srcdir}/detail/binary_heap_/entry_pred.hpp \
	${pb_srcdir}/detail/binary_heap_/erase_fn_imps.hpp \
	${pb_srcdir}/detail/binary_heap_/find_fn_imps.hpp \
	${pb_srcdir}/detail/binary_heap_/info_fn_imps.hpp \
	${pb_srcdir}/detail/binary_heap_/insert_fn_imps.hpp \
	${pb_srcdir}/detail/binary_heap_/iterators_fn_imps.hpp \
	${pb_srcdir}/detail/binary_heap_/policy_access_fn_imps.hpp \
	${pb_srcdir}/detail/binary_heap_/resize_policy.hpp \
	${pb_srcdir}/detail/binary_heap_/split_join_fn_imps.hpp \
	${pb_srcdir}/detail/binary_heap_/trace_fn_imps.hpp \
	${pb_srcdir}/detail/binomial_heap_base_/binomial_heap_base_.hpp \
	${pb_srcdir}/detail/binomial_heap_base_/constructors_destructor_fn_imps.hpp \
	${pb_srcdir}/detail/binomial_heap_base_/debug_fn_imps.hpp \
	${pb_srcdir}/detail/binomial_heap_base_/erase_fn_imps.hpp \
	${pb_srcdir}/detail/binomial_heap_base_/find_fn_imps.hpp \
	${pb_srcdir}/detail/binomial_heap_base_/insert_fn_imps.hpp \
	${pb_srcdir}/detail/binomial_heap_base_/split_join_fn_imps.hpp \
	${pb_srcdir}/detail/binomial_heap_/binomial_heap_.hpp \
	${pb_srcdir}/detail/binomial_heap_/constructors_destructor_fn_imps.hpp \
	${pb_srcdir}/detail/binomial_heap_/debug_fn_imps.hpp \
	${pb_srcdir}/detail/bin_search_tree_/bin_search_tree_.hpp

pb_headers2 = \
	${pb_srcdir}/detail/bin_search_tree_/constructors_destructor_fn_imps.hpp \
	${pb_srcdir}/detail/bin_search_tree_/debug_fn_imps.hpp \
	${pb_srcdir}/detail/bin_search_tree_/erase_fn_imps.hpp \
	${pb_srcdir}/detail/bin_search_tree_/find_fn_imps.hpp \
	${pb_srcdir}/detail/bin_search_tree_/info_fn_imps.hpp \
	${pb_srcdir}/detail/bin_search_tree_/insert_fn_imps.hpp \
	${pb_srcdir}/detail/bin_search_tree_/iterators_fn_imps.hpp \
	${pb_srcdir}/detail/bin_search_tree_/node_iterators.hpp \
	${pb_srcdir}/detail/bin_search_tree_/point_iterators.hpp \
	${pb_srcdir}/detail/bin_search_tree_/policy_access_fn_imps.hpp \
	${pb_srcdir}/detail/bin_search_tree_/r_erase_fn_imps.hpp \
	${pb_srcdir}/detail/bin_search_tree_/rotate_fn_imps.hpp \
	${pb_srcdir}/detail/bin_search_tree_/split_join_fn_imps.hpp \
	${pb_srcdir}/detail/bin_search_tree_/traits.hpp \
	${pb_srcdir}/detail/cc_hash_table_map_/cc_ht_map_.hpp \
	${pb_srcdir}/detail/cc_hash_table_map_/cmp_fn_imps.hpp \
	${pb_srcdir}/detail/cc_hash_table_map_/cond_key_dtor_entry_dealtor.hpp \
	${pb_srcdir}/detail/cc_hash_table_map_/constructor_destructor_fn_imps.hpp \
	${pb_srcdir}/detail/cc_hash_table_map_/constructor_destructor_no_store_hash_fn_imps.hpp \
	${pb_srcdir}/detail/cc_hash_table_map_/constructor_destructor_store_hash_fn_imps.hpp \
	${pb_srcdir}/detail/cc_hash_table_map_/debug_fn_imps.hpp \
	${pb_srcdir}/detail/cc_hash_table_map_/debug_no_store_hash_fn_imps.hpp \
	${pb_srcdir}/detail/cc_hash_table_map_/debug_store_hash_fn_imps.hpp \
	${pb_srcdir}/detail/cc_hash_table_map_/entry_list_fn_imps.hpp \
	${pb_srcdir}/detail/cc_hash_table_map_/erase_fn_imps.hpp \
	${pb_srcdir}/detail/cc_hash_table_map_/erase_no_store_hash_fn_imps.hpp \
	${pb_srcdir}/detail/cc_hash_table_map_/erase_store_hash_fn_imps.hpp \
	${pb_srcdir}/detail/cc_hash_table_map_/find_fn_imps.hpp \
	${pb_srcdir}/detail/cc_hash_table_map_/find_store_hash_fn_imps.hpp \
	${pb_srcdir}/detail/cc_hash_table_map_/info_fn_imps.hpp \
	${pb_srcdir}/detail/cc_hash_table_map_/insert_fn_imps.hpp \
	${pb_srcdir}/detail/cc_hash_table_map_/insert_no_store_hash_fn_imps.hpp \
	${pb_srcdir}/detail/cc_hash_table_map_/insert_store_hash_fn_imps.hpp \
	${pb_srcdir}/detail/cc_hash_table_map_/iterators_fn_imps.hpp \
	${pb_srcdir}/detail/cc_hash_table_map_/policy_access_fn_imps.hpp \
	${pb_srcdir}/detail/cc_hash_table_map_/resize_fn_imps.hpp \
	${pb_srcdir}/detail/cc_hash_table_map_/resize_no_store_hash_fn_imps.hpp \
	${pb_srcdir}/detail/cc_hash_table_map_/resize_store_hash_fn_imps.hpp \
	${pb_srcdir}/detail/cc_hash_table_map_/size_fn_imps.hpp

pb_headers3 = \
	${pb_srcdir}/detail/cc_hash_table_map_/trace_fn_imps.hpp \
	${pb_srcdir}/detail/cond_dealtor.hpp \
	${pb_srcdir}/detail/container_base_dispatch.hpp \
	${pb_srcdir}/detail/eq_fn/eq_by_less.hpp \
	${pb_srcdir}/detail/eq_fn/hash_eq_fn.hpp \
	${pb_srcdir}/detail/gp_hash_table_map_/constructor_destructor_fn_imps.hpp \
	${pb_srcdir}/detail/gp_hash_table_map_/constructor_destructor_no_store_hash_fn_imps.hpp \
	${pb_srcdir}/detail/gp_hash_table_map_/constructor_destructor_store_hash_fn_imps.hpp \
	${pb_srcdir}/detail/gp_hash_table_map_/debug_fn_imps.hpp \
	${pb_srcdir}/detail/gp_hash_table_map_/debug_no_store_hash_fn_imps.hpp \
	${pb_srcdir}/detail/gp_hash_table_map_/debug_store_hash_fn_imps.hpp \
	${pb_srcdir}/detail/gp_hash_table_map_/erase_fn_imps.hpp \
	${pb_srcdir}/detail/gp_hash_table_map_/erase_no_store_hash_fn_imps.hpp \
	${pb_srcdir}/detail/gp_hash_table_map_/erase_store_hash_fn_imps.hpp \
	${pb_srcdir}/detail/gp_hash_table_map_/find_fn_imps.hpp \
	${pb_srcdir}/detail/gp_hash_table_map_/find_no_store_hash_fn_imps.hpp \
	${pb_srcdir}/detail/gp_hash_table_map_/find_store_hash_fn_imps.hpp \
	${pb_srcdir}/detail/gp_hash_table_map_/gp_ht_map_.hpp \
	${pb_srcdir}/detail/gp_hash_table_map_/info_fn_imps.hpp \
	${pb_srcdir}/detail/gp_hash_table_map_/insert_fn_imps.hpp \
	${pb_srcdir}/detail/gp_hash_table_map_/insert_no_store_hash_fn_imps.hpp \
	${pb_srcdir}/detail/gp_hash_table_map_/insert_store_hash_fn_imps.hpp \
	${pb_srcdir}/detail/gp_hash_table_map_/iterator_fn_imps.hpp \
	${pb_srcdir}/detail/gp_hash_table_map_/policy_access_fn_imps.hpp \
	${pb_srcdir}/detail/gp_hash_table_map_/resize_fn_imps.hpp \
	${pb_srcdir}/detail/gp_hash_table_map_/resize_no_store_hash_fn_imps.hpp \
	${pb_srcdir}/detail/gp_hash_table_map_/resize_store_hash_fn_imps.hpp \
	${pb_srcdir}/detail/gp_hash_table_map_/trace_fn_imps.hpp \
	${pb_srcdir}/detail/hash_fn/direct_mask_range_hashing_imp.hpp \
	${pb_srcdir}/detail/hash_fn/direct_mod_range_hashing_imp.hpp \
	${pb_srcdir}/detail/hash_fn/linear_probe_fn_imp.hpp \
	${pb_srcdir}/detail/hash_fn/mask_based_range_hashing.hpp \
	${pb_srcdir}/detail/hash_fn/mod_based_range_hashing.hpp \
	${pb_srcdir}/detail/hash_fn/probe_fn_base.hpp \
	${pb_srcdir}/detail/hash_fn/quadratic_probe_fn_imp.hpp \
	${pb_srcdir}/detail/hash_fn/ranged_hash_fn.hpp \
	${pb_srcdir}/detail/hash_fn/ranged_probe_fn.hpp

pb_headers4 = \
	${pb_srcdir}/detail/hash_fn/sample_probe_fn.hpp \
	${pb_srcdir}/detail/hash_fn/sample_ranged_hash_fn.hpp \
	${pb_srcdir}/detail/hash_fn/sample_ranged_probe_fn.hpp \
	${pb_srcdir}/detail/hash_fn/sample_range_hashing.hpp \
	${pb_srcdir}/detail/left_child_next_sibling_heap_/const_iterator.hpp \
	${pb_srcdir}/detail/left_child_next_sibling_heap_/point_const_iterator.hpp \
	${pb_srcdir}/detail/left_child_next_sibling_heap_/constructors_destructor_fn_imps.hpp \
	${pb_srcdir}/detail/left_child_next_sibling_heap_/debug_fn_imps.hpp \
	${pb_srcdir}/detail/left_child_next_sibling_heap_/erase_fn_imps.hpp \
	${pb_srcdir}/detail/left_child_next_sibling_heap_/info_fn_imps.hpp \
	${pb_srcdir}/detail/left_child_next_sibling_heap_/insert_fn_imps.hpp \
	${pb_srcdir}/detail/left_child_next_sibling_heap_/iterators_fn_imps.hpp \
	${pb_srcdir}/detail/left_child_next_sibling_heap_/left_child_next_sibling_heap_.hpp \
	${pb_srcdir}/detail/left_child_next_sibling_heap_/node.hpp \
	${pb_srcdir}/detail/left_child_next_sibling_heap_/policy_access_fn_imps.hpp \
	${pb_srcdir}/detail/left_child_next_sibling_heap_/trace_fn_imps.hpp \
	${pb_srcdir}/detail/list_update_map_/constructor_destructor_fn_imps.hpp \
	${pb_srcdir}/detail/list_update_map_/debug_fn_imps.hpp \
	${pb_srcdir}/detail/list_update_map_/entry_metadata_base.hpp \
	${pb_srcdir}/detail/list_update_map_/erase_fn_imps.hpp \
	${pb_srcdir}/detail/list_update_map_/find_fn_imps.hpp \
	${pb_srcdir}/detail/list_update_map_/info_fn_imps.hpp \
	${pb_srcdir}/detail/list_update_map_/insert_fn_imps.hpp \
	${pb_srcdir}/detail/list_update_map_/iterators_fn_imps.hpp \
	${pb_srcdir}/detail/list_update_map_/lu_map_.hpp \
	${pb_srcdir}/detail/list_update_map_/trace_fn_imps.hpp \
	${pb_srcdir}/detail/list_update_policy/lu_counter_metadata.hpp \
	${pb_srcdir}/detail/list_update_policy/sample_update_policy.hpp \
	${pb_srcdir}/detail/debug_map_base.hpp \
	${pb_srcdir}/detail/ov_tree_map_/constructors_destructor_fn_imps.hpp \
	${pb_srcdir}/detail/ov_tree_map_/debug_fn_imps.hpp \
	${pb_srcdir}/detail/ov_tree_map_/erase_fn_imps.hpp \
	${pb_srcdir}/detail/ov_tree_map_/info_fn_imps.hpp \
	${pb_srcdir}/detail/ov_tree_map_/insert_fn_imps.hpp \
	${pb_srcdir}/detail/ov_tree_map_/iterators_fn_imps.hpp \
	${pb_srcdir}/detail/ov_tree_map_/node_iterators.hpp \
	${pb_srcdir}/detail/ov_tree_map_/ov_tree_map_.hpp

pb_headers5 = \
	${pb_srcdir}/detail/ov_tree_map_/policy_access_fn_imps.hpp \
	${pb_srcdir}/detail/ov_tree_map_/split_join_fn_imps.hpp \
	${pb_srcdir}/detail/ov_tree_map_/traits.hpp \
	${pb_srcdir}/detail/pairing_heap_/constructors_destructor_fn_imps.hpp \
	${pb_srcdir}/detail/pairing_heap_/debug_fn_imps.hpp \
	${pb_srcdir}/detail/pairing_heap_/erase_fn_imps.hpp \
	${pb_srcdir}/detail/pairing_heap_/find_fn_imps.hpp \
	${pb_srcdir}/detail/pairing_heap_/insert_fn_imps.hpp \
	${pb_srcdir}/detail/pairing_heap_/pairing_heap_.hpp \
	${pb_srcdir}/detail/pairing_heap_/split_join_fn_imps.hpp \
	${pb_srcdir}/detail/pat_trie_/constructors_destructor_fn_imps.hpp \
	${pb_srcdir}/detail/pat_trie_/debug_fn_imps.hpp \
	${pb_srcdir}/detail/pat_trie_/erase_fn_imps.hpp \
	${pb_srcdir}/detail/pat_trie_/find_fn_imps.hpp \
	${pb_srcdir}/detail/pat_trie_/info_fn_imps.hpp \
	${pb_srcdir}/detail/pat_trie_/insert_join_fn_imps.hpp \
	${pb_srcdir}/detail/pat_trie_/iterators_fn_imps.hpp \
	${pb_srcdir}/detail/pat_trie_/pat_trie_.hpp \
	${pb_srcdir}/detail/pat_trie_/pat_trie_base.hpp \
	${pb_srcdir}/detail/pat_trie_/policy_access_fn_imps.hpp \
	${pb_srcdir}/detail/pat_trie_/r_erase_fn_imps.hpp \
	${pb_srcdir}/detail/pat_trie_/rotate_fn_imps.hpp \
	${pb_srcdir}/detail/pat_trie_/split_fn_imps.hpp \
	${pb_srcdir}/detail/pat_trie_/synth_access_traits.hpp \
	${pb_srcdir}/detail/pat_trie_/trace_fn_imps.hpp \
	${pb_srcdir}/detail/pat_trie_/traits.hpp \
	${pb_srcdir}/detail/pat_trie_/update_fn_imps.hpp \
	${pb_srcdir}/detail/priority_queue_base_dispatch.hpp \
	${pb_srcdir}/detail/rb_tree_map_/constructors_destructor_fn_imps.hpp \
	${pb_srcdir}/detail/rb_tree_map_/debug_fn_imps.hpp

pb_headers6 = \
	${pb_srcdir}/detail/rb_tree_map_/erase_fn_imps.hpp \
	${pb_srcdir}/detail/rb_tree_map_/find_fn_imps.hpp \
	${pb_srcdir}/detail/rb_tree_map_/info_fn_imps.hpp \
	${pb_srcdir}/detail/rb_tree_map_/insert_fn_imps.hpp \
	${pb_srcdir}/detail/rb_tree_map_/node.hpp \
	${pb_srcdir}/detail/rb_tree_map_/rb_tree_.hpp \
	${pb_srcdir}/detail/rb_tree_map_/split_join_fn_imps.hpp \
	${pb_srcdir}/detail/rb_tree_map_/traits.hpp \
	${pb_srcdir}/detail/rc_binomial_heap_/constructors_destructor_fn_imps.hpp \
	${pb_srcdir}/detail/rc_binomial_heap_/debug_fn_imps.hpp \
	${pb_srcdir}/detail/rc_binomial_heap_/erase_fn_imps.hpp \
	${pb_srcdir}/detail/rc_binomial_heap_/insert_fn_imps.hpp \
	${pb_srcdir}/detail/rc_binomial_heap_/rc_binomial_heap_.hpp \
	${pb_srcdir}/detail/rc_binomial_heap_/rc.hpp \
	${pb_srcdir}/detail/rc_binomial_heap_/split_join_fn_imps.hpp \
	${pb_srcdir}/detail/rc_binomial_heap_/trace_fn_imps.hpp \
	${pb_srcdir}/detail/resize_policy/cc_hash_max_collision_check_resize_trigger_imp.hpp \
	${pb_srcdir}/detail/resize_policy/hash_exponential_size_policy_imp.hpp \
	${pb_srcdir}/detail/resize_policy/hash_load_check_resize_trigger_imp.hpp \
	${pb_srcdir}/detail/resize_policy/hash_load_check_resize_trigger_size_base.hpp \
	${pb_srcdir}/detail/resize_policy/hash_prime_size_policy_imp.hpp \
	${pb_srcdir}/detail/resize_policy/hash_standard_resize_policy_imp.hpp \
	${pb_srcdir}/detail/resize_policy/sample_resize_policy.hpp \
	${pb_srcdir}/detail/resize_policy/sample_resize_trigger.hpp \
	${pb_srcdir}/detail/resize_policy/sample_size_policy.hpp \
	${pb_srcdir}/detail/splay_tree_/constructors_destructor_fn_imps.hpp \
	${pb_srcdir}/detail/splay_tree_/debug_fn_imps.hpp \
	${pb_srcdir}/detail/splay_tree_/erase_fn_imps.hpp \
	${pb_srcdir}/detail/splay_tree_/find_fn_imps.hpp \
	${pb_srcdir}/detail/splay_tree_/info_fn_imps.hpp \
	${pb_srcdir}/detail/splay_tree_/insert_fn_imps.hpp \
	${pb_srcdir}/detail/splay_tree_/node.hpp \
	${pb_srcdir}/detail/splay_tree_/splay_fn_imps.hpp \
	${pb_srcdir}/detail/splay_tree_/splay_tree_.hpp \
	${pb_srcdir}/detail/splay_tree_/split_join_fn_imps.hpp \
	${pb_srcdir}/detail/splay_tree_/traits.hpp \
	${pb_srcdir}/detail/standard_policies.hpp \
	${pb_srcdir}/detail/thin_heap_/constructors_destructor_fn_imps.hpp \
	${pb_srcdir}/detail/thin_heap_/debug_fn_imps.hpp \
	${pb_srcdir}/detail/thin_heap_/erase_fn_imps.hpp

pb_headers7 = \
	${pb_srcdir}/detail/thin_heap_/find_fn_imps.hpp \
	${pb_srcdir}/detail/thin_heap_/insert_fn_imps.hpp \
	${pb_srcdir}/detail/thin_heap_/split_join_fn_imps.hpp \
	${pb_srcdir}/detail/thin_heap_/thin_heap_.hpp \
	${pb_srcdir}/detail/thin_heap_/trace_fn_imps.hpp \
	${pb_srcdir}/detail/tree_policy/node_metadata_selector.hpp \
	${pb_srcdir}/detail/tree_policy/order_statistics_imp.hpp \
	${pb_srcdir}/detail/tree_policy/sample_tree_node_update.hpp \
	${pb_srcdir}/detail/tree_trace_base.hpp \
	${pb_srcdir}/detail/trie_policy/node_metadata_selector.hpp \
	${pb_srcdir}/detail/trie_policy/order_statistics_imp.hpp \
	${pb_srcdir}/detail/trie_policy/prefix_search_node_update_imp.hpp \
	${pb_srcdir}/detail/trie_policy/sample_trie_access_traits.hpp \
	${pb_srcdir}/detail/trie_policy/sample_trie_node_update.hpp \
	${pb_srcdir}/detail/trie_policy/trie_string_access_traits_imp.hpp \
	${pb_srcdir}/detail/trie_policy/trie_policy_base.hpp \
	${pb_srcdir}/detail/types_traits.hpp \
	${pb_srcdir}/detail/type_utils.hpp \
	${pb_srcdir}/detail/unordered_iterator/const_iterator.hpp \
	${pb_srcdir}/detail/unordered_iterator/point_const_iterator.hpp \
	${pb_srcdir}/detail/unordered_iterator/iterator.hpp \
	${pb_srcdir}/detail/unordered_iterator/point_iterator.hpp


ext_srcdir = ${glibcxx_srcdir}/include/ext
ext_builddir = ./ext
ext_headers = \
	${ext_srcdir}/algorithm \
	${ext_srcdir}/aligned_buffer.h \
	${ext_srcdir}/alloc_traits.h \
	${ext_srcdir}/atomicity.h \
	${ext_srcdir}/array_allocator.h \
	${ext_srcdir}/bitmap_allocator.h \
	${ext_srcdir}/cast.h \
	${ext_srcdir}/cmath \
	${ext_srcdir}/codecvt_specializations.h \
	${ext_srcdir}/concurrence.h \
	${ext_srcdir}/debug_allocator.h \
	${ext_srcdir}/enc_filebuf.h \
	${ext_srcdir}/extptr_allocator.h \
	${ext_srcdir}/stdio_filebuf.h \
	${ext_srcdir}/stdio_sync_filebuf.h \
	${ext_srcdir}/functional \
	${ext_srcdir}/iterator \
	${ext_srcdir}/malloc_allocator.h \
	${ext_srcdir}/memory \
	${ext_srcdir}/mt_allocator.h \
	${ext_srcdir}/new_allocator.h \
	${ext_srcdir}/numeric \
	${ext_srcdir}/numeric_traits.h \
	${ext_srcdir}/pod_char_traits.h \
	${ext_srcdir}/pointer.h \
	${ext_srcdir}/pool_allocator.h \
	${ext_srcdir}/rb_tree \
	${ext_srcdir}/random \
	${ext_srcdir}/random.tcc \
	${ext_srcdir}/rope \
	${ext_srcdir}/ropeimpl.h \
	${ext_srcdir}/slist \
	${ext_srcdir}/string_conversions.h \
	${ext_srcdir}/throw_allocator.h \
	${ext_srcdir}/typelist.h \
	${ext_srcdir}/type_traits.h \
	${ext_srcdir}/rc_string_base.h \
	${ext_srcdir}/sso_string_base.h \
	${ext_srcdir}/vstring.h \
	${ext_srcdir}/vstring.tcc \
	${ext_srcdir}/vstring_fwd.h \
	${ext_srcdir}/vstring_util.h \
	${ext_compat_headers}

ext_compat_headers = \
	${backward_srcdir}/hash_set \
	${backward_srcdir}/hash_map

ext_host_headers = \
	${glibcxx_srcdir}/${CPU_OPT_EXT_RANDOM}

tr1_srcdir = ${glibcxx_srcdir}/include/tr1
tr1_builddir = ./tr1
tr1_headers = \
	${tr1_srcdir}/array \
	${tr1_srcdir}/bessel_function.tcc \
	${tr1_srcdir}/beta_function.tcc \
	${tr1_srcdir}/ccomplex \
	${tr1_srcdir}/cctype \
	${tr1_srcdir}/cfenv \
	${tr1_srcdir}/cfloat \
	${tr1_srcdir}/cinttypes \
	${tr1_srcdir}/climits \
	${tr1_srcdir}/cmath \
	${tr1_srcdir}/complex \
	${tr1_srcdir}/complex.h \
	${tr1_srcdir}/cstdarg \
	${tr1_srcdir}/cstdbool \
	${tr1_srcdir}/cstdint \
	${tr1_srcdir}/cstdio \
	${tr1_srcdir}/cstdlib \
	${tr1_srcdir}/ctgmath \
	${tr1_srcdir}/ctime \
	${tr1_srcdir}/ctype.h \
	${tr1_srcdir}/cwchar \
	${tr1_srcdir}/cwctype \
	${tr1_srcdir}/ell_integral.tcc \
	${tr1_srcdir}/exp_integral.tcc \
	${tr1_srcdir}/fenv.h \
	${tr1_srcdir}/float.h \
	${tr1_srcdir}/functional \
	${tr1_srcdir}/functional_hash.h \
	${tr1_srcdir}/gamma.tcc \
	${tr1_srcdir}/hypergeometric.tcc \
	${tr1_srcdir}/hashtable.h \
	${tr1_srcdir}/hashtable_policy.h \
	${tr1_srcdir}/inttypes.h \
	${tr1_srcdir}/limits.h \
	${tr1_srcdir}/math.h \
	${tr1_srcdir}/memory \
	${tr1_srcdir}/modified_bessel_func.tcc \
	${tr1_srcdir}/poly_hermite.tcc \
	${tr1_srcdir}/poly_laguerre.tcc \
	${tr1_srcdir}/legendre_function.tcc \
	${tr1_srcdir}/random \
	${tr1_srcdir}/random.h \
	${tr1_srcdir}/random.tcc \
	${tr1_srcdir}/regex \
	${tr1_srcdir}/riemann_zeta.tcc \
	${tr1_srcdir}/shared_ptr.h \
	${tr1_srcdir}/special_function_util.h \
	${tr1_srcdir}/stdarg.h \
	${tr1_srcdir}/stdbool.h \
	${tr1_srcdir}/stdint.h \
	${tr1_srcdir}/stdio.h \
	${tr1_srcdir}/stdlib.h \
	${tr1_srcdir}/tgmath.h \
	${tr1_srcdir}/tuple \
	${tr1_srcdir}/type_traits \
	${tr1_srcdir}/unordered_map \
	${tr1_srcdir}/unordered_map.h \
	${tr1_srcdir}/unordered_set \
	${tr1_srcdir}/unordered_set.h \
	${tr1_srcdir}/utility \
	${tr1_srcdir}/wchar.h \
	${tr1_srcdir}/wctype.h

tr2_srcdir = ${glibcxx_srcdir}/include/tr2
tr2_builddir = ./tr2
tr2_headers = \
	${tr2_srcdir}/bool_set \
	${tr2_srcdir}/bool_set.tcc \
	${tr2_srcdir}/dynamic_bitset \
	${tr2_srcdir}/dynamic_bitset.tcc \
	${tr2_srcdir}/ratio \
	${tr2_srcdir}/type_traits

decimal_srcdir = ${glibcxx_srcdir}/include/decimal
decimal_builddir = ./decimal
decimal_headers = \
	${decimal_srcdir}/decimal \
	${decimal_srcdir}/decimal.h

# Post-C++11 TS's
experimental_srcdir = ${glibcxx_srcdir}/include/experimental
experimental_builddir = ./experimental
experimental_headers = \
	${experimental_srcdir}/algorithm \
	${experimental_srcdir}/any \
	${experimental_srcdir}/array \
	${experimental_srcdir}/chrono \
	${experimental_srcdir}/deque \
	${experimental_srcdir}/forward_list \
	${experimental_srcdir}/functional \
	${experimental_srcdir}/iterator \
	${experimental_srcdir}/list \
	${experimental_srcdir}/map \
	${experimental_srcdir}/memory \
	${experimental_srcdir}/memory_resource \
	${experimental_srcdir}/numeric \
	${experimental_srcdir}/optional \
	${experimental_srcdir}/propagate_const \
	${experimental_srcdir}/random \
	${experimental_srcdir}/ratio \
	${experimental_srcdir}/regex \
	${experimental_srcdir}/set \
	${experimental_srcdir}/source_location \
	${experimental_srcdir}/string \
	${experimental_srcdir}/string_view \
	${experimental_srcdir}/system_error \
	${experimental_srcdir}/tuple \
	${experimental_srcdir}/type_traits \
	${experimental_srcdir}/unordered_map \
	${experimental_srcdir}/unordered_set \
	${experimental_srcdir}/utility \
	${experimental_srcdir}/vector \
	${experimental_filesystem_headers}

experimental_bits_srcdir = ${glibcxx_srcdir}/include/experimental/bits
experimental_bits_builddir = ./experimental/bits
experimental_bits_headers = \
	${experimental_bits_srcdir}/erase_if.h \
	${experimental_bits_srcdir}/lfts_config.h \
	${experimental_bits_srcdir}/shared_ptr.h \
	${experimental_bits_srcdir}/string_view.tcc \
	${experimental_bits_filesystem_headers}

if ENABLE_FILESYSTEM_TS
experimental_filesystem_headers = \
	${experimental_srcdir}/filesystem
experimental_bits_filesystem_headers = \
	${experimental_bits_srcdir}/fs_dir.h \
	${experimental_bits_srcdir}/fs_fwd.h \
	${experimental_bits_srcdir}/fs_ops.h \
	${experimental_bits_srcdir}/fs_path.h
else
experimental_filesystem_headers =
experimental_bits_filesystem_headers =
endif

# This is the common subset of C++ files that all three "C" header models use.
c_base_srcdir = $(C_INCLUDE_DIR)
c_base_builddir = .
c_base_headers = \
	${c_base_srcdir}/cassert \
	${c_base_srcdir}/ccomplex \
	${c_base_srcdir}/cctype \
	${c_base_srcdir}/cerrno \
	${c_base_srcdir}/cfenv \
	${c_base_srcdir}/cfloat \
	${c_base_srcdir}/cinttypes \
	${c_base_srcdir}/ciso646 \
	${c_base_srcdir}/climits \
	${c_base_srcdir}/clocale \
	${c_base_srcdir}/cmath \
	${c_base_srcdir}/csetjmp \
	${c_base_srcdir}/csignal \
	${c_base_srcdir}/cstdalign \
	${c_base_srcdir}/cstdarg \
	${c_base_srcdir}/cstdbool \
	${c_base_srcdir}/cstddef \
	${c_base_srcdir}/cstdint \
	${c_base_srcdir}/cstdio \
	${c_base_srcdir}/cstdlib \
	${c_base_srcdir}/cstring \
	${c_base_srcdir}/ctgmath \
	${c_base_srcdir}/ctime \
	${c_base_srcdir}/cuchar \
	${c_base_srcdir}/cwchar \
	${c_base_srcdir}/cwctype

# "C" compatibility headers.
c_compatibility_srcdir = ${glibcxx_srcdir}/include/c_compatibility
c_compatibility_builddir = .

if GLIBCXX_C_HEADERS_C_STD
c_compatibility_headers =
endif

if GLIBCXX_C_HEADERS_C_GLOBAL
c_compatibility_headers = \
	${c_compatibility_srcdir}/complex.h \
	${c_compatibility_srcdir}/fenv.h \
	${c_compatibility_srcdir}/tgmath.h \
	${c_compatibility_srcdir}/math.h \
	${c_compatibility_srcdir}/stdlib.h
endif

if GLIBCXX_C_HEADERS_C
c_compatibility_headers = \
	${c_compatibility_srcdir}/assert.h \
	${c_compatibility_srcdir}/complex.h \
	${c_compatibility_srcdir}/ctype.h \
	${c_compatibility_srcdir}/errno.h \
	${c_compatibility_srcdir}/fenv.h \
	${c_compatibility_srcdir}/float.h \
	${c_compatibility_srcdir}/inttypes.h \
	${c_compatibility_srcdir}/iso646.h \
	${c_compatibility_srcdir}/limits.h \
	${c_compatibility_srcdir}/locale.h \
	${c_compatibility_srcdir}/math.h \
	${c_compatibility_srcdir}/setjmp.h \
	${c_compatibility_srcdir}/signal.h \
	${c_compatibility_srcdir}/stdarg.h \
	${c_compatibility_srcdir}/stdbool.h \
	${c_compatibility_srcdir}/stddef.h \
	${c_compatibility_srcdir}/stdint.h \
	${c_compatibility_srcdir}/stdio.h \
	${c_compatibility_srcdir}/stdlib.h \
	${c_compatibility_srcdir}/string.h \
	${c_compatibility_srcdir}/tgmath.h \
	${c_compatibility_srcdir}/time.h \
	${c_compatibility_srcdir}/uchar.h \
	${c_compatibility_srcdir}/wchar.h \
	${c_compatibility_srcdir}/wctype.h
endif

# Debug mode headers
debug_srcdir = ${glibcxx_srcdir}/include/debug
debug_builddir = ./debug
debug_headers = \
	${debug_srcdir}/array \
	${debug_srcdir}/assertions.h \
	${debug_srcdir}/bitset \
	${debug_srcdir}/debug.h \
	${debug_srcdir}/deque \
	${debug_srcdir}/formatter.h \
	${debug_srcdir}/forward_list \
	${debug_srcdir}/functions.h \
	${debug_srcdir}/helper_functions.h \
	${debug_srcdir}/list \
	${debug_srcdir}/map \
	${debug_srcdir}/macros.h \
	${debug_srcdir}/map.h \
	${debug_srcdir}/multimap.h \
	${debug_srcdir}/multiset.h \
	${debug_srcdir}/safe_base.h \
	${debug_srcdir}/safe_container.h \
	${debug_srcdir}/safe_iterator.h \
	${debug_srcdir}/safe_iterator.tcc \
	${debug_srcdir}/safe_local_iterator.h \
	${debug_srcdir}/safe_local_iterator.tcc \
	${debug_srcdir}/safe_sequence.h \
	${debug_srcdir}/safe_sequence.tcc \
	${debug_srcdir}/safe_unordered_base.h \
	${debug_srcdir}/safe_unordered_container.h \
	${debug_srcdir}/safe_unordered_container.tcc \
	${debug_srcdir}/set \
	${debug_srcdir}/set.h \
	${debug_srcdir}/stl_iterator.h \
	${debug_srcdir}/string \
	${debug_srcdir}/unordered_map \
	${debug_srcdir}/unordered_set \
	${debug_srcdir}/vector

# Parallel mode headers
parallel_srcdir = ${glibcxx_srcdir}/include/parallel
parallel_builddir = ./parallel
parallel_headers = \
	${parallel_srcdir}/algo.h \
	${parallel_srcdir}/algobase.h \
	${parallel_srcdir}/algorithm \
	${parallel_srcdir}/algorithmfwd.h \
	${parallel_srcdir}/balanced_quicksort.h \
	${parallel_srcdir}/base.h \
	${parallel_srcdir}/basic_iterator.h \
	${parallel_srcdir}/checkers.h \
	${parallel_srcdir}/compatibility.h \
	${parallel_srcdir}/compiletime_settings.h \
	${parallel_srcdir}/equally_split.h \
	${parallel_srcdir}/features.h \
	${parallel_srcdir}/find.h \
	${parallel_srcdir}/find_selectors.h \
	${parallel_srcdir}/for_each.h \
	${parallel_srcdir}/for_each_selectors.h \
	${parallel_srcdir}/iterator.h \
	${parallel_srcdir}/list_partition.h \
	${parallel_srcdir}/losertree.h \
	${parallel_srcdir}/merge.h \
	${parallel_srcdir}/multiseq_selection.h \
	${parallel_srcdir}/multiway_merge.h \
	${parallel_srcdir}/multiway_mergesort.h \
	${parallel_srcdir}/numeric \
	${parallel_srcdir}/numericfwd.h \
	${parallel_srcdir}/omp_loop.h \
	${parallel_srcdir}/omp_loop_static.h \
	${parallel_srcdir}/par_loop.h \
	${parallel_srcdir}/parallel.h \
	${parallel_srcdir}/partial_sum.h \
	${parallel_srcdir}/partition.h \
	${parallel_srcdir}/queue.h \
	${parallel_srcdir}/quicksort.h \
	${parallel_srcdir}/random_number.h \
	${parallel_srcdir}/random_shuffle.h \
	${parallel_srcdir}/search.h \
	${parallel_srcdir}/set_operations.h \
	${parallel_srcdir}/settings.h \
	${parallel_srcdir}/sort.h \
	${parallel_srcdir}/tags.h \
	${parallel_srcdir}/types.h \
	${parallel_srcdir}/unique_copy.h \
	${parallel_srcdir}/workstealing.h

# Profile mode headers
profile_srcdir = ${glibcxx_srcdir}/include/profile
profile_builddir = ./profile
profile_headers = \
	${profile_srcdir}/array \
	${profile_srcdir}/base.h \
	${profile_srcdir}/unordered_base.h \
	${profile_srcdir}/unordered_map \
	${profile_srcdir}/unordered_set \
	${profile_srcdir}/vector \
	${profile_srcdir}/bitset \
	${profile_srcdir}/deque \
	${profile_srcdir}/forward_list \
	${profile_srcdir}/list \
	${profile_srcdir}/map \
	${profile_srcdir}/map.h \
	${profile_srcdir}/multimap.h \
	${profile_srcdir}/multiset.h \
	${profile_srcdir}/ordered_base.h \
	${profile_srcdir}/set \
	${profile_srcdir}/set.h \
	${profile_srcdir}/iterator_tracker.h
profile_impl_srcdir = ${glibcxx_srcdir}/include/profile/impl
profile_impl_builddir = ./profile/impl
profile_impl_headers = \
	${profile_impl_srcdir}/profiler.h \
	${profile_impl_srcdir}/profiler_algos.h \
	${profile_impl_srcdir}/profiler_container_size.h \
	${profile_impl_srcdir}/profiler_hash_func.h \
	${profile_impl_srcdir}/profiler_hashtable_size.h \
	${profile_impl_srcdir}/profiler_map_to_unordered_map.h \
	${profile_impl_srcdir}/profiler_node.h \
	${profile_impl_srcdir}/profiler_state.h \
	${profile_impl_srcdir}/profiler_trace.h \
	${profile_impl_srcdir}/profiler_vector_size.h \
	${profile_impl_srcdir}/profiler_vector_to_list.h \
	${profile_impl_srcdir}/profiler_list_to_vector.h \
	${profile_impl_srcdir}/profiler_list_to_slist.h

# Some "C" header schemes require the "C" compatibility headers.
# For --enable-cheaders=c_std
if GLIBCXX_C_HEADERS_COMPATIBILITY
c_compatibility_headers_extra = ${c_compatibility_headers}
else
c_compatibility_headers_extra =
endif

host_srcdir = ${glibcxx_srcdir}/$(OS_INC_SRCDIR)
host_builddir = ./${host_alias}/bits
host_installdir = ${gxx_include_dir}/${host_alias}$(MULTISUBDIR)/bits
host_headers = \
	${host_srcdir}/ctype_base.h \
	${host_srcdir}/ctype_inline.h \
	${host_srcdir}/os_defines.h \
	${glibcxx_srcdir}/$(ATOMIC_WORD_SRCDIR)/atomic_word.h \
	${glibcxx_srcdir}/$(ABI_TWEAKS_SRCDIR)/cxxabi_tweaks.h \
	${glibcxx_srcdir}/$(CPU_DEFINES_SRCDIR)/cpu_defines.h \
	${glibcxx_srcdir}/$(ERROR_CONSTANTS_SRCDIR)/error_constants.h \
	${glibcxx_srcdir}/include/precompiled/stdc++.h \
	${glibcxx_srcdir}/include/precompiled/stdtr1c++.h \
	${glibcxx_srcdir}/include/precompiled/extc++.h

# Non-installed host_header files.
COMPATIBILITY_H = config/abi/compatibility.h
host_headers_noinst = \
	${glibcxx_srcdir}/$(CLOCALE_INTERNAL_H) \
	${glibcxx_srcdir}/$(COMPATIBILITY_H)

# These host_headers_extra files are all built with ad hoc naming rules.
host_headers_extra = \
	${host_builddir}/basic_file.h \
	${host_builddir}/c++config.h \
	${host_builddir}/c++allocator.h \
	${host_builddir}/c++io.h \
	${host_builddir}/c++locale.h \
	${host_builddir}/messages_members.h \
	${host_builddir}/time_members.h

thread_host_headers = \
	${host_builddir}/gthr.h \
	${host_builddir}/gthr-single.h \
	${host_builddir}/gthr-posix.h \
	${host_builddir}/gthr-default.h


pch1_source = ${glibcxx_srcdir}/include/precompiled/stdc++.h
pch1_output_builddir = ${host_builddir}/stdc++.h.gch
pch1_output_anchor = ${host_builddir}/stdc++.h
pch1_output_installdir = ${host_installdir}/stdc++.h.gch
pch1a_output = ${pch1_output_builddir}/O2ggnu++0x.gch
pch1b_output = ${pch1_output_builddir}/O2g.gch
pch1_output = ${pch1a_output} ${pch1b_output}

pch2_source = ${glibcxx_srcdir}/include/precompiled/stdtr1c++.h
pch2_output_builddir = ${host_builddir}/stdtr1c++.h.gch
pch2_output_anchor = ${host_builddir}/stdtr1c++.h
pch2_output_installdir = ${host_installdir}/stdtr1c++.h.gch
pch2_output = ${pch2_output_builddir}/O2g.gch

pch3_source = ${glibcxx_srcdir}/include/precompiled/extc++.h
pch3_output_builddir = ${host_builddir}/extc++.h.gch
pch3_output_anchor = ${host_builddir}/extc++.h
pch3_output_installdir = ${host_installdir}/extc++.h.gch
pch3_output = ${pch3_output_builddir}/O2g.gch


pch_output = ${pch1_output} ${pch2_output} ${pch3_output}
pch_output_dirs = \
	${pch1_output_builddir} ${pch2_output_builddir} ${pch3_output_builddir}
pch_output_anchors = \
	${pch1_output_anchor} ${pch2_output_anchor} ${pch3_output_anchor}
PCHFLAGS=-x c++-header -nostdinc++ $(CXXFLAGS) $(VTV_PCH_CXXFLAGS)
if GLIBCXX_BUILD_PCH
pch_build = ${pch_output}
else
pch_build =
endif

# List of all timestamp files.  By keeping only one copy of this list, both
# CLEANFILES and all-local are kept up-to-date.
allstamped = \
	stamp-std stamp-bits stamp-bits-sup stamp-c_base stamp-c_compatibility \
	stamp-backward stamp-ext stamp-pb stamp-tr1 stamp-tr2 stamp-decimal \
	stamp-experimental stamp-experimental-bits stamp-debug stamp-parallel \
	stamp-profile stamp-profile-impl stamp-host

# List of all files that are created by explicit building, editing, or
# catenation.
allcreated = \
	${host_builddir}/c++config.h \
	${thread_host_headers} \
	${pch_build}

# Here are the rules for building the headers
all-local: ${allstamped} ${allcreated}

# Ignore errors from 'mkdir -p' to avoid parallel make failure on
# systems with broken mkdir.  Call mkdir unconditionally because
# it is just as cheap to avoid going through the shell.
# Ignore errors from $(LN_S) because the links may already exist.
stamp-std: ${std_headers}
	@-mkdir -p ${std_builddir}
	@-cd ${std_builddir} && $(LN_S) $? . 2>/dev/null
	@$(STAMP) stamp-std

stamp-bits: ${bits_headers}
	@-mkdir -p ${bits_builddir}
	@-cd ${bits_builddir} && $(LN_S) $? . 2>/dev/null
	@$(STAMP) stamp-bits

stamp-bits-sup: stamp-bits ${bits_sup_headers}
	@-cd ${bits_builddir} && $(LN_S) ${bits_sup_headers} . 2>/dev/null
	@$(STAMP) stamp-bits-sup

stamp-c_base: ${c_base_headers}
	@-mkdir -p ${c_base_builddir}
	@-cd ${c_base_builddir} && $(LN_S) $? . 2>/dev/null
	@$(STAMP) stamp-c_base

stamp-c_base_extra: ${c_base_headers_extra}
	@-mkdir -p ${bits_builddir}
	@-cd ${bits_builddir} && $(LN_S) $? . 2>/dev/null
	@$(STAMP) stamp-c_base_extra

stamp-c_compatibility: ${c_compatibility_headers_extra}
	@-mkdir -p ${c_compatibility_builddir}
	@-if [ ! -z "${c_compatibility_headers_extra}" ]; then \
	  cd ${c_compatibility_builddir} && $(LN_S) $? . 2>/dev/null ;\
	fi
	@$(STAMP) stamp-c_compatibility

stamp-backward: ${backward_headers}
	@-mkdir -p ${backward_builddir}
	@-cd ${backward_builddir} && $(LN_S) $? . 2>/dev/null
	@$(STAMP) stamp-backward

stamp-ext: ${ext_headers}
	@-mkdir -p ${ext_builddir}
	@-cd ${ext_builddir} && $(LN_S) $? . 2>/dev/null
	@$(STAMP) stamp-ext

# Have to deal with nested include directories, gah! Strip off source
# directory before making the link.
# XXX check  ${pb_headers}
stamp-pb:
	@if [ ! -d "${pb_builddir}" ]; then \
	    mkdir -p ${pb_subdirs} ;\
	fi
	@if [ ! -f stamp-pb ]; then \
	    cd ${pb_builddir} && for h in ${pb_headers1}; do \
		build_name=`echo $$h | sed -e "s|${pb_srcdir}|.|g"` ;\
		$(LN_S) $$h $${build_name} || true ;\
	      done ;\
	fi
	@if [ ! -f stamp-pb ]; then \
	    cd ${pb_builddir} && for h in ${pb_headers2}; do \
		build_name=`echo $$h | sed -e "s|${pb_srcdir}|.|g"` ;\
		$(LN_S) $$h $${build_name} || true ;\
	      done ;\
	fi
	@if [ ! -f stamp-pb ]; then \
	    cd ${pb_builddir} && for h in ${pb_headers3}; do \
		build_name=`echo $$h | sed -e "s|${pb_srcdir}|.|g"` ;\
		$(LN_S) $$h $${build_name} || true ;\
	      done ;\
	fi
	@if [ ! -f stamp-pb ]; then \
	    cd ${pb_builddir} && for h in ${pb_headers4}; do \
		build_name=`echo $$h | sed -e "s|${pb_srcdir}|.|g"` ;\
		$(LN_S) $$h $${build_name} || true ;\
	      done ;\
	fi
	@if [ ! -f stamp-pb ]; then \
	    cd ${pb_builddir} && for h in ${pb_headers5}; do \
		build_name=`echo $$h | sed -e "s|${pb_srcdir}|.|g"` ;\
		$(LN_S) $$h $${build_name} || true ;\
	      done ;\
	fi
	@if [ ! -f stamp-pb ]; then \
	    cd ${pb_builddir} && for h in ${pb_headers6}; do \
		build_name=`echo $$h | sed -e "s|${pb_srcdir}|.|g"` ;\
		$(LN_S) $$h $${build_name} || true ;\
	      done ;\
	fi
	@if [ ! -f stamp-pb ]; then \
	    cd ${pb_builddir} && for h in ${pb_headers7}; do \
		build_name=`echo $$h | sed -e "s|${pb_srcdir}|.|g"` ;\
		$(LN_S) $$h $${build_name} || true ;\
	      done ;\
	fi
	$(STAMP) stamp-pb

stamp-tr1: ${tr1_headers}
	@-mkdir -p ${tr1_builddir}
	@-cd ${tr1_builddir} && $(LN_S) $? . 2>/dev/null
	@$(STAMP) stamp-tr1

stamp-tr2: ${tr2_headers}
	@-mkdir -p ${tr2_builddir}
	@-cd ${tr2_builddir} && $(LN_S) $? . 2>/dev/null
	@$(STAMP) stamp-tr2

stamp-decimal: ${decimal_headers}
	@-mkdir -p ${decimal_builddir}
	@-cd ${decimal_builddir} && $(LN_S) $? . 2>/dev/null
	@$(STAMP) stamp-decimal

stamp-experimental: ${experimental_headers}
	@-mkdir -p ${experimental_builddir}
	@-cd ${experimental_builddir} && $(LN_S) $? . 2>/dev/null
	@$(STAMP) stamp-experimental

stamp-experimental-bits: ${experimental_bits_headers}
	@-mkdir -p ${experimental_bits_builddir}
	@-cd ${experimental_bits_builddir} && $(LN_S) $? . 2>/dev/null
	@$(STAMP) stamp-experimental-bits

stamp-debug: ${debug_headers}
	@-mkdir -p ${debug_builddir}
	@-cd ${debug_builddir} && $(LN_S) $? . 2>/dev/null
	@$(STAMP) stamp-debug

stamp-parallel: ${parallel_headers}
	@-mkdir -p ${parallel_builddir}
	@-cd ${parallel_builddir} && $(LN_S) $? . 2>/dev/null
	@$(STAMP) stamp-parallel

stamp-profile: ${profile_headers}
	@-mkdir -p ${profile_builddir}
	@-cd ${profile_builddir} && $(LN_S) $? . 2>/dev/null
	@$(STAMP) stamp-profile

stamp-profile-impl: ${profile_impl_headers}
	@-mkdir -p ${profile_impl_builddir}
	@-cd ${profile_impl_builddir} && $(LN_S) $? . 2>/dev/null
	@$(STAMP) stamp-profile-impl

stamp-${host_alias}:
	@-mkdir -p ${host_builddir}
	@-mkdir -p ${host_builddir}/../ext
	@$(STAMP) stamp-${host_alias}

# Host includes static.
# XXX Missing dependency info for {host_headers_extra}
stamp-host: ${host_headers} ${bits_host_headers} ${ext_host_headers} ${host_headers_noinst} stamp-${host_alias}
	@cd ${host_builddir} && {\
	  $(LN_S) ${host_headers} ${bits_host_headers} . || true ;\
	  $(LN_S) ${glibcxx_srcdir}/$(BASIC_FILE_H) basic_file.h || true ;\
	  $(LN_S) ${glibcxx_srcdir}/$(ALLOCATOR_H) c++allocator.h || true ;\
	  $(LN_S) ${glibcxx_srcdir}/$(CSTDIO_H) c++io.h || true ;\
	  $(LN_S) ${glibcxx_srcdir}/$(CLOCALE_H) c++locale.h || true ;\
	  $(LN_S) ${glibcxx_srcdir}/$(CLOCALE_INTERNAL_H) . || true ;\
	  $(LN_S) ${glibcxx_srcdir}/$(COMPATIBILITY_H) . || true ;\
	  $(LN_S) ${glibcxx_srcdir}/$(CMESSAGES_H) messages_members.h || true ;\
	  $(LN_S) ${glibcxx_srcdir}/$(CTIME_H) time_members.h || true;\
	} 2>/dev/null
	@cd ${host_builddir}/../ext && {\
	  $(LN_S) ${ext_host_headers} . || true ;\
	} 2>/dev/null
	$(STAMP) stamp-host

# Host includes dynamic.
if ENABLE_SYMVERS_GNU_NAMESPACE
stamp-namespace-version:
	echo 1 > stamp-namespace-version
else
stamp-namespace-version:
	echo 0 > stamp-namespace-version
endif

if ENABLE_EXTERN_TEMPLATE
stamp-extern-template:
	echo 1 > stamp-extern-template
else
stamp-extern-template:
	echo 0 > stamp-extern-template
endif

if ENABLE_VISIBILITY
stamp-visibility:
	echo 1 > stamp-visibility
else
stamp-visibility:
	echo 0 > stamp-visibility
endif

if ENABLE_DUAL_ABI
stamp-dual-abi:
	echo 1 > stamp-dual-abi
else
stamp-dual-abi:
	echo 0 > stamp-dual-abi
endif

if ENABLE_CXX11_ABI
stamp-cxx11-abi:
	echo 1 > stamp-cxx11-abi
else
stamp-cxx11-abi:
	echo 0 > stamp-cxx11-abi
endif

if ENABLE_ALLOCATOR_NEW
stamp-allocator-new:
	echo 1 > stamp-allocator-new
else
stamp-allocator-new:
	echo 0 > stamp-allocator-new
endif

# NB: The non-empty default ldbl_compat works around an AIX sed
# oddity, see libstdc++/31957 for details.
${host_builddir}/c++config.h: ${CONFIG_HEADER} \
			      ${glibcxx_srcdir}/include/bits/c++config \
			      stamp-${host_alias} \
			      ${toplevel_srcdir}/gcc/DATESTAMP \
			      stamp-namespace-version \
			      stamp-visibility \
			      stamp-extern-template \
			      stamp-dual-abi \
			      stamp-cxx11-abi \
			      stamp-allocator-new
	@date=`cat ${toplevel_srcdir}/gcc/DATESTAMP` ;\
	release=`sed 's/^\([0-9]*\).*$$/\1/' ${toplevel_srcdir}/gcc/BASE-VER` ;\
	ns_version=`cat stamp-namespace-version` ;\
	visibility=`cat stamp-visibility` ;\
	externtemplate=`cat stamp-extern-template` ;\
	dualabi=`cat stamp-dual-abi` ;\
	cxx11abi=`cat stamp-cxx11-abi` ;\
	allocatornew=`cat stamp-allocator-new` ;\
	ldbl_compat='s,g,g,' ;\
	grep "^[	 ]*#[	 ]*define[	 ][	 ]*_GLIBCXX_LONG_DOUBLE_COMPAT[	 ][	 ]*1[	 ]*$$" \
	${CONFIG_HEADER} > /dev/null 2>&1 \
	&& ldbl_compat='s,^#undef _GLIBCXX_LONG_DOUBLE_COMPAT$$,#define _GLIBCXX_LONG_DOUBLE_COMPAT 1,' ;\
	sed -e "s,define __GLIBCXX__,define __GLIBCXX__ $$date," \
	-e "s,define _GLIBCXX_RELEASE,define _GLIBCXX_RELEASE $$release," \
	-e "s,define _GLIBCXX_INLINE_VERSION, define _GLIBCXX_INLINE_VERSION $$ns_version," \
	-e "s,define _GLIBCXX_HAVE_ATTRIBUTE_VISIBILITY, define _GLIBCXX_HAVE_ATTRIBUTE_VISIBILITY $$visibility," \
	-e "s,define _GLIBCXX_EXTERN_TEMPLATE$$, define _GLIBCXX_EXTERN_TEMPLATE $$externtemplate," \
	-e "s,define _GLIBCXX_USE_DUAL_ABI, define _GLIBCXX_USE_DUAL_ABI $$dualabi," \
	-e "s,define _GLIBCXX_USE_CXX11_ABI, define _GLIBCXX_USE_CXX11_ABI $$cxx11abi," \
	-e "s,define _GLIBCXX_USE_ALLOCATOR_NEW, define _GLIBCXX_USE_ALLOCATOR_NEW $$allocatornew," \
	-e "$$ldbl_compat" \
	    < ${glibcxx_srcdir}/include/bits/c++config > $@ ;\
	sed -e 's/HAVE_/_GLIBCXX_HAVE_/g' \
	    -e 's/PACKAGE/_GLIBCXX_PACKAGE/g' \
	    -e 's/VERSION/_GLIBCXX_VERSION/g' \
	    -e 's/WORDS_/_GLIBCXX_WORDS_/g' \
	    -e 's/ICONV_CONST/_GLIBCXX_ICONV_CONST/g' \
	    -e '/[	 ]_GLIBCXX_LONG_DOUBLE_COMPAT[	 ]/d' \
	    < ${CONFIG_HEADER} >> $@ ;\
	echo "" >> $@ ;\
	echo "#endif // _GLIBCXX_CXX_CONFIG_H" >> $@

# Host includes for threads
uppercase = [ABCDEFGHIJKLMNOPQRSTUVWXYZ_]

${host_builddir}/gthr.h: ${toplevel_srcdir}/libgcc/gthr.h stamp-${host_alias}
	sed -e '/^#pragma/b' \
	    -e '/^#/s/\(${uppercase}${uppercase}*\)/_GLIBCXX_\1/g' \
	    -e 's/_GLIBCXX_SUPPORTS_WEAK/__GXX_WEAK__/g' \
	    -e 's/_GLIBCXX___MINGW32_GLIBCXX___/__MINGW32__/g' \
	    -e 's,^#include "\(.*\)",#include <bits/\1>,g' \
	    < $< > $@

${host_builddir}/gthr-single.h: ${toplevel_srcdir}/libgcc/gthr-single.h \
				  stamp-${host_alias}
	sed -e 's/\(UNUSED\)/_GLIBCXX_\1/g' \
	    -e 's/\(GCC${uppercase}*_H\)/_GLIBCXX_\1/g' \
	    < $< > $@

${host_builddir}/gthr-posix.h: ${toplevel_srcdir}/libgcc/gthr-posix.h \
				   stamp-${host_alias}
	sed -e 's/\(UNUSED\)/_GLIBCXX_\1/g' \
	    -e 's/\(GCC${uppercase}*_H\)/_GLIBCXX_\1/g' \
	    -e 's/SUPPORTS_WEAK/__GXX_WEAK__/g' \
	    -e 's/\(${uppercase}*USE_WEAK\)/_GLIBCXX_\1/g' \
	    < $< > $@

${host_builddir}/gthr-default.h: ${toplevel_srcdir}/libgcc/${thread_header} \
				   stamp-${host_alias}
	sed -e 's/\(UNUSED\)/_GLIBCXX_\1/g' \
	    -e 's/\(GCC${uppercase}*_H\)/_GLIBCXX_\1/g' \
	    -e 's/SUPPORTS_WEAK/__GXX_WEAK__/g' \
	    -e 's/\(${uppercase}*USE_WEAK\)/_GLIBCXX_\1/g' \
	    -e 's,^#include "\(.*\)",#include <bits/\1>,g' \
	    < $< > $@

# Build two precompiled C++ includes, stdc++.h.gch/*.gch
${pch1a_output}: ${allstamped} ${host_builddir}/c++config.h ${pch1_source}
	-mkdir -p ${pch1_output_builddir}
	$(CXX) $(PCHFLAGS) $(AM_CPPFLAGS) -O2 -g -std=gnu++0x ${pch1_source} \
	-o $@

${pch1b_output}: ${allstamped} ${host_builddir}/c++config.h ${pch1_source}
	-mkdir -p ${pch1_output_builddir}
	$(CXX) $(PCHFLAGS) $(AM_CPPFLAGS) -O2 -g ${pch1_source} -o $@

# Build a precompiled TR1 include, stdtr1c++.h.gch/O2.gch
${pch2_output}: ${pch2_source} ${pch1_output}
	-mkdir -p ${pch2_output_builddir}
	$(CXX) $(PCHFLAGS) $(AM_CPPFLAGS) -O2 -g ${pch2_source} -o $@

# Build a precompiled extension include, extc++.h.gch/O2.gch
${pch3_output}: ${pch3_source} ${pch2_output}
	-mkdir -p ${pch3_output_builddir}
	$(CXX) $(PCHFLAGS) $(AM_CPPFLAGS) -O2 -g ${pch3_source} -o $@

# For robustness sake (in light of junk files or in-source
# configuration), copy from the build or source tree to the install
# tree using only the human-maintained file lists and directory
# components.  Yes, with minor differences, this is sheer duplication
# of the staging rules above using $(INSTALL_DATA) instead of LN_S and
# `$(mkinstalldirs)' instead of `mkdir -p'.  In particular,
# host_headers_extra are taken out of the build tree staging area;
# the rest are taken from the original source tree.

if GLIBCXX_HOSTED
install-data-local: install-headers
else
install-data-local: install-freestanding-headers
endif

# This is a subset of the full install-headers rule.  We only need <ciso646>,
# <cstddef>, <cfloat>, <limits>, <climits>, <cstdint>, <cstdlib>, <new>,
# <typeinfo>, <exception>, <initializer_list>, <cstdalign>, <cstdarg>,
# <cstdbool>, <type_traits>, <atomic>, and any files which they include (and
# which we provide).
# <new>, <typeinfo>, <exception>, and <initializer_list> are installed by
# libsupc++, so only the others and the sub-includes are copied here.
install-freestanding-headers:
	$(mkinstalldirs) $(DESTDIR)${gxx_include_dir}/bits
	for file in c++0x_warning.h atomic_base.h concept_check.h move.h; do \
	  $(INSTALL_DATA) ${glibcxx_srcdir}/include/bits/$${file} $(DESTDIR)${gxx_include_dir}/bits; done
	$(mkinstalldirs) $(DESTDIR)${host_installdir}
	for file in ${host_srcdir}/os_defines.h ${host_builddir}/c++config.h \
	  ${glibcxx_srcdir}/$(ABI_TWEAKS_SRCDIR)/cxxabi_tweaks.h \
	  ${glibcxx_srcdir}/$(CPU_DEFINES_SRCDIR)/cpu_defines.h; do \
	  $(INSTALL_DATA) $${file} $(DESTDIR)${host_installdir}; done
	$(mkinstalldirs) $(DESTDIR)${gxx_include_dir}/${std_builddir}
	for file in limits type_traits atomic; do \
	  $(INSTALL_DATA) ${std_builddir}/$${file} $(DESTDIR)${gxx_include_dir}/${std_builddir}; done
	$(mkinstalldirs) $(DESTDIR)${gxx_include_dir}/${c_base_builddir}
	for file in ciso646 cstddef cfloat climits cstdint cstdlib \
	  cstdalign cstdarg cstdbool; do \
	  $(INSTALL_DATA) ${c_base_builddir}/$${file} $(DESTDIR)${gxx_include_dir}/${c_base_builddir}; done

# The real deal.
install-headers:
	$(mkinstalldirs) $(DESTDIR)${gxx_include_dir}
	$(mkinstalldirs) $(DESTDIR)${gxx_include_dir}/${bits_builddir}
	for file in ${bits_headers}; do \
	  $(INSTALL_DATA) $${file} $(DESTDIR)${gxx_include_dir}/${bits_builddir}; done
	$(mkinstalldirs) $(DESTDIR)${gxx_include_dir}/${backward_builddir}
	for file in ${backward_headers}; do \
	  $(INSTALL_DATA) $${file} $(DESTDIR)${gxx_include_dir}/${backward_builddir}; done
	$(mkinstalldirs) $(DESTDIR)${gxx_include_dir}/${ext_builddir}
	for file in ${ext_headers}; do \
	  $(INSTALL_DATA) $${file} $(DESTDIR)${gxx_include_dir}/${ext_builddir}; done
	$(mkinstalldirs) $(DESTDIR)${gxx_include_dir}/${pb_builddir}
	for dir in ${pb_subdirs}; do \
	  $(mkinstalldirs) $(DESTDIR)${gxx_include_dir}/$${dir} ; done
	for file in ${pb_headers1}; do \
	  install_base=$(DESTDIR)${gxx_include_dir}/${pb_builddir} ; \
	  relative_name=`echo $$file | sed -e "s|${pb_srcdir}|.|g"` ;\
	  $(INSTALL_DATA) $${file} $${install_base}/$${relative_name} ; done
	for file in ${pb_headers2}; do \
	  install_base=$(DESTDIR)${gxx_include_dir}/${pb_builddir} ; \
	  relative_name=`echo $$file | sed -e "s|${pb_srcdir}|.|g"` ;\
	  $(INSTALL_DATA) $${file} $${install_base}/$${relative_name} ; done
	for file in ${pb_headers3}; do \
	  install_base=$(DESTDIR)${gxx_include_dir}/${pb_builddir} ; \
	  relative_name=`echo $$file | sed -e "s|${pb_srcdir}|.|g"` ;\
	  $(INSTALL_DATA) $${file} $${install_base}/$${relative_name} ; done
	for file in ${pb_headers4}; do \
	  install_base=$(DESTDIR)${gxx_include_dir}/${pb_builddir} ; \
	  relative_name=`echo $$file | sed -e "s|${pb_srcdir}|.|g"` ;\
	  $(INSTALL_DATA) $${file} $${install_base}/$${relative_name} ; done
	for file in ${pb_headers5}; do \
	  install_base=$(DESTDIR)${gxx_include_dir}/${pb_builddir} ; \
	  relative_name=`echo $$file | sed -e "s|${pb_srcdir}|.|g"` ;\
	  $(INSTALL_DATA) $${file} $${install_base}/$${relative_name} ; done
	for file in ${pb_headers6}; do \
	  install_base=$(DESTDIR)${gxx_include_dir}/${pb_builddir} ; \
	  relative_name=`echo $$file | sed -e "s|${pb_srcdir}|.|g"` ;\
	  $(INSTALL_DATA) $${file} $${install_base}/$${relative_name} ; done
	for file in ${pb_headers7}; do \
	  install_base=$(DESTDIR)${gxx_include_dir}/${pb_builddir} ; \
	  relative_name=`echo $$file | sed -e "s|${pb_srcdir}|.|g"` ;\
	  $(INSTALL_DATA) $${file} $${install_base}/$${relative_name} ; done
	$(mkinstalldirs) $(DESTDIR)${gxx_include_dir}/${tr1_builddir}
	for file in ${tr1_headers}; do \
	  $(INSTALL_DATA) $${file} $(DESTDIR)${gxx_include_dir}/${tr1_builddir}; done
	$(mkinstalldirs) $(DESTDIR)${gxx_include_dir}/${tr2_builddir}
	for file in ${tr2_headers}; do \
	  $(INSTALL_DATA) $${file} $(DESTDIR)${gxx_include_dir}/${tr2_builddir}; done
	$(mkinstalldirs) $(DESTDIR)${gxx_include_dir}/${decimal_builddir}
	for file in ${decimal_headers}; do \
	  $(INSTALL_DATA) $${file} $(DESTDIR)${gxx_include_dir}/${decimal_builddir}; done
	$(mkinstalldirs) $(DESTDIR)${gxx_include_dir}/${experimental_builddir}
	for file in ${experimental_headers}; do \
	  $(INSTALL_DATA) $${file} $(DESTDIR)${gxx_include_dir}/${experimental_builddir}; done
	$(mkinstalldirs) $(DESTDIR)${gxx_include_dir}/${experimental_bits_builddir}
	for file in ${experimental_bits_headers}; do \
	  $(INSTALL_DATA) $${file} $(DESTDIR)${gxx_include_dir}/${experimental_bits_builddir}; done
	$(mkinstalldirs) $(DESTDIR)${gxx_include_dir}/${c_base_builddir}
	for file in ${c_base_headers}; do \
	  $(INSTALL_DATA) $${file} $(DESTDIR)${gxx_include_dir}/${c_base_builddir}; done
	c_base_headers_extra_install='$(c_base_headers_extra)';\
	for file in $$c_base_headers_extra_install; do \
	  $(INSTALL_DATA) $$file $(DESTDIR)${gxx_include_dir}/${bits_builddir}; done
	c_compatibility_headers_install='$(c_compatibility_headers_extra)';\
	for file in $$c_compatibility_headers_install; do \
	  $(INSTALL_DATA) $$file $(DESTDIR)${gxx_include_dir}; done
	$(mkinstalldirs) $(DESTDIR)${gxx_include_dir}/${std_builddir}
	for file in ${std_headers}; do \
	  $(INSTALL_DATA) $${file} $(DESTDIR)${gxx_include_dir}/${std_builddir}; done
	$(mkinstalldirs) $(DESTDIR)${gxx_include_dir}/${debug_builddir}
	for file in ${debug_headers}; do \
	  $(INSTALL_DATA) $${file} $(DESTDIR)${gxx_include_dir}/${debug_builddir}; done
	$(mkinstalldirs) $(DESTDIR)${gxx_include_dir}/${parallel_builddir}
	for file in ${parallel_headers}; do \
	  $(INSTALL_DATA) $${file} $(DESTDIR)${gxx_include_dir}/${parallel_builddir}; done
	$(mkinstalldirs) $(DESTDIR)${gxx_include_dir}/${profile_builddir}
	for file in ${profile_headers}; do \
	  $(INSTALL_DATA) $${file} $(DESTDIR)${gxx_include_dir}/${profile_builddir}; done
	$(mkinstalldirs) $(DESTDIR)${gxx_include_dir}/${profile_impl_builddir}
	for file in ${profile_impl_headers}; do \
	  $(INSTALL_DATA) $${file} $(DESTDIR)${gxx_include_dir}/${profile_impl_builddir}; done
	$(mkinstalldirs) $(DESTDIR)${host_installdir}
	for file in ${host_headers} ${bits_host_headers} ${host_headers_extra} \
	 ${thread_host_headers}; do \
	  $(INSTALL_DATA) $${file} $(DESTDIR)${host_installdir}; done
	$(mkinstalldirs) $(DESTDIR)${host_installdir}/../ext
	for file in ${ext_host_headers}; do \
	  $(INSTALL_DATA) $${file} $(DESTDIR)${host_installdir}/../ext; done

# By adding these files here, automake will remove them for 'make clean'
CLEANFILES = ${pch_output} ${pch_output_anchors} stamp-host

# To remove directories.
clean-local:
	rm -rf ${pch_output_dirs}

# Stop implicit '.o' make rules from ever stomping on extensionless
# headers, in the improbable case where some foolish, crack-addled
# developer tries to create them via make in the include build
# directory. (This is more of an example of how this kind of rule can
# be made.)
.PRECIOUS: $(std_headers) $(c_base_headers) $(tr1_headers) $(tr2_headers)
	   $(decimal_headers) $(ext_headers) $(experimental_headers)
	   $(experimental_bits_headers)
$(std_headers): ; @:
$(c_base_headers): ; @:
$(tr1_headers): ; @:
$(decimal_headers): ; @:
$(ext_headers): ; @:
$(experimental_headers): ; @:
$(experimental_bits_headers): ; @:

if INCLUDE_DIR_NOTPARALLEL
# See https://gcc.gnu.org/bugzilla/show_bug.cgi?id=81797
.NOTPARALLEL:
endif<|MERGE_RESOLUTION|>--- conflicted
+++ resolved
@@ -37,11 +37,8 @@
 	${std_srcdir}/complex \
 	${std_srcdir}/condition_variable \
 	${std_srcdir}/deque \
-<<<<<<< HEAD
 	${std_srcdir}/execution \
-=======
 	${std_srcdir}/filesystem \
->>>>>>> a0ff1148
 	${std_srcdir}/forward_list \
 	${std_srcdir}/fstream \
 	${std_srcdir}/functional \
