--- conflicted
+++ resolved
@@ -35,2282 +35,6 @@
 #define _GLIBCXX_TR1_FUNCTIONAL 1
 
 #pragma GCC system_header
-<<<<<<< HEAD
-
-#include <cstdlib>              // for std::abort
-#include <cmath>                // for std::frexp
-#include <string>               // for std::tr1::hash
-#include <functional>
-#include <typeinfo>
-#include <tr1/tuple>
-#include <tr1/type_traits>
-#include <ext/type_traits.h>
-
-namespace std
-{
-_GLIBCXX_BEGIN_NAMESPACE(_GLIBCXX_TR1)
-
-  template<typename _MemberPointer>
-    class _Mem_fn;
-
-  /**
-   *  @if maint
-   *  Actual implementation of _Has_result_type, which uses SFINAE to
-   *  determine if the type _Tp has a publicly-accessible member type
-   *  result_type.
-   *  @endif
-  */
-  template<typename _Tp>
-    class _Has_result_type_helper : __sfinae_types
-    {
-      template<typename _Up>
-        struct _Wrap_type
-	{ };
-
-      template<typename _Up>
-        static __one __test(_Wrap_type<typename _Up::result_type>*);
-
-      template<typename _Up>
-        static __two __test(...);
-
-    public:
-      static const bool value = sizeof(__test<_Tp>(0)) == 1;
-    };
-
-  template<typename _Tp>
-    struct _Has_result_type
-    : integral_constant<bool,
-	      _Has_result_type_helper<typename remove_cv<_Tp>::type>::value>
-    { };
-
-  /**
-   *  @if maint
-   *  If we have found a result_type, extract it.
-   *  @endif
-  */
-  template<bool _Has_result_type, typename _Functor>
-    struct _Maybe_get_result_type
-    { };
-
-  template<typename _Functor>
-    struct _Maybe_get_result_type<true, _Functor>
-    {
-      typedef typename _Functor::result_type result_type;
-    };
-
-  /**
-   *  @if maint
-   *  Base class for any function object that has a weak result type, as
-   *  defined in 3.3/3 of TR1.
-   *  @endif
-  */
-  template<typename _Functor>
-    struct _Weak_result_type_impl
-    : _Maybe_get_result_type<_Has_result_type<_Functor>::value, _Functor>
-    {
-    };
-
-  /**
-   * @if maint
-   * Retrieve the result type for a function type.
-   * @endif 
-   */
-  template<typename _Res, typename... _ArgTypes> 
-    struct _Weak_result_type_impl<_Res(_ArgTypes...)>
-    {
-      typedef _Res result_type;
-    };
-
-  /**
-   * @if maint
-   * Retrieve the result type for a function reference.
-   * @endif 
-   */
-  template<typename _Res, typename... _ArgTypes> 
-    struct _Weak_result_type_impl<_Res(&)(_ArgTypes...)>
-    {
-      typedef _Res result_type;
-    };
-
-  /**
-   * @if maint
-   * Retrieve the result type for a function pointer.
-   * @endif 
-   */
-  template<typename _Res, typename... _ArgTypes> 
-    struct _Weak_result_type_impl<_Res(*)(_ArgTypes...)>
-    {
-      typedef _Res result_type;
-    };
-
-  /**
-   * @if maint
-   * Retrieve result type for a member function pointer.
-   * @endif maint
-   */ 
-  template<typename _Res, typename _Class, typename... _ArgTypes> 
-    struct _Weak_result_type_impl<_Res (_Class::*)(_ArgTypes...)>
-    {
-      typedef _Res result_type;
-    };
-
-  /**
-   * @if maint
-   * Retrieve result type for a const member function pointer.
-   * @endif maint
-   */ 
-  template<typename _Res, typename _Class, typename... _ArgTypes> 
-    struct _Weak_result_type_impl<_Res (_Class::*)(_ArgTypes...) const>
-    {
-      typedef _Res result_type;
-    };
-
-  /**
-   * @if maint
-   * Retrieve result type for a volatile member function pointer.
-   * @endif maint
-   */ 
-  template<typename _Res, typename _Class, typename... _ArgTypes> 
-    struct _Weak_result_type_impl<_Res (_Class::*)(_ArgTypes...) volatile>
-    {
-      typedef _Res result_type;
-    };
-
-  /**
-   * @if maint
-   * Retrieve result type for a const volatile member function pointer.
-   * @endif maint
-   */ 
-  template<typename _Res, typename _Class, typename... _ArgTypes> 
-    struct _Weak_result_type_impl<_Res (_Class::*)(_ArgTypes...)const volatile>
-    {
-      typedef _Res result_type;
-    };
-
-  /**
-   *  @if maint
-   *  Strip top-level cv-qualifiers from the function object and let
-   *  _Weak_result_type_impl perform the real work.
-   *  @endif
-  */
-  template<typename _Functor>
-    struct _Weak_result_type
-    : _Weak_result_type_impl<typename remove_cv<_Functor>::type>
-    {
-    };
-
-  template<typename _Signature>
-    class result_of;
-
-  /**
-   *  @if maint
-   *  Actual implementation of result_of. When _Has_result_type is
-   *  true, gets its result from _Weak_result_type. Otherwise, uses
-   *  the function object's member template result to extract the
-   *  result type.
-   *  @endif
-  */
-  template<bool _Has_result_type, typename _Signature>
-    struct _Result_of_impl;
-
-  // Handle member data pointers using _Mem_fn's logic
-  template<typename _Res, typename _Class, typename _T1>
-    struct _Result_of_impl<false, _Res _Class::*(_T1)>
-    {
-      typedef typename _Mem_fn<_Res _Class::*>
-                ::template _Result_type<_T1>::type type;
-    };
-
-  /**
-   * @if maint
-   * Determine whether we can determine a result type from @c Functor 
-   * alone.
-   * @endif
-   */ 
-  template<typename _Functor, typename... _ArgTypes>
-    class result_of<_Functor(_ArgTypes...)>
-    : public _Result_of_impl<
-               _Has_result_type<_Weak_result_type<_Functor> >::value,
-               _Functor(_ArgTypes...)>
-    {
-    };
-
-  /**
-   * @if maint
-   * We already know the result type for @c Functor; use it.
-   * @endif
-   */
-  template<typename _Functor, typename... _ArgTypes>
-    struct _Result_of_impl<true, _Functor(_ArgTypes...)>
-    {
-      typedef typename _Weak_result_type<_Functor>::result_type type;
-    };
-
-  /**
-   * @if maint
-   * We need to compute the result type for this invocation the hard 
-   * way.
-   * @endif
-   */
-  template<typename _Functor, typename... _ArgTypes>
-    struct _Result_of_impl<false, _Functor(_ArgTypes...)>
-    {
-      typedef typename _Functor
-                ::template result<_Functor(_ArgTypes...)>::type type;
-    };
-
-  /**
-   * @if maint
-   * It is unsafe to access ::result when there are zero arguments, so we 
-   * return @c void instead.
-   * @endif
-   */
-  template<typename _Functor>
-    struct _Result_of_impl<false, _Functor()>
-    {
-      typedef void type;
-    };
-
-  /**
-   *  @if maint
-   *  Determines if the type _Tp derives from unary_function.
-   *  @endif
-  */
-  template<typename _Tp>
-    struct _Derives_from_unary_function : __sfinae_types
-    {
-    private:
-      template<typename _T1, typename _Res>
-        static __one __test(const volatile unary_function<_T1, _Res>*);
-
-      // It's tempting to change "..." to const volatile void*, but
-      // that fails when _Tp is a function type.
-      static __two __test(...);
-
-    public:
-      static const bool value = sizeof(__test((_Tp*)0)) == 1;
-    };
-
-  /**
-   *  @if maint
-   *  Determines if the type _Tp derives from binary_function.
-   *  @endif
-  */
-  template<typename _Tp>
-    struct _Derives_from_binary_function : __sfinae_types
-    {
-    private:
-      template<typename _T1, typename _T2, typename _Res>
-        static __one __test(const volatile binary_function<_T1, _T2, _Res>*);
-
-      // It's tempting to change "..." to const volatile void*, but
-      // that fails when _Tp is a function type.
-      static __two __test(...);
-
-    public:
-      static const bool value = sizeof(__test((_Tp*)0)) == 1;
-    };
-
-  /**
-   *  @if maint
-   *  Turns a function type into a function pointer type
-   *  @endif
-  */
-  template<typename _Tp, bool _IsFunctionType = is_function<_Tp>::value>
-    struct _Function_to_function_pointer
-    {
-      typedef _Tp type;
-    };
-
-  template<typename _Tp>
-    struct _Function_to_function_pointer<_Tp, true>
-    {
-      typedef _Tp* type;
-    };
-
-  /**
-   * @if maint
-   * Invoke a function object, which may be either a member pointer or a
-   * function object. The first parameter will tell which.
-   * @endif
-   */
-  template<typename _Functor, typename... _Args>
-    inline
-    typename __gnu_cxx::__enable_if<
-             (!is_member_pointer<_Functor>::value
-              && !is_function<_Functor>::value
-              && !is_function<typename remove_pointer<_Functor>::type>::value),
-             typename result_of<_Functor(_Args...)>::type
-           >::__type
-    __invoke(_Functor& __f, _Args&... __args)
-    {
-      return __f(__args...);
-    }
-
-  template<typename _Functor, typename... _Args>
-    inline
-    typename __gnu_cxx::__enable_if<
-             (is_member_pointer<_Functor>::value
-              && !is_function<_Functor>::value
-              && !is_function<typename remove_pointer<_Functor>::type>::value),
-             typename result_of<_Functor(_Args...)>::type
-           >::__type
-    __invoke(_Functor& __f, _Args&... __args)
-    {
-      return mem_fn(__f)(__args...);
-    }
-
-  // To pick up function references (that will become function pointers)
-  template<typename _Functor, typename... _Args>
-    inline
-    typename __gnu_cxx::__enable_if<
-             (is_pointer<_Functor>::value
-              && is_function<typename remove_pointer<_Functor>::type>::value),
-             typename result_of<_Functor(_Args...)>::type
-           >::__type
-    __invoke(_Functor __f, _Args&... __args)
-    {
-      return __f(__args...);
-    }
-
-  /**
-   *  @if maint
-   *  Knowing which of unary_function and binary_function _Tp derives
-   *  from, derives from the same and ensures that reference_wrapper
-   *  will have a weak result type. See cases below.
-   *  @endif
-   */
-  template<bool _Unary, bool _Binary, typename _Tp>
-    struct _Reference_wrapper_base_impl;
-
-  // Not a unary_function or binary_function, so try a weak result type
-  template<typename _Tp>
-    struct _Reference_wrapper_base_impl<false, false, _Tp>
-    : _Weak_result_type<_Tp>
-    { };
-
-  // unary_function but not binary_function
-  template<typename _Tp>
-    struct _Reference_wrapper_base_impl<true, false, _Tp>
-    : unary_function<typename _Tp::argument_type,
-		     typename _Tp::result_type>
-    { };
-
-  // binary_function but not unary_function
-  template<typename _Tp>
-    struct _Reference_wrapper_base_impl<false, true, _Tp>
-    : binary_function<typename _Tp::first_argument_type,
-		      typename _Tp::second_argument_type,
-		      typename _Tp::result_type>
-    { };
-
-  // both unary_function and binary_function. import result_type to
-  // avoid conflicts.
-   template<typename _Tp>
-    struct _Reference_wrapper_base_impl<true, true, _Tp>
-    : unary_function<typename _Tp::argument_type,
-		     typename _Tp::result_type>,
-      binary_function<typename _Tp::first_argument_type,
-		      typename _Tp::second_argument_type,
-		      typename _Tp::result_type>
-    {
-      typedef typename _Tp::result_type result_type;
-    };
-
-  /**
-   *  @if maint
-   *  Derives from unary_function or binary_function when it
-   *  can. Specializations handle all of the easy cases. The primary
-   *  template determines what to do with a class type, which may
-   *  derive from both unary_function and binary_function.
-   *  @endif
-  */
-  template<typename _Tp>
-    struct _Reference_wrapper_base
-    : _Reference_wrapper_base_impl<
-      _Derives_from_unary_function<_Tp>::value,
-      _Derives_from_binary_function<_Tp>::value,
-      _Tp>
-    { };
-
-  // - a function type (unary)
-  template<typename _Res, typename _T1>
-    struct _Reference_wrapper_base<_Res(_T1)>
-    : unary_function<_T1, _Res>
-    { };
-
-  // - a function type (binary)
-  template<typename _Res, typename _T1, typename _T2>
-    struct _Reference_wrapper_base<_Res(_T1, _T2)>
-    : binary_function<_T1, _T2, _Res>
-    { };
-
-  // - a function pointer type (unary)
-  template<typename _Res, typename _T1>
-    struct _Reference_wrapper_base<_Res(*)(_T1)>
-    : unary_function<_T1, _Res>
-    { };
-
-  // - a function pointer type (binary)
-  template<typename _Res, typename _T1, typename _T2>
-    struct _Reference_wrapper_base<_Res(*)(_T1, _T2)>
-    : binary_function<_T1, _T2, _Res>
-    { };
-
-  // - a pointer to member function type (unary, no qualifiers)
-  template<typename _Res, typename _T1>
-    struct _Reference_wrapper_base<_Res (_T1::*)()>
-    : unary_function<_T1*, _Res>
-    { };
-
-  // - a pointer to member function type (binary, no qualifiers)
-  template<typename _Res, typename _T1, typename _T2>
-    struct _Reference_wrapper_base<_Res (_T1::*)(_T2)>
-    : binary_function<_T1*, _T2, _Res>
-    { };
-
-  // - a pointer to member function type (unary, const)
-  template<typename _Res, typename _T1>
-    struct _Reference_wrapper_base<_Res (_T1::*)() const>
-    : unary_function<const _T1*, _Res>
-    { };
-
-  // - a pointer to member function type (binary, const)
-  template<typename _Res, typename _T1, typename _T2>
-    struct _Reference_wrapper_base<_Res (_T1::*)(_T2) const>
-    : binary_function<const _T1*, _T2, _Res>
-    { };
-
-  // - a pointer to member function type (unary, volatile)
-  template<typename _Res, typename _T1>
-    struct _Reference_wrapper_base<_Res (_T1::*)() volatile>
-    : unary_function<volatile _T1*, _Res>
-    { };
-
-  // - a pointer to member function type (binary, volatile)
-  template<typename _Res, typename _T1, typename _T2>
-    struct _Reference_wrapper_base<_Res (_T1::*)(_T2) volatile>
-    : binary_function<volatile _T1*, _T2, _Res>
-    { };
-
-  // - a pointer to member function type (unary, const volatile)
-  template<typename _Res, typename _T1>
-    struct _Reference_wrapper_base<_Res (_T1::*)() const volatile>
-    : unary_function<const volatile _T1*, _Res>
-    { };
-
-  // - a pointer to member function type (binary, const volatile)
-  template<typename _Res, typename _T1, typename _T2>
-    struct _Reference_wrapper_base<_Res (_T1::*)(_T2) const volatile>
-    : binary_function<const volatile _T1*, _T2, _Res>
-    { };
-
-  template<typename _Tp>
-    class reference_wrapper
-    : public _Reference_wrapper_base<typename remove_cv<_Tp>::type>
-    {
-      // If _Tp is a function type, we can't form result_of<_Tp(...)>,
-      // so turn it into a function pointer type.
-      typedef typename _Function_to_function_pointer<_Tp>::type
-        _M_func_type;
-
-      _Tp* _M_data;
-    public:
-      typedef _Tp type;
-
-      explicit
-      reference_wrapper(_Tp& __indata): _M_data(&__indata)
-      { }
-
-      reference_wrapper(const reference_wrapper<_Tp>& __inref):
-      _M_data(__inref._M_data)
-      { }
-
-      reference_wrapper&
-      operator=(const reference_wrapper<_Tp>& __inref)
-      {
-        _M_data = __inref._M_data;
-        return *this;
-      }
-
-      operator _Tp&() const
-      { return this->get(); }
-
-      _Tp&
-      get() const
-      { return *_M_data; }
-
-      template<typename... _Args>
-        typename result_of<_M_func_type(_Args...)>::type
-        operator()(_Args&... __args) const
-        {
-	  return __invoke(get(), __args...);
-	}
-    };
-
-
-  // Denotes a reference should be taken to a variable.
-  template<typename _Tp>
-    inline reference_wrapper<_Tp>
-    ref(_Tp& __t)
-    { return reference_wrapper<_Tp>(__t); }
-
-  // Denotes a const reference should be taken to a variable.
-  template<typename _Tp>
-    inline reference_wrapper<const _Tp>
-    cref(const _Tp& __t)
-    { return reference_wrapper<const _Tp>(__t); }
-
-  template<typename _Tp>
-    inline reference_wrapper<_Tp>
-    ref(reference_wrapper<_Tp> __t)
-    { return ref(__t.get()); }
-
-  template<typename _Tp>
-    inline reference_wrapper<const _Tp>
-    cref(reference_wrapper<_Tp> __t)
-    { return cref(__t.get()); }
-
-   template<typename _Tp, bool>
-     struct _Mem_fn_const_or_non
-     {
-       typedef const _Tp& type;
-     };
-
-    template<typename _Tp>
-      struct _Mem_fn_const_or_non<_Tp, false>
-      {
-        typedef _Tp& type;
-      };
-
-  /**
-   * @if maint
-   * Derives from @c unary_function or @c binary_function, or perhaps
-   * nothing, depending on the number of arguments provided. The
-   * primary template is the basis case, which derives nothing.
-   * @endif maint
-   */
-   template<typename _Res, typename... _ArgTypes> 
-     struct _Maybe_unary_or_binary_function { };
-
-  /**
-   * @if maint
-   * Derives from @c unary_function, as appropriate.
-   * @endif
-   */ 
-   template<typename _Res, typename _T1> 
-     struct _Maybe_unary_or_binary_function<_Res, _T1>
-     : std::unary_function<_T1, _Res> { };
-
-  /**
-   * @if maint
-   * Derives from @c binary_function, as appropriate.
-   * @endif
-   */ 
-   template<typename _Res, typename _T1, typename _T2> 
-     struct _Maybe_unary_or_binary_function<_Res, _T1, _T2>
-     : std::binary_function<_T1, _T2, _Res> { };
-
-  /**
-   * @if maint
-   * Implementation of @c mem_fn for member function pointers.
-   * @endif
-   */
-  template<typename _Res, typename _Class, typename... _ArgTypes>
-    class _Mem_fn<_Res (_Class::*)(_ArgTypes...)>
-    : public _Maybe_unary_or_binary_function<_Res, _Class*, _ArgTypes...>
-    {
-      typedef _Res (_Class::*_Functor)(_ArgTypes...);
-
-      template<typename _Tp>
-        _Res
-        _M_call(_Tp& __object, const volatile _Class *, 
-                _ArgTypes... __args) const
-        { return (__object.*__pmf)(__args...); }
-
-      template<typename _Tp>
-        _Res
-        _M_call(_Tp& __ptr, const volatile void *, _ArgTypes... __args) const
-        { return ((*__ptr).*__pmf)(__args...); }
-
-    public:
-      typedef _Res result_type;
-
-      explicit _Mem_fn(_Functor __pmf) : __pmf(__pmf) { }
-
-      // Handle objects
-      _Res
-      operator()(_Class& __object, _ArgTypes... __args) const
-      { return (__object.*__pmf)(__args...); }
-
-      // Handle pointers
-      _Res
-      operator()(_Class* __object, _ArgTypes... __args) const
-      { return (__object->*__pmf)(__args...); }
-
-      // Handle smart pointers, references and pointers to derived
-      template<typename _Tp>
-        _Res
-	operator()(_Tp& __object, _ArgTypes... __args) const
-        { return _M_call(__object, &__object, __args...); }
-
-    private:
-      _Functor __pmf;
-    };
-
-  /**
-   * @if maint
-   * Implementation of @c mem_fn for const member function pointers.
-   * @endif
-   */
-  template<typename _Res, typename _Class, typename... _ArgTypes>
-    class _Mem_fn<_Res (_Class::*)(_ArgTypes...) const>
-    : public _Maybe_unary_or_binary_function<_Res, const _Class*, 
-					     _ArgTypes...>
-    {
-      typedef _Res (_Class::*_Functor)(_ArgTypes...) const;
-
-      template<typename _Tp>
-        _Res
-        _M_call(_Tp& __object, const volatile _Class *, 
-                _ArgTypes... __args) const
-        { return (__object.*__pmf)(__args...); }
-
-      template<typename _Tp>
-        _Res
-        _M_call(_Tp& __ptr, const volatile void *, _ArgTypes... __args) const
-        { return ((*__ptr).*__pmf)(__args...); }
-
-    public:
-      typedef _Res result_type;
-
-      explicit _Mem_fn(_Functor __pmf) : __pmf(__pmf) { }
-
-      // Handle objects
-      _Res
-      operator()(const _Class& __object, _ArgTypes... __args) const
-      { return (__object.*__pmf)(__args...); }
-
-      // Handle pointers
-      _Res
-      operator()(const _Class* __object, _ArgTypes... __args) const
-      { return (__object->*__pmf)(__args...); }
-
-      // Handle smart pointers, references and pointers to derived
-      template<typename _Tp>
-        _Res operator()(_Tp& __object, _ArgTypes... __args) const
-        { return _M_call(__object, &__object, __args...); }
-
-    private:
-      _Functor __pmf;
-    };
-
-  /**
-   * @if maint
-   * Implementation of @c mem_fn for volatile member function pointers.
-   * @endif
-   */
-  template<typename _Res, typename _Class, typename... _ArgTypes>
-    class _Mem_fn<_Res (_Class::*)(_ArgTypes...) volatile>
-    : public _Maybe_unary_or_binary_function<_Res, volatile _Class*, 
-					     _ArgTypes...>
-    {
-      typedef _Res (_Class::*_Functor)(_ArgTypes...) volatile;
-
-      template<typename _Tp>
-        _Res
-        _M_call(_Tp& __object, const volatile _Class *, 
-                _ArgTypes... __args) const
-        { return (__object.*__pmf)(__args...); }
-
-      template<typename _Tp>
-        _Res
-        _M_call(_Tp& __ptr, const volatile void *, _ArgTypes... __args) const
-        { return ((*__ptr).*__pmf)(__args...); }
-
-    public:
-      typedef _Res result_type;
-
-      explicit _Mem_fn(_Functor __pmf) : __pmf(__pmf) { }
-
-      // Handle objects
-      _Res
-      operator()(volatile _Class& __object, _ArgTypes... __args) const
-      { return (__object.*__pmf)(__args...); }
-
-      // Handle pointers
-      _Res
-      operator()(volatile _Class* __object, _ArgTypes... __args) const
-      { return (__object->*__pmf)(__args...); }
-
-      // Handle smart pointers, references and pointers to derived
-      template<typename _Tp>
-        _Res
-	operator()(_Tp& __object, _ArgTypes... __args) const
-        { return _M_call(__object, &__object, __args...); }
-
-    private:
-      _Functor __pmf;
-    };
-
-  /**
-   * @if maint
-   * Implementation of @c mem_fn for const volatile member function pointers.
-   * @endif
-   */
-  template<typename _Res, typename _Class, typename... _ArgTypes>
-    class _Mem_fn<_Res (_Class::*)(_ArgTypes...) const volatile>
-    : public _Maybe_unary_or_binary_function<_Res, const volatile _Class*, 
-					     _ArgTypes...>
-    {
-      typedef _Res (_Class::*_Functor)(_ArgTypes...) const volatile;
-
-      template<typename _Tp>
-        _Res
-        _M_call(_Tp& __object, const volatile _Class *, 
-                _ArgTypes... __args) const
-        { return (__object.*__pmf)(__args...); }
-
-      template<typename _Tp>
-        _Res
-        _M_call(_Tp& __ptr, const volatile void *, _ArgTypes... __args) const
-        { return ((*__ptr).*__pmf)(__args...); }
-
-    public:
-      typedef _Res result_type;
-
-      explicit _Mem_fn(_Functor __pmf) : __pmf(__pmf) { }
-
-      // Handle objects
-      _Res 
-      operator()(const volatile _Class& __object, _ArgTypes... __args) const
-      { return (__object.*__pmf)(__args...); }
-
-      // Handle pointers
-      _Res 
-      operator()(const volatile _Class* __object, _ArgTypes... __args) const
-      { return (__object->*__pmf)(__args...); }
-
-      // Handle smart pointers, references and pointers to derived
-      template<typename _Tp>
-        _Res operator()(_Tp& __object, _ArgTypes... __args) const
-        { return _M_call(__object, &__object, __args...); }
-
-    private:
-      _Functor __pmf;
-    };
-
-
-  template<typename _Res, typename _Class>
-    class _Mem_fn<_Res _Class::*>
-    {
-      // This bit of genius is due to Peter Dimov, improved slightly by
-      // Douglas Gregor.
-      template<typename _Tp>
-        _Res&
-        _M_call(_Tp& __object, _Class *) const
-        { return __object.*__pm; }
-
-      template<typename _Tp, typename _Up>
-        _Res&
-        _M_call(_Tp& __object, _Up * const *) const
-        { return (*__object).*__pm; }
-
-      template<typename _Tp, typename _Up>
-        const _Res&
-        _M_call(_Tp& __object, const _Up * const *) const
-        { return (*__object).*__pm; }
-
-      template<typename _Tp>
-        const _Res&
-        _M_call(_Tp& __object, const _Class *) const
-        { return __object.*__pm; }
-
-      template<typename _Tp>
-        const _Res&
-        _M_call(_Tp& __ptr, const volatile void*) const
-        { return (*__ptr).*__pm; }
-
-      template<typename _Tp> static _Tp& __get_ref();
-
-      template<typename _Tp>
-        static __sfinae_types::__one __check_const(_Tp&, _Class*);
-      template<typename _Tp, typename _Up>
-        static __sfinae_types::__one __check_const(_Tp&, _Up * const *);
-      template<typename _Tp, typename _Up>
-        static __sfinae_types::__two __check_const(_Tp&, const _Up * const *);
-      template<typename _Tp>
-        static __sfinae_types::__two __check_const(_Tp&, const _Class*);
-      template<typename _Tp>
-        static __sfinae_types::__two __check_const(_Tp&, const volatile void*);
-
-  public:
-      template<typename _Tp>
-        struct _Result_type
-	: _Mem_fn_const_or_non<_Res,
-	  (sizeof(__sfinae_types::__two)
-	   == sizeof(__check_const<_Tp>(__get_ref<_Tp>(), (_Tp*)0)))>
-        { };
-
-      template<typename _Signature>
-        struct result;
-
-      template<typename _CVMem, typename _Tp>
-        struct result<_CVMem(_Tp)>
-	: public _Result_type<_Tp> { };
-
-      template<typename _CVMem, typename _Tp>
-        struct result<_CVMem(_Tp&)>
-	: public _Result_type<_Tp> { };
-
-      explicit
-      _Mem_fn(_Res _Class::*__pm) : __pm(__pm) { }
-
-      // Handle objects
-      _Res&
-      operator()(_Class& __object) const
-      { return __object.*__pm; }
-
-      const _Res&
-      operator()(const _Class& __object) const
-      { return __object.*__pm; }
-
-      // Handle pointers
-      _Res&
-      operator()(_Class* __object) const
-      { return __object->*__pm; }
-
-      const _Res&
-      operator()(const _Class* __object) const
-      { return __object->*__pm; }
-
-      // Handle smart pointers and derived
-      template<typename _Tp>
-        typename _Result_type<_Tp>::type
-        operator()(_Tp& __unknown) const
-        { return _M_call(__unknown, &__unknown); }
-
-    private:
-      _Res _Class::*__pm;
-    };
-
-  /**
-   *  @brief Returns a function object that forwards to the member
-   *  pointer @a pm.
-   */
-  template<typename _Tp, typename _Class>
-    inline _Mem_fn<_Tp _Class::*>
-    mem_fn(_Tp _Class::* __pm)
-    {
-      return _Mem_fn<_Tp _Class::*>(__pm);
-    }
-
-  /**
-   *  @brief Determines if the given type _Tp is a function object
-   *  should be treated as a subexpression when evaluating calls to
-   *  function objects returned by bind(). [TR1 3.6.1]
-   */
-  template<typename _Tp>
-    struct is_bind_expression
-    { static const bool value = false; };
-
-  template<typename _Tp>
-    const bool is_bind_expression<_Tp>::value;
-
-  /**
-   *  @brief Determines if the given type _Tp is a placeholder in a
-   *  bind() expression and, if so, which placeholder it is. [TR1 3.6.2]
-   */
-  template<typename _Tp>
-    struct is_placeholder
-    { static const int value = 0; };
-
-  template<typename _Tp>
-    const int is_placeholder<_Tp>::value;
-
-  /**
-   *  @if maint
-   *  The type of placeholder objects defined by libstdc++.
-   *  @endif
-   */
-  template<int _Num> struct _Placeholder { };
-
-  // Define a large number of placeholders. There is no way to
-  // simplify this with variadic templates, because we're introducing
-  // unique names for each.
-  namespace placeholders { namespace {
-    _Placeholder<1> _1;
-    _Placeholder<2> _2;
-    _Placeholder<3> _3;
-    _Placeholder<4> _4;
-    _Placeholder<5> _5;
-    _Placeholder<6> _6;
-    _Placeholder<7> _7;
-    _Placeholder<8> _8;
-    _Placeholder<9> _9;
-    _Placeholder<10> _10;
-    _Placeholder<11> _11;
-    _Placeholder<12> _12;
-    _Placeholder<13> _13;
-    _Placeholder<14> _14;
-    _Placeholder<15> _15;
-    _Placeholder<16> _16;
-    _Placeholder<17> _17;
-    _Placeholder<18> _18;
-    _Placeholder<19> _19;
-    _Placeholder<20> _20;
-    _Placeholder<21> _21;
-    _Placeholder<22> _22;
-    _Placeholder<23> _23;
-    _Placeholder<24> _24;
-    _Placeholder<25> _25;
-    _Placeholder<26> _26;
-    _Placeholder<27> _27;
-    _Placeholder<28> _28;
-    _Placeholder<29> _29;
-  } }
-
-  /**
-   *  @if maint
-   *  Partial specialization of is_placeholder that provides the placeholder
-   *  number for the placeholder objects defined by libstdc++.
-   *  @endif
-   */
-  template<int _Num>
-    struct is_placeholder<_Placeholder<_Num> >
-    { static const int value = _Num; };
-
-  template<int _Num>
-    const int is_placeholder<_Placeholder<_Num> >::value;
-
-  /**
-   * @if maint
-   * Stores a tuple of indices. Used by bind() to extract the elements
-   * in a tuple. 
-   * @endif
-   */
-  template<int... Indexes>
-    struct _Index_tuple { };
-
-  /**
-   *  @if maint
-   *  Builds an _Index_tuple<0, 1, 2, ..., _Num-1>.
-   *  @endif
-   */
-  template<std::size_t _Num, typename _Tuple = _Index_tuple<> >
-    struct _Build_index_tuple;
- 
-  template<std::size_t _Num, int... _Indexes> 
-    struct _Build_index_tuple<_Num, _Index_tuple<_Indexes...> >
-    : _Build_index_tuple<_Num - 1, 
-                         _Index_tuple<_Indexes..., sizeof...(_Indexes)> >
-    {
-    };
-
-  template<int... _Indexes>
-    struct _Build_index_tuple<0, _Index_tuple<_Indexes...> >
-    {
-      typedef _Index_tuple<_Indexes...> __type;
-    };
-
-  /** 
-   * @if maint
-   * Used by _Safe_tuple_element to indicate that there is no tuple
-   * element at this position.
-   * @endif
-   */
-  struct _No_tuple_element;
-
-  /**
-   * @if maint
-   * Implementation helper for _Safe_tuple_element. This primary
-   * template handles the case where it is safe to use @c
-   * tuple_element.
-   * @endif
-   */
-  template<int __i, typename _Tuple, bool _IsSafe>
-    struct _Safe_tuple_element_impl
-    : tuple_element<__i, _Tuple> { };
-
-  /**
-   * @if maint
-   * Implementation helper for _Safe_tuple_element. This partial
-   * specialization handles the case where it is not safe to use @c
-   * tuple_element. We just return @c _No_tuple_element.
-   * @endif
-   */
-  template<int __i, typename _Tuple>
-    struct _Safe_tuple_element_impl<__i, _Tuple, false>
-    {
-      typedef _No_tuple_element type;
-    };
-
-  /**
-   * Like tuple_element, but returns @c _No_tuple_element when
-   * tuple_element would return an error.
-   */
- template<int __i, typename _Tuple>
-   struct _Safe_tuple_element
-   : _Safe_tuple_element_impl<__i, _Tuple, 
-                              (__i >= 0 && __i < tuple_size<_Tuple>::value)>
-   {
-   };
-
-  /**
-   *  @if maint
-   *  Maps an argument to bind() into an actual argument to the bound
-   *  function object [TR1 3.6.3/5]. Only the first parameter should
-   *  be specified: the rest are used to determine among the various
-   *  implementations. Note that, although this class is a function
-   *  object, isn't not entirely normal because it takes only two
-   *  parameters regardless of the number of parameters passed to the
-   *  bind expression. The first parameter is the bound argument and
-   *  the second parameter is a tuple containing references to the
-   *  rest of the arguments.
-   *  @endif
-   */
-  template<typename _Arg,
-           bool _IsBindExp = is_bind_expression<_Arg>::value,
-           bool _IsPlaceholder = (is_placeholder<_Arg>::value > 0)>
-    class _Mu;
-
-  /**
-   *  @if maint
-   *  If the argument is reference_wrapper<_Tp>, returns the
-   *  underlying reference. [TR1 3.6.3/5 bullet 1]
-   *  @endif
-   */
-  template<typename _Tp>
-    class _Mu<reference_wrapper<_Tp>, false, false>
-    {
-    public:
-      typedef _Tp& result_type;
-
-      /* Note: This won't actually work for const volatile
-       * reference_wrappers, because reference_wrapper::get() is const
-       * but not volatile-qualified. This might be a defect in the TR.
-       */
-      template<typename _CVRef, typename _Tuple>
-        result_type
-        operator()(_CVRef& __arg, const _Tuple&) const volatile
-        { return __arg.get(); }
-    };
-
-  /**
-   *  @if maint
-   *  If the argument is a bind expression, we invoke the underlying
-   *  function object with the same cv-qualifiers as we are given and
-   *  pass along all of our arguments (unwrapped). [TR1 3.6.3/5 bullet 2]
-   *  @endif
-   */
-  template<typename _Arg>
-    class _Mu<_Arg, true, false>
-    {
-    public:
-      template<typename _Signature> class result;
-
-      // Determine the result type when we pass the arguments along. This
-      // involves passing along the cv-qualifiers placed on _Mu and
-      // unwrapping the argument bundle.
-      template<typename _CVMu, typename _CVArg, typename... _Args>
-        class result<_CVMu(_CVArg, tuple<_Args...>)>
-	: public result_of<_CVArg(_Args...)> { };
-
-      template<typename _CVArg, typename... _Args>
-        typename result_of<_CVArg(_Args...)>::type
-        operator()(_CVArg& __arg,
-		   const tuple<_Args...>& __tuple) const volatile
-        {
-	  // Construct an index tuple and forward to __call
-	  typedef typename _Build_index_tuple<sizeof...(_Args)>::__type
-	    _Indexes;
-	  return this->__call(__arg, __tuple, _Indexes());
-	}
-
-    private:
-      // Invokes the underlying function object __arg by unpacking all
-      // of the arguments in the tuple. 
-      template<typename _CVArg, typename... _Args, int... _Indexes>
-        typename result_of<_CVArg(_Args...)>::type
-        __call(_CVArg& __arg, const tuple<_Args...>& __tuple,
-	       const _Index_tuple<_Indexes...>&) const volatile
-        {
-	  return __arg(_GLIBCXX_TR1::get<_Indexes>(__tuple)...);
-	}
-    };
-
-  /**
-   *  @if maint
-   *  If the argument is a placeholder for the Nth argument, returns
-   *  a reference to the Nth argument to the bind function object.
-   *  [TR1 3.6.3/5 bullet 3]
-   *  @endif
-   */
-  template<typename _Arg>
-    class _Mu<_Arg, false, true>
-    {
-    public:
-      template<typename _Signature> class result;
-
-      template<typename _CVMu, typename _CVArg, typename _Tuple>
-        class result<_CVMu(_CVArg, _Tuple)>
-        {
-	  // Add a reference, if it hasn't already been done for us.
-	  // This allows us to be a little bit sloppy in constructing
-	  // the tuple that we pass to result_of<...>.
-	  typedef typename _Safe_tuple_element<(is_placeholder<_Arg>::value
-						- 1), _Tuple>::type
-	    __base_type;
-
-	public:
-	  typedef typename add_reference<__base_type>::type type;
-	};
-
-      template<typename _Tuple>
-        typename result<_Mu(_Arg, _Tuple)>::type
-        operator()(const volatile _Arg&, const _Tuple& __tuple) const volatile
-        {
-	  return ::std::_GLIBCXX_TR1::get<(is_placeholder<_Arg>::value
-					   - 1)>(__tuple);
-	}
-    };
-
-  /**
-   *  @if maint
-   *  If the argument is just a value, returns a reference to that
-   *  value. The cv-qualifiers on the reference are the same as the
-   *  cv-qualifiers on the _Mu object. [TR1 3.6.3/5 bullet 4]
-   *  @endif
-   */
-  template<typename _Arg>
-    class _Mu<_Arg, false, false>
-    {
-    public:
-      template<typename _Signature> struct result;
-
-      template<typename _CVMu, typename _CVArg, typename _Tuple>
-        struct result<_CVMu(_CVArg, _Tuple)>
-        {
-	  typedef typename add_reference<_CVArg>::type type;
-	};
-
-      // Pick up the cv-qualifiers of the argument
-      template<typename _CVArg, typename _Tuple>
-        _CVArg&
-        operator()(_CVArg& __arg, const _Tuple&) const volatile
-        { return __arg; }
-    };
-
-  /**
-   *  @if maint
-   *  Maps member pointers into instances of _Mem_fn but leaves all
-   *  other function objects untouched. Used by tr1::bind(). The
-   *  primary template handles the non--member-pointer case.
-   *  @endif
-   */
-  template<typename _Tp>
-    struct _Maybe_wrap_member_pointer
-    {
-      typedef _Tp type;
-      
-      static const _Tp&
-      __do_wrap(const _Tp& __x)
-      { return __x; }
-    };
-
-  /**
-   *  @if maint
-   *  Maps member pointers into instances of _Mem_fn but leaves all
-   *  other function objects untouched. Used by tr1::bind(). This
-   *  partial specialization handles the member pointer case.
-   *  @endif
-   */
-  template<typename _Tp, typename _Class>
-    struct _Maybe_wrap_member_pointer<_Tp _Class::*>
-    {
-      typedef _Mem_fn<_Tp _Class::*> type;
-      
-      static type
-      __do_wrap(_Tp _Class::* __pm)
-      { return type(__pm); }
-    };
-
-  /**
-   *  @if maint
-   *  Type of the function object returned from bind().
-   *  @endif
-   */
-  template<typename _Signature>
-    struct _Bind;
-
-   template<typename _Functor, typename... _Bound_args>
-    class _Bind<_Functor(_Bound_args...)>
-    : public _Weak_result_type<_Functor>
-    {
-      typedef _Bind __self_type;
-      typedef typename _Build_index_tuple<sizeof...(_Bound_args)>::__type 
-        _Bound_indexes;
-
-      _Functor _M_f;
-      tuple<_Bound_args...> _M_bound_args;
-
-      // Call unqualified
-      template<typename... _Args, int... _Indexes>
-        typename result_of<
-                   _Functor(typename result_of<_Mu<_Bound_args> 
-                            (_Bound_args, tuple<_Args...>)>::type...)
-                 >::type
-        __call(const tuple<_Args...>& __args, _Index_tuple<_Indexes...>)
-        {
-          return _M_f(_Mu<_Bound_args>()
-                      (_GLIBCXX_TR1::get<_Indexes>(_M_bound_args), __args)...);
-        }
-
-      // Call as const
-      template<typename... _Args, int... _Indexes>
-        typename result_of<
-                   const _Functor(typename result_of<_Mu<_Bound_args> 
-                                    (const _Bound_args, tuple<_Args...>)
-                                  >::type...)>::type
-        __call(const tuple<_Args...>& __args, _Index_tuple<_Indexes...>) const
-        {
-          return _M_f(_Mu<_Bound_args>()
-                      (_GLIBCXX_TR1::get<_Indexes>(_M_bound_args), __args)...);
-        }
-
-      // Call as volatile
-      template<typename... _Args, int... _Indexes>
-        typename result_of<
-                   volatile _Functor(typename result_of<_Mu<_Bound_args> 
-                                    (volatile _Bound_args, tuple<_Args...>)
-                                  >::type...)>::type
-        __call(const tuple<_Args...>& __args, 
-               _Index_tuple<_Indexes...>) volatile
-        {
-          return _M_f(_Mu<_Bound_args>()
-                      (_GLIBCXX_TR1::get<_Indexes>(_M_bound_args), __args)...);
-        }
-
-      // Call as const volatile
-      template<typename... _Args, int... _Indexes>
-        typename result_of<
-                   const volatile _Functor(typename result_of<_Mu<_Bound_args> 
-                                    (const volatile _Bound_args, 
-                                     tuple<_Args...>)
-                                  >::type...)>::type
-        __call(const tuple<_Args...>& __args, 
-               _Index_tuple<_Indexes...>) const volatile
-        {
-          return _M_f(_Mu<_Bound_args>()
-                      (_GLIBCXX_TR1::get<_Indexes>(_M_bound_args), __args)...);
-        }
-
-     public:
-      explicit _Bind(_Functor __f, _Bound_args... __bound_args)
-        : _M_f(__f), _M_bound_args(__bound_args...) { }
-
-      // Call unqualified
-      template<typename... _Args>
-        typename result_of<
-                   _Functor(typename result_of<_Mu<_Bound_args> 
-                            (_Bound_args, tuple<_Args...>)>::type...)
-                 >::type
-        operator()(_Args&... __args)
-        {
-          return this->__call(_GLIBCXX_TR1::tie(__args...), _Bound_indexes());
-        }
-
-      // Call as const
-      template<typename... _Args>
-        typename result_of<
-                   const _Functor(typename result_of<_Mu<_Bound_args> 
-                            (const _Bound_args, tuple<_Args...>)>::type...)
-                 >::type
-        operator()(_Args&... __args) const
-        {
-          return this->__call(_GLIBCXX_TR1::tie(__args...), _Bound_indexes());
-        }
-
-
-      // Call as volatile
-      template<typename... _Args>
-        typename result_of<
-                   volatile _Functor(typename result_of<_Mu<_Bound_args> 
-                            (volatile _Bound_args, tuple<_Args...>)>::type...)
-                 >::type
-        operator()(_Args&... __args) volatile
-        {
-          return this->__call(_GLIBCXX_TR1::tie(__args...), _Bound_indexes());
-        }
-
-
-      // Call as const volatile
-      template<typename... _Args>
-        typename result_of<
-                   const volatile _Functor(typename result_of<_Mu<_Bound_args> 
-                            (const volatile _Bound_args, 
-                             tuple<_Args...>)>::type...)
-                 >::type
-        operator()(_Args&... __args) const volatile
-        {
-          return this->__call(_GLIBCXX_TR1::tie(__args...), _Bound_indexes());
-        }
-    };
-
-  /**
-   *  @if maint
-   *  Type of the function object returned from bind<R>().
-   *  @endif
-   */
-  template<typename _Result, typename _Signature>
-    struct _Bind_result;
-
-  template<typename _Result, typename _Functor, typename... _Bound_args>
-    class _Bind_result<_Result, _Functor(_Bound_args...)>
-    {
-      typedef _Bind_result __self_type;
-      typedef typename _Build_index_tuple<sizeof...(_Bound_args)>::__type 
-        _Bound_indexes;
-
-      _Functor _M_f;
-      tuple<_Bound_args...> _M_bound_args;
-
-      // Call unqualified
-      template<typename... _Args, int... _Indexes>
-        _Result
-        __call(const tuple<_Args...>& __args, _Index_tuple<_Indexes...>)
-        {
-          return _M_f(_Mu<_Bound_args>()
-                      (_GLIBCXX_TR1::get<_Indexes>(_M_bound_args), __args)...);
-        }
-
-      // Call as const
-      template<typename... _Args, int... _Indexes>
-        _Result
-        __call(const tuple<_Args...>& __args, _Index_tuple<_Indexes...>) const
-        {
-          return _M_f(_Mu<_Bound_args>()
-                      (_GLIBCXX_TR1::get<_Indexes>(_M_bound_args), __args)...);
-        }
-
-      // Call as volatile
-      template<typename... _Args, int... _Indexes>
-        _Result
-        __call(const tuple<_Args...>& __args, 
-               _Index_tuple<_Indexes...>) volatile
-        {
-          return _M_f(_Mu<_Bound_args>()
-                      (_GLIBCXX_TR1::get<_Indexes>(_M_bound_args), __args)...);
-        }
-
-      // Call as const volatile
-      template<typename... _Args, int... _Indexes>
-        _Result
-        __call(const tuple<_Args...>& __args, 
-               _Index_tuple<_Indexes...>) const volatile
-        {
-          return _M_f(_Mu<_Bound_args>()
-                      (_GLIBCXX_TR1::get<_Indexes>(_M_bound_args), __args)...);
-        }
-
-     public:
-      typedef _Result result_type;
-
-      explicit
-      _Bind_result(_Functor __f, _Bound_args... __bound_args)
-      : _M_f(__f), _M_bound_args(__bound_args...) { }
-
-      // Call unqualified
-      template<typename... _Args>
-        result_type
-        operator()(_Args&... __args)
-        {
-          return this->__call(_GLIBCXX_TR1::tie(__args...), _Bound_indexes());
-        }
-
-      // Call as const
-      template<typename... _Args>
-        result_type
-        operator()(_Args&... __args) const
-        {
-          return this->__call(_GLIBCXX_TR1::tie(__args...), _Bound_indexes());
-        }
-
-      // Call as volatile
-      template<typename... _Args>
-        result_type
-        operator()(_Args&... __args) volatile
-        {
-          return this->__call(_GLIBCXX_TR1::tie(__args...), _Bound_indexes());
-        }
-
-      // Call as const volatile
-      template<typename... _Args>
-        result_type
-        operator()(_Args&... __args) const volatile
-        {
-          return this->__call(_GLIBCXX_TR1::tie(__args...), _Bound_indexes());
-        }
-    };
-
-  /**
-   *  @if maint
-   *  Class template _Bind is always a bind expression.
-   *  @endif
-   */
-  template<typename _Signature>
-     struct is_bind_expression<_Bind<_Signature> >
-     { static const bool value = true; };
-
-   template<typename _Signature>
-     const bool is_bind_expression<_Bind<_Signature> >::value;
-
-  /**
-   *  @if maint
-   *  Class template _Bind_result is always a bind expression.
-   *  @endif
-   */
-  template<typename _Result, typename _Signature>
-    struct is_bind_expression<_Bind_result<_Result, _Signature> >
-    {
-      static const bool value = true;
-    };
-
-  template<typename _Functor, typename... _ArgTypes>
-    inline
-    _Bind<typename _Maybe_wrap_member_pointer<_Functor>::type(_ArgTypes...)>
-    bind(_Functor __f, _ArgTypes... __args)
-    {
-      typedef _Maybe_wrap_member_pointer<_Functor> __maybe_type;
-      typedef typename __maybe_type::type __functor_type;
-      typedef _Bind<__functor_type(_ArgTypes...)> __result_type;
-      return __result_type(__maybe_type::__do_wrap(__f), __args...);
-    } 
-
-  template<typename _Result, typename _Functor, typename... _ArgTypes>
-    inline
-    _Bind_result<_Result,
-		 typename _Maybe_wrap_member_pointer<_Functor>::type
-                            (_ArgTypes...)>
-    bind(_Functor __f, _ArgTypes... __args)
-    {
-      typedef _Maybe_wrap_member_pointer<_Functor> __maybe_type;
-      typedef typename __maybe_type::type __functor_type;
-      typedef _Bind_result<_Result, __functor_type(_ArgTypes...)>
-	__result_type;
-      return __result_type(__maybe_type::__do_wrap(__f), __args...);
-    }
-
-  template<typename _Result, typename _Signature>
-    const bool is_bind_expression<_Bind_result<_Result, _Signature> >::value;
-
-  /**
-   *  @brief Exception class thrown when class template function's
-   *  operator() is called with an empty target.
-   *
-   */
-  class bad_function_call : public std::exception { };
-
-  /**
-   *  @if maint
-   *  The integral constant expression 0 can be converted into a
-   *  pointer to this type. It is used by the function template to
-   *  accept NULL pointers.
-   *  @endif
-   */
-  struct _M_clear_type;
-
-  /**
-   *  @if maint
-   *  Trait identifying "location-invariant" types, meaning that the
-   *  address of the object (or any of its members) will not escape.
-   *  Also implies a trivial copy constructor and assignment operator.
-   *   @endif
-   */
-  template<typename _Tp>
-    struct __is_location_invariant
-    : integral_constant<bool,
-                        (is_pointer<_Tp>::value
-                         || is_member_pointer<_Tp>::value)>
-    {
-    };
-
-  class _Undefined_class;
-
-  union _Nocopy_types
-  {
-    void*       _M_object;
-    const void* _M_const_object;
-    void (*_M_function_pointer)();
-    void (_Undefined_class::*_M_member_pointer)();
-  };
-
-  union _Any_data
-  {
-    void*       _M_access()       { return &_M_pod_data[0]; }
-    const void* _M_access() const { return &_M_pod_data[0]; }
-
-    template<typename _Tp>
-      _Tp&
-      _M_access()
-      { return *static_cast<_Tp*>(_M_access()); }
-
-    template<typename _Tp>
-      const _Tp&
-      _M_access() const
-      { return *static_cast<const _Tp*>(_M_access()); }
-
-    _Nocopy_types _M_unused;
-    char _M_pod_data[sizeof(_Nocopy_types)];
-  };
-
-  enum _Manager_operation
-  {
-    __get_type_info,
-    __get_functor_ptr,
-    __clone_functor,
-    __destroy_functor
-  };
-
-  /* Simple type wrapper that helps avoid annoying const problems
-     when casting between void pointers and pointers-to-pointers. */
-  template<typename _Tp>
-    struct _Simple_type_wrapper
-    {
-      _Simple_type_wrapper(_Tp __value) : __value(__value) { }
-
-      _Tp __value;
-    };
-
-  template<typename _Tp>
-    struct __is_location_invariant<_Simple_type_wrapper<_Tp> >
-    : __is_location_invariant<_Tp>
-    {
-    };
-
-  // Converts a reference to a function object into a callable
-  // function object.
-  template<typename _Functor>
-    inline _Functor& __callable_functor(_Functor& __f) { return __f; }
-
-  template<typename _Member, typename _Class>
-    inline _Mem_fn<_Member _Class::*>
-    __callable_functor(_Member _Class::* &__p)
-    { return mem_fn(__p); }
-
-  template<typename _Member, typename _Class>
-    inline _Mem_fn<_Member _Class::*>
-    __callable_functor(_Member _Class::* const &__p)
-    { return mem_fn(__p); }
-
-  template<typename _Signature>
-    class function;
-
-  /**
-   *  @if maint
-   *  Base class of all polymorphic function object wrappers.
-   *  @endif
-   */
-  class _Function_base
-  {
-  public:
-    static const std::size_t _M_max_size = sizeof(_Nocopy_types);
-    static const std::size_t _M_max_align = __alignof__(_Nocopy_types);
-
-    template<typename _Functor>
-      class _Base_manager
-      {
-      protected:
-	static const bool __stored_locally =
-        (__is_location_invariant<_Functor>::value
-         && sizeof(_Functor) <= _M_max_size
-         && __alignof__(_Functor) <= _M_max_align
-         && (_M_max_align % __alignof__(_Functor) == 0));
-	
-	typedef integral_constant<bool, __stored_locally> _Local_storage;
-
-	// Retrieve a pointer to the function object
-	static _Functor*
-	_M_get_pointer(const _Any_data& __source)
-	{
-	  const _Functor* __ptr =
-	    __stored_locally? &__source._M_access<_Functor>()
-	    /* have stored a pointer */ : __source._M_access<_Functor*>();
-	  return const_cast<_Functor*>(__ptr);
-	}
-
-	// Clone a location-invariant function object that fits within
-	// an _Any_data structure.
-	static void
-	_M_clone(_Any_data& __dest, const _Any_data& __source, true_type)
-	{
-	  new (__dest._M_access()) _Functor(__source._M_access<_Functor>());
-	}
-
-	// Clone a function object that is not location-invariant or
-	// that cannot fit into an _Any_data structure.
-	static void
-	_M_clone(_Any_data& __dest, const _Any_data& __source, false_type)
-	{
-	  __dest._M_access<_Functor*>() =
-	    new _Functor(*__source._M_access<_Functor*>());
-	}
-
-	// Destroying a location-invariant object may still require
-	// destruction.
-	static void
-	_M_destroy(_Any_data& __victim, true_type)
-	{
-	  __victim._M_access<_Functor>().~_Functor();
-	}
-	
-	// Destroying an object located on the heap.
-	static void
-	_M_destroy(_Any_data& __victim, false_type)
-	{
-	  delete __victim._M_access<_Functor*>();
-	}
-	
-      public:
-	static bool
-	_M_manager(_Any_data& __dest, const _Any_data& __source,
-		   _Manager_operation __op)
-	{
-	  switch (__op)
-	    {
-	    case __get_type_info:
-	      __dest._M_access<const type_info*>() = &typeid(_Functor);
-	      break;
-
-	    case __get_functor_ptr:
-	      __dest._M_access<_Functor*>() = _M_get_pointer(__source);
-	      break;
-	      
-	    case __clone_functor:
-	      _M_clone(__dest, __source, _Local_storage());
-	      break;
-
-	    case __destroy_functor:
-	      _M_destroy(__dest, _Local_storage());
-	      break;
-	    }
-	  return false;
-	}
-
-	static void
-	_M_init_functor(_Any_data& __functor, const _Functor& __f)
-	{
-	  _M_init_functor(__functor, __f, _Local_storage());
-	}
-	
-	template<typename _Signature>
-	  static bool
-	  _M_not_empty_function(const function<_Signature>& __f)
-	  {
-	    return __f;
-	  }
-
-	template<typename _Tp>
-	  static bool
-	  _M_not_empty_function(const _Tp*& __fp)
-	  {
-	    return __fp;
-	  }
-
-	template<typename _Class, typename _Tp>
-	  static bool
-	  _M_not_empty_function(_Tp _Class::* const& __mp)
-	  {
-	    return __mp;
-	  }
-
-	template<typename _Tp>
-	  static bool
-	  _M_not_empty_function(const _Tp&)
-	  {
-	    return true;
-	  }
-
-      private:
-	static void
-	_M_init_functor(_Any_data& __functor, const _Functor& __f, true_type)
-	{
-	  new (__functor._M_access()) _Functor(__f);
-	}
-
-	static void
-	_M_init_functor(_Any_data& __functor, const _Functor& __f, false_type)
-	{
-	  __functor._M_access<_Functor*>() = new _Functor(__f);
-	}
-      };
-
-    template<typename _Functor>
-      class _Ref_manager : public _Base_manager<_Functor*>
-      {
-	typedef _Function_base::_Base_manager<_Functor*> _Base;
-
-    public:
-	static bool
-	_M_manager(_Any_data& __dest, const _Any_data& __source,
-		   _Manager_operation __op)
-	{
-	  switch (__op)
-	    {
-	    case __get_type_info:
-	      __dest._M_access<const type_info*>() = &typeid(_Functor);
-	      break;
-	      
-	    case __get_functor_ptr:
-	      __dest._M_access<_Functor*>() = *_Base::_M_get_pointer(__source);
-	      return is_const<_Functor>::value;
-	      break;
-	      
-	    default:
-	      _Base::_M_manager(__dest, __source, __op);
-	    }
-	  return false;
-	}
-
-	static void
-	_M_init_functor(_Any_data& __functor, reference_wrapper<_Functor> __f)
-	{
-	  // TBD: Use address_of function instead
-	  _Base::_M_init_functor(__functor, &__f.get());
-	}
-      };
-
-    _Function_base() : _M_manager(0) { }
-    
-    ~_Function_base()
-    {
-      if (_M_manager)
-	_M_manager(_M_functor, _M_functor, __destroy_functor);
-    }
-
-
-    bool _M_empty() const { return !_M_manager; }
-
-    typedef bool (*_Manager_type)(_Any_data&, const _Any_data&,
-                                  _Manager_operation);
-
-    _Any_data     _M_functor;
-    _Manager_type _M_manager;
-  };
-
-  template<typename _Signature, typename _Functor>
-    class _Function_handler;
-
-  template<typename _Res, typename _Functor, typename... _ArgTypes>
-    class _Function_handler<_Res(_ArgTypes...), _Functor>
-    : public _Function_base::_Base_manager<_Functor>
-    {
-      typedef _Function_base::_Base_manager<_Functor> _Base;
-
-    public:
-      static _Res
-      _M_invoke(const _Any_data& __functor, _ArgTypes... __args)
-      {
-        return (*_Base::_M_get_pointer(__functor))(__args...);
-      }
-    };
-
-  template<typename _Functor, typename... _ArgTypes>
-    class _Function_handler<void(_ArgTypes...), _Functor>
-    : public _Function_base::_Base_manager<_Functor>
-    {
-      typedef _Function_base::_Base_manager<_Functor> _Base;
-
-     public:
-      static void
-      _M_invoke(const _Any_data& __functor, _ArgTypes... __args)
-      {
-        (*_Base::_M_get_pointer(__functor))(__args...);
-      }
-    };
-
-  template<typename _Res, typename _Functor, typename... _ArgTypes>
-    class _Function_handler<_Res(_ArgTypes...), reference_wrapper<_Functor> >
-    : public _Function_base::_Ref_manager<_Functor>
-    {
-      typedef _Function_base::_Ref_manager<_Functor> _Base;
-
-     public:
-      static _Res
-      _M_invoke(const _Any_data& __functor, _ArgTypes... __args)
-      {
-        return 
-          __callable_functor(**_Base::_M_get_pointer(__functor))(__args...);
-      }
-    };
-
-  template<typename _Functor, typename... _ArgTypes>
-    class _Function_handler<void(_ArgTypes...), reference_wrapper<_Functor> >
-    : public _Function_base::_Ref_manager<_Functor>
-    {
-      typedef _Function_base::_Ref_manager<_Functor> _Base;
-
-     public:
-      static void
-      _M_invoke(const _Any_data& __functor, _ArgTypes... __args)
-      {
-        __callable_functor(**_Base::_M_get_pointer(__functor))(__args...);
-      }
-    };
-
-  template<typename _Class, typename _Member, typename _Res, 
-           typename... _ArgTypes>
-    class _Function_handler<_Res(_ArgTypes...), _Member _Class::*>
-    : public _Function_handler<void(_ArgTypes...), _Member _Class::*>
-    {
-      typedef _Function_handler<void(_ArgTypes...), _Member _Class::*>
-        _Base;
-
-     public:
-      static _Res
-      _M_invoke(const _Any_data& __functor, _ArgTypes... __args)
-      {
-        return _GLIBCXX_TR1::
-	  mem_fn(_Base::_M_get_pointer(__functor)->__value)(__args...);
-      }
-    };
-
-  template<typename _Class, typename _Member, typename... _ArgTypes>
-    class _Function_handler<void(_ArgTypes...), _Member _Class::*>
-    : public _Function_base::_Base_manager<
-                 _Simple_type_wrapper< _Member _Class::* > >
-    {
-      typedef _Member _Class::* _Functor;
-      typedef _Simple_type_wrapper<_Functor> _Wrapper;
-      typedef _Function_base::_Base_manager<_Wrapper> _Base;
-
-     public:
-      static bool
-      _M_manager(_Any_data& __dest, const _Any_data& __source,
-                 _Manager_operation __op)
-      {
-        switch (__op)
-	  {
-	  case __get_type_info:
-	    __dest._M_access<const type_info*>() = &typeid(_Functor);
-	    break;
-	    
-	  case __get_functor_ptr:
-	    __dest._M_access<_Functor*>() =
-	      &_Base::_M_get_pointer(__source)->__value;
-	    break;
-	    
-	  default:
-	    _Base::_M_manager(__dest, __source, __op);
-	  }
-        return false;
-      }
-
-      static void
-      _M_invoke(const _Any_data& __functor, _ArgTypes... __args)
-      {
-        _GLIBCXX_TR1::
-	  mem_fn(_Base::_M_get_pointer(__functor)->__value)(__args...);
-      }
-    };
-
-  template<typename _Res, typename... _ArgTypes>
-    class function<_Res(_ArgTypes...)>
-    : public _Maybe_unary_or_binary_function<_Res, _ArgTypes...>,
-      private _Function_base
-    {
-      /**
-       *  @if maint
-       *  This class is used to implement the safe_bool idiom.
-       *  @endif
-       */
-      struct _Hidden_type
-      {
-	_Hidden_type* _M_bool;
-      };
-
-      /**
-       *  @if maint
-       *  This typedef is used to implement the safe_bool idiom.
-       *  @endif
-       */
-      typedef _Hidden_type* _Hidden_type::* _Safe_bool;
-
-      typedef _Res _Signature_type(_ArgTypes...);
-      
-      struct _Useless {};
-      
-    public:
-      typedef _Res result_type;
-      
-      // [3.7.2.1] construct/copy/destroy
-      
-      /**
-       *  @brief Default construct creates an empty function call wrapper.
-       *  @post @c !(bool)*this
-       */
-      function() : _Function_base() { }
-      
-      /**
-       *  @brief Default construct creates an empty function call wrapper.
-       *  @post @c !(bool)*this
-       */
-      function(_M_clear_type*) : _Function_base() { }
-      
-      /**
-       *  @brief %Function copy constructor.
-       *  @param x A %function object with identical call signature.
-       *  @pre @c (bool)*this == (bool)x
-       *
-       *  The newly-created %function contains a copy of the target of @a
-       *  x (if it has one).
-       */
-      function(const function& __x);
-      
-      /**
-       *  @brief Builds a %function that targets a copy of the incoming
-       *  function object.
-       *  @param f A %function object that is callable with parameters of
-       *  type @c T1, @c T2, ..., @c TN and returns a value convertible
-       *  to @c Res.
-       *
-       *  The newly-created %function object will target a copy of @a
-       *  f. If @a f is @c reference_wrapper<F>, then this function
-       *  object will contain a reference to the function object @c
-       *  f.get(). If @a f is a NULL function pointer or NULL
-       *  pointer-to-member, the newly-created object will be empty.
-       *
-       *  If @a f is a non-NULL function pointer or an object of type @c
-       *  reference_wrapper<F>, this function will not throw.
-       */
-      template<typename _Functor>
-        function(_Functor __f,
-                 typename __gnu_cxx::__enable_if<
-                           !is_integral<_Functor>::value, _Useless>::__type
-                   = _Useless());
-
-      /**
-       *  @brief %Function assignment operator.
-       *  @param x A %function with identical call signature.
-       *  @post @c (bool)*this == (bool)x
-       *  @returns @c *this
-       *
-       *  The target of @a x is copied to @c *this. If @a x has no
-       *  target, then @c *this will be empty.
-       *
-       *  If @a x targets a function pointer or a reference to a function
-       *  object, then this operation will not throw an exception.
-       */
-      function&
-      operator=(const function& __x)
-      {
-        function(__x).swap(*this);
-        return *this;
-      }
-
-      /**
-       *  @brief %Function assignment to zero.
-       *  @post @c !(bool)*this
-       *  @returns @c *this
-       *
-       *  The target of @a *this is deallocated, leaving it empty.
-       */
-      function&
-      operator=(_M_clear_type*)
-      {
-        if (_M_manager)
-	  {
-	    _M_manager(_M_functor, _M_functor, __destroy_functor);
-	    _M_manager = 0;
-	    _M_invoker = 0;
-	  }
-        return *this;
-      }
-
-      /**
-       *  @brief %Function assignment to a new target.
-       *  @param f A %function object that is callable with parameters of
-       *  type @c T1, @c T2, ..., @c TN and returns a value convertible
-       *  to @c Res.
-       *  @return @c *this
-       *
-       *  This  %function object wrapper will target a copy of @a
-       *  f. If @a f is @c reference_wrapper<F>, then this function
-       *  object will contain a reference to the function object @c
-       *  f.get(). If @a f is a NULL function pointer or NULL
-       *  pointer-to-member, @c this object will be empty.
-       *
-       *  If @a f is a non-NULL function pointer or an object of type @c
-       *  reference_wrapper<F>, this function will not throw.
-       */
-      template<typename _Functor>
-        typename __gnu_cxx::__enable_if<!is_integral<_Functor>::value,
-	                                function&>::__type
-	operator=(_Functor __f)
-	{
-	  function(__f).swap(*this);
-	  return *this;
-	}
-
-      // [3.7.2.2] function modifiers
-      
-      /**
-       *  @brief Swap the targets of two %function objects.
-       *  @param f A %function with identical call signature.
-       *
-       *  Swap the targets of @c this function object and @a f. This
-       *  function will not throw an exception.
-       */
-      void swap(function& __x)
-      {
-	_Any_data __old_functor = _M_functor;
-	_M_functor = __x._M_functor;
-	__x._M_functor = __old_functor;
-	_Manager_type __old_manager = _M_manager;
-	_M_manager = __x._M_manager;
-	__x._M_manager = __old_manager;
-	_Invoker_type __old_invoker = _M_invoker;
-	_M_invoker = __x._M_invoker;
-	__x._M_invoker = __old_invoker;
-      }
-      
-      // [3.7.2.3] function capacity
-
-      /**
-       *  @brief Determine if the %function wrapper has a target.
-       *
-       *  @return @c true when this %function object contains a target,
-       *  or @c false when it is empty.
-       *
-       *  This function will not throw an exception.
-       */
-      operator _Safe_bool() const
-      {
-        if (_M_empty())
-	  return 0;
-	else
-	  return &_Hidden_type::_M_bool;
-      }
-
-      // [3.7.2.4] function invocation
-
-      /**
-       *  @brief Invokes the function targeted by @c *this.
-       *  @returns the result of the target.
-       *  @throws bad_function_call when @c !(bool)*this
-       *
-       *  The function call operator invokes the target function object
-       *  stored by @c this.
-       */
-      _Res operator()(_ArgTypes... __args) const;
-      
-      // [3.7.2.5] function target access
-      /**
-       *  @brief Determine the type of the target of this function object
-       *  wrapper.
-       *
-       *  @returns the type identifier of the target function object, or
-       *  @c typeid(void) if @c !(bool)*this.
-       *
-       *  This function will not throw an exception.
-       */
-      const type_info& target_type() const;
-      
-      /**
-       *  @brief Access the stored target function object.
-       *
-       *  @return Returns a pointer to the stored target function object,
-       *  if @c typeid(Functor).equals(target_type()); otherwise, a NULL
-       *  pointer.
-       *
-       * This function will not throw an exception.
-       */
-      template<typename _Functor>       _Functor* target();
-      
-      /**
-       *  @overload
-       */
-      template<typename _Functor> const _Functor* target() const;
-      
-    private:
-      // [3.7.2.6] undefined operators
-      template<typename _Function>
-	void operator==(const function<_Function>&) const;
-      template<typename _Function>
-	void operator!=(const function<_Function>&) const;
-
-      typedef _Res (*_Invoker_type)(const _Any_data&, _ArgTypes...);
-      _Invoker_type _M_invoker;
-  };
-
-  template<typename _Res, typename... _ArgTypes>
-    function<_Res(_ArgTypes...)>::
-    function(const function& __x)
-    : _Function_base()
-    {
-      if (__x)
-	{
-	  _M_invoker = __x._M_invoker;
-	  _M_manager = __x._M_manager;
-	  __x._M_manager(_M_functor, __x._M_functor, __clone_functor);
-	}
-    }
-
-  template<typename _Res, typename... _ArgTypes>
-    template<typename _Functor>
-      function<_Res(_ArgTypes...)>::
-      function(_Functor __f,
-	       typename __gnu_cxx::__enable_if<
-                       !is_integral<_Functor>::value, _Useless>::__type)
-      : _Function_base()
-      {
-	typedef _Function_handler<_Signature_type, _Functor> _My_handler;
-
-	if (_My_handler::_M_not_empty_function(__f))
-	  {
-	    _M_invoker = &_My_handler::_M_invoke;
-	    _M_manager = &_My_handler::_M_manager;
-	    _My_handler::_M_init_functor(_M_functor, __f);
-	  }
-      }
-
-  template<typename _Res, typename... _ArgTypes>
-    _Res
-    function<_Res(_ArgTypes...)>::
-    operator()(_ArgTypes... __args) const
-    {
-      if (_M_empty())
-        {
-#if __EXCEPTIONS
-          throw bad_function_call();
-#else
-          std::abort();
-#endif
-        }
-      return _M_invoker(_M_functor, __args...);
-    }
-
-  template<typename _Res, typename... _ArgTypes>
-    const type_info&
-    function<_Res(_ArgTypes...)>::
-    target_type() const
-    {
-      if (_M_manager)
-        {
-          _Any_data __typeinfo_result;
-          _M_manager(__typeinfo_result, _M_functor, __get_type_info);
-          return *__typeinfo_result._M_access<const type_info*>();
-        }
-      else
-	return typeid(void);
-    }
-
-  template<typename _Res, typename... _ArgTypes>
-    template<typename _Functor>
-      _Functor*
-      function<_Res(_ArgTypes...)>::
-      target()
-      {
-	if (typeid(_Functor) == target_type() && _M_manager)
-	  {
-	    _Any_data __ptr;
-	    if (_M_manager(__ptr, _M_functor, __get_functor_ptr)
-		&& !is_const<_Functor>::value)
-	      return 0;
-	    else
-	      return __ptr._M_access<_Functor*>();
-	  }
-	else
-	  return 0;
-      }
-
-  template<typename _Res, typename... _ArgTypes>
-    template<typename _Functor>
-      const _Functor*
-      function<_Res(_ArgTypes...)>::
-      target() const
-      {
-	if (typeid(_Functor) == target_type() && _M_manager)
-	  {
-	    _Any_data __ptr;
-	    _M_manager(__ptr, _M_functor, __get_functor_ptr);
-	    return __ptr._M_access<const _Functor*>();
-	  }
-	else
-	  return 0;
-      }
-
-  // [3.7.2.7] null pointer comparisons
-
-  /**
-   *  @brief Compares a polymorphic function object wrapper against 0
-   *  (the NULL pointer).
-   *  @returns @c true if the wrapper has no target, @c false otherwise
-   *
-   *  This function will not throw an exception.
-   */
-  template<typename _Signature>
-    inline bool
-    operator==(const function<_Signature>& __f, _M_clear_type*)
-    { 
-      return !__f;
-    }
-
-  /**
-   *  @overload
-   */
-  template<typename _Signature>
-    inline bool
-    operator==(_M_clear_type*, const function<_Signature>& __f)
-    {
-      return !__f;
-    }
-
-  /**
-   *  @brief Compares a polymorphic function object wrapper against 0
-   *  (the NULL pointer).
-   *  @returns @c false if the wrapper has no target, @c true otherwise
-   *
-   *  This function will not throw an exception.
-   */
-  template<typename _Signature>
-    inline bool
-    operator!=(const function<_Signature>& __f, _M_clear_type*)
-    {
-      return __f;
-    }
-
-  /**
-   *  @overload
-   */
-  template<typename _Signature>
-    inline bool
-    operator!=(_M_clear_type*, const function<_Signature>& __f)
-    {
-      return __f;
-    }
-
-  // [3.7.2.8] specialized algorithms
-
-  /**
-   *  @brief Swap the targets of two polymorphic function object wrappers.
-   *
-   *  This function will not throw an exception.
-   */
-  template<typename _Signature>
-    inline void
-    swap(function<_Signature>& __x, function<_Signature>& __y)
-    {
-      __x.swap(__y);
-    }
-
-_GLIBCXX_END_NAMESPACE
-}
-
-#include <tr1/functional_hash.h>
-
-#endif
-=======
 
 #if defined(_GLIBCXX_INCLUDE_AS_CXX0X)
 #  error TR1 header cannot be included from C++0x header
@@ -2341,5 +65,4 @@
 #  undef _GLIBCXX_INCLUDE_AS_TR1
 #endif
 
-#endif // _GLIBCXX_TR1_FUNCTIONAL
->>>>>>> 60a98cce
+#endif // _GLIBCXX_TR1_FUNCTIONAL