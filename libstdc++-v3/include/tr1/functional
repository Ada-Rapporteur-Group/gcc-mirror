--- conflicted
+++ resolved
@@ -1,10 +1,6 @@
 // TR1 functional header -*- C++ -*-
 
-<<<<<<< HEAD
-// Copyright (C) 2004, 2005, 2006 Free Software Foundation, Inc.
-=======
 // Copyright (C) 2004, 2005, 2006, 2007 Free Software Foundation, Inc.
->>>>>>> 1177f497
 //
 // This file is part of the GNU ISO C++ Library.  This library is free
 // software; you can redistribute it and/or modify it under the
@@ -40,14 +36,6 @@
 
 #pragma GCC system_header
 
-<<<<<<< HEAD
-#include "../functional"
-#include <typeinfo>
-#include <tr1/type_traits>
-#include <ext/type_traits.h>
-#include <string>               // for std::tr1::hash
-=======
->>>>>>> 1177f497
 #include <cstdlib>              // for std::abort
 #include <cmath>                // for std::frexp
 #include <string>               // for std::tr1::hash
@@ -118,8 +106,6 @@
   template<typename _Functor>
     struct _Weak_result_type_impl
     : _Maybe_get_result_type<_Has_result_type<_Functor>::value, _Functor>
-<<<<<<< HEAD
-=======
     {
     };
 
@@ -196,7 +182,6 @@
    */ 
   template<typename _Res, typename _Class, typename... _ArgTypes> 
     struct _Weak_result_type_impl<_Res (_Class::*)(_ArgTypes...)const volatile>
->>>>>>> 1177f497
     {
       typedef _Res result_type;
     };
@@ -859,35 +844,16 @@
         static __sfinae_types::__two __check_const(_Tp&, const volatile void*);
 
   public:
-<<<<<<< HEAD
-    template<typename _Tp>
-      struct _Result_type
-      : _Mem_fn_const_or_non<
-        _Res,
-        (sizeof(__sfinae_types::__two)
-	 == sizeof(__check_const<_Tp>(__get_ref<_Tp>(), (_Tp*)0)))>
-      { };
-=======
       template<typename _Tp>
         struct _Result_type
 	: _Mem_fn_const_or_non<_Res,
 	  (sizeof(__sfinae_types::__two)
 	   == sizeof(__check_const<_Tp>(__get_ref<_Tp>(), (_Tp*)0)))>
         { };
->>>>>>> 1177f497
 
       template<typename _Signature>
         struct result;
 
-<<<<<<< HEAD
-    template<typename _CVMem, typename _Tp>
-      struct result<_CVMem(_Tp)>
-      : public _Result_type<_Tp> { };
-
-    template<typename _CVMem, typename _Tp>
-      struct result<_CVMem(_Tp&)>
-      : public _Result_type<_Tp> { };
-=======
       template<typename _CVMem, typename _Tp>
         struct result<_CVMem(_Tp)>
 	: public _Result_type<_Tp> { };
@@ -895,7 +861,6 @@
       template<typename _CVMem, typename _Tp>
         struct result<_CVMem(_Tp&)>
 	: public _Result_type<_Tp> { };
->>>>>>> 1177f497
 
       explicit
       _Mem_fn(_Res _Class::*__pm) : __pm(__pm) { }
@@ -1016,8 +981,6 @@
 
   template<int _Num>
     const int is_placeholder<_Placeholder<_Num> >::value;
-<<<<<<< HEAD
-=======
 
   /**
    * @if maint
@@ -1048,7 +1011,6 @@
     {
       typedef _Index_tuple<_Indexes...> __type;
     };
->>>>>>> 1177f497
 
   /** 
    * @if maint
@@ -1280,19 +1242,6 @@
   template<typename _Signature>
     struct _Bind;
 
-<<<<<<< HEAD
-  /**
-   *  @if maint
-   *  Class template _Bind is always a bind expression.
-   *  @endif
-   */
-   template<typename _Signature>
-     struct is_bind_expression<_Bind<_Signature> >
-     { static const bool value = true; };
-
-   template<typename _Signature>
-     const bool is_bind_expression<_Bind<_Signature> >::value;
-=======
    template<typename _Functor, typename... _Bound_args>
     class _Bind<_Functor(_Bound_args...)>
     : public _Weak_result_type<_Functor>
@@ -1315,7 +1264,6 @@
           return _M_f(_Mu<_Bound_args>()
                       (_GLIBCXX_TR1::get<_Indexes>(_M_bound_args), __args)...);
         }
->>>>>>> 1177f497
 
       // Call as const
       template<typename... _Args, int... _Indexes>
@@ -1521,20 +1469,11 @@
    *  Class template _Bind_result is always a bind expression.
    *  @endif
    */
-<<<<<<< HEAD
-   template<typename _Result, typename _Signature>
-     struct is_bind_expression<_Bind_result<_Result, _Signature> >
-     { static const bool value = true; };
-
-   template<typename _Result, typename _Signature>
-     const bool is_bind_expression<_Bind_result<_Result, _Signature> >::value;
-=======
   template<typename _Result, typename _Signature>
     struct is_bind_expression<_Bind_result<_Result, _Signature> >
     {
       static const bool value = true;
     };
->>>>>>> 1177f497
 
   template<typename _Functor, typename... _ArgTypes>
     inline
@@ -2364,215 +2303,9 @@
       __x.swap(__y);
     }
 
-<<<<<<< HEAD
 _GLIBCXX_END_NAMESPACE
 }
 
-
-#define _GLIBCXX_JOIN(X,Y) _GLIBCXX_JOIN2( X , Y )
-#define _GLIBCXX_JOIN2(X,Y) _GLIBCXX_JOIN3(X,Y)
-#define _GLIBCXX_JOIN3(X,Y) X##Y
-#define _GLIBCXX_REPEAT_HEADER <tr1/functional_iterate.h>
-#include <tr1/repeat.h>
-#undef _GLIBCXX_REPEAT_HEADER
-#undef _GLIBCXX_JOIN3
-#undef _GLIBCXX_JOIN2
-#undef _GLIBCXX_JOIN
-
-
-namespace std
-{
-_GLIBCXX_BEGIN_NAMESPACE(tr1)
-
-  // Definition of default hash function std::tr1::hash<>.  The types for
-  // which std::tr1::hash<T> is defined is in clause 6.3.3. of the PDTR.
-  template<typename T>
-    struct hash;
-
-#define _TR1_hashtable_define_trivial_hash(_Tp)         \
-  template<>                                            \
-    struct hash<_Tp>                                    \
-    : public std::unary_function<_Tp, std::size_t>      \
-    {                                                   \
-      std::size_t                                       \
-      operator()(_Tp __val) const                       \
-      { return static_cast<std::size_t>(__val); }       \
-    }                                                     
-
-  _TR1_hashtable_define_trivial_hash(bool);
-  _TR1_hashtable_define_trivial_hash(char);
-  _TR1_hashtable_define_trivial_hash(signed char);
-  _TR1_hashtable_define_trivial_hash(unsigned char);
-  _TR1_hashtable_define_trivial_hash(wchar_t);
-  _TR1_hashtable_define_trivial_hash(short);
-  _TR1_hashtable_define_trivial_hash(int);
-  _TR1_hashtable_define_trivial_hash(long);
-  _TR1_hashtable_define_trivial_hash(long long);
-  _TR1_hashtable_define_trivial_hash(unsigned short);
-  _TR1_hashtable_define_trivial_hash(unsigned int);
-  _TR1_hashtable_define_trivial_hash(unsigned long);
-  _TR1_hashtable_define_trivial_hash(unsigned long long);
-
-#undef _TR1_hashtable_define_trivial_hash
-
-  template<typename _Tp>
-    struct hash<_Tp*>
-    : public std::unary_function<_Tp*, std::size_t>
-    {
-      std::size_t
-      operator()(_Tp* __p) const
-      { return reinterpret_cast<std::size_t>(__p); }
-    };
-
-  // Fowler / Noll / Vo (FNV) Hash (type FNV-1a)
-  // (used by the next specializations of std::tr1::hash<>)
-
-  // Dummy generic implementation (for sizeof(size_t) != 4, 8).
-  template<std::size_t = sizeof(std::size_t)>
-    struct _Fnv_hash
-    {
-      static std::size_t
-      hash(const char* __first, std::size_t __length)
-      {
-	std::size_t __result = 0;
-	for (; __length > 0; --__length)
-	  __result = (__result * 131) + *__first++;
-	return __result;
-      }
-    };
-
-  template<>
-    struct _Fnv_hash<4>
-    {
-      static std::size_t
-      hash(const char* __first, std::size_t __length)
-      {
-	std::size_t __result = static_cast<std::size_t>(2166136261UL);
-	for (; __length > 0; --__length)
-	  {
-	    __result ^= (std::size_t)*__first++;
-	    __result *= 16777619UL;
-	  }
-	return __result;
-      }
-    };
-  
-  template<>
-    struct _Fnv_hash<8>
-    {
-      static std::size_t
-      hash(const char* __first, std::size_t __length)
-      {
-	std::size_t __result =
-	  static_cast<std::size_t>(14695981039346656037ULL);
-	for (; __length > 0; --__length)
-	  {
-	    __result ^= (std::size_t)*__first++;
-	    __result *= 1099511628211ULL;
-	  }
-	return __result;
-      }
-    };
-
-  // XXX String and floating point hashes probably shouldn't be inline
-  // member functions, since are nontrivial.  Once we have the framework
-  // for TR1 .cc files, these should go in one.
-  template<>
-    struct hash<std::string>
-    : public std::unary_function<std::string, std::size_t>
-    {      
-      std::size_t
-      operator()(const std::string& __s) const
-      { return _Fnv_hash<>::hash(__s.data(), __s.length()); }
-    };
-
-#ifdef _GLIBCXX_USE_WCHAR_T
-  template<>
-    struct hash<std::wstring>
-    : public std::unary_function<std::wstring, std::size_t>
-    {
-      std::size_t
-      operator()(const std::wstring& __s) const
-      {
-	return _Fnv_hash<>::hash(reinterpret_cast<const char*>(__s.data()),
-				 __s.length() * sizeof(wchar_t));
-      }
-    };
-#endif
-
-  template<>
-    struct hash<float>
-    : public std::unary_function<float, std::size_t>
-    {
-      std::size_t
-      operator()(float __fval) const
-      {
-	std::size_t __result = 0;
-
-	// 0 and -0 both hash to zero.
-	if (__fval != 0.0f)
-	  __result = _Fnv_hash<>::hash(reinterpret_cast<const char*>(&__fval),
-				       sizeof(__fval));
-	return __result;
-      }
-    };
-
-  template<>
-    struct hash<double>
-    : public std::unary_function<double, std::size_t>
-    {
-      std::size_t
-      operator()(double __dval) const
-      {
-	std::size_t __result = 0;
-
-	// 0 and -0 both hash to zero.
-	if (__dval != 0.0)
-	  __result = _Fnv_hash<>::hash(reinterpret_cast<const char*>(&__dval),
-				       sizeof(__dval));
-	return __result;
-      }
-    };
-
-  // For long double, careful with random padding bits (e.g., on x86,
-  // 10 bytes -> 12 bytes) and resort to frexp.
-  template<>
-    struct hash<long double>
-    : public std::unary_function<long double, std::size_t>
-    {
-      std::size_t
-      operator()(long double __ldval) const
-      {
-	std::size_t __result = 0;
-
-	int __exponent;
-	__ldval = std::frexp(__ldval, &__exponent);
-	__ldval = __ldval < 0.0l ? -(__ldval + 0.5l) : __ldval;
-
-	const long double __mult =
-	  std::numeric_limits<std::size_t>::max() + 1.0l;
-	__ldval *= __mult;
-
-	// Try to use all the bits of the mantissa (really necessary only
-	// on 32-bit targets, at least for 80-bit floating point formats).
-	const std::size_t __hibits = (std::size_t)__ldval;
-	__ldval = (__ldval - (long double)__hibits) * __mult;
-
-	const std::size_t __coeff =
-	  (std::numeric_limits<std::size_t>::max()
-	   / std::numeric_limits<long double>::max_exponent);
-
-	__result = __hibits + (std::size_t)__ldval + __coeff * __exponent;
-
-	return __result;
-      }
-    };
-
-=======
->>>>>>> 1177f497
-_GLIBCXX_END_NAMESPACE
-}
-
 #include <tr1/functional_hash.h>
 
 #endif