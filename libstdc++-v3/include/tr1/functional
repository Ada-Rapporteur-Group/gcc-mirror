// TR1 functional header -*- C++ -*-

// Copyright (C) 2004, 2005, 2006, 2007, 2009, 2010
// Free Software Foundation, Inc.
//
// This file is part of the GNU ISO C++ Library.  This library is free
// software; you can redistribute it and/or modify it under the
// terms of the GNU General Public License as published by the
// Free Software Foundation; either version 3, or (at your option)
// any later version.

// This library is distributed in the hope that it will be useful,
// but WITHOUT ANY WARRANTY; without even the implied warranty of
// MERCHANTABILITY or FITNESS FOR A PARTICULAR PURPOSE.  See the
// GNU General Public License for more details.

// Under Section 7 of GPL version 3, you are granted additional
// permissions described in the GCC Runtime Library Exception, version
// 3.1, as published by the Free Software Foundation.

// You should have received a copy of the GNU General Public License and
// a copy of the GCC Runtime Library Exception along with this program;
// see the files COPYING3 and COPYING.RUNTIME respectively.  If not, see
// <http://www.gnu.org/licenses/>.

/** @file tr1/functional
 *  This is a TR1 C++ Library header.
 */

#ifndef _GLIBCXX_TR1_FUNCTIONAL
#define _GLIBCXX_TR1_FUNCTIONAL 1

#pragma GCC system_header

#include <bits/c++config.h>
#include <bits/stl_function.h>

#include <typeinfo>
#include <new>
#include <tr1/tuple>
#include <tr1/type_traits>
#include <bits/stringfwd.h>
#include <tr1/functional_hash.h>
#include <ext/type_traits.h>
#include <bits/move.h> // for std::__addressof

namespace std
{
namespace tr1
{
  template<typename _MemberPointer>
    class _Mem_fn;

  /**
   *  Actual implementation of _Has_result_type, which uses SFINAE to
   *  determine if the type _Tp has a publicly-accessible member type
   *  result_type.
  */
  template<typename _Tp>
    class _Has_result_type_helper : __sfinae_types
    {
      template<typename _Up>
        struct _Wrap_type
	{ };

      template<typename _Up>
        static __one __test(_Wrap_type<typename _Up::result_type>*);

      template<typename _Up>
        static __two __test(...);

    public:
      static const bool value = sizeof(__test<_Tp>(0)) == 1;
    };

  template<typename _Tp>
    struct _Has_result_type
    : integral_constant<bool,
	      _Has_result_type_helper<typename remove_cv<_Tp>::type>::value>
    { };

  /**
   *  
  */
  /// If we have found a result_type, extract it.
  template<bool _Has_result_type, typename _Functor>
    struct _Maybe_get_result_type
    { };

  template<typename _Functor>
    struct _Maybe_get_result_type<true, _Functor>
    {
      typedef typename _Functor::result_type result_type;
    };

  /**
   *  Base class for any function object that has a weak result type, as
   *  defined in 3.3/3 of TR1.
  */
  template<typename _Functor>
    struct _Weak_result_type_impl
    : _Maybe_get_result_type<_Has_result_type<_Functor>::value, _Functor>
    {
    };

  /// Retrieve the result type for a function type.
  template<typename _Res, typename... _ArgTypes> 
    struct _Weak_result_type_impl<_Res(_ArgTypes...)>
    {
      typedef _Res result_type;
    };

  /// Retrieve the result type for a function reference.
  template<typename _Res, typename... _ArgTypes> 
    struct _Weak_result_type_impl<_Res(&)(_ArgTypes...)>
    {
      typedef _Res result_type;
    };

  /// Retrieve the result type for a function pointer.
  template<typename _Res, typename... _ArgTypes> 
    struct _Weak_result_type_impl<_Res(*)(_ArgTypes...)>
    {
      typedef _Res result_type;
    };

  /// Retrieve result type for a member function pointer. 
  template<typename _Res, typename _Class, typename... _ArgTypes> 
    struct _Weak_result_type_impl<_Res (_Class::*)(_ArgTypes...)>
    {
      typedef _Res result_type;
    };

  /// Retrieve result type for a const member function pointer. 
  template<typename _Res, typename _Class, typename... _ArgTypes> 
    struct _Weak_result_type_impl<_Res (_Class::*)(_ArgTypes...) const>
    {
      typedef _Res result_type;
    };

  /// Retrieve result type for a volatile member function pointer. 
  template<typename _Res, typename _Class, typename... _ArgTypes> 
    struct _Weak_result_type_impl<_Res (_Class::*)(_ArgTypes...) volatile>
    {
      typedef _Res result_type;
    };

  /// Retrieve result type for a const volatile member function pointer. 
  template<typename _Res, typename _Class, typename... _ArgTypes> 
    struct _Weak_result_type_impl<_Res (_Class::*)(_ArgTypes...)const volatile>
    {
      typedef _Res result_type;
    };

  /**
   *  Strip top-level cv-qualifiers from the function object and let
   *  _Weak_result_type_impl perform the real work.
  */
  template<typename _Functor>
    struct _Weak_result_type
    : _Weak_result_type_impl<typename remove_cv<_Functor>::type>
    {
    };

  template<typename _Signature>
    class result_of;

  /**
   *  Actual implementation of result_of. When _Has_result_type is
   *  true, gets its result from _Weak_result_type. Otherwise, uses
   *  the function object's member template result to extract the
   *  result type.
  */
  template<bool _Has_result_type, typename _Signature>
    struct _Result_of_impl;

  // Handle member data pointers using _Mem_fn's logic
  template<typename _Res, typename _Class, typename _T1>
    struct _Result_of_impl<false, _Res _Class::*(_T1)>
    {
      typedef typename _Mem_fn<_Res _Class::*>
                ::template _Result_type<_T1>::type type;
    };

  /**
   * Determine whether we can determine a result type from @c Functor 
   * alone.
   */ 
  template<typename _Functor, typename... _ArgTypes>
    class result_of<_Functor(_ArgTypes...)>
    : public _Result_of_impl<
               _Has_result_type<_Weak_result_type<_Functor> >::value,
               _Functor(_ArgTypes...)>
    {
    };

  /// We already know the result type for @c Functor; use it.
  template<typename _Functor, typename... _ArgTypes>
    struct _Result_of_impl<true, _Functor(_ArgTypes...)>
    {
      typedef typename _Weak_result_type<_Functor>::result_type type;
    };

  /**
   * We need to compute the result type for this invocation the hard 
   * way.
   */
  template<typename _Functor, typename... _ArgTypes>
    struct _Result_of_impl<false, _Functor(_ArgTypes...)>
    {
      typedef typename _Functor
                ::template result<_Functor(_ArgTypes...)>::type type;
    };

  /**
   * It is unsafe to access ::result when there are zero arguments, so we 
   * return @c void instead.
   */
  template<typename _Functor>
    struct _Result_of_impl<false, _Functor()>
    {
      typedef void type;
    };

  /// Determines if the type _Tp derives from unary_function.
  template<typename _Tp>
    struct _Derives_from_unary_function : __sfinae_types
    {
    private:
      template<typename _T1, typename _Res>
        static __one __test(const volatile unary_function<_T1, _Res>*);

      // It's tempting to change "..." to const volatile void*, but
      // that fails when _Tp is a function type.
      static __two __test(...);

    public:
      static const bool value = sizeof(__test((_Tp*)0)) == 1;
    };

  /// Determines if the type _Tp derives from binary_function.
  template<typename _Tp>
    struct _Derives_from_binary_function : __sfinae_types
    {
    private:
      template<typename _T1, typename _T2, typename _Res>
        static __one __test(const volatile binary_function<_T1, _T2, _Res>*);

      // It's tempting to change "..." to const volatile void*, but
      // that fails when _Tp is a function type.
      static __two __test(...);

    public:
      static const bool value = sizeof(__test((_Tp*)0)) == 1;
    };

  /// Turns a function type into a function pointer type
  template<typename _Tp, bool _IsFunctionType = is_function<_Tp>::value>
    struct _Function_to_function_pointer
    {
      typedef _Tp type;
    };

  template<typename _Tp>
    struct _Function_to_function_pointer<_Tp, true>
    {
      typedef _Tp* type;
    };

  /**
   * Invoke a function object, which may be either a member pointer or a
   * function object. The first parameter will tell which.
   */
  template<typename _Functor, typename... _Args>
    inline
    typename __gnu_cxx::__enable_if<
             (!is_member_pointer<_Functor>::value
              && !is_function<_Functor>::value
              && !is_function<typename remove_pointer<_Functor>::type>::value),
             typename result_of<_Functor(_Args...)>::type
           >::__type
    __invoke(_Functor& __f, _Args&... __args)
    {
      return __f(__args...);
    }

  template<typename _Functor, typename... _Args>
    inline
    typename __gnu_cxx::__enable_if<
             (is_member_pointer<_Functor>::value
              && !is_function<_Functor>::value
              && !is_function<typename remove_pointer<_Functor>::type>::value),
             typename result_of<_Functor(_Args...)>::type
           >::__type
    __invoke(_Functor& __f, _Args&... __args)
    {
      return mem_fn(__f)(__args...);
    }

  // To pick up function references (that will become function pointers)
  template<typename _Functor, typename... _Args>
    inline
    typename __gnu_cxx::__enable_if<
             (is_pointer<_Functor>::value
              && is_function<typename remove_pointer<_Functor>::type>::value),
             typename result_of<_Functor(_Args...)>::type
           >::__type
    __invoke(_Functor __f, _Args&... __args)
    {
      return __f(__args...);
    }

  /**
   *  Knowing which of unary_function and binary_function _Tp derives
   *  from, derives from the same and ensures that reference_wrapper
   *  will have a weak result type. See cases below.
   */
  template<bool _Unary, bool _Binary, typename _Tp>
    struct _Reference_wrapper_base_impl;

  // Not a unary_function or binary_function, so try a weak result type.
  template<typename _Tp>
    struct _Reference_wrapper_base_impl<false, false, _Tp>
    : _Weak_result_type<_Tp>
    { };

  // unary_function but not binary_function
  template<typename _Tp>
    struct _Reference_wrapper_base_impl<true, false, _Tp>
    : unary_function<typename _Tp::argument_type,
		     typename _Tp::result_type>
    { };

  // binary_function but not unary_function
  template<typename _Tp>
    struct _Reference_wrapper_base_impl<false, true, _Tp>
    : binary_function<typename _Tp::first_argument_type,
		      typename _Tp::second_argument_type,
		      typename _Tp::result_type>
    { };

  // Both unary_function and binary_function. Import result_type to
  // avoid conflicts.
   template<typename _Tp>
    struct _Reference_wrapper_base_impl<true, true, _Tp>
    : unary_function<typename _Tp::argument_type,
		     typename _Tp::result_type>,
      binary_function<typename _Tp::first_argument_type,
		      typename _Tp::second_argument_type,
		      typename _Tp::result_type>
    {
      typedef typename _Tp::result_type result_type;
    };

  /**
   *  Derives from unary_function or binary_function when it
   *  can. Specializations handle all of the easy cases. The primary
   *  template determines what to do with a class type, which may
   *  derive from both unary_function and binary_function.
  */
  template<typename _Tp>
    struct _Reference_wrapper_base
    : _Reference_wrapper_base_impl<
      _Derives_from_unary_function<_Tp>::value,
      _Derives_from_binary_function<_Tp>::value,
      _Tp>
    { };

  // - a function type (unary)
  template<typename _Res, typename _T1>
    struct _Reference_wrapper_base<_Res(_T1)>
    : unary_function<_T1, _Res>
    { };

  // - a function type (binary)
  template<typename _Res, typename _T1, typename _T2>
    struct _Reference_wrapper_base<_Res(_T1, _T2)>
    : binary_function<_T1, _T2, _Res>
    { };

  // - a function pointer type (unary)
  template<typename _Res, typename _T1>
    struct _Reference_wrapper_base<_Res(*)(_T1)>
    : unary_function<_T1, _Res>
    { };

  // - a function pointer type (binary)
  template<typename _Res, typename _T1, typename _T2>
    struct _Reference_wrapper_base<_Res(*)(_T1, _T2)>
    : binary_function<_T1, _T2, _Res>
    { };

  // - a pointer to member function type (unary, no qualifiers)
  template<typename _Res, typename _T1>
    struct _Reference_wrapper_base<_Res (_T1::*)()>
    : unary_function<_T1*, _Res>
    { };

  // - a pointer to member function type (binary, no qualifiers)
  template<typename _Res, typename _T1, typename _T2>
    struct _Reference_wrapper_base<_Res (_T1::*)(_T2)>
    : binary_function<_T1*, _T2, _Res>
    { };

  // - a pointer to member function type (unary, const)
  template<typename _Res, typename _T1>
    struct _Reference_wrapper_base<_Res (_T1::*)() const>
    : unary_function<const _T1*, _Res>
    { };

  // - a pointer to member function type (binary, const)
  template<typename _Res, typename _T1, typename _T2>
    struct _Reference_wrapper_base<_Res (_T1::*)(_T2) const>
    : binary_function<const _T1*, _T2, _Res>
    { };

  // - a pointer to member function type (unary, volatile)
  template<typename _Res, typename _T1>
    struct _Reference_wrapper_base<_Res (_T1::*)() volatile>
    : unary_function<volatile _T1*, _Res>
    { };

  // - a pointer to member function type (binary, volatile)
  template<typename _Res, typename _T1, typename _T2>
    struct _Reference_wrapper_base<_Res (_T1::*)(_T2) volatile>
    : binary_function<volatile _T1*, _T2, _Res>
    { };

  // - a pointer to member function type (unary, const volatile)
  template<typename _Res, typename _T1>
    struct _Reference_wrapper_base<_Res (_T1::*)() const volatile>
    : unary_function<const volatile _T1*, _Res>
    { };

  // - a pointer to member function type (binary, const volatile)
  template<typename _Res, typename _T1, typename _T2>
    struct _Reference_wrapper_base<_Res (_T1::*)(_T2) const volatile>
    : binary_function<const volatile _T1*, _T2, _Res>
    { };

  /// reference_wrapper
  template<typename _Tp>
    class reference_wrapper
    : public _Reference_wrapper_base<typename remove_cv<_Tp>::type>
    {
      // If _Tp is a function type, we can't form result_of<_Tp(...)>,
      // so turn it into a function pointer type.
      typedef typename _Function_to_function_pointer<_Tp>::type
        _M_func_type;

      _Tp* _M_data;
    public:
      typedef _Tp type;

      explicit
      reference_wrapper(_Tp& __indata)
      : _M_data(std::__addressof(__indata))
      { }

      reference_wrapper(const reference_wrapper<_Tp>& __inref):
      _M_data(__inref._M_data)
      { }

      reference_wrapper&
      operator=(const reference_wrapper<_Tp>& __inref)
      {
        _M_data = __inref._M_data;
        return *this;
      }

      operator _Tp&() const
      { return this->get(); }

      _Tp&
      get() const
      { return *_M_data; }

      template<typename... _Args>
        typename result_of<_M_func_type(_Args...)>::type
        operator()(_Args&... __args) const
        {
	  return __invoke(get(), __args...);
	}
    };


  // Denotes a reference should be taken to a variable.
  template<typename _Tp>
    inline reference_wrapper<_Tp>
    ref(_Tp& __t)
    { return reference_wrapper<_Tp>(__t); }

  // Denotes a const reference should be taken to a variable.
  template<typename _Tp>
    inline reference_wrapper<const _Tp>
    cref(const _Tp& __t)
    { return reference_wrapper<const _Tp>(__t); }

  template<typename _Tp>
    inline reference_wrapper<_Tp>
    ref(reference_wrapper<_Tp> __t)
    { return ref(__t.get()); }

  template<typename _Tp>
    inline reference_wrapper<const _Tp>
    cref(reference_wrapper<_Tp> __t)
    { return cref(__t.get()); }

  template<typename _Tp, bool>
    struct _Mem_fn_const_or_non
    {
      typedef const _Tp& type;
    };

  template<typename _Tp>
    struct _Mem_fn_const_or_non<_Tp, false>
    {
      typedef _Tp& type;
    };

  /**
   * Derives from @c unary_function or @c binary_function, or perhaps
   * nothing, depending on the number of arguments provided. The
   * primary template is the basis case, which derives nothing.
   */
  template<typename _Res, typename... _ArgTypes> 
    struct _Maybe_unary_or_binary_function { };

  /// Derives from @c unary_function, as appropriate. 
  template<typename _Res, typename _T1> 
    struct _Maybe_unary_or_binary_function<_Res, _T1>
    : std::unary_function<_T1, _Res> { };

  /// Derives from @c binary_function, as appropriate. 
  template<typename _Res, typename _T1, typename _T2> 
    struct _Maybe_unary_or_binary_function<_Res, _T1, _T2>
    : std::binary_function<_T1, _T2, _Res> { };

  /// Implementation of @c mem_fn for member function pointers.
  template<typename _Res, typename _Class, typename... _ArgTypes>
    class _Mem_fn<_Res (_Class::*)(_ArgTypes...)>
    : public _Maybe_unary_or_binary_function<_Res, _Class*, _ArgTypes...>
    {
      typedef _Res (_Class::*_Functor)(_ArgTypes...);

      template<typename _Tp>
        _Res
        _M_call(_Tp& __object, const volatile _Class *, 
                _ArgTypes... __args) const
        { return (__object.*__pmf)(__args...); }

      template<typename _Tp>
        _Res
        _M_call(_Tp& __ptr, const volatile void *, _ArgTypes... __args) const
        { return ((*__ptr).*__pmf)(__args...); }

    public:
      typedef _Res result_type;

      explicit _Mem_fn(_Functor __pmf) : __pmf(__pmf) { }

      // Handle objects
      _Res
      operator()(_Class& __object, _ArgTypes... __args) const
      { return (__object.*__pmf)(__args...); }

      // Handle pointers
      _Res
      operator()(_Class* __object, _ArgTypes... __args) const
      { return (__object->*__pmf)(__args...); }

      // Handle smart pointers, references and pointers to derived
      template<typename _Tp>
        _Res
	operator()(_Tp& __object, _ArgTypes... __args) const
        { return _M_call(__object, &__object, __args...); }

    private:
      _Functor __pmf;
    };

  /// Implementation of @c mem_fn for const member function pointers.
  template<typename _Res, typename _Class, typename... _ArgTypes>
    class _Mem_fn<_Res (_Class::*)(_ArgTypes...) const>
    : public _Maybe_unary_or_binary_function<_Res, const _Class*, 
					     _ArgTypes...>
    {
      typedef _Res (_Class::*_Functor)(_ArgTypes...) const;

      template<typename _Tp>
        _Res
        _M_call(_Tp& __object, const volatile _Class *, 
                _ArgTypes... __args) const
        { return (__object.*__pmf)(__args...); }

      template<typename _Tp>
        _Res
        _M_call(_Tp& __ptr, const volatile void *, _ArgTypes... __args) const
        { return ((*__ptr).*__pmf)(__args...); }

    public:
      typedef _Res result_type;

      explicit _Mem_fn(_Functor __pmf) : __pmf(__pmf) { }

      // Handle objects
      _Res
      operator()(const _Class& __object, _ArgTypes... __args) const
      { return (__object.*__pmf)(__args...); }

      // Handle pointers
      _Res
      operator()(const _Class* __object, _ArgTypes... __args) const
      { return (__object->*__pmf)(__args...); }

      // Handle smart pointers, references and pointers to derived
      template<typename _Tp>
        _Res operator()(_Tp& __object, _ArgTypes... __args) const
        { return _M_call(__object, &__object, __args...); }

    private:
      _Functor __pmf;
    };

  /// Implementation of @c mem_fn for volatile member function pointers.
  template<typename _Res, typename _Class, typename... _ArgTypes>
    class _Mem_fn<_Res (_Class::*)(_ArgTypes...) volatile>
    : public _Maybe_unary_or_binary_function<_Res, volatile _Class*, 
					     _ArgTypes...>
    {
      typedef _Res (_Class::*_Functor)(_ArgTypes...) volatile;

      template<typename _Tp>
        _Res
        _M_call(_Tp& __object, const volatile _Class *, 
                _ArgTypes... __args) const
        { return (__object.*__pmf)(__args...); }

      template<typename _Tp>
        _Res
        _M_call(_Tp& __ptr, const volatile void *, _ArgTypes... __args) const
        { return ((*__ptr).*__pmf)(__args...); }

    public:
      typedef _Res result_type;

      explicit _Mem_fn(_Functor __pmf) : __pmf(__pmf) { }

      // Handle objects
      _Res
      operator()(volatile _Class& __object, _ArgTypes... __args) const
      { return (__object.*__pmf)(__args...); }

      // Handle pointers
      _Res
      operator()(volatile _Class* __object, _ArgTypes... __args) const
      { return (__object->*__pmf)(__args...); }

      // Handle smart pointers, references and pointers to derived
      template<typename _Tp>
        _Res
	operator()(_Tp& __object, _ArgTypes... __args) const
        { return _M_call(__object, &__object, __args...); }

    private:
      _Functor __pmf;
    };

  /// Implementation of @c mem_fn for const volatile member function pointers.
  template<typename _Res, typename _Class, typename... _ArgTypes>
    class _Mem_fn<_Res (_Class::*)(_ArgTypes...) const volatile>
    : public _Maybe_unary_or_binary_function<_Res, const volatile _Class*, 
					     _ArgTypes...>
    {
      typedef _Res (_Class::*_Functor)(_ArgTypes...) const volatile;

      template<typename _Tp>
        _Res
        _M_call(_Tp& __object, const volatile _Class *, 
                _ArgTypes... __args) const
        { return (__object.*__pmf)(__args...); }

      template<typename _Tp>
        _Res
        _M_call(_Tp& __ptr, const volatile void *, _ArgTypes... __args) const
        { return ((*__ptr).*__pmf)(__args...); }

    public:
      typedef _Res result_type;

      explicit _Mem_fn(_Functor __pmf) : __pmf(__pmf) { }

      // Handle objects
      _Res 
      operator()(const volatile _Class& __object, _ArgTypes... __args) const
      { return (__object.*__pmf)(__args...); }

      // Handle pointers
      _Res 
      operator()(const volatile _Class* __object, _ArgTypes... __args) const
      { return (__object->*__pmf)(__args...); }

      // Handle smart pointers, references and pointers to derived
      template<typename _Tp>
        _Res operator()(_Tp& __object, _ArgTypes... __args) const
        { return _M_call(__object, &__object, __args...); }

    private:
      _Functor __pmf;
    };


  template<typename _Res, typename _Class>
    class _Mem_fn<_Res _Class::*>
    {
      // This bit of genius is due to Peter Dimov, improved slightly by
      // Douglas Gregor.
      template<typename _Tp>
        _Res&
        _M_call(_Tp& __object, _Class *) const
        { return __object.*__pm; }

      template<typename _Tp, typename _Up>
        _Res&
        _M_call(_Tp& __object, _Up * const *) const
        { return (*__object).*__pm; }

      template<typename _Tp, typename _Up>
        const _Res&
        _M_call(_Tp& __object, const _Up * const *) const
        { return (*__object).*__pm; }

      template<typename _Tp>
        const _Res&
        _M_call(_Tp& __object, const _Class *) const
        { return __object.*__pm; }

      template<typename _Tp>
        const _Res&
        _M_call(_Tp& __ptr, const volatile void*) const
        { return (*__ptr).*__pm; }

      template<typename _Tp> static _Tp& __get_ref();

      template<typename _Tp>
        static __sfinae_types::__one __check_const(_Tp&, _Class*);
      template<typename _Tp, typename _Up>
        static __sfinae_types::__one __check_const(_Tp&, _Up * const *);
      template<typename _Tp, typename _Up>
        static __sfinae_types::__two __check_const(_Tp&, const _Up * const *);
      template<typename _Tp>
        static __sfinae_types::__two __check_const(_Tp&, const _Class*);
      template<typename _Tp>
        static __sfinae_types::__two __check_const(_Tp&, const volatile void*);

    public:
      template<typename _Tp>
        struct _Result_type
	: _Mem_fn_const_or_non<_Res,
	  (sizeof(__sfinae_types::__two)
	   == sizeof(__check_const<_Tp>(__get_ref<_Tp>(), (_Tp*)0)))>
        { };

      template<typename _Signature>
        struct result;

      template<typename _CVMem, typename _Tp>
        struct result<_CVMem(_Tp)>
	: public _Result_type<_Tp> { };

      template<typename _CVMem, typename _Tp>
        struct result<_CVMem(_Tp&)>
	: public _Result_type<_Tp> { };

      explicit
      _Mem_fn(_Res _Class::*__pm) : __pm(__pm) { }

      // Handle objects
      _Res&
      operator()(_Class& __object) const
      { return __object.*__pm; }

      const _Res&
      operator()(const _Class& __object) const
      { return __object.*__pm; }

      // Handle pointers
      _Res&
      operator()(_Class* __object) const
      { return __object->*__pm; }

      const _Res&
      operator()(const _Class* __object) const
      { return __object->*__pm; }

      // Handle smart pointers and derived
      template<typename _Tp>
        typename _Result_type<_Tp>::type
        operator()(_Tp& __unknown) const
        { return _M_call(__unknown, &__unknown); }

    private:
      _Res _Class::*__pm;
    };

  /**
   *  @brief Returns a function object that forwards to the member
   *  pointer @a pm.
   */
  template<typename _Tp, typename _Class>
    inline _Mem_fn<_Tp _Class::*>
    mem_fn(_Tp _Class::* __pm)
    {
      return _Mem_fn<_Tp _Class::*>(__pm);
    }

  /**
   *  @brief Determines if the given type _Tp is a function object
   *  should be treated as a subexpression when evaluating calls to
   *  function objects returned by bind(). [TR1 3.6.1]
   */
  template<typename _Tp>
    struct is_bind_expression
    { static const bool value = false; };

  template<typename _Tp>
    const bool is_bind_expression<_Tp>::value;

  /**
   *  @brief Determines if the given type _Tp is a placeholder in a
   *  bind() expression and, if so, which placeholder it is. [TR1 3.6.2]
   */
  template<typename _Tp>
    struct is_placeholder
    { static const int value = 0; };

  template<typename _Tp>
    const int is_placeholder<_Tp>::value;

  /// The type of placeholder objects defined by libstdc++.
  template<int _Num> struct _Placeholder { };

  /** @namespace std::placeholders
   *  @brief ISO C++ 0x entities sub namespace for functional.
   *
   *  Define a large number of placeholders. There is no way to
   *  simplify this with variadic templates, because we're introducing
   *  unique names for each.
   */
  namespace placeholders 
  { 
    namespace 
    {
      _Placeholder<1> _1;
      _Placeholder<2> _2;
      _Placeholder<3> _3;
      _Placeholder<4> _4;
      _Placeholder<5> _5;
      _Placeholder<6> _6;
      _Placeholder<7> _7;
      _Placeholder<8> _8;
      _Placeholder<9> _9;
      _Placeholder<10> _10;
      _Placeholder<11> _11;
      _Placeholder<12> _12;
      _Placeholder<13> _13;
      _Placeholder<14> _14;
      _Placeholder<15> _15;
      _Placeholder<16> _16;
      _Placeholder<17> _17;
      _Placeholder<18> _18;
      _Placeholder<19> _19;
      _Placeholder<20> _20;
      _Placeholder<21> _21;
      _Placeholder<22> _22;
      _Placeholder<23> _23;
      _Placeholder<24> _24;
      _Placeholder<25> _25;
      _Placeholder<26> _26;
      _Placeholder<27> _27;
      _Placeholder<28> _28;
      _Placeholder<29> _29;
    } 
  }

  /**
   *  Partial specialization of is_placeholder that provides the placeholder
   *  number for the placeholder objects defined by libstdc++.
   */
  template<int _Num>
    struct is_placeholder<_Placeholder<_Num> >
    { static const int value = _Num; };

  template<int _Num>
    const int is_placeholder<_Placeholder<_Num> >::value;

  /**
   * Stores a tuple of indices. Used by bind() to extract the elements
   * in a tuple. 
   */
  template<int... _Indexes>
    struct _Index_tuple { };

  /// Builds an _Index_tuple<0, 1, 2, ..., _Num-1>.
  template<std::size_t _Num, typename _Tuple = _Index_tuple<> >
    struct _Build_index_tuple;
 
  template<std::size_t _Num, int... _Indexes> 
    struct _Build_index_tuple<_Num, _Index_tuple<_Indexes...> >
    : _Build_index_tuple<_Num - 1, 
                         _Index_tuple<_Indexes..., sizeof...(_Indexes)> >
    {
    };

  template<int... _Indexes>
    struct _Build_index_tuple<0, _Index_tuple<_Indexes...> >
    {
      typedef _Index_tuple<_Indexes...> __type;
    };

  /** 
   * Used by _Safe_tuple_element to indicate that there is no tuple
   * element at this position.
   */
  struct _No_tuple_element;

  /**
   * Implementation helper for _Safe_tuple_element. This primary
   * template handles the case where it is safe to use @c
   * tuple_element.
   */
  template<int __i, typename _Tuple, bool _IsSafe>
    struct _Safe_tuple_element_impl
    : tuple_element<__i, _Tuple> { };

  /**
   * Implementation helper for _Safe_tuple_element. This partial
   * specialization handles the case where it is not safe to use @c
   * tuple_element. We just return @c _No_tuple_element.
   */
  template<int __i, typename _Tuple>
    struct _Safe_tuple_element_impl<__i, _Tuple, false>
    {
      typedef _No_tuple_element type;
    };

  /**
   * Like tuple_element, but returns @c _No_tuple_element when
   * tuple_element would return an error.
   */
 template<int __i, typename _Tuple>
   struct _Safe_tuple_element
   : _Safe_tuple_element_impl<__i, _Tuple, 
                              (__i >= 0 && __i < tuple_size<_Tuple>::value)>
   {
   };

  /**
   *  Maps an argument to bind() into an actual argument to the bound
   *  function object [TR1 3.6.3/5]. Only the first parameter should
   *  be specified: the rest are used to determine among the various
   *  implementations. Note that, although this class is a function
   *  object, it isn't entirely normal because it takes only two
   *  parameters regardless of the number of parameters passed to the
   *  bind expression. The first parameter is the bound argument and
   *  the second parameter is a tuple containing references to the
   *  rest of the arguments.
   */
  template<typename _Arg,
           bool _IsBindExp = is_bind_expression<_Arg>::value,
           bool _IsPlaceholder = (is_placeholder<_Arg>::value > 0)>
    class _Mu;

  /**
   *  If the argument is reference_wrapper<_Tp>, returns the
   *  underlying reference. [TR1 3.6.3/5 bullet 1]
   */
  template<typename _Tp>
    class _Mu<reference_wrapper<_Tp>, false, false>
    {
    public:
      typedef _Tp& result_type;

      /* Note: This won't actually work for const volatile
       * reference_wrappers, because reference_wrapper::get() is const
       * but not volatile-qualified. This might be a defect in the TR.
       */
      template<typename _CVRef, typename _Tuple>
        result_type
        operator()(_CVRef& __arg, const _Tuple&) const volatile
        { return __arg.get(); }
    };

  /**
   *  If the argument is a bind expression, we invoke the underlying
   *  function object with the same cv-qualifiers as we are given and
   *  pass along all of our arguments (unwrapped). [TR1 3.6.3/5 bullet 2]
   */
  template<typename _Arg>
    class _Mu<_Arg, true, false>
    {
    public:
      template<typename _Signature> class result;

      // Determine the result type when we pass the arguments along. This
      // involves passing along the cv-qualifiers placed on _Mu and
      // unwrapping the argument bundle.
      template<typename _CVMu, typename _CVArg, typename... _Args>
        class result<_CVMu(_CVArg, tuple<_Args...>)>
	: public result_of<_CVArg(_Args...)> { };

      template<typename _CVArg, typename... _Args>
        typename result_of<_CVArg(_Args...)>::type
        operator()(_CVArg& __arg,
		   const tuple<_Args...>& __tuple) const volatile
        {
	  // Construct an index tuple and forward to __call
	  typedef typename _Build_index_tuple<sizeof...(_Args)>::__type
	    _Indexes;
	  return this->__call(__arg, __tuple, _Indexes());
	}

    private:
      // Invokes the underlying function object __arg by unpacking all
      // of the arguments in the tuple. 
      template<typename _CVArg, typename... _Args, int... _Indexes>
        typename result_of<_CVArg(_Args...)>::type
        __call(_CVArg& __arg, const tuple<_Args...>& __tuple,
	       const _Index_tuple<_Indexes...>&) const volatile
        {
	  return __arg(tr1::get<_Indexes>(__tuple)...);
	}
    };

  /**
   *  If the argument is a placeholder for the Nth argument, returns
   *  a reference to the Nth argument to the bind function object.
   *  [TR1 3.6.3/5 bullet 3]
   */
  template<typename _Arg>
    class _Mu<_Arg, false, true>
    {
    public:
      template<typename _Signature> class result;

      template<typename _CVMu, typename _CVArg, typename _Tuple>
        class result<_CVMu(_CVArg, _Tuple)>
        {
	  // Add a reference, if it hasn't already been done for us.
	  // This allows us to be a little bit sloppy in constructing
	  // the tuple that we pass to result_of<...>.
	  typedef typename _Safe_tuple_element<(is_placeholder<_Arg>::value
						- 1), _Tuple>::type
	    __base_type;

	public:
	  typedef typename add_reference<__base_type>::type type;
	};

      template<typename _Tuple>
        typename result<_Mu(_Arg, _Tuple)>::type
        operator()(const volatile _Arg&, const _Tuple& __tuple) const volatile
        {
	  return ::std::tr1::get<(is_placeholder<_Arg>::value - 1)>(__tuple);
	}
    };

  /**
   *  If the argument is just a value, returns a reference to that
   *  value. The cv-qualifiers on the reference are the same as the
   *  cv-qualifiers on the _Mu object. [TR1 3.6.3/5 bullet 4]
   */
  template<typename _Arg>
    class _Mu<_Arg, false, false>
    {
    public:
      template<typename _Signature> struct result;

      template<typename _CVMu, typename _CVArg, typename _Tuple>
        struct result<_CVMu(_CVArg, _Tuple)>
        {
	  typedef typename add_reference<_CVArg>::type type;
	};

      // Pick up the cv-qualifiers of the argument
      template<typename _CVArg, typename _Tuple>
        _CVArg&
        operator()(_CVArg& __arg, const _Tuple&) const volatile
        { return __arg; }
    };

  /**
   *  Maps member pointers into instances of _Mem_fn but leaves all
   *  other function objects untouched. Used by tr1::bind(). The
   *  primary template handles the non--member-pointer case.
   */
  template<typename _Tp>
    struct _Maybe_wrap_member_pointer
    {
      typedef _Tp type;
      
      static const _Tp&
      __do_wrap(const _Tp& __x)
      { return __x; }
    };

  /**
   *  Maps member pointers into instances of _Mem_fn but leaves all
   *  other function objects untouched. Used by tr1::bind(). This
   *  partial specialization handles the member pointer case.
   */
  template<typename _Tp, typename _Class>
    struct _Maybe_wrap_member_pointer<_Tp _Class::*>
    {
      typedef _Mem_fn<_Tp _Class::*> type;
      
      static type
      __do_wrap(_Tp _Class::* __pm)
      { return type(__pm); }
    };

  /// Type of the function object returned from bind().
  template<typename _Signature>
    struct _Bind;

   template<typename _Functor, typename... _Bound_args>
    class _Bind<_Functor(_Bound_args...)>
    : public _Weak_result_type<_Functor>
    {
      typedef _Bind __self_type;
      typedef typename _Build_index_tuple<sizeof...(_Bound_args)>::__type 
        _Bound_indexes;

      _Functor _M_f;
      tuple<_Bound_args...> _M_bound_args;

      // Call unqualified
      template<typename... _Args, int... _Indexes>
        typename result_of<
                   _Functor(typename result_of<_Mu<_Bound_args> 
                            (_Bound_args, tuple<_Args...>)>::type...)
                 >::type
        __call(const tuple<_Args...>& __args, _Index_tuple<_Indexes...>)
        {
          return _M_f(_Mu<_Bound_args>()
                      (tr1::get<_Indexes>(_M_bound_args), __args)...);
        }

      // Call as const
      template<typename... _Args, int... _Indexes>
        typename result_of<
                   const _Functor(typename result_of<_Mu<_Bound_args> 
                                    (const _Bound_args, tuple<_Args...>)
                                  >::type...)>::type
        __call(const tuple<_Args...>& __args, _Index_tuple<_Indexes...>) const
        {
          return _M_f(_Mu<_Bound_args>()
                      (tr1::get<_Indexes>(_M_bound_args), __args)...);
        }

      // Call as volatile
      template<typename... _Args, int... _Indexes>
        typename result_of<
                   volatile _Functor(typename result_of<_Mu<_Bound_args> 
                                    (volatile _Bound_args, tuple<_Args...>)
                                  >::type...)>::type
        __call(const tuple<_Args...>& __args, 
               _Index_tuple<_Indexes...>) volatile
        {
          return _M_f(_Mu<_Bound_args>()
                      (tr1::get<_Indexes>(_M_bound_args), __args)...);
        }

      // Call as const volatile
      template<typename... _Args, int... _Indexes>
        typename result_of<
                   const volatile _Functor(typename result_of<_Mu<_Bound_args> 
                                    (const volatile _Bound_args, 
                                     tuple<_Args...>)
                                  >::type...)>::type
        __call(const tuple<_Args...>& __args, 
               _Index_tuple<_Indexes...>) const volatile
        {
          return _M_f(_Mu<_Bound_args>()
                      (tr1::get<_Indexes>(_M_bound_args), __args)...);
        }

     public:
      explicit _Bind(_Functor __f, _Bound_args... __bound_args)
        : _M_f(__f), _M_bound_args(__bound_args...) { }

      // Call unqualified
      template<typename... _Args>
        typename result_of<
                   _Functor(typename result_of<_Mu<_Bound_args> 
                            (_Bound_args, tuple<_Args...>)>::type...)
                 >::type
        operator()(_Args&... __args)
        {
          return this->__call(tr1::tie(__args...), _Bound_indexes());
        }

      // Call as const
      template<typename... _Args>
        typename result_of<
                   const _Functor(typename result_of<_Mu<_Bound_args> 
                            (const _Bound_args, tuple<_Args...>)>::type...)
                 >::type
        operator()(_Args&... __args) const
        {
          return this->__call(tr1::tie(__args...), _Bound_indexes());
        }


      // Call as volatile
      template<typename... _Args>
        typename result_of<
                   volatile _Functor(typename result_of<_Mu<_Bound_args> 
                            (volatile _Bound_args, tuple<_Args...>)>::type...)
                 >::type
        operator()(_Args&... __args) volatile
        {
          return this->__call(tr1::tie(__args...), _Bound_indexes());
        }


      // Call as const volatile
      template<typename... _Args>
        typename result_of<
                   const volatile _Functor(typename result_of<_Mu<_Bound_args> 
                            (const volatile _Bound_args, 
                             tuple<_Args...>)>::type...)
                 >::type
        operator()(_Args&... __args) const volatile
        {
          return this->__call(tr1::tie(__args...), _Bound_indexes());
        }
    };

  /// Type of the function object returned from bind<R>().
  template<typename _Result, typename _Signature>
    struct _Bind_result;

  template<typename _Result, typename _Functor, typename... _Bound_args>
    class _Bind_result<_Result, _Functor(_Bound_args...)>
    {
      typedef _Bind_result __self_type;
      typedef typename _Build_index_tuple<sizeof...(_Bound_args)>::__type 
        _Bound_indexes;

      _Functor _M_f;
      tuple<_Bound_args...> _M_bound_args;

      // Call unqualified
      template<typename... _Args, int... _Indexes>
        _Result
        __call(const tuple<_Args...>& __args, _Index_tuple<_Indexes...>)
        {
          return _M_f(_Mu<_Bound_args>()
                      (tr1::get<_Indexes>(_M_bound_args), __args)...);
        }

      // Call as const
      template<typename... _Args, int... _Indexes>
        _Result
        __call(const tuple<_Args...>& __args, _Index_tuple<_Indexes...>) const
        {
          return _M_f(_Mu<_Bound_args>()
                      (tr1::get<_Indexes>(_M_bound_args), __args)...);
        }

      // Call as volatile
      template<typename... _Args, int... _Indexes>
        _Result
        __call(const tuple<_Args...>& __args, 
               _Index_tuple<_Indexes...>) volatile
        {
          return _M_f(_Mu<_Bound_args>()
                      (tr1::get<_Indexes>(_M_bound_args), __args)...);
        }

      // Call as const volatile
      template<typename... _Args, int... _Indexes>
        _Result
        __call(const tuple<_Args...>& __args, 
               _Index_tuple<_Indexes...>) const volatile
        {
          return _M_f(_Mu<_Bound_args>()
                      (tr1::get<_Indexes>(_M_bound_args), __args)...);
        }

    public:
      typedef _Result result_type;

      explicit
      _Bind_result(_Functor __f, _Bound_args... __bound_args)
      : _M_f(__f), _M_bound_args(__bound_args...) { }

      // Call unqualified
      template<typename... _Args>
        result_type
        operator()(_Args&... __args)
        {
          return this->__call(tr1::tie(__args...), _Bound_indexes());
        }

      // Call as const
      template<typename... _Args>
        result_type
        operator()(_Args&... __args) const
        {
          return this->__call(tr1::tie(__args...), _Bound_indexes());
        }

      // Call as volatile
      template<typename... _Args>
        result_type
        operator()(_Args&... __args) volatile
        {
          return this->__call(tr1::tie(__args...), _Bound_indexes());
        }

      // Call as const volatile
      template<typename... _Args>
        result_type
        operator()(_Args&... __args) const volatile
        {
          return this->__call(tr1::tie(__args...), _Bound_indexes());
        }
    };

  /// Class template _Bind is always a bind expression.
  template<typename _Signature>
    struct is_bind_expression<_Bind<_Signature> >
    { static const bool value = true; };

  template<typename _Signature>
    const bool is_bind_expression<_Bind<_Signature> >::value;

  /// Class template _Bind_result is always a bind expression.
  template<typename _Result, typename _Signature>
    struct is_bind_expression<_Bind_result<_Result, _Signature> >
    { static const bool value = true; };

  template<typename _Result, typename _Signature>
    const bool is_bind_expression<_Bind_result<_Result, _Signature> >::value;

  /// bind
  template<typename _Functor, typename... _ArgTypes>
    inline
    _Bind<typename _Maybe_wrap_member_pointer<_Functor>::type(_ArgTypes...)>
    bind(_Functor __f, _ArgTypes... __args)
    {
      typedef _Maybe_wrap_member_pointer<_Functor> __maybe_type;
      typedef typename __maybe_type::type __functor_type;
      typedef _Bind<__functor_type(_ArgTypes...)> __result_type;
      return __result_type(__maybe_type::__do_wrap(__f), __args...);
    } 

  template<typename _Result, typename _Functor, typename... _ArgTypes>
    inline
    _Bind_result<_Result,
		 typename _Maybe_wrap_member_pointer<_Functor>::type
                            (_ArgTypes...)>
    bind(_Functor __f, _ArgTypes... __args)
    {
      typedef _Maybe_wrap_member_pointer<_Functor> __maybe_type;
      typedef typename __maybe_type::type __functor_type;
      typedef _Bind_result<_Result, __functor_type(_ArgTypes...)>
	__result_type;
      return __result_type(__maybe_type::__do_wrap(__f), __args...);
    }

  /**
   *  @brief Exception class thrown when class template function's
   *  operator() is called with an empty target.
   *  @ingroup exceptions
   */
  class bad_function_call : public std::exception { };

  /**
   *  The integral constant expression 0 can be converted into a
   *  pointer to this type. It is used by the function template to
   *  accept NULL pointers.
   */
  struct _M_clear_type;

  /**
   *  Trait identifying @a location-invariant types, meaning that the
   *  address of the object (or any of its members) will not escape.
   *  Also implies a trivial copy constructor and assignment operator.
   */
  template<typename _Tp>
    struct __is_location_invariant
    : integral_constant<bool,
                        (is_pointer<_Tp>::value
                         || is_member_pointer<_Tp>::value)>
    {
    };

  class _Undefined_class;

  union _Nocopy_types
  {
    void*       _M_object;
    const void* _M_const_object;
    void (*_M_function_pointer)();
    void (_Undefined_class::*_M_member_pointer)();
  };

  union _Any_data
  {
    void*       _M_access()       { return &_M_pod_data[0]; }
    const void* _M_access() const { return &_M_pod_data[0]; }

    template<typename _Tp>
      _Tp&
      _M_access()
      { return *static_cast<_Tp*>(_M_access()); }

    template<typename _Tp>
      const _Tp&
      _M_access() const
      { return *static_cast<const _Tp*>(_M_access()); }

    _Nocopy_types _M_unused;
    char _M_pod_data[sizeof(_Nocopy_types)];
  };

  enum _Manager_operation
  {
    __get_type_info,
    __get_functor_ptr,
    __clone_functor,
    __destroy_functor
  };

  // Simple type wrapper that helps avoid annoying const problems
  // when casting between void pointers and pointers-to-pointers.
  template<typename _Tp>
    struct _Simple_type_wrapper
    {
      _Simple_type_wrapper(_Tp __value) : __value(__value) { }

      _Tp __value;
    };

  template<typename _Tp>
    struct __is_location_invariant<_Simple_type_wrapper<_Tp> >
    : __is_location_invariant<_Tp>
    {
    };

  // Converts a reference to a function object into a callable
  // function object.
  template<typename _Functor>
    inline _Functor&
    __callable_functor(_Functor& __f)
    { return __f; }

  template<typename _Member, typename _Class>
    inline _Mem_fn<_Member _Class::*>
    __callable_functor(_Member _Class::* &__p)
    { return mem_fn(__p); }

  template<typename _Member, typename _Class>
    inline _Mem_fn<_Member _Class::*>
    __callable_functor(_Member _Class::* const &__p)
    { return mem_fn(__p); }

  template<typename _Signature>
    class function;

  /// Base class of all polymorphic function object wrappers.
  class _Function_base
  {
  public:
    static const std::size_t _M_max_size = sizeof(_Nocopy_types);
    static const std::size_t _M_max_align = __alignof__(_Nocopy_types);

    template<typename _Functor>
      class _Base_manager
      {
      protected:
	static const bool __stored_locally =
        (__is_location_invariant<_Functor>::value
         && sizeof(_Functor) <= _M_max_size
         && __alignof__(_Functor) <= _M_max_align
         && (_M_max_align % __alignof__(_Functor) == 0));
	
	typedef integral_constant<bool, __stored_locally> _Local_storage;

	// Retrieve a pointer to the function object
	static _Functor*
	_M_get_pointer(const _Any_data& __source)
	{
	  const _Functor* __ptr =
	    __stored_locally? &__source._M_access<_Functor>()
	    /* have stored a pointer */ : __source._M_access<_Functor*>();
	  return const_cast<_Functor*>(__ptr);
	}

	// Clone a location-invariant function object that fits within
	// an _Any_data structure.
	static void
	_M_clone(_Any_data& __dest, const _Any_data& __source, true_type)
	{
	  new (__dest._M_access()) _Functor(__source._M_access<_Functor>());
	}

	// Clone a function object that is not location-invariant or
	// that cannot fit into an _Any_data structure.
	static void
	_M_clone(_Any_data& __dest, const _Any_data& __source, false_type)
	{
	  __dest._M_access<_Functor*>() =
	    new _Functor(*__source._M_access<_Functor*>());
	}

	// Destroying a location-invariant object may still require
	// destruction.
	static void
	_M_destroy(_Any_data& __victim, true_type)
	{
	  __victim._M_access<_Functor>().~_Functor();
	}
	
	// Destroying an object located on the heap.
	static void
	_M_destroy(_Any_data& __victim, false_type)
	{
	  delete __victim._M_access<_Functor*>();
	}
	
      public:
	static bool
	_M_manager(_Any_data& __dest, const _Any_data& __source,
		   _Manager_operation __op)
	{
	  switch (__op)
	    {
#ifdef __GXX_RTTI
	    case __get_type_info:
	      __dest._M_access<const type_info*>() = &typeid(_Functor);
	      break;
#endif
	    case __get_functor_ptr:
	      __dest._M_access<_Functor*>() = _M_get_pointer(__source);
	      break;
	      
	    case __clone_functor:
	      _M_clone(__dest, __source, _Local_storage());
	      break;

	    case __destroy_functor:
	      _M_destroy(__dest, _Local_storage());
	      break;
	    }
	  return false;
	}

	static void
	_M_init_functor(_Any_data& __functor, const _Functor& __f)
	{ _M_init_functor(__functor, __f, _Local_storage()); }
	
	template<typename _Signature>
	  static bool
	  _M_not_empty_function(const function<_Signature>& __f)
          { return static_cast<bool>(__f); }

	template<typename _Tp>
	  static bool
	  _M_not_empty_function(const _Tp*& __fp)
	  { return __fp; }

	template<typename _Class, typename _Tp>
	  static bool
	  _M_not_empty_function(_Tp _Class::* const& __mp)
	  { return __mp; }

	template<typename _Tp>
	  static bool
	  _M_not_empty_function(const _Tp&)
	  { return true; }

      private:
	static void
	_M_init_functor(_Any_data& __functor, const _Functor& __f, true_type)
	{ new (__functor._M_access()) _Functor(__f); }

	static void
	_M_init_functor(_Any_data& __functor, const _Functor& __f, false_type)
	{ __functor._M_access<_Functor*>() = new _Functor(__f); }
      };

    template<typename _Functor>
      class _Ref_manager : public _Base_manager<_Functor*>
      {
	typedef _Function_base::_Base_manager<_Functor*> _Base;

    public:
	static bool
	_M_manager(_Any_data& __dest, const _Any_data& __source,
		   _Manager_operation __op)
	{
	  switch (__op)
	    {
#ifdef __GXX_RTTI
	    case __get_type_info:
	      __dest._M_access<const type_info*>() = &typeid(_Functor);
	      break;
#endif
	    case __get_functor_ptr:
	      __dest._M_access<_Functor*>() = *_Base::_M_get_pointer(__source);
	      return is_const<_Functor>::value;
	      break;
	      
	    default:
	      _Base::_M_manager(__dest, __source, __op);
	    }
	  return false;
	}

	static void
	_M_init_functor(_Any_data& __functor, reference_wrapper<_Functor> __f)
	{
	  // TBD: Use address_of function instead.
	  _Base::_M_init_functor(__functor, &__f.get());
	}
      };

    _Function_base() : _M_manager(0) { }
    
    ~_Function_base()
    {
      if (_M_manager)
	_M_manager(_M_functor, _M_functor, __destroy_functor);
    }


    bool _M_empty() const { return !_M_manager; }

    typedef bool (*_Manager_type)(_Any_data&, const _Any_data&,
                                  _Manager_operation);

    _Any_data     _M_functor;
    _Manager_type _M_manager;
  };

  template<typename _Signature, typename _Functor>
    class _Function_handler;

  template<typename _Res, typename _Functor, typename... _ArgTypes>
    class _Function_handler<_Res(_ArgTypes...), _Functor>
    : public _Function_base::_Base_manager<_Functor>
    {
      typedef _Function_base::_Base_manager<_Functor> _Base;

    public:
      static _Res
      _M_invoke(const _Any_data& __functor, _ArgTypes... __args)
      {
        return (*_Base::_M_get_pointer(__functor))(__args...);
      }
    };

  template<typename _Functor, typename... _ArgTypes>
    class _Function_handler<void(_ArgTypes...), _Functor>
    : public _Function_base::_Base_manager<_Functor>
    {
      typedef _Function_base::_Base_manager<_Functor> _Base;

     public:
      static void
      _M_invoke(const _Any_data& __functor, _ArgTypes... __args)
      {
        (*_Base::_M_get_pointer(__functor))(__args...);
      }
    };

  template<typename _Res, typename _Functor, typename... _ArgTypes>
    class _Function_handler<_Res(_ArgTypes...), reference_wrapper<_Functor> >
    : public _Function_base::_Ref_manager<_Functor>
    {
      typedef _Function_base::_Ref_manager<_Functor> _Base;

     public:
      static _Res
      _M_invoke(const _Any_data& __functor, _ArgTypes... __args)
      {
        return 
          __callable_functor(**_Base::_M_get_pointer(__functor))(__args...);
      }
    };

  template<typename _Functor, typename... _ArgTypes>
    class _Function_handler<void(_ArgTypes...), reference_wrapper<_Functor> >
    : public _Function_base::_Ref_manager<_Functor>
    {
      typedef _Function_base::_Ref_manager<_Functor> _Base;

     public:
      static void
      _M_invoke(const _Any_data& __functor, _ArgTypes... __args)
      {
        __callable_functor(**_Base::_M_get_pointer(__functor))(__args...);
      }
    };

  template<typename _Class, typename _Member, typename _Res, 
           typename... _ArgTypes>
    class _Function_handler<_Res(_ArgTypes...), _Member _Class::*>
    : public _Function_handler<void(_ArgTypes...), _Member _Class::*>
    {
      typedef _Function_handler<void(_ArgTypes...), _Member _Class::*>
        _Base;

     public:
      static _Res
      _M_invoke(const _Any_data& __functor, _ArgTypes... __args)
      {
        return tr1::
	  mem_fn(_Base::_M_get_pointer(__functor)->__value)(__args...);
      }
    };

  template<typename _Class, typename _Member, typename... _ArgTypes>
    class _Function_handler<void(_ArgTypes...), _Member _Class::*>
    : public _Function_base::_Base_manager<
                 _Simple_type_wrapper< _Member _Class::* > >
    {
      typedef _Member _Class::* _Functor;
      typedef _Simple_type_wrapper<_Functor> _Wrapper;
      typedef _Function_base::_Base_manager<_Wrapper> _Base;

     public:
      static bool
      _M_manager(_Any_data& __dest, const _Any_data& __source,
                 _Manager_operation __op)
      {
        switch (__op)
	  {
#ifdef __GXX_RTTI
	  case __get_type_info:
	    __dest._M_access<const type_info*>() = &typeid(_Functor);
	    break;
#endif	    
	  case __get_functor_ptr:
	    __dest._M_access<_Functor*>() =
	      &_Base::_M_get_pointer(__source)->__value;
	    break;
	    
	  default:
	    _Base::_M_manager(__dest, __source, __op);
	  }
        return false;
      }

      static void
      _M_invoke(const _Any_data& __functor, _ArgTypes... __args)
      {
	tr1::mem_fn(_Base::_M_get_pointer(__functor)->__value)(__args...);
      }
    };

  /// class function
  template<typename _Res, typename... _ArgTypes>
    class function<_Res(_ArgTypes...)>
    : public _Maybe_unary_or_binary_function<_Res, _ArgTypes...>,
      private _Function_base
    {
#ifndef __GXX_EXPERIMENTAL_CXX0X__
      /// This class is used to implement the safe_bool idiom.
      struct _Hidden_type
      {
	_Hidden_type* _M_bool;
      };

      /// This typedef is used to implement the safe_bool idiom.
      typedef _Hidden_type* _Hidden_type::* _Safe_bool;
#endif

      typedef _Res _Signature_type(_ArgTypes...);
      
      struct _Useless { };
      
    public:
      typedef _Res result_type;
      
      // [3.7.2.1] construct/copy/destroy
      
      /**
       *  @brief Default construct creates an empty function call wrapper.
       *  @post @c !(bool)*this
       */
      function() : _Function_base() { }
      
      /**
       *  @brief Default construct creates an empty function call wrapper.
       *  @post @c !(bool)*this
       */
      function(_M_clear_type*) : _Function_base() { }
      
      /**
       *  @brief %Function copy constructor.
       *  @param x A %function object with identical call signature.
       *  @post @c (bool)*this == (bool)x
       *
       *  The newly-created %function contains a copy of the target of @a
       *  x (if it has one).
       */
      function(const function& __x);

      /**
       *  @brief Builds a %function that targets a copy of the incoming
       *  function object.
       *  @param f A %function object that is callable with parameters of
       *  type @c T1, @c T2, ..., @c TN and returns a value convertible
       *  to @c Res.
       *
       *  The newly-created %function object will target a copy of @a
       *  f. If @a f is @c reference_wrapper<F>, then this function
       *  object will contain a reference to the function object @c
       *  f.get(). If @a f is a NULL function pointer or NULL
       *  pointer-to-member, the newly-created object will be empty.
       *
       *  If @a f is a non-NULL function pointer or an object of type @c
       *  reference_wrapper<F>, this function will not throw.
       */
      template<typename _Functor>
        function(_Functor __f,
                 typename __gnu_cxx::__enable_if<
                           !is_integral<_Functor>::value, _Useless>::__type
                   = _Useless());

      /**
       *  @brief %Function assignment operator.
       *  @param x A %function with identical call signature.
       *  @post @c (bool)*this == (bool)x
       *  @returns @c *this
       *
       *  The target of @a x is copied to @c *this. If @a x has no
       *  target, then @c *this will be empty.
       *
       *  If @a x targets a function pointer or a reference to a function
       *  object, then this operation will not throw an %exception.
       */
      function&
      operator=(const function& __x)
      {
        function(__x).swap(*this);
        return *this;
      }

      /**
       *  @brief %Function assignment to zero.
       *  @post @c !(bool)*this
       *  @returns @c *this
       *
       *  The target of @c *this is deallocated, leaving it empty.
       */
      function&
      operator=(_M_clear_type*)
      {
        if (_M_manager)
	  {
	    _M_manager(_M_functor, _M_functor, __destroy_functor);
	    _M_manager = 0;
	    _M_invoker = 0;
	  }
        return *this;
      }

      /**
       *  @brief %Function assignment to a new target.
       *  @param f A %function object that is callable with parameters of
       *  type @c T1, @c T2, ..., @c TN and returns a value convertible
       *  to @c Res.
       *  @return @c *this
       *
       *  This  %function object wrapper will target a copy of @a
       *  f. If @a f is @c reference_wrapper<F>, then this function
       *  object will contain a reference to the function object @c
       *  f.get(). If @a f is a NULL function pointer or NULL
       *  pointer-to-member, @c this object will be empty.
       *
       *  If @a f is a non-NULL function pointer or an object of type @c
       *  reference_wrapper<F>, this function will not throw.
       */
      template<typename _Functor>
        typename __gnu_cxx::__enable_if<!is_integral<_Functor>::value,
	                                function&>::__type
	operator=(_Functor __f)
	{
	  function(__f).swap(*this);
	  return *this;
	}

      // [3.7.2.2] function modifiers
      
      /**
       *  @brief Swap the targets of two %function objects.
       *  @param f A %function with identical call signature.
       *
       *  Swap the targets of @c this function object and @a f. This
       *  function will not throw an %exception.
       */
      void swap(function& __x)
      {
<<<<<<< HEAD
	_Any_data __old_functor = _M_functor;
	_M_functor = __x._M_functor;
	__x._M_functor = __old_functor;
	_Manager_type __old_manager = _M_manager;
	_M_manager = __x._M_manager;
	__x._M_manager = __old_manager;
	_Invoker_type __old_invoker = _M_invoker;
	_M_invoker = __x._M_invoker;
	__x._M_invoker = __old_invoker;
=======
	std::swap(_M_functor, __x._M_functor);
	std::swap(_M_manager, __x._M_manager);
	std::swap(_M_invoker, __x._M_invoker);
>>>>>>> b56a5220
      }

      // [3.7.2.3] function capacity

      /**
       *  @brief Determine if the %function wrapper has a target.
       *
       *  @return @c true when this %function object contains a target,
       *  or @c false when it is empty.
       *
       *  This function will not throw an %exception.
       */
#ifdef __GXX_EXPERIMENTAL_CXX0X__
      explicit operator bool() const
      { return !_M_empty(); }
#else
      operator _Safe_bool() const
      {
        if (_M_empty())
	  return 0;
	else
	  return &_Hidden_type::_M_bool;
      }
#endif

      // [3.7.2.4] function invocation

      /**
       *  @brief Invokes the function targeted by @c *this.
       *  @returns the result of the target.
       *  @throws bad_function_call when @c !(bool)*this
       *
       *  The function call operator invokes the target function object
       *  stored by @c this.
       */
      _Res operator()(_ArgTypes... __args) const;

#ifdef __GXX_RTTI
      // [3.7.2.5] function target access
      /**
       *  @brief Determine the type of the target of this function object
       *  wrapper.
       *
       *  @returns the type identifier of the target function object, or
       *  @c typeid(void) if @c !(bool)*this.
       *
       *  This function will not throw an %exception.
       */
      const type_info& target_type() const;
      
      /**
       *  @brief Access the stored target function object.
       *
       *  @return Returns a pointer to the stored target function object,
       *  if @c typeid(Functor).equals(target_type()); otherwise, a NULL
       *  pointer.
       *
       * This function will not throw an %exception.
       */
      template<typename _Functor>       _Functor* target();
      
      /// @overload
      template<typename _Functor> const _Functor* target() const;
#endif

    private:
      // [3.7.2.6] undefined operators
      template<typename _Function>
	void operator==(const function<_Function>&) const;
      template<typename _Function>
	void operator!=(const function<_Function>&) const;

      typedef _Res (*_Invoker_type)(const _Any_data&, _ArgTypes...);
      _Invoker_type _M_invoker;
  };

  template<typename _Res, typename... _ArgTypes>
    function<_Res(_ArgTypes...)>::
    function(const function& __x)
    : _Function_base()
    {
      if (static_cast<bool>(__x))
	{
	  _M_invoker = __x._M_invoker;
	  _M_manager = __x._M_manager;
	  __x._M_manager(_M_functor, __x._M_functor, __clone_functor);
	}
    }

  template<typename _Res, typename... _ArgTypes>
    template<typename _Functor>
      function<_Res(_ArgTypes...)>::
      function(_Functor __f,
	       typename __gnu_cxx::__enable_if<
                       !is_integral<_Functor>::value, _Useless>::__type)
      : _Function_base()
      {
	typedef _Function_handler<_Signature_type, _Functor> _My_handler;

	if (_My_handler::_M_not_empty_function(__f))
	  {
	    _M_invoker = &_My_handler::_M_invoke;
	    _M_manager = &_My_handler::_M_manager;
	    _My_handler::_M_init_functor(_M_functor, __f);
	  }
      }

  template<typename _Res, typename... _ArgTypes>
    _Res
    function<_Res(_ArgTypes...)>::
    operator()(_ArgTypes... __args) const
    {
      if (_M_empty())
        {
#if __EXCEPTIONS
          throw bad_function_call();
#else
          __builtin_abort();
#endif
        }
      return _M_invoker(_M_functor, __args...);
    }

#ifdef __GXX_RTTI
  template<typename _Res, typename... _ArgTypes>
    const type_info&
    function<_Res(_ArgTypes...)>::
    target_type() const
    {
      if (_M_manager)
        {
          _Any_data __typeinfo_result;
          _M_manager(__typeinfo_result, _M_functor, __get_type_info);
          return *__typeinfo_result._M_access<const type_info*>();
        }
      else
	return typeid(void);
    }

  template<typename _Res, typename... _ArgTypes>
    template<typename _Functor>
      _Functor*
      function<_Res(_ArgTypes...)>::
      target()
      {
	if (typeid(_Functor) == target_type() && _M_manager)
	  {
	    _Any_data __ptr;
	    if (_M_manager(__ptr, _M_functor, __get_functor_ptr)
		&& !is_const<_Functor>::value)
	      return 0;
	    else
	      return __ptr._M_access<_Functor*>();
	  }
	else
	  return 0;
      }

  template<typename _Res, typename... _ArgTypes>
    template<typename _Functor>
      const _Functor*
      function<_Res(_ArgTypes...)>::
      target() const
      {
	if (typeid(_Functor) == target_type() && _M_manager)
	  {
	    _Any_data __ptr;
	    _M_manager(__ptr, _M_functor, __get_functor_ptr);
	    return __ptr._M_access<const _Functor*>();
	  }
	else
	  return 0;
      }
#endif

  // [3.7.2.7] null pointer comparisons

  /**
   *  @brief Compares a polymorphic function object wrapper against 0
   *  (the NULL pointer).
   *  @returns @c true if the wrapper has no target, @c false otherwise
   *
   *  This function will not throw an %exception.
   */
  template<typename _Signature>
    inline bool
    operator==(const function<_Signature>& __f, _M_clear_type*)
    { return !static_cast<bool>(__f); }

  /// @overload
  template<typename _Signature>
    inline bool
    operator==(_M_clear_type*, const function<_Signature>& __f)
    { return !static_cast<bool>(__f); }

  /**
   *  @brief Compares a polymorphic function object wrapper against 0
   *  (the NULL pointer).
   *  @returns @c false if the wrapper has no target, @c true otherwise
   *
   *  This function will not throw an %exception.
   */
  template<typename _Signature>
    inline bool
    operator!=(const function<_Signature>& __f, _M_clear_type*)
    { return static_cast<bool>(__f); }

  /// @overload
  template<typename _Signature>
    inline bool
    operator!=(_M_clear_type*, const function<_Signature>& __f)
    { return static_cast<bool>(__f); }

  // [3.7.2.8] specialized algorithms

  /**
   *  @brief Swap the targets of two polymorphic function object wrappers.
   *
   *  This function will not throw an %exception.
   */
  template<typename _Signature>
    inline void
    swap(function<_Signature>& __x, function<_Signature>& __y)
    { __x.swap(__y); }
}
}

#endif // _GLIBCXX_TR1_FUNCTIONAL<|MERGE_RESOLUTION|>--- conflicted
+++ resolved
@@ -1907,21 +1907,9 @@
        */
       void swap(function& __x)
       {
-<<<<<<< HEAD
-	_Any_data __old_functor = _M_functor;
-	_M_functor = __x._M_functor;
-	__x._M_functor = __old_functor;
-	_Manager_type __old_manager = _M_manager;
-	_M_manager = __x._M_manager;
-	__x._M_manager = __old_manager;
-	_Invoker_type __old_invoker = _M_invoker;
-	_M_invoker = __x._M_invoker;
-	__x._M_invoker = __old_invoker;
-=======
 	std::swap(_M_functor, __x._M_functor);
 	std::swap(_M_manager, __x._M_manager);
 	std::swap(_M_invoker, __x._M_invoker);
->>>>>>> b56a5220
       }
 
       // [3.7.2.3] function capacity
