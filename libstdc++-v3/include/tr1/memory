--- conflicted
+++ resolved
@@ -1,10 +1,6 @@
 // <tr1/memory> -*- C++ -*-
 
-<<<<<<< HEAD
-// Copyright (C) 2005, 2006 Free Software Foundation, Inc.
-=======
 // Copyright (C) 2005, 2006, 2007 Free Software Foundation, Inc.
->>>>>>> 1177f497
 //
 // This file is part of the GNU ISO C++ Library.  This library is free
 // software; you can redistribute it and/or modify it under the
@@ -32,28 +28,13 @@
 // the GNU General Public License.
 
 /**
-<<<<<<< HEAD
- * @file 
-=======
  * @file tr1/memory
->>>>>>> 1177f497
  * This is a TR1 C++ Library header. 
  */
 
 #ifndef _TR1_MEMORY
 #define _TR1_MEMORY 1
 
-<<<<<<< HEAD
-#include "../memory"
-#include <functional>       // std::less
-#include <exception>        // std::exception
-#include <new>              // std::bad_alloc
-#include <typeinfo>         // std::type_info in get_deleter
-#include <cstddef>          // std::size_t
-#include <algorithm>        // std::swap
-#include <iosfwd>           // std::basic_ostream
-#include <cstdlib>          // std::abort
-=======
 #include <cstddef>          	// std::size_t
 #include <cstdlib>          	// std::abort
 #include <exception>        	// std::exception
@@ -62,17 +43,12 @@
 #include <bits/stl_algobase.h>  // std::swap
 #include <iosfwd>           	// std::basic_ostream
 #include <memory>
->>>>>>> 1177f497
 
 #include <ext/atomicity.h>
 #include <ext/concurrence.h>
 #include <bits/functexcept.h>
-<<<<<<< HEAD
-=======
 #include <bits/stl_function.h> 	// std::less
->>>>>>> 1177f497
 #include <debug/debug.h>
-#include <tr1/type_traits>  // tr1::add_reference
 
 #include <tr1/type_traits>  	// tr1::add_reference
 #include <tr1/boost_shared_ptr.h>
