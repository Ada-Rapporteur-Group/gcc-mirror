// <tr1/memory> -*- C++ -*-

// Copyright (C) 2005, 2006, 2007 Free Software Foundation, Inc.
//
// This file is part of the GNU ISO C++ Library.  This library is free
// software; you can redistribute it and/or modify it under the
// terms of the GNU General Public License as published by the
// Free Software Foundation; either version 2, or (at your option)
// any later version.

// This library is distributed in the hope that it will be useful,
// but WITHOUT ANY WARRANTY; without even the implied warranty of
// MERCHANTABILITY or FITNESS FOR A PARTICULAR PURPOSE.  See the
// GNU General Public License for more details.

// You should have received a copy of the GNU General Public License along
// with this library; see the file COPYING.  If not, write to the Free
// Software Foundation, 51 Franklin Street, Fifth Floor, Boston, MA 02110-1301,
// USA.

// As a special exception, you may use this file as part of a free software
// library without restriction.  Specifically, if other files instantiate
// templates or use macros or inline functions from this file, or you compile
// this file and link it with other files to produce an executable, this
// file does not by itself cause the resulting executable to be covered by
// the GNU General Public License.  This exception does not however
// invalidate any other reasons why the executable file might be covered by
// the GNU General Public License.

/**
 * @file tr1/memory
 * This is a TR1 C++ Library header. 
 */

<<<<<<< HEAD
#ifndef _TR1_MEMORY
#define _TR1_MEMORY 1

#include <cstddef>          	// std::size_t
#include <cstdlib>          	// std::abort
#include <exception>        	// std::exception
#include <new>              	// std::bad_alloc
#include <typeinfo>         	// std::type_info in get_deleter
#include <bits/stl_algobase.h>  // std::swap
#include <iosfwd>           	// std::basic_ostream
#include <memory>

=======
#ifndef _GLIBCXX_TR1_MEMORY
#define _GLIBCXX_TR1_MEMORY 1

#pragma GCC system_header

#if defined(_GLIBCXX_INCLUDE_AS_CXX0X)
#  error TR1 header cannot be included from C++0x header
#endif

#include <memory>
#include <exception>        	// std::exception
#include <typeinfo>         	// std::type_info in get_deleter
#include <bits/stl_algobase.h>  // std::swap
#include <iosfwd>           	// std::basic_ostream
>>>>>>> 60a98cce
#include <ext/atomicity.h>
#include <ext/concurrence.h>
#include <bits/functexcept.h>
#include <bits/stl_function.h> 	// std::less
#include <debug/debug.h>
#include <tr1/type_traits>

<<<<<<< HEAD
#include <tr1/type_traits>  	// tr1::add_reference
#include <tr1/boost_shared_ptr.h>
=======
#if defined(_GLIBCXX_INCLUDE_AS_TR1)
#  include <tr1_impl/boost_shared_ptr.h>
#else
#  define _GLIBCXX_INCLUDE_AS_TR1
#  define _GLIBCXX_BEGIN_NAMESPACE_TR1 namespace tr1 {
#  define _GLIBCXX_END_NAMESPACE_TR1 }
#  define _GLIBCXX_TR1 tr1::
#  include <tr1_impl/boost_shared_ptr.h>
#  undef _GLIBCXX_TR1
#  undef _GLIBCXX_END_NAMESPACE_TR1
#  undef _GLIBCXX_BEGIN_NAMESPACE_TR1
#  undef _GLIBCXX_INCLUDE_AS_TR1
#endif
>>>>>>> 60a98cce

#endif // _GLIBCXX_TR1_MEMORY<|MERGE_RESOLUTION|>--- conflicted
+++ resolved
@@ -32,20 +32,6 @@
  * This is a TR1 C++ Library header. 
  */
 
-<<<<<<< HEAD
-#ifndef _TR1_MEMORY
-#define _TR1_MEMORY 1
-
-#include <cstddef>          	// std::size_t
-#include <cstdlib>          	// std::abort
-#include <exception>        	// std::exception
-#include <new>              	// std::bad_alloc
-#include <typeinfo>         	// std::type_info in get_deleter
-#include <bits/stl_algobase.h>  // std::swap
-#include <iosfwd>           	// std::basic_ostream
-#include <memory>
-
-=======
 #ifndef _GLIBCXX_TR1_MEMORY
 #define _GLIBCXX_TR1_MEMORY 1
 
@@ -60,7 +46,6 @@
 #include <typeinfo>         	// std::type_info in get_deleter
 #include <bits/stl_algobase.h>  // std::swap
 #include <iosfwd>           	// std::basic_ostream
->>>>>>> 60a98cce
 #include <ext/atomicity.h>
 #include <ext/concurrence.h>
 #include <bits/functexcept.h>
@@ -68,10 +53,6 @@
 #include <debug/debug.h>
 #include <tr1/type_traits>
 
-<<<<<<< HEAD
-#include <tr1/type_traits>  	// tr1::add_reference
-#include <tr1/boost_shared_ptr.h>
-=======
 #if defined(_GLIBCXX_INCLUDE_AS_TR1)
 #  include <tr1_impl/boost_shared_ptr.h>
 #else
@@ -85,6 +66,5 @@
 #  undef _GLIBCXX_BEGIN_NAMESPACE_TR1
 #  undef _GLIBCXX_INCLUDE_AS_TR1
 #endif
->>>>>>> 60a98cce
 
 #endif // _GLIBCXX_TR1_MEMORY