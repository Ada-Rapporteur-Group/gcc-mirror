// Internal header for TR1 unordered_set and unordered_map -*- C++ -*-

// Copyright (C) 2005, 2006 Free Software Foundation, Inc.
//
// This file is part of the GNU ISO C++ Library.  This library is free
// software; you can redistribute it and/or modify it under the
// terms of the GNU General Public License as published by the
// Free Software Foundation; either version 2, or (at your option)
// any later version.

// This library is distributed in the hope that it will be useful,
// but WITHOUT ANY WARRANTY; without even the implied warranty of
// MERCHANTABILITY or FITNESS FOR A PARTICULAR PURPOSE.  See the
// GNU General Public License for more details.

// You should have received a copy of the GNU General Public License along
// with this library; see the file COPYING.  If not, write to the Free
// Software Foundation, 51 Franklin Street, Fifth Floor, Boston, MA 02110-1301,
// USA.

// As a special exception, you may use this file as part of a free software
// library without restriction.  Specifically, if other files instantiate
// templates or use macros or inline functions from this file, or you compile
// this file and link it with other files to produce an executable, this
// file does not by itself cause the resulting executable to be covered by
// the GNU General Public License.  This exception does not however
// invalidate any other reasons why the executable file might be covered by
// the GNU General Public License.

/** @file 
 *  This is a TR1 C++ Library header. 
 */

// This header file defines std::tr1::hashtable, which is used to
// implement std::tr1::unordered_set, std::tr1::unordered_map, 
// std::tr1::unordered_multiset, and std::tr1::unordered_multimap.
// hashtable has many template parameters, partly to accommodate
// the differences between those four classes and partly to 
// accommodate policy choices that go beyond what TR1 calls for.

// Class template hashtable attempts to encapsulate all reasonable
// variation among hash tables that use chaining.  It does not handle
// open addressing.

// References: 
// M. Austern, "A Proposal to Add Hash Tables to the Standard
//    Library (revision 4)," WG21 Document N1456=03-0039, 2003.
// D. E. Knuth, The Art of Computer Programming, v. 3, Sorting and Searching.
// A. Tavori and V. Dreizin, "Policy-Based Data Structures", 2004.
// http://gcc.gnu.org/onlinedocs/libstdc++/ext/pb_ds/index.html

#ifndef _TR1_HASHTABLE
#define _TR1_HASHTABLE 1

#include <utility>		// For std::pair
#include <memory>
#include <iterator>
#include <cstddef>
#include <cstdlib>
#include <cmath>
#include <bits/functexcept.h>
#include <tr1/type_traits>	// For true_type and false_type
<<<<<<< HEAD

//----------------------------------------------------------------------
// General utilities

namespace Internal
{
  template<bool Flag, typename IfTrue, typename IfFalse>
    struct IF;

  template<typename IfTrue, typename IfFalse>
    struct IF<true, IfTrue, IfFalse>
    { typedef IfTrue type; };
 
  template <typename IfTrue, typename IfFalse>
    struct IF<false, IfTrue, IfFalse>
    { typedef IfFalse type; };

  // Helper function: return distance(first, last) for forward
  // iterators, or 0 for input iterators.
  template<class Iterator>
    inline typename std::iterator_traits<Iterator>::difference_type
    distance_fw(Iterator first, Iterator last, std::input_iterator_tag)
    { return 0; }

  template<class Iterator>
    inline typename std::iterator_traits<Iterator>::difference_type
    distance_fw(Iterator first, Iterator last, std::forward_iterator_tag)
    { return std::distance(first, last); }

  template<class Iterator>
    inline typename std::iterator_traits<Iterator>::difference_type
    distance_fw(Iterator first, Iterator last)
    {
      typedef typename std::iterator_traits<Iterator>::iterator_category tag;
      return distance_fw(first, last, tag());
    }
  
} // namespace Internal


//----------------------------------------------------------------------
// Auxiliary types used for all instantiations of hashtable: nodes
// and iterators.

// Nodes, used to wrap elements stored in the hash table.  A policy
// template parameter of class template hashtable controls whether
// nodes also store a hash code. In some cases (e.g. strings) this may
// be a performance win.

namespace Internal
{
  template<typename Value, bool cache_hash_code>
    struct hash_node;

  template<typename Value>
    struct hash_node<Value, true>
    {
      Value       m_v;
      std::size_t hash_code;
      hash_node*  m_next;
    };

  template<typename Value>
    struct hash_node<Value, false>
    {
      Value       m_v;
      hash_node*  m_next;
    };

  // Local iterators, used to iterate within a bucket but not between
  // buckets.

  template<typename Value, bool cache>
    struct node_iterator_base
    {
      node_iterator_base(hash_node<Value, cache>* p)
      : m_cur(p) { }
      
      void
      incr()
      { m_cur = m_cur->m_next; }

      hash_node<Value, cache>* m_cur;
    };

  template<typename Value, bool cache>
    inline bool
    operator==(const node_iterator_base<Value, cache>& x,
	       const node_iterator_base<Value, cache>& y)
    { return x.m_cur == y.m_cur; }

  template<typename Value, bool cache>
    inline bool
    operator!=(const node_iterator_base<Value, cache>& x,
	       const node_iterator_base<Value, cache>& y)
    { return x.m_cur != y.m_cur; }

  template<typename Value, bool constant_iterators, bool cache>
    struct node_iterator
    : public node_iterator_base<Value, cache>
    {
      typedef Value                                    value_type;
      typedef typename IF<constant_iterators, const Value*, Value*>::type
                                                       pointer;
      typedef typename IF<constant_iterators, const Value&, Value&>::type
                                                       reference;
      typedef std::ptrdiff_t                           difference_type;
      typedef std::forward_iterator_tag                iterator_category;

      explicit
      node_iterator(hash_node<Value, cache>* p = 0)
      : node_iterator_base<Value, cache>(p) { }

      reference
      operator*() const
      { return this->m_cur->m_v; }
  
      pointer
      operator->() const
      { return &this->m_cur->m_v; }

      node_iterator&
      operator++()
      { 
	this->incr(); 
	return *this; 
      }
  
      node_iterator
      operator++(int)
      { 
	node_iterator tmp(*this);
	this->incr();
	return tmp;
      }
    };

  template<typename Value, bool constant_iterators, bool cache>
    struct node_const_iterator
    : public node_iterator_base<Value, cache>
    {
      typedef Value                                    value_type;
      typedef const Value*                             pointer;
      typedef const Value&                             reference;
      typedef std::ptrdiff_t                           difference_type;
      typedef std::forward_iterator_tag                iterator_category;

      explicit
      node_const_iterator(hash_node<Value, cache>* p = 0)
      : node_iterator_base<Value, cache>(p) { }

      node_const_iterator(const node_iterator<Value, constant_iterators,
			  cache>& x)
      : node_iterator_base<Value, cache>(x.m_cur) { }

      reference
      operator*() const
      { return this->m_cur->m_v; }
  
      pointer
      operator->() const
      { return &this->m_cur->m_v; }

      node_const_iterator&
      operator++()
      { 
	this->incr(); 
	return *this; 
      }
  
      node_const_iterator
      operator++(int)
      { 
	node_const_iterator tmp(*this);
	this->incr();
	return tmp;
      }
    };

  template<typename Value, bool cache>
    struct hashtable_iterator_base
    {
      hashtable_iterator_base(hash_node<Value, cache>* node,
			      hash_node<Value, cache>** bucket)
      : m_cur_node(node), m_cur_bucket(bucket)
      { }

      void
      incr()
      {
	m_cur_node = m_cur_node->m_next;
	if (!m_cur_node)
	  m_incr_bucket();
      }

      void
      m_incr_bucket();

      hash_node<Value, cache>*  m_cur_node;
      hash_node<Value, cache>** m_cur_bucket;
    };

  // Global iterators, used for arbitrary iteration within a hash
  // table.  Larger and more expensive than local iterators.
  template<typename Value, bool cache>
    void
    hashtable_iterator_base<Value, cache>::
    m_incr_bucket()
    {
      ++m_cur_bucket;

      // This loop requires the bucket array to have a non-null sentinel.
      while (!*m_cur_bucket)
	++m_cur_bucket;
      m_cur_node = *m_cur_bucket;
    }

  template<typename Value, bool cache>
    inline bool
    operator==(const hashtable_iterator_base<Value, cache>& x,
	       const hashtable_iterator_base<Value, cache>& y)
    { return x.m_cur_node == y.m_cur_node; }

  template<typename Value, bool cache>
    inline bool
    operator!=(const hashtable_iterator_base<Value, cache>& x,
	       const hashtable_iterator_base<Value, cache>& y)
    { return x.m_cur_node != y.m_cur_node; }

  template<typename Value, bool constant_iterators, bool cache>
    struct hashtable_iterator
    : public hashtable_iterator_base<Value, cache>
    {
      typedef Value                                    value_type;
      typedef typename IF<constant_iterators, const Value*, Value*>::type
                                                       pointer;
      typedef typename IF<constant_iterators, const Value&, Value&>::type
                                                       reference;
      typedef std::ptrdiff_t                           difference_type;
      typedef std::forward_iterator_tag                iterator_category;

      hashtable_iterator(hash_node<Value, cache>* p,
			 hash_node<Value, cache>** b)
      : hashtable_iterator_base<Value, cache>(p, b) { }

      explicit
      hashtable_iterator(hash_node<Value, cache>** b)
      : hashtable_iterator_base<Value, cache>(*b, b) { }
  
      reference
      operator*() const
      { return this->m_cur_node->m_v; }
  
      pointer
      operator->() const
      { return &this->m_cur_node->m_v; }

      hashtable_iterator&
      operator++()
      { 
	this->incr();
	return *this;
      }
  
      hashtable_iterator
      operator++(int)
      { 
	hashtable_iterator tmp(*this);
	this->incr();
	return tmp;
      }
    };

  template<typename Value, bool constant_iterators, bool cache>
    struct hashtable_const_iterator
    : public hashtable_iterator_base<Value, cache>
    {
      typedef Value                                    value_type;
      typedef const Value*                             pointer;
      typedef const Value&                             reference;
      typedef std::ptrdiff_t                           difference_type;
      typedef std::forward_iterator_tag                iterator_category;

      hashtable_const_iterator(hash_node<Value, cache>* p,
			       hash_node<Value, cache>** b)
      : hashtable_iterator_base<Value, cache>(p, b) { }

      explicit
      hashtable_const_iterator(hash_node<Value, cache>** b)
      : hashtable_iterator_base<Value, cache>(*b, b) { }
  
      hashtable_const_iterator(const hashtable_iterator<Value,
			       constant_iterators, cache>& x)
      : hashtable_iterator_base<Value, cache>(x.m_cur_node, x.m_cur_bucket) { }

      reference
      operator*() const
      { return this->m_cur_node->m_v; }
  
      pointer
      operator->() const
      { return &this->m_cur_node->m_v; }

      hashtable_const_iterator&
      operator++()
      { 
	this->incr();
	return *this;
      }
  
      hashtable_const_iterator
      operator++(int)
      { 
	hashtable_const_iterator tmp(*this);
	this->incr();
	return tmp;
      }
    };
} // namespace Internal


// ----------------------------------------------------------------------
// Many of class template hashtable's template parameters are policy
// classes.  These are defaults for the policies.

namespace Internal
{
  // The two key extraction policies used by the *set and *map variants.
  template<typename T>
    struct identity
    {
      T
      operator()(const T& t) const
      { return t; }
    };

  template<typename Pair>
    struct extract1st
    {
      typename Pair::first_type
      operator()(const Pair& p) const
      { return p.first; }
    };

  // Default range hashing function: use division to fold a large number
  // into the range [0, N).
  struct mod_range_hashing
  {
    typedef std::size_t first_argument_type;
    typedef std::size_t second_argument_type;
    typedef std::size_t result_type;

    result_type
    operator()(first_argument_type r, second_argument_type N) const
    { return r % N; }
  };

  // Default ranged hash function H.  In principle it should be a
  // function object composed from objects of type H1 and H2 such that
  // h(k, N) = h2(h1(k), N), but that would mean making extra copies of
  // h1 and h2.  So instead we'll just use a tag to tell class template
  // hashtable to do that composition.
  struct default_ranged_hash { };

  // Default value for rehash policy.  Bucket size is (usually) the
  // smallest prime that keeps the load factor small enough.
  struct prime_rehash_policy
  {
    prime_rehash_policy(float z = 1.0);
    
    float
    max_load_factor() const;

    // Return a bucket size no smaller than n.
    std::size_t
    next_bkt(std::size_t n) const;
    
    // Return a bucket count appropriate for n elements
    std::size_t
    bkt_for_elements(std::size_t n) const;
    
    // n_bkt is current bucket count, n_elt is current element count,
    // and n_ins is number of elements to be inserted.  Do we need to
    // increase bucket count?  If so, return make_pair(true, n), where n
    // is the new bucket count.  If not, return make_pair(false, 0).
    std::pair<bool, std::size_t>
    need_rehash(std::size_t n_bkt, std::size_t n_elt, std::size_t n_ins) const;
    
    float               m_max_load_factor;
    float               m_growth_factor;
    mutable std::size_t m_next_resize;
  };

  // XXX This is a hack.  prime_rehash_policy's member functions, and
  // certainly the list of primes, should be defined in a .cc file.
  // We're temporarily putting them in a header because we don't have a
  // place to put TR1 .cc files yet.  There's no good reason for any of
  // prime_rehash_policy's member functions to be inline, and there's
  // certainly no good reason for X<> to exist at all.
  
  struct lt
  {
    template<typename X, typename Y>
      bool
      operator()(X x, Y y)
      { return x < y; }
  };

  template<int dummy>
    struct X
    {
      static const int n_primes = 256;
      static const unsigned long primes[n_primes + 1];
    };

  template<int dummy>
    const int X<dummy>::n_primes;

  template<int dummy>
    const unsigned long X<dummy>::primes[n_primes + 1] =
    {
      2ul, 3ul, 5ul, 7ul, 11ul, 13ul, 17ul, 19ul, 23ul, 29ul, 31ul,
      37ul, 41ul, 43ul, 47ul, 53ul, 59ul, 61ul, 67ul, 71ul, 73ul, 79ul,
      83ul, 89ul, 97ul, 103ul, 109ul, 113ul, 127ul, 137ul, 139ul, 149ul,
      157ul, 167ul, 179ul, 193ul, 199ul, 211ul, 227ul, 241ul, 257ul,
      277ul, 293ul, 313ul, 337ul, 359ul, 383ul, 409ul, 439ul, 467ul,
      503ul, 541ul, 577ul, 619ul, 661ul, 709ul, 761ul, 823ul, 887ul,
      953ul, 1031ul, 1109ul, 1193ul, 1289ul, 1381ul, 1493ul, 1613ul,
      1741ul, 1879ul, 2029ul, 2179ul, 2357ul, 2549ul, 2753ul, 2971ul,
      3209ul, 3469ul, 3739ul, 4027ul, 4349ul, 4703ul, 5087ul, 5503ul,
      5953ul, 6427ul, 6949ul, 7517ul, 8123ul, 8783ul, 9497ul, 10273ul,
      11113ul, 12011ul, 12983ul, 14033ul, 15173ul, 16411ul, 17749ul,
      19183ul, 20753ul, 22447ul, 24281ul, 26267ul, 28411ul, 30727ul,
      33223ul, 35933ul, 38873ul, 42043ul, 45481ul, 49201ul, 53201ul,
      57557ul, 62233ul, 67307ul, 72817ul, 78779ul, 85229ul, 92203ul,
      99733ul, 107897ul, 116731ul, 126271ul, 136607ul, 147793ul,
      159871ul, 172933ul, 187091ul, 202409ul, 218971ul, 236897ul,
      256279ul, 277261ul, 299951ul, 324503ul, 351061ul, 379787ul,
      410857ul, 444487ul, 480881ul, 520241ul, 562841ul, 608903ul,
      658753ul, 712697ul, 771049ul, 834181ul, 902483ul, 976369ul,
      1056323ul, 1142821ul, 1236397ul, 1337629ul, 1447153ul, 1565659ul,
      1693859ul, 1832561ul, 1982627ul, 2144977ul, 2320627ul, 2510653ul,
      2716249ul, 2938679ul, 3179303ul, 3439651ul, 3721303ul, 4026031ul,
      4355707ul, 4712381ul, 5098259ul, 5515729ul, 5967347ul, 6456007ul,
      6984629ul, 7556579ul, 8175383ul, 8844859ul, 9569143ul, 10352717ul,
      11200489ul, 12117689ul, 13109983ul, 14183539ul, 15345007ul,
      16601593ul, 17961079ul, 19431899ul, 21023161ul, 22744717ul,
      24607243ul, 26622317ul, 28802401ul, 31160981ul, 33712729ul,
      36473443ul, 39460231ul, 42691603ul, 46187573ul, 49969847ul,
      54061849ul, 58488943ul, 63278561ul, 68460391ul, 74066549ul,
      80131819ul, 86693767ul, 93793069ul, 101473717ul, 109783337ul,
      118773397ul, 128499677ul, 139022417ul, 150406843ul, 162723577ul,
      176048909ul, 190465427ul, 206062531ul, 222936881ul, 241193053ul,
      260944219ul, 282312799ul, 305431229ul, 330442829ul, 357502601ul,
      386778277ul, 418451333ul, 452718089ul, 489790921ul, 529899637ul,
      573292817ul, 620239453ul, 671030513ul, 725980837ul, 785430967ul,
      849749479ul, 919334987ul, 994618837ul, 1076067617ul, 1164186217ul,
      1259520799ul, 1362662261ul, 1474249943ul, 1594975441ul,
      1725587117ul, 1866894511ul, 2019773507ul, 2185171673ul,
      2364114217ul, 2557710269ul, 2767159799ul, 2993761039ul,
      3238918481ul, 3504151727ul, 3791104843ul, 4101556399ul,
      4294967291ul,
      4294967291ul // sentinel so we don't have to test result of lower_bound
    };

  inline
  prime_rehash_policy::
  prime_rehash_policy(float z)
  : m_max_load_factor(z), m_growth_factor(2.f), m_next_resize(0)
  { }

  inline float
  prime_rehash_policy::
  max_load_factor() const
  { return m_max_load_factor; }

  // Return a prime no smaller than n.
  inline std::size_t
  prime_rehash_policy::
  next_bkt(std::size_t n) const
  {
    const unsigned long* const last = X<0>::primes + X<0>::n_primes;
    const unsigned long* p = std::lower_bound(X<0>::primes, last, n);
    m_next_resize = static_cast<std::size_t>(std::ceil(*p * m_max_load_factor));
    return *p;
  }

  // Return the smallest prime p such that alpha p >= n, where alpha
  // is the load factor.
  inline std::size_t
  prime_rehash_policy::
  bkt_for_elements(std::size_t n) const
  {
    const unsigned long* const last = X<0>::primes + X<0>::n_primes;
    const float min_bkts = n / m_max_load_factor;
    const unsigned long* p = std::lower_bound(X<0>::primes, last,
					      min_bkts, lt());
    m_next_resize = static_cast<std::size_t>(std::ceil(*p * m_max_load_factor));
    return *p;
  }

  // Finds the smallest prime p such that alpha p > n_elt + n_ins.
  // If p > n_bkt, return make_pair(true, p); otherwise return
  // make_pair(false, 0).  In principle this isn't very different from 
  // bkt_for_elements.
  
  // The only tricky part is that we're caching the element count at
  // which we need to rehash, so we don't have to do a floating-point
  // multiply for every insertion.
  
  inline std::pair<bool, std::size_t>
  prime_rehash_policy::
  need_rehash(std::size_t n_bkt, std::size_t n_elt, std::size_t n_ins) const
  {
    if (n_elt + n_ins > m_next_resize)
      {
	float min_bkts = (float(n_ins) + float(n_elt)) / m_max_load_factor;
	if (min_bkts > n_bkt)
	  {
	    min_bkts = std::max(min_bkts, m_growth_factor * n_bkt);
	    const unsigned long* const last = X<0>::primes + X<0>::n_primes;
	    const unsigned long* p = std::lower_bound(X<0>::primes, last,
						      min_bkts, lt());
	    m_next_resize = 
	      static_cast<std::size_t>(std::ceil(*p * m_max_load_factor));
	    return std::make_pair(true, *p);
	  }
	else 
	  {
	    m_next_resize = 
	      static_cast<std::size_t>(std::ceil(n_bkt * m_max_load_factor));
	    return std::make_pair(false, 0);
	  }
      }
    else
      return std::make_pair(false, 0);
  }

} // namespace Internal


//----------------------------------------------------------------------
// Base classes for std::tr1::hashtable.  We define these base classes
// because in some cases we want to do different things depending on
// the value of a policy class.  In some cases the policy class affects
// which member functions and nested typedefs are defined; we handle that
// by specializing base class templates.  Several of the base class templates
// need to access other members of class template hashtable, so we use
// the "curiously recurring template pattern" for them.

namespace Internal
{
  // class template map_base.  If the hashtable has a value type of the
  // form pair<T1, T2> and a key extraction policy that returns the
  // first part of the pair, the hashtable gets a mapped_type typedef.
  // If it satisfies those criteria and also has unique keys, then it
  // also gets an operator[].
  
  template<typename K, typename V, typename Ex, bool unique, typename Hashtable>
    struct map_base { };
	  
  template<typename K, typename Pair, typename Hashtable>
    struct map_base<K, Pair, extract1st<Pair>, false, Hashtable>
    {
      typedef typename Pair::second_type mapped_type;
    };

  template<typename K, typename Pair, typename Hashtable>
    struct map_base<K, Pair, extract1st<Pair>, true, Hashtable>
    {
      typedef typename Pair::second_type mapped_type;
      
      mapped_type&
      operator[](const K& k)
      {
	Hashtable* h = static_cast<Hashtable*>(this);
	typename Hashtable::iterator it = 
	  h->insert(std::make_pair(k, mapped_type())).first;
	return it->second;
      }
    };

  // class template rehash_base.  Give hashtable the max_load_factor
  // functions iff the rehash policy is prime_rehash_policy.
  template<typename RehashPolicy, typename Hashtable>
    struct rehash_base { };

  template<typename Hashtable>
    struct rehash_base<prime_rehash_policy, Hashtable>
    {
      float
      max_load_factor() const
      {
	const Hashtable* This = static_cast<const Hashtable*>(this);
	return This->rehash_policy().max_load_factor();
      }

      void
      max_load_factor(float z)
      {
	Hashtable* This = static_cast<Hashtable*>(this);
	This->rehash_policy(prime_rehash_policy(z));    
      }
    };

  // Class template hash_code_base.  Encapsulates two policy issues that
  // aren't quite orthogonal.
  //   (1) the difference between using a ranged hash function and using
  //       the combination of a hash function and a range-hashing function.
  //       In the former case we don't have such things as hash codes, so
  //       we have a dummy type as placeholder.
  //   (2) Whether or not we cache hash codes.  Caching hash codes is
  //       meaningless if we have a ranged hash function.
  // We also put the key extraction and equality comparison function 
  // objects here, for convenience.
  
  // Primary template: unused except as a hook for specializations.
  
  template<typename Key, typename Value,
	   typename ExtractKey, typename Equal,
	   typename H1, typename H2, typename H,
	   bool cache_hash_code>
    struct hash_code_base;

  // Specialization: ranged hash function, no caching hash codes.  H1
  // and H2 are provided but ignored.  We define a dummy hash code type.
  template<typename Key, typename Value,
	   typename ExtractKey, typename Equal,
	   typename H1, typename H2, typename H>
    struct hash_code_base<Key, Value, ExtractKey, Equal, H1, H2, H, false>
    {
    protected:
      hash_code_base(const ExtractKey& ex, const Equal& eq,
		     const H1&, const H2&, const H& h)
      : m_extract(ex), m_eq(eq), m_ranged_hash(h) { }

      typedef void* hash_code_t;
  
      hash_code_t
      m_hash_code(const Key& k) const
      { return 0; }
  
      std::size_t
      bucket_index(const Key& k, hash_code_t, std::size_t N) const
      { return m_ranged_hash(k, N); }

      std::size_t
      bucket_index(const hash_node<Value, false>* p, std::size_t N) const
      { return m_ranged_hash(m_extract(p->m_v), N); }
  
      bool
      compare(const Key& k, hash_code_t, hash_node<Value, false>* n) const
      { return m_eq(k, m_extract(n->m_v)); }

      void
      store_code(hash_node<Value, false>*, hash_code_t) const
      { }

      void
      copy_code(hash_node<Value, false>*, const hash_node<Value, false>*) const
      { }
      
      void
      m_swap(hash_code_base& x)
      {
	std::swap(m_extract, x.m_extract);
	std::swap(m_eq, x.m_eq);
	std::swap(m_ranged_hash, x.m_ranged_hash);
      }

    protected:
      ExtractKey m_extract;
      Equal      m_eq;
      H          m_ranged_hash;
    };


  // No specialization for ranged hash function while caching hash codes.
  // That combination is meaningless, and trying to do it is an error.
  
  
  // Specialization: ranged hash function, cache hash codes.  This
  // combination is meaningless, so we provide only a declaration
  // and no definition.
  
  template<typename Key, typename Value,
	    typename ExtractKey, typename Equal,
	    typename H1, typename H2, typename H>
    struct hash_code_base<Key, Value, ExtractKey, Equal, H1, H2, H, true>;


  // Specialization: hash function and range-hashing function, no
  // caching of hash codes.  H is provided but ignored.  Provides
  // typedef and accessor required by TR1.
  
  template<typename Key, typename Value,
	   typename ExtractKey, typename Equal,
	   typename H1, typename H2>
    struct hash_code_base<Key, Value, ExtractKey, Equal, H1, H2,
			  default_ranged_hash, false>
    {
      typedef H1 hasher;
      
      hasher
      hash_function() const
      { return m_h1; }

    protected:
      hash_code_base(const ExtractKey& ex, const Equal& eq,
		     const H1& h1, const H2& h2, const default_ranged_hash&)
      : m_extract(ex), m_eq(eq), m_h1(h1), m_h2(h2) { }

      typedef std::size_t hash_code_t;
      
      hash_code_t
      m_hash_code(const Key& k) const
      { return m_h1(k); }
      
      std::size_t
      bucket_index(const Key&, hash_code_t c, std::size_t N) const
      { return m_h2(c, N); }

      std::size_t
      bucket_index(const hash_node<Value, false>* p, std::size_t N) const
      { return m_h2(m_h1(m_extract(p->m_v)), N); }

      bool
      compare(const Key& k, hash_code_t, hash_node<Value, false>* n) const
      { return m_eq(k, m_extract(n->m_v)); }

      void
      store_code(hash_node<Value, false>*, hash_code_t) const
      { }

      void
      copy_code(hash_node<Value, false>*, const hash_node<Value, false>*) const
      { }

      void
      m_swap(hash_code_base& x)
      {
	std::swap(m_extract, x.m_extract);
	std::swap(m_eq, x.m_eq);
	std::swap(m_h1, x.m_h1);
	std::swap(m_h2, x.m_h2);
      }

    protected:
      ExtractKey m_extract;
      Equal      m_eq;
      H1         m_h1;
      H2         m_h2;
    };

  // Specialization: hash function and range-hashing function, 
  // caching hash codes.  H is provided but ignored.  Provides
  // typedef and accessor required by TR1.
  template<typename Key, typename Value,
	   typename ExtractKey, typename Equal,
	   typename H1, typename H2>
    struct hash_code_base<Key, Value, ExtractKey, Equal, H1, H2,
			  default_ranged_hash, true>
    {
      typedef H1 hasher;
      
      hasher
      hash_function() const
      { return m_h1; }

    protected:
      hash_code_base(const ExtractKey& ex, const Equal& eq,
		     const H1& h1, const H2& h2, const default_ranged_hash&)
      : m_extract(ex), m_eq(eq), m_h1(h1), m_h2(h2) { }

      typedef std::size_t hash_code_t;
  
      hash_code_t
      m_hash_code(const Key& k) const
      { return m_h1(k); }
  
      std::size_t
      bucket_index(const Key&, hash_code_t c, std::size_t N) const
      { return m_h2(c, N); }

      std::size_t
      bucket_index(const hash_node<Value, true>* p, std::size_t N) const
      { return m_h2(p->hash_code, N); }

      bool
      compare(const Key& k, hash_code_t c, hash_node<Value, true>* n) const
      { return c == n->hash_code && m_eq(k, m_extract(n->m_v)); }

      void
      store_code(hash_node<Value, true>* n, hash_code_t c) const
      { n->hash_code = c; }

      void
      copy_code(hash_node<Value, true>* to,
		const hash_node<Value, true>* from) const
      { to->hash_code = from->hash_code; }

      void
      m_swap(hash_code_base& x)
      {
	std::swap(m_extract, x.m_extract);
	std::swap(m_eq, x.m_eq);
	std::swap(m_h1, x.m_h1);
	std::swap(m_h2, x.m_h2);
      }
      
    protected:
      ExtractKey m_extract;
      Equal      m_eq;
      H1         m_h1;
      H2         m_h2;
    };

} // namespace internal
=======
#include <tr1/hashtable_policy.h>
>>>>>>> f8383f28

namespace std
{ 
_GLIBCXX_BEGIN_NAMESPACE(tr1)

<<<<<<< HEAD
  //----------------------------------------------------------------------
  // Class template hashtable, class definition.
  
  // Meaning of class template hashtable's template parameters
=======
  // Class template _Hashtable, class definition.
>>>>>>> f8383f28
  
  // Meaning of class template _Hashtable's template parameters
  
  // _Key and _Value: arbitrary CopyConstructible types.
  
  // _Allocator: an allocator type ([lib.allocator.requirements]) whose
  // value type is Value.  As a conforming extension, we allow for
  // value type != Value.

  // _ExtractKey: function object that takes a object of type Value
  // and returns a value of type _Key.
  
  // _Equal: function object that takes two objects of type k and returns
  // a bool-like value that is true if the two objects are considered equal.
  
  // _H1: the hash function.  A unary function object with argument type
  // Key and result type size_t.  Return values should be distributed
  // over the entire range [0, numeric_limits<size_t>:::max()].
  
  // _H2: the range-hashing function (in the terminology of Tavori and
  // Dreizin).  A binary function object whose argument types and result
  // type are all size_t.  Given arguments r and N, the return value is
  // in the range [0, N).
  
  // _Hash: the ranged hash function (Tavori and Dreizin). A binary function
  // whose argument types are _Key and size_t and whose result type is
  // size_t.  Given arguments k and N, the return value is in the range
  // [0, N).  Default: hash(k, N) = h2(h1(k), N).  If _Hash is anything other
  // than the default, _H1 and _H2 are ignored.
  
  // _RehashPolicy: Policy class with three members, all of which govern
  // the bucket count. _M_next_bkt(n) returns a bucket count no smaller
  // than n.  _M_bkt_for_elements(n) returns a bucket count appropriate
  // for an element count of n.  _M_need_rehash(n_bkt, n_elt, n_ins)
  // determines whether, if the current bucket count is n_bkt and the
  // current element count is n_elt, we need to increase the bucket
  // count.  If so, returns make_pair(true, n), where n is the new
  // bucket count.  If not, returns make_pair(false, <anything>).
  
  // ??? Right now it is hard-wired that the number of buckets never
  // shrinks.  Should we allow _RehashPolicy to change that?
  
  // __cache_hash_code: bool.  true if we store the value of the hash
  // function along with the value.  This is a time-space tradeoff.
  // Storing it may improve lookup speed by reducing the number of times
  // we need to call the Equal function.
  
  // __constant_iterators: bool.  true if iterator and const_iterator are
  // both constant iterator types.  This is true for unordered_set and
  // unordered_multiset, false for unordered_map and unordered_multimap.
  
  // __unique_keys: bool.  true if the return value of _Hashtable::count(k)
  // is always at most one, false if it may be an arbitrary number.  This
  // true for unordered_set and unordered_map, false for unordered_multiset
  // and unordered_multimap.
  
  template<typename _Key, typename _Value, typename _Allocator,
	   typename _ExtractKey, typename _Equal,
	   typename _H1, typename _H2, typename _Hash, 
	   typename _RehashPolicy,
	   bool __cache_hash_code,
	   bool __constant_iterators,
	   bool __unique_keys>
    class _Hashtable
    : public __detail::_Rehash_base<_RehashPolicy,
				    _Hashtable<_Key, _Value, _Allocator,
					       _ExtractKey,
					       _Equal, _H1, _H2, _Hash,
					       _RehashPolicy,
					       __cache_hash_code,
					       __constant_iterators,
					       __unique_keys> >,
      public __detail::_Hash_code_base<_Key, _Value, _ExtractKey, _Equal,
				       _H1, _H2, _Hash, __cache_hash_code>,
      public __detail::_Map_base<_Key, _Value, _ExtractKey, __unique_keys,
				 _Hashtable<_Key, _Value, _Allocator,
					    _ExtractKey,
					    _Equal, _H1, _H2, _Hash,
					    _RehashPolicy,
					    __cache_hash_code,
					    __constant_iterators,
					    __unique_keys> >
    {
    public:
<<<<<<< HEAD
      typedef Allocator                                   allocator_type;
      typedef Value                                       value_type;
      typedef Key                                         key_type;
      typedef Equal                                       key_equal;
      // mapped_type, if present, comes from map_base.
      // hasher, if present, comes from hash_code_base.
      typedef typename Allocator::difference_type         difference_type;
      typedef typename Allocator::size_type               size_type;
      typedef typename Allocator::reference               reference;
      typedef typename Allocator::const_reference         const_reference;
      
      typedef Internal::node_iterator<value_type, constant_iterators,
				      cache_hash_code>
                                                          local_iterator;
      typedef Internal::node_const_iterator<value_type, constant_iterators,
					    cache_hash_code>
                                                          const_local_iterator;

      typedef Internal::hashtable_iterator<value_type, constant_iterators,
					   cache_hash_code>
                                                          iterator;
      typedef Internal::hashtable_const_iterator<value_type, constant_iterators,
						 cache_hash_code>
                                                          const_iterator;

    private:
      typedef Internal::hash_node<Value, cache_hash_code> node;
      typedef typename Allocator::template rebind<node>::other
                                                          node_allocator_t;
      typedef typename Allocator::template rebind<node*>::other
                                                          bucket_allocator_t;

    private:
      node_allocator_t      m_node_allocator;
      node**                m_buckets;
      size_type             m_bucket_count;
      size_type             m_element_count;
      RehashPolicy          m_rehash_policy;
=======
      typedef _Allocator                                  allocator_type;
      typedef _Value                                      value_type;
      typedef _Key                                        key_type;
      typedef _Equal                                      key_equal;
      // mapped_type, if present, comes from _Map_base.
      // hasher, if present, comes from _Hash_code_base.
      typedef typename _Allocator::difference_type        difference_type;
      typedef typename _Allocator::size_type              size_type;
      typedef typename _Allocator::reference              reference;
      typedef typename _Allocator::const_reference        const_reference;
      
      typedef __detail::_Node_iterator<value_type, __constant_iterators,
				       __cache_hash_code>
                                                          local_iterator;
      typedef __detail::_Node_const_iterator<value_type,
					     __constant_iterators,
					     __cache_hash_code>
                                                          const_local_iterator;

      typedef __detail::_Hashtable_iterator<value_type, __constant_iterators,
					    __cache_hash_code>
                                                          iterator;
      typedef __detail::_Hashtable_const_iterator<value_type,
						  __constant_iterators,
						  __cache_hash_code>
                                                          const_iterator;

      template<typename _Key2, typename _Pair, typename _Hashtable>
        friend struct __detail::_Map_base;

    private:
      typedef __detail::_Hash_node<_Value, __cache_hash_code> _Node;
      typedef typename _Allocator::template rebind<_Node>::other
                                                        _Node_allocator_type;
      typedef typename _Allocator::template rebind<_Node*>::other
                                                        _Bucket_allocator_type;

      typedef typename _Allocator::template rebind<_Value>::other
                                                        _Value_allocator_type;

      _Node_allocator_type   _M_node_allocator;
      _Node**                _M_buckets;
      size_type              _M_bucket_count;
      size_type              _M_element_count;
      _RehashPolicy          _M_rehash_policy;
>>>>>>> f8383f28
      
      _Node*
      _M_allocate_node(const value_type& __v);
  
      void
      _M_deallocate_node(_Node* __n);
  
      void
      _M_deallocate_nodes(_Node**, size_type);

      _Node**
      _M_allocate_buckets(size_type __n);
  
      void
      _M_deallocate_buckets(_Node**, size_type __n);

    public:			    
      // Constructor, destructor, assignment, swap
      _Hashtable(size_type __bucket_hint,
		 const _H1&, const _H2&, const _Hash&,
		 const _Equal&, const _ExtractKey&,
		 const allocator_type&);
  
<<<<<<< HEAD
      template<typename InIter>
        hashtable(InIter first, InIter last,
		  size_type bucket_hint,
		  const H1&, const H2&, const H&, 
		  const Equal&, const ExtractKey&,
		  const allocator_type&);
=======
      template<typename _InputIterator>
        _Hashtable(_InputIterator __first, _InputIterator __last,
		   size_type __bucket_hint,
		   const _H1&, const _H2&, const _Hash&, 
		   const _Equal&, const _ExtractKey&,
		   const allocator_type&);
>>>>>>> f8383f28
  
      _Hashtable(const _Hashtable&);
      
      _Hashtable&
      operator=(const _Hashtable&);
  
      ~_Hashtable();

      void swap(_Hashtable&);

      // Basic container operations
      iterator
      begin()
      {
	iterator __i(_M_buckets);
	if (!__i._M_cur_node)
	  __i._M_incr_bucket();
	return __i;
      }

      const_iterator
      begin() const
      {
	const_iterator __i(_M_buckets);
	if (!__i._M_cur_node)
	  __i._M_incr_bucket();
	return __i;
      }

      iterator
      end()
      { return iterator(_M_buckets + _M_bucket_count); }

      const_iterator
      end() const
      { return const_iterator(_M_buckets + _M_bucket_count); }

      size_type
      size() const
      { return _M_element_count; }
  
      bool
      empty() const
      { return size() == 0; }

      allocator_type
      get_allocator() const
      { return allocator_type(_M_node_allocator); }

      _Value_allocator_type
      _M_get_Value_allocator() const
      { return _Value_allocator_type(_M_node_allocator); }

      size_type
      max_size() const
      { return _M_get_Value_allocator().max_size(); }

      // Observers
      key_equal
      key_eq() const
      { return this->_M_eq; }

<<<<<<< HEAD
    public:                             // Observers
      key_equal
      key_eq() const
      { return this->m_eq; }

      // hash_function, if present, comes from hash_code_base.

    public:				// Bucket operations
=======
      // hash_function, if present, comes from _Hash_code_base.

      // Bucket operations
>>>>>>> f8383f28
      size_type
      bucket_count() const
      { return _M_bucket_count; }
  
      size_type
      max_bucket_count() const
      { return max_size(); }
  
      size_type
      bucket_size(size_type __n) const
      { return std::distance(begin(__n), end(__n)); }
  
      size_type
<<<<<<< HEAD
      bucket(const key_type& k) const
      { 
	return this->bucket_index(k, this->m_hash_code(k),
				  this->m_bucket_count);
=======
      bucket(const key_type& __k) const
      { 
	return this->_M_bucket_index(__k, this->_M_hash_code(__k),
				     bucket_count());
>>>>>>> f8383f28
      }

      local_iterator
      begin(size_type __n)
      { return local_iterator(_M_buckets[__n]); }
  
      local_iterator
      end(size_type)
      { return local_iterator(0); }
  
      const_local_iterator
      begin(size_type __n) const
      { return const_local_iterator(_M_buckets[__n]); }
  
      const_local_iterator
      end(size_type) const
      { return const_local_iterator(0); }

      float
      load_factor() const
      { 
	return static_cast<float>(size()) / static_cast<float>(bucket_count());
      }

<<<<<<< HEAD
      // max_load_factor, if present, comes from rehash_base.
=======
      // max_load_factor, if present, comes from _Rehash_base.
>>>>>>> f8383f28

      // Generalization of max_load_factor.  Extension, not found in TR1.  Only
      // useful if _RehashPolicy is something other than the default.
      const _RehashPolicy&
      __rehash_policy() const
      { return _M_rehash_policy; }
      
      void 
      __rehash_policy(const _RehashPolicy&);

      // Lookup.
      iterator
      find(const key_type& __k);

      const_iterator
      find(const key_type& __k) const;

      size_type
      count(const key_type& __k) const;

      std::pair<iterator, iterator>
      equal_range(const key_type& __k);

      std::pair<const_iterator, const_iterator>
      equal_range(const key_type& __k) const;

    private:			// Find, insert and erase helper functions
      // ??? This dispatching is a workaround for the fact that we don't
      // have partial specialization of member templates; it would be
      // better to just specialize insert on __unique_keys.  There may be a
      // cleaner workaround.
      typedef typename __gnu_cxx::__conditional_type<__unique_keys,
		       	    std::pair<iterator, bool>, iterator>::__type
        _Insert_Return_Type;

      typedef typename __gnu_cxx::__conditional_type<__unique_keys,
					  std::_Select1st<_Insert_Return_Type>,
				  	  std::_Identity<_Insert_Return_Type>
                                   >::__type
        _Insert_Conv_Type;

      _Node*
      _M_find_node(_Node*, const key_type&,
		   typename _Hashtable::_Hash_code_type) const;

      iterator
      _M_insert_bucket(const value_type&, size_type,
		       typename _Hashtable::_Hash_code_type);

      std::pair<iterator, bool>
      _M_insert(const value_type&, std::tr1::true_type);

      iterator
      _M_insert(const value_type&, std::tr1::false_type);

      void
      _M_erase_node(_Node*, _Node**);

    public:				
      // Insert and erase
      _Insert_Return_Type
      insert(const value_type& __v) 
      { return _M_insert(__v, std::tr1::integral_constant<bool,
			 __unique_keys>()); }

      iterator
      insert(iterator, const value_type& __v)
      { return iterator(_Insert_Conv_Type()(this->insert(__v))); }

      const_iterator
      insert(const_iterator, const value_type& __v)
      { return const_iterator(_Insert_Conv_Type()(this->insert(__v))); }

      template<typename _InputIterator>
        void
        insert(_InputIterator __first, _InputIterator __last);

      iterator
      erase(iterator);

      const_iterator
      erase(const_iterator);

      size_type
      erase(const key_type&);

      iterator
      erase(iterator, iterator);

      const_iterator
      erase(const_iterator, const_iterator);

      void
      clear();

<<<<<<< HEAD
    public:
      // Set number of buckets to be appropriate for container of n element.
      void rehash(size_type n);
=======
      // Set number of buckets to be appropriate for container of n element.
      void rehash(size_type __n);
>>>>>>> f8383f28
      
    private:
      // Unconditionally change size of bucket array to n.
      void _M_rehash(size_type __n);
    };


<<<<<<< HEAD
  //----------------------------------------------------------------------
  // Definitions of class template hashtable's out-of-line member functions.

  template<typename K, typename V, 
	   typename A, typename Ex, typename Eq,
	   typename H1, typename H2, typename H, typename RP,
	   bool c, bool ci, bool u>
    typename hashtable<K, V, A, Ex, Eq, H1, H2, H, RP, c, ci, u>::node*
    hashtable<K, V, A, Ex, Eq, H1, H2, H, RP, c, ci, u>::
    m_allocate_node(const value_type& v)
=======
  // Definitions of class template _Hashtable's out-of-line member functions.
  template<typename _Key, typename _Value, 
	   typename _Allocator, typename _ExtractKey, typename _Equal,
	   typename _H1, typename _H2, typename _Hash, typename _RehashPolicy,
	   bool __chc, bool __cit, bool __uk>
    typename _Hashtable<_Key, _Value, _Allocator, _ExtractKey, _Equal,
			_H1, _H2, _Hash, _RehashPolicy,
			__chc, __cit, __uk>::_Node*
    _Hashtable<_Key, _Value, _Allocator, _ExtractKey, _Equal,
	       _H1, _H2, _Hash, _RehashPolicy, __chc, __cit, __uk>::
    _M_allocate_node(const value_type& __v)
>>>>>>> f8383f28
    {
      _Node* __n = _M_node_allocator.allocate(1);
      try
	{
	  _M_get_Value_allocator().construct(&__n->_M_v, __v);
	  __n->_M_next = 0;
	  return __n;
	}
      catch(...)
	{
	  _M_node_allocator.deallocate(__n, 1);
	  __throw_exception_again;
	}
    }

  template<typename _Key, typename _Value, 
	   typename _Allocator, typename _ExtractKey, typename _Equal,
	   typename _H1, typename _H2, typename _Hash, typename _RehashPolicy,
	   bool __chc, bool __cit, bool __uk>
    void
    _Hashtable<_Key, _Value, _Allocator, _ExtractKey, _Equal,
	       _H1, _H2, _Hash, _RehashPolicy, __chc, __cit, __uk>::
    _M_deallocate_node(_Node* __n)
    {
      _M_get_Value_allocator().destroy(&__n->_M_v);
      _M_node_allocator.deallocate(__n, 1);
    }

  template<typename _Key, typename _Value, 
	   typename _Allocator, typename _ExtractKey, typename _Equal,
	   typename _H1, typename _H2, typename _Hash, typename _RehashPolicy,
	   bool __chc, bool __cit, bool __uk>
    void
    _Hashtable<_Key, _Value, _Allocator, _ExtractKey, _Equal,
	       _H1, _H2, _Hash, _RehashPolicy, __chc, __cit, __uk>::
    _M_deallocate_nodes(_Node** __array, size_type __n)
    {
      for (size_type __i = 0; __i < __n; ++__i)
	{
	  _Node* __p = __array[__i];
	  while (__p)
	    {
<<<<<<< HEAD
	      node* tmp = p;
	      p = p->m_next;
	      m_deallocate_node(tmp);
=======
	      _Node* __tmp = __p;
	      __p = __p->_M_next;
	      _M_deallocate_node(__tmp);
>>>>>>> f8383f28
	    }
	  __array[__i] = 0;
	}
    }

  template<typename _Key, typename _Value, 
	   typename _Allocator, typename _ExtractKey, typename _Equal,
	   typename _H1, typename _H2, typename _Hash, typename _RehashPolicy,
	   bool __chc, bool __cit, bool __uk>
    typename _Hashtable<_Key, _Value, _Allocator, _ExtractKey, _Equal,
			_H1, _H2, _Hash, _RehashPolicy,
			__chc, __cit, __uk>::_Node**
    _Hashtable<_Key, _Value, _Allocator, _ExtractKey, _Equal,
	       _H1, _H2, _Hash, _RehashPolicy, __chc, __cit, __uk>::
    _M_allocate_buckets(size_type __n)
    {
      _Bucket_allocator_type __alloc(_M_node_allocator);

      // We allocate one extra bucket to hold a sentinel, an arbitrary
      // non-null pointer.  Iterator increment relies on this.
<<<<<<< HEAD
      node** p = alloc.allocate(n + 1);
      std::fill(p, p + n, (node*) 0);
      p[n] = reinterpret_cast<node*>(0x1000);
      return p;
=======
      _Node** __p = __alloc.allocate(__n + 1);
      std::fill(__p, __p + __n, (_Node*) 0);
      __p[__n] = reinterpret_cast<_Node*>(0x1000);
      return __p;
>>>>>>> f8383f28
    }

  template<typename _Key, typename _Value, 
	   typename _Allocator, typename _ExtractKey, typename _Equal,
	   typename _H1, typename _H2, typename _Hash, typename _RehashPolicy,
	   bool __chc, bool __cit, bool __uk>
    void
    _Hashtable<_Key, _Value, _Allocator, _ExtractKey, _Equal,
	       _H1, _H2, _Hash, _RehashPolicy, __chc, __cit, __uk>::
    _M_deallocate_buckets(_Node** __p, size_type __n)
    {
<<<<<<< HEAD
      bucket_allocator_t alloc(m_node_allocator);
      alloc.deallocate(p, n + 1);
    }

  template<typename K, typename V, 
	   typename A, typename Ex, typename Eq,
	   typename H1, typename H2, typename H, typename RP,
	   bool c, bool ci, bool u>
    hashtable<K, V, A, Ex, Eq, H1, H2, H, RP, c, ci, u>::
    hashtable(size_type bucket_hint,
	      const H1& h1, const H2& h2, const H& h,
	      const Eq& eq, const Ex& exk,
	      const allocator_type& a)
    : Internal::rehash_base<RP, hashtable>(),
      Internal::hash_code_base<K, V, Ex, Eq, H1, H2, H, c>(exk, eq, h1, h2, h),
      Internal::map_base<K, V, Ex, u, hashtable>(),
      m_node_allocator(a),
      m_bucket_count(0),
      m_element_count(0),
      m_rehash_policy()
=======
      _Bucket_allocator_type __alloc(_M_node_allocator);
      __alloc.deallocate(__p, __n + 1);
    }

  template<typename _Key, typename _Value, 
	   typename _Allocator, typename _ExtractKey, typename _Equal,
	   typename _H1, typename _H2, typename _Hash, typename _RehashPolicy,
	   bool __chc, bool __cit, bool __uk>
    _Hashtable<_Key, _Value, _Allocator, _ExtractKey, _Equal,
	       _H1, _H2, _Hash, _RehashPolicy, __chc, __cit, __uk>::
    _Hashtable(size_type __bucket_hint,
	       const _H1& __h1, const _H2& __h2, const _Hash& __h,
	       const _Equal& __eq, const _ExtractKey& __exk,
	       const allocator_type& __a)
    : __detail::_Rehash_base<_RehashPolicy, _Hashtable>(),
      __detail::_Hash_code_base<_Key, _Value, _ExtractKey, _Equal,
				_H1, _H2, _Hash, __chc>(__exk, __eq,
							__h1, __h2, __h),
      __detail::_Map_base<_Key, _Value, _ExtractKey, __uk, _Hashtable>(),
      _M_node_allocator(__a),
      _M_bucket_count(0),
      _M_element_count(0),
      _M_rehash_policy()
>>>>>>> f8383f28
    {
      _M_bucket_count = _M_rehash_policy._M_next_bkt(__bucket_hint);
      _M_buckets = _M_allocate_buckets(_M_bucket_count);
    }

<<<<<<< HEAD
  template<typename K, typename V, 
	   typename A, typename Ex, typename Eq,
	   typename H1, typename H2, typename H, typename RP,
	   bool c, bool ci, bool u>
    template<typename InIter>
      hashtable<K, V, A, Ex, Eq, H1, H2, H, RP, c, ci, u>::
      hashtable(InIter f, InIter l,
		size_type bucket_hint,
		const H1& h1, const H2& h2, const H& h,
		const Eq& eq, const Ex& exk,
		const allocator_type& a)
      : Internal::rehash_base<RP, hashtable>(),
	Internal::hash_code_base<K, V, Ex, Eq, H1, H2, H, c>(exk, eq,
							     h1, h2, h),
	Internal::map_base<K, V, Ex, u, hashtable>(),
	m_node_allocator(a),
	m_bucket_count(0),
	m_element_count(0),
	m_rehash_policy()
=======
  template<typename _Key, typename _Value, 
	   typename _Allocator, typename _ExtractKey, typename _Equal,
	   typename _H1, typename _H2, typename _Hash, typename _RehashPolicy,
	   bool __chc, bool __cit, bool __uk>
    template<typename _InputIterator>
      _Hashtable<_Key, _Value, _Allocator, _ExtractKey, _Equal,
		 _H1, _H2, _Hash, _RehashPolicy, __chc, __cit, __uk>::
      _Hashtable(_InputIterator __f, _InputIterator __l,
		 size_type __bucket_hint,
		 const _H1& __h1, const _H2& __h2, const _Hash& __h,
		 const _Equal& __eq, const _ExtractKey& __exk,
		 const allocator_type& __a)
      : __detail::_Rehash_base<_RehashPolicy, _Hashtable>(),
	__detail::_Hash_code_base<_Key, _Value, _ExtractKey, _Equal,
				  _H1, _H2, _Hash, __chc>(__exk, __eq,
							  __h1, __h2, __h),
	__detail::_Map_base<_Key, _Value, _ExtractKey, __uk, _Hashtable>(),
	_M_node_allocator(__a),
	_M_bucket_count(0),
	_M_element_count(0),
	_M_rehash_policy()
>>>>>>> f8383f28
      {
	_M_bucket_count = std::max(_M_rehash_policy._M_next_bkt(__bucket_hint),
				   _M_rehash_policy.
				   _M_bkt_for_elements(__detail::
						       __distance_fw(__f,
								     __l)));
	_M_buckets = _M_allocate_buckets(_M_bucket_count);
	try
	  {
	    for (; __f != __l; ++__f)
	      this->insert(*__f);
	  }
	catch(...)
	  {
	    clear();
	    _M_deallocate_buckets(_M_buckets, _M_bucket_count);
	    __throw_exception_again;
	  }
      }
  
  template<typename _Key, typename _Value, 
	   typename _Allocator, typename _ExtractKey, typename _Equal,
	   typename _H1, typename _H2, typename _Hash, typename _RehashPolicy,
	   bool __chc, bool __cit, bool __uk>
    _Hashtable<_Key, _Value, _Allocator, _ExtractKey, _Equal,
	       _H1, _H2, _Hash, _RehashPolicy, __chc, __cit, __uk>::
    _Hashtable(const _Hashtable& __ht)
    : __detail::_Rehash_base<_RehashPolicy, _Hashtable>(__ht),
      __detail::_Hash_code_base<_Key, _Value, _ExtractKey, _Equal,
				_H1, _H2, _Hash, __chc>(__ht),
      __detail::_Map_base<_Key, _Value, _ExtractKey, __uk, _Hashtable>(__ht),
      _M_node_allocator(__ht._M_node_allocator),
      _M_bucket_count(__ht._M_bucket_count),
      _M_element_count(__ht._M_element_count),
      _M_rehash_policy(__ht._M_rehash_policy)
    {
<<<<<<< HEAD
      m_buckets = m_allocate_buckets(m_bucket_count);
      try
	{
	  for (size_type i = 0; i < ht.m_bucket_count; ++i)
=======
      _M_buckets = _M_allocate_buckets(_M_bucket_count);
      try
	{
	  for (size_type __i = 0; __i < __ht._M_bucket_count; ++__i)
>>>>>>> f8383f28
	    {
	      _Node* __n = __ht._M_buckets[__i];
	      _Node** __tail = _M_buckets + __i;
	      while (__n)
		{
		  *__tail = _M_allocate_node(__n->_M_v);
		  this->_M_copy_code(*__tail, __n);
		  __tail = &((*__tail)->_M_next);
		  __n = __n->_M_next;
		}
	    }
	}
      catch(...)
	{
	  clear();
<<<<<<< HEAD
	  m_deallocate_buckets(m_buckets, m_bucket_count);
=======
	  _M_deallocate_buckets(_M_buckets, _M_bucket_count);
>>>>>>> f8383f28
	  __throw_exception_again;
	}
    }

  template<typename _Key, typename _Value, 
	   typename _Allocator, typename _ExtractKey, typename _Equal,
	   typename _H1, typename _H2, typename _Hash, typename _RehashPolicy,
	   bool __chc, bool __cit, bool __uk>
    _Hashtable<_Key, _Value, _Allocator, _ExtractKey, _Equal,
	       _H1, _H2, _Hash, _RehashPolicy, __chc, __cit, __uk>&
    _Hashtable<_Key, _Value, _Allocator, _ExtractKey, _Equal,
	       _H1, _H2, _Hash, _RehashPolicy, __chc, __cit, __uk>::
    operator=(const _Hashtable& __ht)
    {
      _Hashtable __tmp(__ht);
      this->swap(__tmp);
      return *this;
    }

  template<typename _Key, typename _Value, 
	   typename _Allocator, typename _ExtractKey, typename _Equal,
	   typename _H1, typename _H2, typename _Hash, typename _RehashPolicy,
	   bool __chc, bool __cit, bool __uk>
    _Hashtable<_Key, _Value, _Allocator, _ExtractKey, _Equal,
	       _H1, _H2, _Hash, _RehashPolicy, __chc, __cit, __uk>::
    ~_Hashtable()
    {
      clear();
      _M_deallocate_buckets(_M_buckets, _M_bucket_count);
    }

  template<typename _Key, typename _Value, 
	   typename _Allocator, typename _ExtractKey, typename _Equal,
	   typename _H1, typename _H2, typename _Hash, typename _RehashPolicy,
	   bool __chc, bool __cit, bool __uk>
    void
    _Hashtable<_Key, _Value, _Allocator, _ExtractKey, _Equal,
	       _H1, _H2, _Hash, _RehashPolicy, __chc, __cit, __uk>::
    swap(_Hashtable& __x)
    {
      // The only base class with member variables is hash_code_base.  We
      // define _Hash_code_base::_M_swap because different specializations
      // have different members.
<<<<<<< HEAD
      Internal::hash_code_base<K, V, Ex, Eq, H1, H2, H, c>::m_swap(x);

      // _GLIBCXX_RESOLVE_LIB_DEFECTS
      // 431. Swapping containers with unequal allocators.
      std::__alloc_swap<node_allocator_t>::_S_do_it(m_node_allocator,
						    x.m_node_allocator);

      std::swap(m_rehash_policy, x.m_rehash_policy);
      std::swap(m_buckets, x.m_buckets);
      std::swap(m_bucket_count, x.m_bucket_count);
      std::swap(m_element_count, x.m_element_count);
=======
      __detail::_Hash_code_base<_Key, _Value, _ExtractKey, _Equal,
	_H1, _H2, _Hash, __chc>::_M_swap(__x);

      // _GLIBCXX_RESOLVE_LIB_DEFECTS
      // 431. Swapping containers with unequal allocators.
      std::__alloc_swap<_Node_allocator_type>::_S_do_it(_M_node_allocator,
							__x._M_node_allocator);

      std::swap(_M_rehash_policy, __x._M_rehash_policy);
      std::swap(_M_buckets, __x._M_buckets);
      std::swap(_M_bucket_count, __x._M_bucket_count);
      std::swap(_M_element_count, __x._M_element_count);
>>>>>>> f8383f28
    }

  template<typename _Key, typename _Value, 
	   typename _Allocator, typename _ExtractKey, typename _Equal,
	   typename _H1, typename _H2, typename _Hash, typename _RehashPolicy,
	   bool __chc, bool __cit, bool __uk>
    void
    _Hashtable<_Key, _Value, _Allocator, _ExtractKey, _Equal,
	       _H1, _H2, _Hash, _RehashPolicy, __chc, __cit, __uk>::
    __rehash_policy(const _RehashPolicy& __pol)
    {
<<<<<<< HEAD
      m_rehash_policy = pol;
      size_type n_bkt = pol.bkt_for_elements(m_element_count);
      if (n_bkt > m_bucket_count)
	m_rehash(n_bkt);
=======
      _M_rehash_policy = __pol;
      size_type __n_bkt = __pol._M_bkt_for_elements(_M_element_count);
      if (__n_bkt > _M_bucket_count)
	_M_rehash(__n_bkt);
>>>>>>> f8383f28
    }

  template<typename _Key, typename _Value, 
	   typename _Allocator, typename _ExtractKey, typename _Equal,
	   typename _H1, typename _H2, typename _Hash, typename _RehashPolicy,
	   bool __chc, bool __cit, bool __uk>
    typename _Hashtable<_Key, _Value, _Allocator, _ExtractKey, _Equal,
			_H1, _H2, _Hash, _RehashPolicy,
			__chc, __cit, __uk>::iterator
    _Hashtable<_Key, _Value, _Allocator, _ExtractKey, _Equal,
	       _H1, _H2, _Hash, _RehashPolicy, __chc, __cit, __uk>::
    find(const key_type& __k)
    {
<<<<<<< HEAD
      typename hashtable::hash_code_t code = this->m_hash_code(k);
      std::size_t n = this->bucket_index(k, code, this->bucket_count());
      node* p = find_node(m_buckets[n], k, code);
      return p ? iterator(p, m_buckets + n) : this->end();
=======
      typename _Hashtable::_Hash_code_type __code = this->_M_hash_code(__k);
      std::size_t __n = this->_M_bucket_index(__k, __code, _M_bucket_count);
      _Node* __p = _M_find_node(_M_buckets[__n], __k, __code);
      return __p ? iterator(__p, _M_buckets + __n) : this->end();
>>>>>>> f8383f28
    }

  template<typename _Key, typename _Value, 
	   typename _Allocator, typename _ExtractKey, typename _Equal,
	   typename _H1, typename _H2, typename _Hash, typename _RehashPolicy,
	   bool __chc, bool __cit, bool __uk>
    typename _Hashtable<_Key, _Value, _Allocator, _ExtractKey, _Equal,
			_H1, _H2, _Hash, _RehashPolicy,
			__chc, __cit, __uk>::const_iterator
    _Hashtable<_Key, _Value, _Allocator, _ExtractKey, _Equal,
	       _H1, _H2, _Hash, _RehashPolicy, __chc, __cit, __uk>::
    find(const key_type& __k) const
    {
<<<<<<< HEAD
      typename hashtable::hash_code_t code = this->m_hash_code(k);
      std::size_t n = this->bucket_index(k, code, this->bucket_count());
      node* p = find_node(m_buckets[n], k, code);
      return p ? const_iterator(p, m_buckets + n) : this->end();
=======
      typename _Hashtable::_Hash_code_type __code = this->_M_hash_code(__k);
      std::size_t __n = this->_M_bucket_index(__k, __code, _M_bucket_count);
      _Node* __p = _M_find_node(_M_buckets[__n], __k, __code);
      return __p ? const_iterator(__p, _M_buckets + __n) : this->end();
>>>>>>> f8383f28
    }

  template<typename _Key, typename _Value, 
	   typename _Allocator, typename _ExtractKey, typename _Equal,
	   typename _H1, typename _H2, typename _Hash, typename _RehashPolicy,
	   bool __chc, bool __cit, bool __uk>
    typename _Hashtable<_Key, _Value, _Allocator, _ExtractKey, _Equal,
			_H1, _H2, _Hash, _RehashPolicy,
			__chc, __cit, __uk>::size_type
    _Hashtable<_Key, _Value, _Allocator, _ExtractKey, _Equal,
	       _H1, _H2, _Hash, _RehashPolicy, __chc, __cit, __uk>::
    count(const key_type& __k) const
    {
<<<<<<< HEAD
      typename hashtable::hash_code_t code = this->m_hash_code(k);
      std::size_t n = this->bucket_index(k, code, this->bucket_count());
      std::size_t result = 0;
      for (node* p = m_buckets[n]; p; p = p->m_next)
	if (this->compare(k, code, p))
	  ++result;
      return result;
=======
      typename _Hashtable::_Hash_code_type __code = this->_M_hash_code(__k);
      std::size_t __n = this->_M_bucket_index(__k, __code, _M_bucket_count);
      std::size_t __result = 0;
      for (_Node* __p = _M_buckets[__n]; __p; __p = __p->_M_next)
	if (this->_M_compare(__k, __code, __p))
	  ++__result;
      return __result;
>>>>>>> f8383f28
    }

  template<typename _Key, typename _Value, 
	   typename _Allocator, typename _ExtractKey, typename _Equal,
	   typename _H1, typename _H2, typename _Hash, typename _RehashPolicy,
	   bool __chc, bool __cit, bool __uk>
    std::pair<typename _Hashtable<_Key, _Value, _Allocator,
				  _ExtractKey, _Equal, _H1,
				  _H2, _Hash, _RehashPolicy,
				  __chc, __cit, __uk>::iterator,
	      typename _Hashtable<_Key, _Value, _Allocator,
				  _ExtractKey, _Equal, _H1,
				  _H2, _Hash, _RehashPolicy,
				  __chc, __cit, __uk>::iterator>
    _Hashtable<_Key, _Value, _Allocator, _ExtractKey, _Equal,
	       _H1, _H2, _Hash, _RehashPolicy, __chc, __cit, __uk>::
    equal_range(const key_type& __k)
    {
<<<<<<< HEAD
      typename hashtable::hash_code_t code = this->m_hash_code(k);
      std::size_t n = this->bucket_index(k, code, this->bucket_count());
      node** head = m_buckets + n;
      node* p = find_node(*head, k, code);
=======
      typename _Hashtable::_Hash_code_type __code = this->_M_hash_code(__k);
      std::size_t __n = this->_M_bucket_index(__k, __code, _M_bucket_count);
      _Node** __head = _M_buckets + __n;
      _Node* __p = _M_find_node(*__head, __k, __code);
>>>>>>> f8383f28
      
      if (__p)
	{
<<<<<<< HEAD
	  node* p1 = p->m_next;
	  for (; p1; p1 = p1->m_next)
	    if (!this->compare(k, code, p1))
=======
	  _Node* __p1 = __p->_M_next;
	  for (; __p1; __p1 = __p1->_M_next)
	    if (!this->_M_compare(__k, __code, __p1))
>>>>>>> f8383f28
	      break;

	  iterator __first(__p, __head);
	  iterator __last(__p1, __head);
	  if (!__p1)
	    __last._M_incr_bucket();
	  return std::make_pair(__first, __last);
	}
      else
	return std::make_pair(this->end(), this->end());
    }

  template<typename _Key, typename _Value, 
	   typename _Allocator, typename _ExtractKey, typename _Equal,
	   typename _H1, typename _H2, typename _Hash, typename _RehashPolicy,
	   bool __chc, bool __cit, bool __uk>
    std::pair<typename _Hashtable<_Key, _Value, _Allocator,
				  _ExtractKey, _Equal, _H1,
				  _H2, _Hash, _RehashPolicy,
				  __chc, __cit, __uk>::const_iterator,
	      typename _Hashtable<_Key, _Value, _Allocator,
				  _ExtractKey, _Equal, _H1,
				  _H2, _Hash, _RehashPolicy,
				  __chc, __cit, __uk>::const_iterator>
    _Hashtable<_Key, _Value, _Allocator, _ExtractKey, _Equal,
	       _H1, _H2, _Hash, _RehashPolicy, __chc, __cit, __uk>::
    equal_range(const key_type& __k) const
    {
<<<<<<< HEAD
      typename hashtable::hash_code_t code = this->m_hash_code(k);
      std::size_t n = this->bucket_index(k, code, this->bucket_count());
      node** head = m_buckets + n;
      node* p = find_node(*head, k, code);
=======
      typename _Hashtable::_Hash_code_type __code = this->_M_hash_code(__k);
      std::size_t __n = this->_M_bucket_index(__k, __code, _M_bucket_count);
      _Node** __head = _M_buckets + __n;
      _Node* __p = _M_find_node(*__head, __k, __code);
>>>>>>> f8383f28

      if (__p)
	{
<<<<<<< HEAD
	  node* p1 = p->m_next;
	  for (; p1; p1 = p1->m_next)
	    if (!this->compare(k, code, p1))
=======
	  _Node* __p1 = __p->_M_next;
	  for (; __p1; __p1 = __p1->_M_next)
	    if (!this->_M_compare(__k, __code, __p1))
>>>>>>> f8383f28
	      break;

	  const_iterator __first(__p, __head);
	  const_iterator __last(__p1, __head);
	  if (!__p1)
	    __last._M_incr_bucket();
	  return std::make_pair(__first, __last);
	}
      else
	return std::make_pair(this->end(), this->end());
    }

  // Find the node whose key compares equal to k, beginning the search
  // at p (usually the head of a bucket).  Return nil if no node is found.
  template<typename _Key, typename _Value, 
	   typename _Allocator, typename _ExtractKey, typename _Equal,
	   typename _H1, typename _H2, typename _Hash, typename _RehashPolicy,
	   bool __chc, bool __cit, bool __uk>
    typename _Hashtable<_Key, _Value, _Allocator, _ExtractKey,
			_Equal, _H1, _H2, _Hash, _RehashPolicy,
			__chc, __cit, __uk>::_Node* 
    _Hashtable<_Key, _Value, _Allocator, _ExtractKey, _Equal,
	       _H1, _H2, _Hash, _RehashPolicy, __chc, __cit, __uk>::
    _M_find_node(_Node* __p, const key_type& __k,
		typename _Hashtable::_Hash_code_type __code) const
    {
<<<<<<< HEAD
      for (; p; p = p->m_next)
	if (this->compare(k, code, p))
	  return p;
=======
      for (; __p; __p = __p->_M_next)
	if (this->_M_compare(__k, __code, __p))
	  return __p;
>>>>>>> f8383f28
      return false;
    }

  // Insert v in bucket n (assumes no element with its key already present).
  template<typename _Key, typename _Value, 
	   typename _Allocator, typename _ExtractKey, typename _Equal,
	   typename _H1, typename _H2, typename _Hash, typename _RehashPolicy,
	   bool __chc, bool __cit, bool __uk>
    typename _Hashtable<_Key, _Value, _Allocator, _ExtractKey, _Equal,
			_H1, _H2, _Hash, _RehashPolicy,
			__chc, __cit, __uk>::iterator
    _Hashtable<_Key, _Value, _Allocator, _ExtractKey, _Equal,
	       _H1, _H2, _Hash, _RehashPolicy, __chc, __cit, __uk>::
    _M_insert_bucket(const value_type& __v, size_type __n,
		    typename _Hashtable::_Hash_code_type __code)
    {
<<<<<<< HEAD
      const key_type& k = this->m_extract(v);
      typename hashtable::hash_code_t code = this->m_hash_code(k);
      std::size_t n = this->bucket_index(k, code, m_bucket_count);
      
      if (node* p = find_node(m_buckets[n], k, code))
	return std::make_pair(iterator(p, m_buckets + n), false);

      std::pair<bool, std::size_t> do_rehash
	= m_rehash_policy.need_rehash(m_bucket_count, m_element_count, 1);

      // Allocate the new node before doing the rehash so that we don't
      // do a rehash if the allocation throws.
      node* new_node = m_allocate_node(v);
      
=======
      std::pair<bool, std::size_t> __do_rehash
	= _M_rehash_policy._M_need_rehash(_M_bucket_count,
					  _M_element_count, 1);

      // Allocate the new node before doing the rehash so that we don't
      // do a rehash if the allocation throws.
      _Node* __new_node = _M_allocate_node(__v);

>>>>>>> f8383f28
      try
	{
	  if (__do_rehash.first)
	    {
	      const key_type& __k = this->_M_extract(__v);
	      __n = this->_M_bucket_index(__k, __code, __do_rehash.second);
	      _M_rehash(__do_rehash.second);
	    }

	  __new_node->_M_next = _M_buckets[__n];
	  this->_M_store_code(__new_node, __code);
	  _M_buckets[__n] = __new_node;
	  ++_M_element_count;
	  return iterator(__new_node, _M_buckets + __n);
	}
      catch(...)
	{
<<<<<<< HEAD
	  m_deallocate_node(new_node);
=======
	  _M_deallocate_node(__new_node);
>>>>>>> f8383f28
	  __throw_exception_again;
	}
    }

  // Insert v if no element with its key is already present.
  template<typename _Key, typename _Value, 
	   typename _Allocator, typename _ExtractKey, typename _Equal,
	   typename _H1, typename _H2, typename _Hash, typename _RehashPolicy,
	   bool __chc, bool __cit, bool __uk>
    std::pair<typename _Hashtable<_Key, _Value, _Allocator,
				  _ExtractKey, _Equal, _H1,
				  _H2, _Hash, _RehashPolicy,
				  __chc, __cit, __uk>::iterator, bool>
    _Hashtable<_Key, _Value, _Allocator, _ExtractKey, _Equal,
	       _H1, _H2, _Hash, _RehashPolicy, __chc, __cit, __uk>::
    _M_insert(const value_type& __v, std::tr1::true_type)
    {
      const key_type& __k = this->_M_extract(__v);
      typename _Hashtable::_Hash_code_type __code = this->_M_hash_code(__k);
      size_type __n = this->_M_bucket_index(__k, __code, _M_bucket_count);

      if (_Node* __p = _M_find_node(_M_buckets[__n], __k, __code))
	return std::make_pair(iterator(__p, _M_buckets + __n), false);
      return std::make_pair(_M_insert_bucket(__v, __n, __code), true);
    }
  
  // Insert v unconditionally.
  template<typename _Key, typename _Value, 
	   typename _Allocator, typename _ExtractKey, typename _Equal,
	   typename _H1, typename _H2, typename _Hash, typename _RehashPolicy,
	   bool __chc, bool __cit, bool __uk>
    typename _Hashtable<_Key, _Value, _Allocator, _ExtractKey, _Equal,
			_H1, _H2, _Hash, _RehashPolicy,
			__chc, __cit, __uk>::iterator
    _Hashtable<_Key, _Value, _Allocator, _ExtractKey, _Equal,
	       _H1, _H2, _Hash, _RehashPolicy, __chc, __cit, __uk>::
    _M_insert(const value_type& __v, std::tr1::false_type)
    {
<<<<<<< HEAD
      std::pair<bool, std::size_t> do_rehash
	= m_rehash_policy.need_rehash(m_bucket_count, m_element_count, 1);
      if (do_rehash.first)
	m_rehash(do_rehash.second);

      const key_type& k = this->m_extract(v);
      typename hashtable::hash_code_t code = this->m_hash_code(k);
      std::size_t n = this->bucket_index(k, code, m_bucket_count);
      
      node* new_node = m_allocate_node(v);
      node* prev = find_node(m_buckets[n], k, code);
      if (prev)
=======
      std::pair<bool, std::size_t> __do_rehash
	= _M_rehash_policy._M_need_rehash(_M_bucket_count,
					  _M_element_count, 1);
      if (__do_rehash.first)
	_M_rehash(__do_rehash.second);
 
      const key_type& __k = this->_M_extract(__v);
      typename _Hashtable::_Hash_code_type __code = this->_M_hash_code(__k);
      size_type __n = this->_M_bucket_index(__k, __code, _M_bucket_count);

      // First find the node, avoid leaking new_node if compare throws.
      _Node* __prev = _M_find_node(_M_buckets[__n], __k, __code);
      _Node* __new_node = _M_allocate_node(__v);

      if (__prev)
>>>>>>> f8383f28
	{
	  __new_node->_M_next = __prev->_M_next;
	  __prev->_M_next = __new_node;
	}
      else
	{
	  __new_node->_M_next = _M_buckets[__n];
	  _M_buckets[__n] = __new_node;
	}
      this->_M_store_code(__new_node, __code);

      ++_M_element_count;
      return iterator(__new_node, _M_buckets + __n);
    }

  // For erase(iterator) and erase(const_iterator).
  template<typename _Key, typename _Value, 
	   typename _Allocator, typename _ExtractKey, typename _Equal,
	   typename _H1, typename _H2, typename _Hash, typename _RehashPolicy,
	   bool __chc, bool __cit, bool __uk>
    void
    _Hashtable<_Key, _Value, _Allocator, _ExtractKey, _Equal,
	       _H1, _H2, _Hash, _RehashPolicy, __chc, __cit, __uk>::
    _M_erase_node(_Node* __p, _Node** __b)
    {
      _Node* __cur = *__b;
      if (__cur == __p)
	*__b = __cur->_M_next;
      else
	{
	  _Node* __next = __cur->_M_next;
	  while (__next != __p)
	    {
	      __cur = __next;
	      __next = __cur->_M_next;
	    }
	  __cur->_M_next = __next->_M_next;
	}

<<<<<<< HEAD
      m_deallocate_node(p);
      --m_element_count;
=======
      _M_deallocate_node(__p);
      --_M_element_count;
>>>>>>> f8383f28
    }

  template<typename _Key, typename _Value, 
	   typename _Allocator, typename _ExtractKey, typename _Equal,
	   typename _H1, typename _H2, typename _Hash, typename _RehashPolicy,
	   bool __chc, bool __cit, bool __uk>
    template<typename _InputIterator>
      void 
      _Hashtable<_Key, _Value, _Allocator, _ExtractKey, _Equal,
		 _H1, _H2, _Hash, _RehashPolicy, __chc, __cit, __uk>::
      insert(_InputIterator __first, _InputIterator __last)
      {
<<<<<<< HEAD
	size_type n_elt = Internal::distance_fw(first, last);
	std::pair<bool, std::size_t> do_rehash
	  = m_rehash_policy.need_rehash(m_bucket_count, m_element_count, n_elt);
	if (do_rehash.first)
	  m_rehash(do_rehash.second);

	for (; first != last; ++first)
	  this->insert(*first);
=======
	size_type __n_elt = __detail::__distance_fw(__first, __last);
	std::pair<bool, std::size_t> __do_rehash
	  = _M_rehash_policy._M_need_rehash(_M_bucket_count,
					    _M_element_count, __n_elt);
	if (__do_rehash.first)
	  _M_rehash(__do_rehash.second);

	for (; __first != __last; ++__first)
	  this->insert(*__first);
>>>>>>> f8383f28
      }

  template<typename _Key, typename _Value, 
	   typename _Allocator, typename _ExtractKey, typename _Equal,
	   typename _H1, typename _H2, typename _Hash, typename _RehashPolicy,
	   bool __chc, bool __cit, bool __uk>
    typename _Hashtable<_Key, _Value, _Allocator, _ExtractKey, _Equal,
			_H1, _H2, _Hash, _RehashPolicy,
			__chc, __cit, __uk>::iterator
    _Hashtable<_Key, _Value, _Allocator, _ExtractKey, _Equal,
	       _H1, _H2, _Hash, _RehashPolicy, __chc, __cit, __uk>::
    erase(iterator __it)
    {
      iterator __result = __it;
      ++__result;
      _M_erase_node(__it._M_cur_node, __it._M_cur_bucket);
      return __result;
    }

  template<typename _Key, typename _Value, 
	   typename _Allocator, typename _ExtractKey, typename _Equal,
	   typename _H1, typename _H2, typename _Hash, typename _RehashPolicy,
	   bool __chc, bool __cit, bool __uk>
    typename _Hashtable<_Key, _Value, _Allocator, _ExtractKey, _Equal,
			_H1, _H2, _Hash, _RehashPolicy,
			__chc, __cit, __uk>::const_iterator
    _Hashtable<_Key, _Value, _Allocator, _ExtractKey, _Equal,
	       _H1, _H2, _Hash, _RehashPolicy, __chc, __cit, __uk>::
    erase(const_iterator __it)
    {
      const_iterator __result = __it;
      ++__result;
      _M_erase_node(__it._M_cur_node, __it._M_cur_bucket);
      return __result;
    }

  template<typename _Key, typename _Value, 
	   typename _Allocator, typename _ExtractKey, typename _Equal,
	   typename _H1, typename _H2, typename _Hash, typename _RehashPolicy,
	   bool __chc, bool __cit, bool __uk>
    typename _Hashtable<_Key, _Value, _Allocator, _ExtractKey, _Equal,
			_H1, _H2, _Hash, _RehashPolicy,
			__chc, __cit, __uk>::size_type
    _Hashtable<_Key, _Value, _Allocator, _ExtractKey, _Equal,
	       _H1, _H2, _Hash, _RehashPolicy, __chc, __cit, __uk>::
    erase(const key_type& __k)
    {
<<<<<<< HEAD
      typename hashtable::hash_code_t code = this->m_hash_code(k);
      std::size_t n = this->bucket_index(k, code, m_bucket_count);
      size_type result = 0;
      
      node** slot = m_buckets + n;
      while (*slot && !this->compare(k, code, *slot))
	slot = &((*slot)->m_next);

      while (*slot && this->compare(k, code, *slot))
	{
	  node* p = *slot;
	  *slot = p->m_next;
	  m_deallocate_node(p);
	  --m_element_count;
	  ++result;
=======
      typename _Hashtable::_Hash_code_type __code = this->_M_hash_code(__k);
      std::size_t __n = this->_M_bucket_index(__k, __code, _M_bucket_count);
      size_type __result = 0;
      
      _Node** __slot = _M_buckets + __n;
      while (*__slot && !this->_M_compare(__k, __code, *__slot))
	__slot = &((*__slot)->_M_next);

      while (*__slot && this->_M_compare(__k, __code, *__slot))
	{
	  _Node* __p = *__slot;
	  *__slot = __p->_M_next;
	  _M_deallocate_node(__p);
	  --_M_element_count;
	  ++__result;
>>>>>>> f8383f28
	}

      return __result;
    }

  // ??? This could be optimized by taking advantage of the bucket
  // structure, but it's not clear that it's worth doing.  It probably
  // wouldn't even be an optimization unless the load factor is large.
  template<typename _Key, typename _Value, 
	   typename _Allocator, typename _ExtractKey, typename _Equal,
	   typename _H1, typename _H2, typename _Hash, typename _RehashPolicy,
	   bool __chc, bool __cit, bool __uk>
    typename _Hashtable<_Key, _Value, _Allocator, _ExtractKey, _Equal,
			_H1, _H2, _Hash, _RehashPolicy,
			__chc, __cit, __uk>::iterator
    _Hashtable<_Key, _Value, _Allocator, _ExtractKey, _Equal,
	       _H1, _H2, _Hash, _RehashPolicy, __chc, __cit, __uk>::
    erase(iterator __first, iterator __last)
    {
      while (__first != __last)
	__first = this->erase(__first);
      return __last;
    }
  
  template<typename _Key, typename _Value, 
	   typename _Allocator, typename _ExtractKey, typename _Equal,
	   typename _H1, typename _H2, typename _Hash, typename _RehashPolicy,
	   bool __chc, bool __cit, bool __uk>
    typename _Hashtable<_Key, _Value, _Allocator, _ExtractKey, _Equal,
			_H1, _H2, _Hash, _RehashPolicy,
			__chc, __cit, __uk>::const_iterator
    _Hashtable<_Key, _Value, _Allocator, _ExtractKey, _Equal,
	       _H1, _H2, _Hash, _RehashPolicy, __chc, __cit, __uk>::
    erase(const_iterator __first, const_iterator __last)
    {
      while (__first != __last)
	__first = this->erase(__first);
      return __last;
    }

  template<typename _Key, typename _Value, 
	   typename _Allocator, typename _ExtractKey, typename _Equal,
	   typename _H1, typename _H2, typename _Hash, typename _RehashPolicy,
	   bool __chc, bool __cit, bool __uk>
    void
    _Hashtable<_Key, _Value, _Allocator, _ExtractKey, _Equal,
	       _H1, _H2, _Hash, _RehashPolicy, __chc, __cit, __uk>::
    clear()
    {
      _M_deallocate_nodes(_M_buckets, _M_bucket_count);
      _M_element_count = 0;
    }
 
  template<typename _Key, typename _Value, 
	   typename _Allocator, typename _ExtractKey, typename _Equal,
	   typename _H1, typename _H2, typename _Hash, typename _RehashPolicy,
	   bool __chc, bool __cit, bool __uk>
    void
    _Hashtable<_Key, _Value, _Allocator, _ExtractKey, _Equal,
	       _H1, _H2, _Hash, _RehashPolicy, __chc, __cit, __uk>::
    rehash(size_type __n)
    {
      _M_rehash(std::max(_M_rehash_policy._M_next_bkt(__n),
			 _M_rehash_policy._M_bkt_for_elements(_M_element_count
							      + 1)));
    }
 
  template<typename K, typename V, 
	   typename A, typename Ex, typename Eq,
	   typename H1, typename H2, typename H, typename RP,
	   bool c, bool ci, bool u>
    void
    hashtable<K, V, A, Ex, Eq, H1, H2, H, RP, c, ci, u>::
    rehash(size_type n)
    {
      m_rehash(std::max(m_rehash_policy.next_bkt(n),
			m_rehash_policy.bkt_for_elements(m_element_count
							 + 1)));
    }

  template<typename _Key, typename _Value, 
	   typename _Allocator, typename _ExtractKey, typename _Equal,
	   typename _H1, typename _H2, typename _Hash, typename _RehashPolicy,
	   bool __chc, bool __cit, bool __uk>
    void
<<<<<<< HEAD
    hashtable<K, V, A, Ex, Eq, H1, H2, H, RP, c, ci, u>::
    m_rehash(size_type n)
    {
      node** new_array = m_allocate_buckets(n);
=======
    _Hashtable<_Key, _Value, _Allocator, _ExtractKey, _Equal,
	       _H1, _H2, _Hash, _RehashPolicy, __chc, __cit, __uk>::
    _M_rehash(size_type __n)
    {
      _Node** __new_array = _M_allocate_buckets(__n);
>>>>>>> f8383f28
      try
	{
	  for (size_type __i = 0; __i < _M_bucket_count; ++__i)
	    while (_Node* __p = _M_buckets[__i])
	      {
<<<<<<< HEAD
		std::size_t new_index = this->bucket_index(p, n);
		m_buckets[i] = p->m_next;
		p->m_next = new_array[new_index];
		new_array[new_index] = p;
	      }
	  m_deallocate_buckets(m_buckets, m_bucket_count);
	  m_bucket_count = n;
	  m_buckets = new_array;
=======
		std::size_t __new_index = this->_M_bucket_index(__p, __n);
		_M_buckets[__i] = __p->_M_next;
		__p->_M_next = __new_array[__new_index];
		__new_array[__new_index] = __p;
	      }
	  _M_deallocate_buckets(_M_buckets, _M_bucket_count);
	  _M_bucket_count = __n;
	  _M_buckets = __new_array;
>>>>>>> f8383f28
	}
      catch(...)
	{
	  // A failure here means that a hash function threw an exception.
	  // We can't restore the previous state without calling the hash
	  // function again, so the only sensible recovery is to delete
	  // everything.
<<<<<<< HEAD
	  m_deallocate_nodes(new_array, n);
	  m_deallocate_buckets(new_array, n);
	  m_deallocate_nodes(m_buckets, m_bucket_count);
	  m_element_count = 0;
	  __throw_exception_again;
	}
    }

_GLIBCXX_END_NAMESPACE
}				// Namespace std::tr1
=======
	  _M_deallocate_nodes(__new_array, __n);
	  _M_deallocate_buckets(__new_array, __n);
	  _M_deallocate_nodes(_M_buckets, _M_bucket_count);
	  _M_element_count = 0;
	  __throw_exception_again;
	}
    }
>>>>>>> f8383f28

_GLIBCXX_END_NAMESPACE
} // namespace std::tr1

#endif // _TR1_HASHTABLE
<|MERGE_RESOLUTION|>--- conflicted
+++ resolved
@@ -60,841 +60,13 @@
 #include <cmath>
 #include <bits/functexcept.h>
 #include <tr1/type_traits>	// For true_type and false_type
-<<<<<<< HEAD
-
-//----------------------------------------------------------------------
-// General utilities
-
-namespace Internal
-{
-  template<bool Flag, typename IfTrue, typename IfFalse>
-    struct IF;
-
-  template<typename IfTrue, typename IfFalse>
-    struct IF<true, IfTrue, IfFalse>
-    { typedef IfTrue type; };
- 
-  template <typename IfTrue, typename IfFalse>
-    struct IF<false, IfTrue, IfFalse>
-    { typedef IfFalse type; };
-
-  // Helper function: return distance(first, last) for forward
-  // iterators, or 0 for input iterators.
-  template<class Iterator>
-    inline typename std::iterator_traits<Iterator>::difference_type
-    distance_fw(Iterator first, Iterator last, std::input_iterator_tag)
-    { return 0; }
-
-  template<class Iterator>
-    inline typename std::iterator_traits<Iterator>::difference_type
-    distance_fw(Iterator first, Iterator last, std::forward_iterator_tag)
-    { return std::distance(first, last); }
-
-  template<class Iterator>
-    inline typename std::iterator_traits<Iterator>::difference_type
-    distance_fw(Iterator first, Iterator last)
-    {
-      typedef typename std::iterator_traits<Iterator>::iterator_category tag;
-      return distance_fw(first, last, tag());
-    }
-  
-} // namespace Internal
-
-
-//----------------------------------------------------------------------
-// Auxiliary types used for all instantiations of hashtable: nodes
-// and iterators.
-
-// Nodes, used to wrap elements stored in the hash table.  A policy
-// template parameter of class template hashtable controls whether
-// nodes also store a hash code. In some cases (e.g. strings) this may
-// be a performance win.
-
-namespace Internal
-{
-  template<typename Value, bool cache_hash_code>
-    struct hash_node;
-
-  template<typename Value>
-    struct hash_node<Value, true>
-    {
-      Value       m_v;
-      std::size_t hash_code;
-      hash_node*  m_next;
-    };
-
-  template<typename Value>
-    struct hash_node<Value, false>
-    {
-      Value       m_v;
-      hash_node*  m_next;
-    };
-
-  // Local iterators, used to iterate within a bucket but not between
-  // buckets.
-
-  template<typename Value, bool cache>
-    struct node_iterator_base
-    {
-      node_iterator_base(hash_node<Value, cache>* p)
-      : m_cur(p) { }
-      
-      void
-      incr()
-      { m_cur = m_cur->m_next; }
-
-      hash_node<Value, cache>* m_cur;
-    };
-
-  template<typename Value, bool cache>
-    inline bool
-    operator==(const node_iterator_base<Value, cache>& x,
-	       const node_iterator_base<Value, cache>& y)
-    { return x.m_cur == y.m_cur; }
-
-  template<typename Value, bool cache>
-    inline bool
-    operator!=(const node_iterator_base<Value, cache>& x,
-	       const node_iterator_base<Value, cache>& y)
-    { return x.m_cur != y.m_cur; }
-
-  template<typename Value, bool constant_iterators, bool cache>
-    struct node_iterator
-    : public node_iterator_base<Value, cache>
-    {
-      typedef Value                                    value_type;
-      typedef typename IF<constant_iterators, const Value*, Value*>::type
-                                                       pointer;
-      typedef typename IF<constant_iterators, const Value&, Value&>::type
-                                                       reference;
-      typedef std::ptrdiff_t                           difference_type;
-      typedef std::forward_iterator_tag                iterator_category;
-
-      explicit
-      node_iterator(hash_node<Value, cache>* p = 0)
-      : node_iterator_base<Value, cache>(p) { }
-
-      reference
-      operator*() const
-      { return this->m_cur->m_v; }
-  
-      pointer
-      operator->() const
-      { return &this->m_cur->m_v; }
-
-      node_iterator&
-      operator++()
-      { 
-	this->incr(); 
-	return *this; 
-      }
-  
-      node_iterator
-      operator++(int)
-      { 
-	node_iterator tmp(*this);
-	this->incr();
-	return tmp;
-      }
-    };
-
-  template<typename Value, bool constant_iterators, bool cache>
-    struct node_const_iterator
-    : public node_iterator_base<Value, cache>
-    {
-      typedef Value                                    value_type;
-      typedef const Value*                             pointer;
-      typedef const Value&                             reference;
-      typedef std::ptrdiff_t                           difference_type;
-      typedef std::forward_iterator_tag                iterator_category;
-
-      explicit
-      node_const_iterator(hash_node<Value, cache>* p = 0)
-      : node_iterator_base<Value, cache>(p) { }
-
-      node_const_iterator(const node_iterator<Value, constant_iterators,
-			  cache>& x)
-      : node_iterator_base<Value, cache>(x.m_cur) { }
-
-      reference
-      operator*() const
-      { return this->m_cur->m_v; }
-  
-      pointer
-      operator->() const
-      { return &this->m_cur->m_v; }
-
-      node_const_iterator&
-      operator++()
-      { 
-	this->incr(); 
-	return *this; 
-      }
-  
-      node_const_iterator
-      operator++(int)
-      { 
-	node_const_iterator tmp(*this);
-	this->incr();
-	return tmp;
-      }
-    };
-
-  template<typename Value, bool cache>
-    struct hashtable_iterator_base
-    {
-      hashtable_iterator_base(hash_node<Value, cache>* node,
-			      hash_node<Value, cache>** bucket)
-      : m_cur_node(node), m_cur_bucket(bucket)
-      { }
-
-      void
-      incr()
-      {
-	m_cur_node = m_cur_node->m_next;
-	if (!m_cur_node)
-	  m_incr_bucket();
-      }
-
-      void
-      m_incr_bucket();
-
-      hash_node<Value, cache>*  m_cur_node;
-      hash_node<Value, cache>** m_cur_bucket;
-    };
-
-  // Global iterators, used for arbitrary iteration within a hash
-  // table.  Larger and more expensive than local iterators.
-  template<typename Value, bool cache>
-    void
-    hashtable_iterator_base<Value, cache>::
-    m_incr_bucket()
-    {
-      ++m_cur_bucket;
-
-      // This loop requires the bucket array to have a non-null sentinel.
-      while (!*m_cur_bucket)
-	++m_cur_bucket;
-      m_cur_node = *m_cur_bucket;
-    }
-
-  template<typename Value, bool cache>
-    inline bool
-    operator==(const hashtable_iterator_base<Value, cache>& x,
-	       const hashtable_iterator_base<Value, cache>& y)
-    { return x.m_cur_node == y.m_cur_node; }
-
-  template<typename Value, bool cache>
-    inline bool
-    operator!=(const hashtable_iterator_base<Value, cache>& x,
-	       const hashtable_iterator_base<Value, cache>& y)
-    { return x.m_cur_node != y.m_cur_node; }
-
-  template<typename Value, bool constant_iterators, bool cache>
-    struct hashtable_iterator
-    : public hashtable_iterator_base<Value, cache>
-    {
-      typedef Value                                    value_type;
-      typedef typename IF<constant_iterators, const Value*, Value*>::type
-                                                       pointer;
-      typedef typename IF<constant_iterators, const Value&, Value&>::type
-                                                       reference;
-      typedef std::ptrdiff_t                           difference_type;
-      typedef std::forward_iterator_tag                iterator_category;
-
-      hashtable_iterator(hash_node<Value, cache>* p,
-			 hash_node<Value, cache>** b)
-      : hashtable_iterator_base<Value, cache>(p, b) { }
-
-      explicit
-      hashtable_iterator(hash_node<Value, cache>** b)
-      : hashtable_iterator_base<Value, cache>(*b, b) { }
-  
-      reference
-      operator*() const
-      { return this->m_cur_node->m_v; }
-  
-      pointer
-      operator->() const
-      { return &this->m_cur_node->m_v; }
-
-      hashtable_iterator&
-      operator++()
-      { 
-	this->incr();
-	return *this;
-      }
-  
-      hashtable_iterator
-      operator++(int)
-      { 
-	hashtable_iterator tmp(*this);
-	this->incr();
-	return tmp;
-      }
-    };
-
-  template<typename Value, bool constant_iterators, bool cache>
-    struct hashtable_const_iterator
-    : public hashtable_iterator_base<Value, cache>
-    {
-      typedef Value                                    value_type;
-      typedef const Value*                             pointer;
-      typedef const Value&                             reference;
-      typedef std::ptrdiff_t                           difference_type;
-      typedef std::forward_iterator_tag                iterator_category;
-
-      hashtable_const_iterator(hash_node<Value, cache>* p,
-			       hash_node<Value, cache>** b)
-      : hashtable_iterator_base<Value, cache>(p, b) { }
-
-      explicit
-      hashtable_const_iterator(hash_node<Value, cache>** b)
-      : hashtable_iterator_base<Value, cache>(*b, b) { }
-  
-      hashtable_const_iterator(const hashtable_iterator<Value,
-			       constant_iterators, cache>& x)
-      : hashtable_iterator_base<Value, cache>(x.m_cur_node, x.m_cur_bucket) { }
-
-      reference
-      operator*() const
-      { return this->m_cur_node->m_v; }
-  
-      pointer
-      operator->() const
-      { return &this->m_cur_node->m_v; }
-
-      hashtable_const_iterator&
-      operator++()
-      { 
-	this->incr();
-	return *this;
-      }
-  
-      hashtable_const_iterator
-      operator++(int)
-      { 
-	hashtable_const_iterator tmp(*this);
-	this->incr();
-	return tmp;
-      }
-    };
-} // namespace Internal
-
-
-// ----------------------------------------------------------------------
-// Many of class template hashtable's template parameters are policy
-// classes.  These are defaults for the policies.
-
-namespace Internal
-{
-  // The two key extraction policies used by the *set and *map variants.
-  template<typename T>
-    struct identity
-    {
-      T
-      operator()(const T& t) const
-      { return t; }
-    };
-
-  template<typename Pair>
-    struct extract1st
-    {
-      typename Pair::first_type
-      operator()(const Pair& p) const
-      { return p.first; }
-    };
-
-  // Default range hashing function: use division to fold a large number
-  // into the range [0, N).
-  struct mod_range_hashing
-  {
-    typedef std::size_t first_argument_type;
-    typedef std::size_t second_argument_type;
-    typedef std::size_t result_type;
-
-    result_type
-    operator()(first_argument_type r, second_argument_type N) const
-    { return r % N; }
-  };
-
-  // Default ranged hash function H.  In principle it should be a
-  // function object composed from objects of type H1 and H2 such that
-  // h(k, N) = h2(h1(k), N), but that would mean making extra copies of
-  // h1 and h2.  So instead we'll just use a tag to tell class template
-  // hashtable to do that composition.
-  struct default_ranged_hash { };
-
-  // Default value for rehash policy.  Bucket size is (usually) the
-  // smallest prime that keeps the load factor small enough.
-  struct prime_rehash_policy
-  {
-    prime_rehash_policy(float z = 1.0);
-    
-    float
-    max_load_factor() const;
-
-    // Return a bucket size no smaller than n.
-    std::size_t
-    next_bkt(std::size_t n) const;
-    
-    // Return a bucket count appropriate for n elements
-    std::size_t
-    bkt_for_elements(std::size_t n) const;
-    
-    // n_bkt is current bucket count, n_elt is current element count,
-    // and n_ins is number of elements to be inserted.  Do we need to
-    // increase bucket count?  If so, return make_pair(true, n), where n
-    // is the new bucket count.  If not, return make_pair(false, 0).
-    std::pair<bool, std::size_t>
-    need_rehash(std::size_t n_bkt, std::size_t n_elt, std::size_t n_ins) const;
-    
-    float               m_max_load_factor;
-    float               m_growth_factor;
-    mutable std::size_t m_next_resize;
-  };
-
-  // XXX This is a hack.  prime_rehash_policy's member functions, and
-  // certainly the list of primes, should be defined in a .cc file.
-  // We're temporarily putting them in a header because we don't have a
-  // place to put TR1 .cc files yet.  There's no good reason for any of
-  // prime_rehash_policy's member functions to be inline, and there's
-  // certainly no good reason for X<> to exist at all.
-  
-  struct lt
-  {
-    template<typename X, typename Y>
-      bool
-      operator()(X x, Y y)
-      { return x < y; }
-  };
-
-  template<int dummy>
-    struct X
-    {
-      static const int n_primes = 256;
-      static const unsigned long primes[n_primes + 1];
-    };
-
-  template<int dummy>
-    const int X<dummy>::n_primes;
-
-  template<int dummy>
-    const unsigned long X<dummy>::primes[n_primes + 1] =
-    {
-      2ul, 3ul, 5ul, 7ul, 11ul, 13ul, 17ul, 19ul, 23ul, 29ul, 31ul,
-      37ul, 41ul, 43ul, 47ul, 53ul, 59ul, 61ul, 67ul, 71ul, 73ul, 79ul,
-      83ul, 89ul, 97ul, 103ul, 109ul, 113ul, 127ul, 137ul, 139ul, 149ul,
-      157ul, 167ul, 179ul, 193ul, 199ul, 211ul, 227ul, 241ul, 257ul,
-      277ul, 293ul, 313ul, 337ul, 359ul, 383ul, 409ul, 439ul, 467ul,
-      503ul, 541ul, 577ul, 619ul, 661ul, 709ul, 761ul, 823ul, 887ul,
-      953ul, 1031ul, 1109ul, 1193ul, 1289ul, 1381ul, 1493ul, 1613ul,
-      1741ul, 1879ul, 2029ul, 2179ul, 2357ul, 2549ul, 2753ul, 2971ul,
-      3209ul, 3469ul, 3739ul, 4027ul, 4349ul, 4703ul, 5087ul, 5503ul,
-      5953ul, 6427ul, 6949ul, 7517ul, 8123ul, 8783ul, 9497ul, 10273ul,
-      11113ul, 12011ul, 12983ul, 14033ul, 15173ul, 16411ul, 17749ul,
-      19183ul, 20753ul, 22447ul, 24281ul, 26267ul, 28411ul, 30727ul,
-      33223ul, 35933ul, 38873ul, 42043ul, 45481ul, 49201ul, 53201ul,
-      57557ul, 62233ul, 67307ul, 72817ul, 78779ul, 85229ul, 92203ul,
-      99733ul, 107897ul, 116731ul, 126271ul, 136607ul, 147793ul,
-      159871ul, 172933ul, 187091ul, 202409ul, 218971ul, 236897ul,
-      256279ul, 277261ul, 299951ul, 324503ul, 351061ul, 379787ul,
-      410857ul, 444487ul, 480881ul, 520241ul, 562841ul, 608903ul,
-      658753ul, 712697ul, 771049ul, 834181ul, 902483ul, 976369ul,
-      1056323ul, 1142821ul, 1236397ul, 1337629ul, 1447153ul, 1565659ul,
-      1693859ul, 1832561ul, 1982627ul, 2144977ul, 2320627ul, 2510653ul,
-      2716249ul, 2938679ul, 3179303ul, 3439651ul, 3721303ul, 4026031ul,
-      4355707ul, 4712381ul, 5098259ul, 5515729ul, 5967347ul, 6456007ul,
-      6984629ul, 7556579ul, 8175383ul, 8844859ul, 9569143ul, 10352717ul,
-      11200489ul, 12117689ul, 13109983ul, 14183539ul, 15345007ul,
-      16601593ul, 17961079ul, 19431899ul, 21023161ul, 22744717ul,
-      24607243ul, 26622317ul, 28802401ul, 31160981ul, 33712729ul,
-      36473443ul, 39460231ul, 42691603ul, 46187573ul, 49969847ul,
-      54061849ul, 58488943ul, 63278561ul, 68460391ul, 74066549ul,
-      80131819ul, 86693767ul, 93793069ul, 101473717ul, 109783337ul,
-      118773397ul, 128499677ul, 139022417ul, 150406843ul, 162723577ul,
-      176048909ul, 190465427ul, 206062531ul, 222936881ul, 241193053ul,
-      260944219ul, 282312799ul, 305431229ul, 330442829ul, 357502601ul,
-      386778277ul, 418451333ul, 452718089ul, 489790921ul, 529899637ul,
-      573292817ul, 620239453ul, 671030513ul, 725980837ul, 785430967ul,
-      849749479ul, 919334987ul, 994618837ul, 1076067617ul, 1164186217ul,
-      1259520799ul, 1362662261ul, 1474249943ul, 1594975441ul,
-      1725587117ul, 1866894511ul, 2019773507ul, 2185171673ul,
-      2364114217ul, 2557710269ul, 2767159799ul, 2993761039ul,
-      3238918481ul, 3504151727ul, 3791104843ul, 4101556399ul,
-      4294967291ul,
-      4294967291ul // sentinel so we don't have to test result of lower_bound
-    };
-
-  inline
-  prime_rehash_policy::
-  prime_rehash_policy(float z)
-  : m_max_load_factor(z), m_growth_factor(2.f), m_next_resize(0)
-  { }
-
-  inline float
-  prime_rehash_policy::
-  max_load_factor() const
-  { return m_max_load_factor; }
-
-  // Return a prime no smaller than n.
-  inline std::size_t
-  prime_rehash_policy::
-  next_bkt(std::size_t n) const
-  {
-    const unsigned long* const last = X<0>::primes + X<0>::n_primes;
-    const unsigned long* p = std::lower_bound(X<0>::primes, last, n);
-    m_next_resize = static_cast<std::size_t>(std::ceil(*p * m_max_load_factor));
-    return *p;
-  }
-
-  // Return the smallest prime p such that alpha p >= n, where alpha
-  // is the load factor.
-  inline std::size_t
-  prime_rehash_policy::
-  bkt_for_elements(std::size_t n) const
-  {
-    const unsigned long* const last = X<0>::primes + X<0>::n_primes;
-    const float min_bkts = n / m_max_load_factor;
-    const unsigned long* p = std::lower_bound(X<0>::primes, last,
-					      min_bkts, lt());
-    m_next_resize = static_cast<std::size_t>(std::ceil(*p * m_max_load_factor));
-    return *p;
-  }
-
-  // Finds the smallest prime p such that alpha p > n_elt + n_ins.
-  // If p > n_bkt, return make_pair(true, p); otherwise return
-  // make_pair(false, 0).  In principle this isn't very different from 
-  // bkt_for_elements.
-  
-  // The only tricky part is that we're caching the element count at
-  // which we need to rehash, so we don't have to do a floating-point
-  // multiply for every insertion.
-  
-  inline std::pair<bool, std::size_t>
-  prime_rehash_policy::
-  need_rehash(std::size_t n_bkt, std::size_t n_elt, std::size_t n_ins) const
-  {
-    if (n_elt + n_ins > m_next_resize)
-      {
-	float min_bkts = (float(n_ins) + float(n_elt)) / m_max_load_factor;
-	if (min_bkts > n_bkt)
-	  {
-	    min_bkts = std::max(min_bkts, m_growth_factor * n_bkt);
-	    const unsigned long* const last = X<0>::primes + X<0>::n_primes;
-	    const unsigned long* p = std::lower_bound(X<0>::primes, last,
-						      min_bkts, lt());
-	    m_next_resize = 
-	      static_cast<std::size_t>(std::ceil(*p * m_max_load_factor));
-	    return std::make_pair(true, *p);
-	  }
-	else 
-	  {
-	    m_next_resize = 
-	      static_cast<std::size_t>(std::ceil(n_bkt * m_max_load_factor));
-	    return std::make_pair(false, 0);
-	  }
-      }
-    else
-      return std::make_pair(false, 0);
-  }
-
-} // namespace Internal
-
-
-//----------------------------------------------------------------------
-// Base classes for std::tr1::hashtable.  We define these base classes
-// because in some cases we want to do different things depending on
-// the value of a policy class.  In some cases the policy class affects
-// which member functions and nested typedefs are defined; we handle that
-// by specializing base class templates.  Several of the base class templates
-// need to access other members of class template hashtable, so we use
-// the "curiously recurring template pattern" for them.
-
-namespace Internal
-{
-  // class template map_base.  If the hashtable has a value type of the
-  // form pair<T1, T2> and a key extraction policy that returns the
-  // first part of the pair, the hashtable gets a mapped_type typedef.
-  // If it satisfies those criteria and also has unique keys, then it
-  // also gets an operator[].
-  
-  template<typename K, typename V, typename Ex, bool unique, typename Hashtable>
-    struct map_base { };
-	  
-  template<typename K, typename Pair, typename Hashtable>
-    struct map_base<K, Pair, extract1st<Pair>, false, Hashtable>
-    {
-      typedef typename Pair::second_type mapped_type;
-    };
-
-  template<typename K, typename Pair, typename Hashtable>
-    struct map_base<K, Pair, extract1st<Pair>, true, Hashtable>
-    {
-      typedef typename Pair::second_type mapped_type;
-      
-      mapped_type&
-      operator[](const K& k)
-      {
-	Hashtable* h = static_cast<Hashtable*>(this);
-	typename Hashtable::iterator it = 
-	  h->insert(std::make_pair(k, mapped_type())).first;
-	return it->second;
-      }
-    };
-
-  // class template rehash_base.  Give hashtable the max_load_factor
-  // functions iff the rehash policy is prime_rehash_policy.
-  template<typename RehashPolicy, typename Hashtable>
-    struct rehash_base { };
-
-  template<typename Hashtable>
-    struct rehash_base<prime_rehash_policy, Hashtable>
-    {
-      float
-      max_load_factor() const
-      {
-	const Hashtable* This = static_cast<const Hashtable*>(this);
-	return This->rehash_policy().max_load_factor();
-      }
-
-      void
-      max_load_factor(float z)
-      {
-	Hashtable* This = static_cast<Hashtable*>(this);
-	This->rehash_policy(prime_rehash_policy(z));    
-      }
-    };
-
-  // Class template hash_code_base.  Encapsulates two policy issues that
-  // aren't quite orthogonal.
-  //   (1) the difference between using a ranged hash function and using
-  //       the combination of a hash function and a range-hashing function.
-  //       In the former case we don't have such things as hash codes, so
-  //       we have a dummy type as placeholder.
-  //   (2) Whether or not we cache hash codes.  Caching hash codes is
-  //       meaningless if we have a ranged hash function.
-  // We also put the key extraction and equality comparison function 
-  // objects here, for convenience.
-  
-  // Primary template: unused except as a hook for specializations.
-  
-  template<typename Key, typename Value,
-	   typename ExtractKey, typename Equal,
-	   typename H1, typename H2, typename H,
-	   bool cache_hash_code>
-    struct hash_code_base;
-
-  // Specialization: ranged hash function, no caching hash codes.  H1
-  // and H2 are provided but ignored.  We define a dummy hash code type.
-  template<typename Key, typename Value,
-	   typename ExtractKey, typename Equal,
-	   typename H1, typename H2, typename H>
-    struct hash_code_base<Key, Value, ExtractKey, Equal, H1, H2, H, false>
-    {
-    protected:
-      hash_code_base(const ExtractKey& ex, const Equal& eq,
-		     const H1&, const H2&, const H& h)
-      : m_extract(ex), m_eq(eq), m_ranged_hash(h) { }
-
-      typedef void* hash_code_t;
-  
-      hash_code_t
-      m_hash_code(const Key& k) const
-      { return 0; }
-  
-      std::size_t
-      bucket_index(const Key& k, hash_code_t, std::size_t N) const
-      { return m_ranged_hash(k, N); }
-
-      std::size_t
-      bucket_index(const hash_node<Value, false>* p, std::size_t N) const
-      { return m_ranged_hash(m_extract(p->m_v), N); }
-  
-      bool
-      compare(const Key& k, hash_code_t, hash_node<Value, false>* n) const
-      { return m_eq(k, m_extract(n->m_v)); }
-
-      void
-      store_code(hash_node<Value, false>*, hash_code_t) const
-      { }
-
-      void
-      copy_code(hash_node<Value, false>*, const hash_node<Value, false>*) const
-      { }
-      
-      void
-      m_swap(hash_code_base& x)
-      {
-	std::swap(m_extract, x.m_extract);
-	std::swap(m_eq, x.m_eq);
-	std::swap(m_ranged_hash, x.m_ranged_hash);
-      }
-
-    protected:
-      ExtractKey m_extract;
-      Equal      m_eq;
-      H          m_ranged_hash;
-    };
-
-
-  // No specialization for ranged hash function while caching hash codes.
-  // That combination is meaningless, and trying to do it is an error.
-  
-  
-  // Specialization: ranged hash function, cache hash codes.  This
-  // combination is meaningless, so we provide only a declaration
-  // and no definition.
-  
-  template<typename Key, typename Value,
-	    typename ExtractKey, typename Equal,
-	    typename H1, typename H2, typename H>
-    struct hash_code_base<Key, Value, ExtractKey, Equal, H1, H2, H, true>;
-
-
-  // Specialization: hash function and range-hashing function, no
-  // caching of hash codes.  H is provided but ignored.  Provides
-  // typedef and accessor required by TR1.
-  
-  template<typename Key, typename Value,
-	   typename ExtractKey, typename Equal,
-	   typename H1, typename H2>
-    struct hash_code_base<Key, Value, ExtractKey, Equal, H1, H2,
-			  default_ranged_hash, false>
-    {
-      typedef H1 hasher;
-      
-      hasher
-      hash_function() const
-      { return m_h1; }
-
-    protected:
-      hash_code_base(const ExtractKey& ex, const Equal& eq,
-		     const H1& h1, const H2& h2, const default_ranged_hash&)
-      : m_extract(ex), m_eq(eq), m_h1(h1), m_h2(h2) { }
-
-      typedef std::size_t hash_code_t;
-      
-      hash_code_t
-      m_hash_code(const Key& k) const
-      { return m_h1(k); }
-      
-      std::size_t
-      bucket_index(const Key&, hash_code_t c, std::size_t N) const
-      { return m_h2(c, N); }
-
-      std::size_t
-      bucket_index(const hash_node<Value, false>* p, std::size_t N) const
-      { return m_h2(m_h1(m_extract(p->m_v)), N); }
-
-      bool
-      compare(const Key& k, hash_code_t, hash_node<Value, false>* n) const
-      { return m_eq(k, m_extract(n->m_v)); }
-
-      void
-      store_code(hash_node<Value, false>*, hash_code_t) const
-      { }
-
-      void
-      copy_code(hash_node<Value, false>*, const hash_node<Value, false>*) const
-      { }
-
-      void
-      m_swap(hash_code_base& x)
-      {
-	std::swap(m_extract, x.m_extract);
-	std::swap(m_eq, x.m_eq);
-	std::swap(m_h1, x.m_h1);
-	std::swap(m_h2, x.m_h2);
-      }
-
-    protected:
-      ExtractKey m_extract;
-      Equal      m_eq;
-      H1         m_h1;
-      H2         m_h2;
-    };
-
-  // Specialization: hash function and range-hashing function, 
-  // caching hash codes.  H is provided but ignored.  Provides
-  // typedef and accessor required by TR1.
-  template<typename Key, typename Value,
-	   typename ExtractKey, typename Equal,
-	   typename H1, typename H2>
-    struct hash_code_base<Key, Value, ExtractKey, Equal, H1, H2,
-			  default_ranged_hash, true>
-    {
-      typedef H1 hasher;
-      
-      hasher
-      hash_function() const
-      { return m_h1; }
-
-    protected:
-      hash_code_base(const ExtractKey& ex, const Equal& eq,
-		     const H1& h1, const H2& h2, const default_ranged_hash&)
-      : m_extract(ex), m_eq(eq), m_h1(h1), m_h2(h2) { }
-
-      typedef std::size_t hash_code_t;
-  
-      hash_code_t
-      m_hash_code(const Key& k) const
-      { return m_h1(k); }
-  
-      std::size_t
-      bucket_index(const Key&, hash_code_t c, std::size_t N) const
-      { return m_h2(c, N); }
-
-      std::size_t
-      bucket_index(const hash_node<Value, true>* p, std::size_t N) const
-      { return m_h2(p->hash_code, N); }
-
-      bool
-      compare(const Key& k, hash_code_t c, hash_node<Value, true>* n) const
-      { return c == n->hash_code && m_eq(k, m_extract(n->m_v)); }
-
-      void
-      store_code(hash_node<Value, true>* n, hash_code_t c) const
-      { n->hash_code = c; }
-
-      void
-      copy_code(hash_node<Value, true>* to,
-		const hash_node<Value, true>* from) const
-      { to->hash_code = from->hash_code; }
-
-      void
-      m_swap(hash_code_base& x)
-      {
-	std::swap(m_extract, x.m_extract);
-	std::swap(m_eq, x.m_eq);
-	std::swap(m_h1, x.m_h1);
-	std::swap(m_h2, x.m_h2);
-      }
-      
-    protected:
-      ExtractKey m_extract;
-      Equal      m_eq;
-      H1         m_h1;
-      H2         m_h2;
-    };
-
-} // namespace internal
-=======
 #include <tr1/hashtable_policy.h>
->>>>>>> f8383f28
 
 namespace std
 { 
 _GLIBCXX_BEGIN_NAMESPACE(tr1)
 
-<<<<<<< HEAD
-  //----------------------------------------------------------------------
-  // Class template hashtable, class definition.
-  
-  // Meaning of class template hashtable's template parameters
-=======
   // Class template _Hashtable, class definition.
->>>>>>> f8383f28
   
   // Meaning of class template _Hashtable's template parameters
   
@@ -979,46 +151,6 @@
 					    __unique_keys> >
     {
     public:
-<<<<<<< HEAD
-      typedef Allocator                                   allocator_type;
-      typedef Value                                       value_type;
-      typedef Key                                         key_type;
-      typedef Equal                                       key_equal;
-      // mapped_type, if present, comes from map_base.
-      // hasher, if present, comes from hash_code_base.
-      typedef typename Allocator::difference_type         difference_type;
-      typedef typename Allocator::size_type               size_type;
-      typedef typename Allocator::reference               reference;
-      typedef typename Allocator::const_reference         const_reference;
-      
-      typedef Internal::node_iterator<value_type, constant_iterators,
-				      cache_hash_code>
-                                                          local_iterator;
-      typedef Internal::node_const_iterator<value_type, constant_iterators,
-					    cache_hash_code>
-                                                          const_local_iterator;
-
-      typedef Internal::hashtable_iterator<value_type, constant_iterators,
-					   cache_hash_code>
-                                                          iterator;
-      typedef Internal::hashtable_const_iterator<value_type, constant_iterators,
-						 cache_hash_code>
-                                                          const_iterator;
-
-    private:
-      typedef Internal::hash_node<Value, cache_hash_code> node;
-      typedef typename Allocator::template rebind<node>::other
-                                                          node_allocator_t;
-      typedef typename Allocator::template rebind<node*>::other
-                                                          bucket_allocator_t;
-
-    private:
-      node_allocator_t      m_node_allocator;
-      node**                m_buckets;
-      size_type             m_bucket_count;
-      size_type             m_element_count;
-      RehashPolicy          m_rehash_policy;
-=======
       typedef _Allocator                                  allocator_type;
       typedef _Value                                      value_type;
       typedef _Key                                        key_type;
@@ -1064,7 +196,6 @@
       size_type              _M_bucket_count;
       size_type              _M_element_count;
       _RehashPolicy          _M_rehash_policy;
->>>>>>> f8383f28
       
       _Node*
       _M_allocate_node(const value_type& __v);
@@ -1088,21 +219,12 @@
 		 const _Equal&, const _ExtractKey&,
 		 const allocator_type&);
   
-<<<<<<< HEAD
-      template<typename InIter>
-        hashtable(InIter first, InIter last,
-		  size_type bucket_hint,
-		  const H1&, const H2&, const H&, 
-		  const Equal&, const ExtractKey&,
-		  const allocator_type&);
-=======
       template<typename _InputIterator>
         _Hashtable(_InputIterator __first, _InputIterator __last,
 		   size_type __bucket_hint,
 		   const _H1&, const _H2&, const _Hash&, 
 		   const _Equal&, const _ExtractKey&,
 		   const allocator_type&);
->>>>>>> f8383f28
   
       _Hashtable(const _Hashtable&);
       
@@ -1165,20 +287,9 @@
       key_eq() const
       { return this->_M_eq; }
 
-<<<<<<< HEAD
-    public:                             // Observers
-      key_equal
-      key_eq() const
-      { return this->m_eq; }
-
-      // hash_function, if present, comes from hash_code_base.
-
-    public:				// Bucket operations
-=======
       // hash_function, if present, comes from _Hash_code_base.
 
       // Bucket operations
->>>>>>> f8383f28
       size_type
       bucket_count() const
       { return _M_bucket_count; }
@@ -1192,17 +303,10 @@
       { return std::distance(begin(__n), end(__n)); }
   
       size_type
-<<<<<<< HEAD
-      bucket(const key_type& k) const
-      { 
-	return this->bucket_index(k, this->m_hash_code(k),
-				  this->m_bucket_count);
-=======
       bucket(const key_type& __k) const
       { 
 	return this->_M_bucket_index(__k, this->_M_hash_code(__k),
 				     bucket_count());
->>>>>>> f8383f28
       }
 
       local_iterator
@@ -1227,11 +331,7 @@
 	return static_cast<float>(size()) / static_cast<float>(bucket_count());
       }
 
-<<<<<<< HEAD
-      // max_load_factor, if present, comes from rehash_base.
-=======
       // max_load_factor, if present, comes from _Rehash_base.
->>>>>>> f8383f28
 
       // Generalization of max_load_factor.  Extension, not found in TR1.  Only
       // useful if _RehashPolicy is something other than the default.
@@ -1327,14 +427,8 @@
       void
       clear();
 
-<<<<<<< HEAD
-    public:
-      // Set number of buckets to be appropriate for container of n element.
-      void rehash(size_type n);
-=======
       // Set number of buckets to be appropriate for container of n element.
       void rehash(size_type __n);
->>>>>>> f8383f28
       
     private:
       // Unconditionally change size of bucket array to n.
@@ -1342,18 +436,6 @@
     };
 
 
-<<<<<<< HEAD
-  //----------------------------------------------------------------------
-  // Definitions of class template hashtable's out-of-line member functions.
-
-  template<typename K, typename V, 
-	   typename A, typename Ex, typename Eq,
-	   typename H1, typename H2, typename H, typename RP,
-	   bool c, bool ci, bool u>
-    typename hashtable<K, V, A, Ex, Eq, H1, H2, H, RP, c, ci, u>::node*
-    hashtable<K, V, A, Ex, Eq, H1, H2, H, RP, c, ci, u>::
-    m_allocate_node(const value_type& v)
-=======
   // Definitions of class template _Hashtable's out-of-line member functions.
   template<typename _Key, typename _Value, 
 	   typename _Allocator, typename _ExtractKey, typename _Equal,
@@ -1365,7 +447,6 @@
     _Hashtable<_Key, _Value, _Allocator, _ExtractKey, _Equal,
 	       _H1, _H2, _Hash, _RehashPolicy, __chc, __cit, __uk>::
     _M_allocate_node(const value_type& __v)
->>>>>>> f8383f28
     {
       _Node* __n = _M_node_allocator.allocate(1);
       try
@@ -1408,15 +489,9 @@
 	  _Node* __p = __array[__i];
 	  while (__p)
 	    {
-<<<<<<< HEAD
-	      node* tmp = p;
-	      p = p->m_next;
-	      m_deallocate_node(tmp);
-=======
 	      _Node* __tmp = __p;
 	      __p = __p->_M_next;
 	      _M_deallocate_node(__tmp);
->>>>>>> f8383f28
 	    }
 	  __array[__i] = 0;
 	}
@@ -1437,17 +512,10 @@
 
       // We allocate one extra bucket to hold a sentinel, an arbitrary
       // non-null pointer.  Iterator increment relies on this.
-<<<<<<< HEAD
-      node** p = alloc.allocate(n + 1);
-      std::fill(p, p + n, (node*) 0);
-      p[n] = reinterpret_cast<node*>(0x1000);
-      return p;
-=======
       _Node** __p = __alloc.allocate(__n + 1);
       std::fill(__p, __p + __n, (_Node*) 0);
       __p[__n] = reinterpret_cast<_Node*>(0x1000);
       return __p;
->>>>>>> f8383f28
     }
 
   template<typename _Key, typename _Value, 
@@ -1459,28 +527,6 @@
 	       _H1, _H2, _Hash, _RehashPolicy, __chc, __cit, __uk>::
     _M_deallocate_buckets(_Node** __p, size_type __n)
     {
-<<<<<<< HEAD
-      bucket_allocator_t alloc(m_node_allocator);
-      alloc.deallocate(p, n + 1);
-    }
-
-  template<typename K, typename V, 
-	   typename A, typename Ex, typename Eq,
-	   typename H1, typename H2, typename H, typename RP,
-	   bool c, bool ci, bool u>
-    hashtable<K, V, A, Ex, Eq, H1, H2, H, RP, c, ci, u>::
-    hashtable(size_type bucket_hint,
-	      const H1& h1, const H2& h2, const H& h,
-	      const Eq& eq, const Ex& exk,
-	      const allocator_type& a)
-    : Internal::rehash_base<RP, hashtable>(),
-      Internal::hash_code_base<K, V, Ex, Eq, H1, H2, H, c>(exk, eq, h1, h2, h),
-      Internal::map_base<K, V, Ex, u, hashtable>(),
-      m_node_allocator(a),
-      m_bucket_count(0),
-      m_element_count(0),
-      m_rehash_policy()
-=======
       _Bucket_allocator_type __alloc(_M_node_allocator);
       __alloc.deallocate(__p, __n + 1);
     }
@@ -1504,33 +550,11 @@
       _M_bucket_count(0),
       _M_element_count(0),
       _M_rehash_policy()
->>>>>>> f8383f28
     {
       _M_bucket_count = _M_rehash_policy._M_next_bkt(__bucket_hint);
       _M_buckets = _M_allocate_buckets(_M_bucket_count);
     }
 
-<<<<<<< HEAD
-  template<typename K, typename V, 
-	   typename A, typename Ex, typename Eq,
-	   typename H1, typename H2, typename H, typename RP,
-	   bool c, bool ci, bool u>
-    template<typename InIter>
-      hashtable<K, V, A, Ex, Eq, H1, H2, H, RP, c, ci, u>::
-      hashtable(InIter f, InIter l,
-		size_type bucket_hint,
-		const H1& h1, const H2& h2, const H& h,
-		const Eq& eq, const Ex& exk,
-		const allocator_type& a)
-      : Internal::rehash_base<RP, hashtable>(),
-	Internal::hash_code_base<K, V, Ex, Eq, H1, H2, H, c>(exk, eq,
-							     h1, h2, h),
-	Internal::map_base<K, V, Ex, u, hashtable>(),
-	m_node_allocator(a),
-	m_bucket_count(0),
-	m_element_count(0),
-	m_rehash_policy()
-=======
   template<typename _Key, typename _Value, 
 	   typename _Allocator, typename _ExtractKey, typename _Equal,
 	   typename _H1, typename _H2, typename _Hash, typename _RehashPolicy,
@@ -1552,7 +576,6 @@
 	_M_bucket_count(0),
 	_M_element_count(0),
 	_M_rehash_policy()
->>>>>>> f8383f28
       {
 	_M_bucket_count = std::max(_M_rehash_policy._M_next_bkt(__bucket_hint),
 				   _M_rehash_policy.
@@ -1589,17 +612,10 @@
       _M_element_count(__ht._M_element_count),
       _M_rehash_policy(__ht._M_rehash_policy)
     {
-<<<<<<< HEAD
-      m_buckets = m_allocate_buckets(m_bucket_count);
-      try
-	{
-	  for (size_type i = 0; i < ht.m_bucket_count; ++i)
-=======
       _M_buckets = _M_allocate_buckets(_M_bucket_count);
       try
 	{
 	  for (size_type __i = 0; __i < __ht._M_bucket_count; ++__i)
->>>>>>> f8383f28
 	    {
 	      _Node* __n = __ht._M_buckets[__i];
 	      _Node** __tail = _M_buckets + __i;
@@ -1615,11 +631,7 @@
       catch(...)
 	{
 	  clear();
-<<<<<<< HEAD
-	  m_deallocate_buckets(m_buckets, m_bucket_count);
-=======
 	  _M_deallocate_buckets(_M_buckets, _M_bucket_count);
->>>>>>> f8383f28
 	  __throw_exception_again;
 	}
     }
@@ -1663,19 +675,6 @@
       // The only base class with member variables is hash_code_base.  We
       // define _Hash_code_base::_M_swap because different specializations
       // have different members.
-<<<<<<< HEAD
-      Internal::hash_code_base<K, V, Ex, Eq, H1, H2, H, c>::m_swap(x);
-
-      // _GLIBCXX_RESOLVE_LIB_DEFECTS
-      // 431. Swapping containers with unequal allocators.
-      std::__alloc_swap<node_allocator_t>::_S_do_it(m_node_allocator,
-						    x.m_node_allocator);
-
-      std::swap(m_rehash_policy, x.m_rehash_policy);
-      std::swap(m_buckets, x.m_buckets);
-      std::swap(m_bucket_count, x.m_bucket_count);
-      std::swap(m_element_count, x.m_element_count);
-=======
       __detail::_Hash_code_base<_Key, _Value, _ExtractKey, _Equal,
 	_H1, _H2, _Hash, __chc>::_M_swap(__x);
 
@@ -1688,7 +687,6 @@
       std::swap(_M_buckets, __x._M_buckets);
       std::swap(_M_bucket_count, __x._M_bucket_count);
       std::swap(_M_element_count, __x._M_element_count);
->>>>>>> f8383f28
     }
 
   template<typename _Key, typename _Value, 
@@ -1700,17 +698,10 @@
 	       _H1, _H2, _Hash, _RehashPolicy, __chc, __cit, __uk>::
     __rehash_policy(const _RehashPolicy& __pol)
     {
-<<<<<<< HEAD
-      m_rehash_policy = pol;
-      size_type n_bkt = pol.bkt_for_elements(m_element_count);
-      if (n_bkt > m_bucket_count)
-	m_rehash(n_bkt);
-=======
       _M_rehash_policy = __pol;
       size_type __n_bkt = __pol._M_bkt_for_elements(_M_element_count);
       if (__n_bkt > _M_bucket_count)
 	_M_rehash(__n_bkt);
->>>>>>> f8383f28
     }
 
   template<typename _Key, typename _Value, 
@@ -1724,17 +715,10 @@
 	       _H1, _H2, _Hash, _RehashPolicy, __chc, __cit, __uk>::
     find(const key_type& __k)
     {
-<<<<<<< HEAD
-      typename hashtable::hash_code_t code = this->m_hash_code(k);
-      std::size_t n = this->bucket_index(k, code, this->bucket_count());
-      node* p = find_node(m_buckets[n], k, code);
-      return p ? iterator(p, m_buckets + n) : this->end();
-=======
       typename _Hashtable::_Hash_code_type __code = this->_M_hash_code(__k);
       std::size_t __n = this->_M_bucket_index(__k, __code, _M_bucket_count);
       _Node* __p = _M_find_node(_M_buckets[__n], __k, __code);
       return __p ? iterator(__p, _M_buckets + __n) : this->end();
->>>>>>> f8383f28
     }
 
   template<typename _Key, typename _Value, 
@@ -1748,17 +732,10 @@
 	       _H1, _H2, _Hash, _RehashPolicy, __chc, __cit, __uk>::
     find(const key_type& __k) const
     {
-<<<<<<< HEAD
-      typename hashtable::hash_code_t code = this->m_hash_code(k);
-      std::size_t n = this->bucket_index(k, code, this->bucket_count());
-      node* p = find_node(m_buckets[n], k, code);
-      return p ? const_iterator(p, m_buckets + n) : this->end();
-=======
       typename _Hashtable::_Hash_code_type __code = this->_M_hash_code(__k);
       std::size_t __n = this->_M_bucket_index(__k, __code, _M_bucket_count);
       _Node* __p = _M_find_node(_M_buckets[__n], __k, __code);
       return __p ? const_iterator(__p, _M_buckets + __n) : this->end();
->>>>>>> f8383f28
     }
 
   template<typename _Key, typename _Value, 
@@ -1772,15 +749,6 @@
 	       _H1, _H2, _Hash, _RehashPolicy, __chc, __cit, __uk>::
     count(const key_type& __k) const
     {
-<<<<<<< HEAD
-      typename hashtable::hash_code_t code = this->m_hash_code(k);
-      std::size_t n = this->bucket_index(k, code, this->bucket_count());
-      std::size_t result = 0;
-      for (node* p = m_buckets[n]; p; p = p->m_next)
-	if (this->compare(k, code, p))
-	  ++result;
-      return result;
-=======
       typename _Hashtable::_Hash_code_type __code = this->_M_hash_code(__k);
       std::size_t __n = this->_M_bucket_index(__k, __code, _M_bucket_count);
       std::size_t __result = 0;
@@ -1788,7 +756,6 @@
 	if (this->_M_compare(__k, __code, __p))
 	  ++__result;
       return __result;
->>>>>>> f8383f28
     }
 
   template<typename _Key, typename _Value, 
@@ -1807,29 +774,16 @@
 	       _H1, _H2, _Hash, _RehashPolicy, __chc, __cit, __uk>::
     equal_range(const key_type& __k)
     {
-<<<<<<< HEAD
-      typename hashtable::hash_code_t code = this->m_hash_code(k);
-      std::size_t n = this->bucket_index(k, code, this->bucket_count());
-      node** head = m_buckets + n;
-      node* p = find_node(*head, k, code);
-=======
       typename _Hashtable::_Hash_code_type __code = this->_M_hash_code(__k);
       std::size_t __n = this->_M_bucket_index(__k, __code, _M_bucket_count);
       _Node** __head = _M_buckets + __n;
       _Node* __p = _M_find_node(*__head, __k, __code);
->>>>>>> f8383f28
       
       if (__p)
 	{
-<<<<<<< HEAD
-	  node* p1 = p->m_next;
-	  for (; p1; p1 = p1->m_next)
-	    if (!this->compare(k, code, p1))
-=======
 	  _Node* __p1 = __p->_M_next;
 	  for (; __p1; __p1 = __p1->_M_next)
 	    if (!this->_M_compare(__k, __code, __p1))
->>>>>>> f8383f28
 	      break;
 
 	  iterator __first(__p, __head);
@@ -1858,29 +812,16 @@
 	       _H1, _H2, _Hash, _RehashPolicy, __chc, __cit, __uk>::
     equal_range(const key_type& __k) const
     {
-<<<<<<< HEAD
-      typename hashtable::hash_code_t code = this->m_hash_code(k);
-      std::size_t n = this->bucket_index(k, code, this->bucket_count());
-      node** head = m_buckets + n;
-      node* p = find_node(*head, k, code);
-=======
       typename _Hashtable::_Hash_code_type __code = this->_M_hash_code(__k);
       std::size_t __n = this->_M_bucket_index(__k, __code, _M_bucket_count);
       _Node** __head = _M_buckets + __n;
       _Node* __p = _M_find_node(*__head, __k, __code);
->>>>>>> f8383f28
 
       if (__p)
 	{
-<<<<<<< HEAD
-	  node* p1 = p->m_next;
-	  for (; p1; p1 = p1->m_next)
-	    if (!this->compare(k, code, p1))
-=======
 	  _Node* __p1 = __p->_M_next;
 	  for (; __p1; __p1 = __p1->_M_next)
 	    if (!this->_M_compare(__k, __code, __p1))
->>>>>>> f8383f28
 	      break;
 
 	  const_iterator __first(__p, __head);
@@ -1907,15 +848,9 @@
     _M_find_node(_Node* __p, const key_type& __k,
 		typename _Hashtable::_Hash_code_type __code) const
     {
-<<<<<<< HEAD
-      for (; p; p = p->m_next)
-	if (this->compare(k, code, p))
-	  return p;
-=======
       for (; __p; __p = __p->_M_next)
 	if (this->_M_compare(__k, __code, __p))
 	  return __p;
->>>>>>> f8383f28
       return false;
     }
 
@@ -1932,22 +867,6 @@
     _M_insert_bucket(const value_type& __v, size_type __n,
 		    typename _Hashtable::_Hash_code_type __code)
     {
-<<<<<<< HEAD
-      const key_type& k = this->m_extract(v);
-      typename hashtable::hash_code_t code = this->m_hash_code(k);
-      std::size_t n = this->bucket_index(k, code, m_bucket_count);
-      
-      if (node* p = find_node(m_buckets[n], k, code))
-	return std::make_pair(iterator(p, m_buckets + n), false);
-
-      std::pair<bool, std::size_t> do_rehash
-	= m_rehash_policy.need_rehash(m_bucket_count, m_element_count, 1);
-
-      // Allocate the new node before doing the rehash so that we don't
-      // do a rehash if the allocation throws.
-      node* new_node = m_allocate_node(v);
-      
-=======
       std::pair<bool, std::size_t> __do_rehash
 	= _M_rehash_policy._M_need_rehash(_M_bucket_count,
 					  _M_element_count, 1);
@@ -1956,7 +875,6 @@
       // do a rehash if the allocation throws.
       _Node* __new_node = _M_allocate_node(__v);
 
->>>>>>> f8383f28
       try
 	{
 	  if (__do_rehash.first)
@@ -1974,11 +892,7 @@
 	}
       catch(...)
 	{
-<<<<<<< HEAD
-	  m_deallocate_node(new_node);
-=======
 	  _M_deallocate_node(__new_node);
->>>>>>> f8383f28
 	  __throw_exception_again;
 	}
     }
@@ -2017,20 +931,6 @@
 	       _H1, _H2, _Hash, _RehashPolicy, __chc, __cit, __uk>::
     _M_insert(const value_type& __v, std::tr1::false_type)
     {
-<<<<<<< HEAD
-      std::pair<bool, std::size_t> do_rehash
-	= m_rehash_policy.need_rehash(m_bucket_count, m_element_count, 1);
-      if (do_rehash.first)
-	m_rehash(do_rehash.second);
-
-      const key_type& k = this->m_extract(v);
-      typename hashtable::hash_code_t code = this->m_hash_code(k);
-      std::size_t n = this->bucket_index(k, code, m_bucket_count);
-      
-      node* new_node = m_allocate_node(v);
-      node* prev = find_node(m_buckets[n], k, code);
-      if (prev)
-=======
       std::pair<bool, std::size_t> __do_rehash
 	= _M_rehash_policy._M_need_rehash(_M_bucket_count,
 					  _M_element_count, 1);
@@ -2046,7 +946,6 @@
       _Node* __new_node = _M_allocate_node(__v);
 
       if (__prev)
->>>>>>> f8383f28
 	{
 	  __new_node->_M_next = __prev->_M_next;
 	  __prev->_M_next = __new_node;
@@ -2086,13 +985,8 @@
 	  __cur->_M_next = __next->_M_next;
 	}
 
-<<<<<<< HEAD
-      m_deallocate_node(p);
-      --m_element_count;
-=======
       _M_deallocate_node(__p);
       --_M_element_count;
->>>>>>> f8383f28
     }
 
   template<typename _Key, typename _Value, 
@@ -2105,16 +999,6 @@
 		 _H1, _H2, _Hash, _RehashPolicy, __chc, __cit, __uk>::
       insert(_InputIterator __first, _InputIterator __last)
       {
-<<<<<<< HEAD
-	size_type n_elt = Internal::distance_fw(first, last);
-	std::pair<bool, std::size_t> do_rehash
-	  = m_rehash_policy.need_rehash(m_bucket_count, m_element_count, n_elt);
-	if (do_rehash.first)
-	  m_rehash(do_rehash.second);
-
-	for (; first != last; ++first)
-	  this->insert(*first);
-=======
 	size_type __n_elt = __detail::__distance_fw(__first, __last);
 	std::pair<bool, std::size_t> __do_rehash
 	  = _M_rehash_policy._M_need_rehash(_M_bucket_count,
@@ -2124,7 +1008,6 @@
 
 	for (; __first != __last; ++__first)
 	  this->insert(*__first);
->>>>>>> f8383f28
       }
 
   template<typename _Key, typename _Value, 
@@ -2172,23 +1055,6 @@
 	       _H1, _H2, _Hash, _RehashPolicy, __chc, __cit, __uk>::
     erase(const key_type& __k)
     {
-<<<<<<< HEAD
-      typename hashtable::hash_code_t code = this->m_hash_code(k);
-      std::size_t n = this->bucket_index(k, code, m_bucket_count);
-      size_type result = 0;
-      
-      node** slot = m_buckets + n;
-      while (*slot && !this->compare(k, code, *slot))
-	slot = &((*slot)->m_next);
-
-      while (*slot && this->compare(k, code, *slot))
-	{
-	  node* p = *slot;
-	  *slot = p->m_next;
-	  m_deallocate_node(p);
-	  --m_element_count;
-	  ++result;
-=======
       typename _Hashtable::_Hash_code_type __code = this->_M_hash_code(__k);
       std::size_t __n = this->_M_bucket_index(__k, __code, _M_bucket_count);
       size_type __result = 0;
@@ -2204,7 +1070,6 @@
 	  _M_deallocate_node(__p);
 	  --_M_element_count;
 	  ++__result;
->>>>>>> f8383f28
 	}
 
       return __result;
@@ -2271,52 +1136,22 @@
 			 _M_rehash_policy._M_bkt_for_elements(_M_element_count
 							      + 1)));
     }
- 
-  template<typename K, typename V, 
-	   typename A, typename Ex, typename Eq,
-	   typename H1, typename H2, typename H, typename RP,
-	   bool c, bool ci, bool u>
+
+  template<typename _Key, typename _Value, 
+	   typename _Allocator, typename _ExtractKey, typename _Equal,
+	   typename _H1, typename _H2, typename _Hash, typename _RehashPolicy,
+	   bool __chc, bool __cit, bool __uk>
     void
-    hashtable<K, V, A, Ex, Eq, H1, H2, H, RP, c, ci, u>::
-    rehash(size_type n)
-    {
-      m_rehash(std::max(m_rehash_policy.next_bkt(n),
-			m_rehash_policy.bkt_for_elements(m_element_count
-							 + 1)));
-    }
-
-  template<typename _Key, typename _Value, 
-	   typename _Allocator, typename _ExtractKey, typename _Equal,
-	   typename _H1, typename _H2, typename _Hash, typename _RehashPolicy,
-	   bool __chc, bool __cit, bool __uk>
-    void
-<<<<<<< HEAD
-    hashtable<K, V, A, Ex, Eq, H1, H2, H, RP, c, ci, u>::
-    m_rehash(size_type n)
-    {
-      node** new_array = m_allocate_buckets(n);
-=======
     _Hashtable<_Key, _Value, _Allocator, _ExtractKey, _Equal,
 	       _H1, _H2, _Hash, _RehashPolicy, __chc, __cit, __uk>::
     _M_rehash(size_type __n)
     {
       _Node** __new_array = _M_allocate_buckets(__n);
->>>>>>> f8383f28
       try
 	{
 	  for (size_type __i = 0; __i < _M_bucket_count; ++__i)
 	    while (_Node* __p = _M_buckets[__i])
 	      {
-<<<<<<< HEAD
-		std::size_t new_index = this->bucket_index(p, n);
-		m_buckets[i] = p->m_next;
-		p->m_next = new_array[new_index];
-		new_array[new_index] = p;
-	      }
-	  m_deallocate_buckets(m_buckets, m_bucket_count);
-	  m_bucket_count = n;
-	  m_buckets = new_array;
-=======
 		std::size_t __new_index = this->_M_bucket_index(__p, __n);
 		_M_buckets[__i] = __p->_M_next;
 		__p->_M_next = __new_array[__new_index];
@@ -2325,7 +1160,6 @@
 	  _M_deallocate_buckets(_M_buckets, _M_bucket_count);
 	  _M_bucket_count = __n;
 	  _M_buckets = __new_array;
->>>>>>> f8383f28
 	}
       catch(...)
 	{
@@ -2333,18 +1167,6 @@
 	  // We can't restore the previous state without calling the hash
 	  // function again, so the only sensible recovery is to delete
 	  // everything.
-<<<<<<< HEAD
-	  m_deallocate_nodes(new_array, n);
-	  m_deallocate_buckets(new_array, n);
-	  m_deallocate_nodes(m_buckets, m_bucket_count);
-	  m_element_count = 0;
-	  __throw_exception_again;
-	}
-    }
-
-_GLIBCXX_END_NAMESPACE
-}				// Namespace std::tr1
-=======
 	  _M_deallocate_nodes(__new_array, __n);
 	  _M_deallocate_buckets(__new_array, __n);
 	  _M_deallocate_nodes(_M_buckets, _M_bucket_count);
@@ -2352,7 +1174,6 @@
 	  __throw_exception_again;
 	}
     }
->>>>>>> f8383f28
 
 _GLIBCXX_END_NAMESPACE
 } // namespace std::tr1
