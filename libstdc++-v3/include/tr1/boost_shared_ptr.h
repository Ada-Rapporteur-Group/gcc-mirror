// <tr1/boost_shared_ptr.h> -*- C++ -*-

// Copyright (C) 2005, 2006 Free Software Foundation, Inc.
//
// This file is part of the GNU ISO C++ Library.  This library is free
// software; you can redistribute it and/or modify it under the
// terms of the GNU General Public License as published by the
// Free Software Foundation; either version 2, or (at your option)
// any later version.

// This library is distributed in the hope that it will be useful,
// but WITHOUT ANY WARRANTY; without even the implied warranty of
// MERCHANTABILITY or FITNESS FOR A PARTICULAR PURPOSE.  See the
// GNU General Public License for more details.

// You should have received a copy of the GNU General Public License along
// with this library; see the file COPYING.  If not, write to the Free
// Software Foundation, 51 Franklin Street, Fifth Floor, Boston, MA 02110-1301,
// USA.

// As a special exception, you may use this file as part of a free software
// library without restriction.  Specifically, if other files instantiate
// templates or use macros or inline functions from this file, or you compile
// this file and link it with other files to produce an executable, this
// file does not by itself cause the resulting executable to be covered by
// the GNU General Public License.  This exception does not however
// invalidate any other reasons why the executable file might be covered by
// the GNU General Public License.

//  shared_count.hpp
//  Copyright (c) 2001, 2002, 2003 Peter Dimov and Multi Media Ltd.

//  shared_ptr.hpp
//  Copyright (C) 1998, 1999 Greg Colvin and Beman Dawes.
//  Copyright (C) 2001, 2002, 2003 Peter Dimov

//  weak_ptr.hpp
//  Copyright (C) 2001, 2002, 2003 Peter Dimov

//  enable_shared_from_this.hpp
//  Copyright (C) 2002 Peter Dimov

// Distributed under the Boost Software License, Version 1.0. (See
// accompanying file LICENSE_1_0.txt or copy at
// http://www.boost.org/LICENSE_1_0.txt)

// GCC Note:  based on version 1.32.0 of the Boost library.

/** @file boost_shared_ptr.h
 *  This is an internal header file, included by other library headers.
 *  You should not attempt to use it directly.
 */

#ifndef _BOOST_SHARED_PTR_H
#define _BOOST_SHARED_PTR_H 1

namespace std
{
_GLIBCXX_BEGIN_NAMESPACE(tr1)

  class bad_weak_ptr : public std::exception
  {
  public:
    virtual char const*
    what() const throw()
    { return "tr1::bad_weak_ptr"; }
  };

  // Substitute for bad_weak_ptr object in the case of -fno-exceptions.
  inline void
  __throw_bad_weak_ptr()
  {
#if __EXCEPTIONS
    throw bad_weak_ptr();
#else
    std::abort();
#endif
  }

  using __gnu_cxx::_Lock_policy;
  using __gnu_cxx::__default_lock_policy;
  using __gnu_cxx::_S_single;
  using __gnu_cxx::_S_mutex;
  using __gnu_cxx::_S_atomic;

  template<typename _Tp>
    struct _Sp_deleter
    {
      typedef void result_type;
      typedef _Tp* argument_type;

      void
      operator()(_Tp* __p) const
      { delete __p; }
    };

  // Empty helper class except when the template argument is _S_mutex.
  template<_Lock_policy _Lp>
    class _Mutex_base
    { };

  template<>
    class _Mutex_base<_S_mutex>
    : public __gnu_cxx::__mutex
    { };

  template<_Lock_policy _Lp = __default_lock_policy>
    class _Sp_counted_base
    : public _Mutex_base<_Lp>
    {
    public:  
<<<<<<< HEAD
      _Sp_counted_base() : _M_use_count(1), _M_weak_count(1) { }
=======
      _Sp_counted_base()
      : _M_use_count(1), _M_weak_count(1) { }
>>>>>>> 61fb309f
      
      virtual
      ~_Sp_counted_base() // nothrow 
      { }
<<<<<<< HEAD
  
      // Called when _M_use_count drops to zero, to release the resources
      // managed by *this.
      virtual void
      _M_dispose() = 0; // nothrow
      
      // Called when _M_weak_count drops to zero.
      virtual void
      _M_destroy() // nothrow
      { delete this; }
      
      virtual void*
      _M_get_deleter(const std::type_info&) = 0;

      void
      _M_add_ref_copy()
      { __gnu_cxx::__atomic_add(&_M_use_count, 1); }
  
      void
      _M_add_ref_lock();
      
      void
      _M_release() // nothrow
      {
	if (__gnu_cxx::__exchange_and_add(&_M_use_count, -1) == 1)
	  {
	    _M_dispose();
#ifdef __GTHREADS	
	    _GLIBCXX_READ_MEM_BARRIER;
	    _GLIBCXX_WRITE_MEM_BARRIER;
#endif
	    if (__gnu_cxx::__exchange_and_add(&_M_weak_count, -1) == 1)
	      _M_destroy();
	  }
      }
  
      void
      _M_weak_add_ref() // nothrow
      { __gnu_cxx::__atomic_add(&_M_weak_count, 1); }

      void
      _M_weak_release() // nothrow
      {
	if (__gnu_cxx::__exchange_and_add(&_M_weak_count, -1) == 1)
	  {
=======
  
      // Called when _M_use_count drops to zero, to release the resources
      // managed by *this.
      virtual void
      _M_dispose() = 0; // nothrow
      
      // Called when _M_weak_count drops to zero.
      virtual void
      _M_destroy() // nothrow
      { delete this; }
      
      virtual void*
      _M_get_deleter(const std::type_info&) = 0;

      void
      _M_add_ref_copy()
      { __gnu_cxx::__atomic_add_dispatch(&_M_use_count, 1); }
  
      void
      _M_add_ref_lock();
      
      void
      _M_release() // nothrow
      {
	if (__gnu_cxx::__exchange_and_add_dispatch(&_M_use_count,
						   -1) == 1)
	  {
	    _M_dispose();
>>>>>>> 61fb309f
#ifdef __GTHREADS
	    _GLIBCXX_READ_MEM_BARRIER;
	    _GLIBCXX_WRITE_MEM_BARRIER;
#endif
<<<<<<< HEAD
	    _M_destroy();
	  }
      }
  
      long
      _M_get_use_count() const // nothrow
      { return _M_use_count; }  // XXX is this MT safe? 
      
    private:  
      _Sp_counted_base(_Sp_counted_base const&);
      _Sp_counted_base& operator=(_Sp_counted_base const&);

      _Atomic_word  _M_use_count;     // #shared
      _Atomic_word  _M_weak_count;    // #weak + (#shared != 0)
    };

  template<>
    inline void
    _Sp_counted_base<_S_single>::
    _M_add_ref_lock()
    {
      if (__gnu_cxx::__exchange_and_add(&_M_use_count, 1) == 0)
	{
	  _M_use_count = 0;
	  __throw_bad_weak_ptr();
	}
    }
  
#ifdef __GTHREADS
  template<>
    inline void
    _Sp_counted_base<_S_mutex>::
    _M_add_ref_lock()
    {
      __gnu_cxx::__scoped_lock sentry(*this);
      if (__gnu_cxx::__exchange_and_add(&_M_use_count, 1) == 0)
=======
	    if (__gnu_cxx::__exchange_and_add_dispatch(&_M_weak_count,
						       -1) == 1)
	      _M_destroy();
	  }
      }
  
      void
      _M_weak_add_ref() // nothrow
      { __gnu_cxx::__atomic_add_dispatch(&_M_weak_count, 1); }

      void
      _M_weak_release() // nothrow
      {
	if (__gnu_cxx::__exchange_and_add_dispatch(&_M_weak_count, -1) == 1)
	  {
#ifdef __GTHREADS
	    _GLIBCXX_READ_MEM_BARRIER;
	    _GLIBCXX_WRITE_MEM_BARRIER;
#endif
	    _M_destroy();
	  }
      }
  
      long
      _M_get_use_count() const // nothrow
      { return _M_use_count; }  // XXX is this MT safe? 
      
    private:  
      _Sp_counted_base(_Sp_counted_base const&);
      _Sp_counted_base& operator=(_Sp_counted_base const&);

      _Atomic_word  _M_use_count;     // #shared
      _Atomic_word  _M_weak_count;    // #weak + (#shared != 0)
    };

  template<>
    inline void
    _Sp_counted_base<_S_single>::
    _M_add_ref_lock()
    {
      if (__gnu_cxx::__exchange_and_add_dispatch(&_M_use_count, 1) == 0)
>>>>>>> 61fb309f
	{
	  _M_use_count = 0;
	  __throw_bad_weak_ptr();
	}
    }
<<<<<<< HEAD
#endif

  template<> 
    inline void
    _Sp_counted_base<_S_atomic>::
    _M_add_ref_lock()
    {
      // Perform lock-free add-if-not-zero operation.
      _Atomic_word __count;
      do
	{
	  __count = _M_use_count;
	  if (__count == 0)
	    __throw_bad_weak_ptr();
	  
	  // Replace the current counter value with the old value + 1, as
	  // long as it's not changed meanwhile. 
	}
      while (!__sync_bool_compare_and_swap(&_M_use_count, __count,
					   __count + 1));
    }

  template<typename _Ptr, typename _Deleter, _Lock_policy _Lp>
    class _Sp_counted_base_impl : public _Sp_counted_base<_Lp>
    {
=======

#ifdef __GTHREADS
  template<>
    inline void
    _Sp_counted_base<_S_mutex>::
    _M_add_ref_lock()
    {
      __gnu_cxx::__scoped_lock sentry(*this);
      if (__gnu_cxx::__exchange_and_add_dispatch(&_M_use_count, 1) == 0)
	{
	  _M_use_count = 0;
	  __throw_bad_weak_ptr();
	}
    }
#endif

  template<> 
    inline void
    _Sp_counted_base<_S_atomic>::
    _M_add_ref_lock()
    {
      // Perform lock-free add-if-not-zero operation.
      _Atomic_word __count;
      do
	{
	  __count = _M_use_count;
	  if (__count == 0)
	    __throw_bad_weak_ptr();
	  
	  // Replace the current counter value with the old value + 1, as
	  // long as it's not changed meanwhile. 
	}
      while (!__sync_bool_compare_and_swap(&_M_use_count, __count,
					   __count + 1));
    }

  template<typename _Ptr, typename _Deleter, _Lock_policy _Lp>
    class _Sp_counted_base_impl
    : public _Sp_counted_base<_Lp>
    {
>>>>>>> 61fb309f
    public:
      /**
       *  @brief   
       *  @pre     __d(__p) must not throw.
       */
      _Sp_counted_base_impl(_Ptr __p, _Deleter __d)
      : _M_ptr(__p), _M_del(__d) { }
    
      virtual void
      _M_dispose() // nothrow
      { _M_del(_M_ptr); }
      
      virtual void*
      _M_get_deleter(const std::type_info& __ti)
      { return __ti == typeid(_Deleter) ? &_M_del : 0; }
      
    private:
      _Sp_counted_base_impl(const _Sp_counted_base_impl&);
      _Sp_counted_base_impl& operator=(const _Sp_counted_base_impl&);
      
      _Ptr      _M_ptr;  // copy constructor must not throw
      _Deleter  _M_del;  // copy constructor must not throw
    };

  template<_Lock_policy _Lp = __default_lock_policy>
    class __weak_count;

  template<_Lock_policy _Lp = __default_lock_policy>
    class __shared_count
    {
    public: 
      __shared_count()
      : _M_pi(0) // nothrow
      { }
  
      template<typename _Ptr, typename _Deleter>
        __shared_count(_Ptr __p, _Deleter __d) : _M_pi(0)
        {
	  try
	    {
	      _M_pi = new _Sp_counted_base_impl<_Ptr, _Deleter, _Lp>(__p, __d);
	    }
	  catch(...)
	    {
	      __d(__p); // Call _Deleter on __p.
	      __throw_exception_again;
	    }
	}

      // Special case for auto_ptr<_Tp> to provide the strong guarantee.
      template<typename _Tp>
        explicit
        __shared_count(std::auto_ptr<_Tp>& __r)
	: _M_pi(new _Sp_counted_base_impl<_Tp*,
		_Sp_deleter<_Tp>, _Lp >(__r.get(), _Sp_deleter<_Tp>()))
        { __r.release(); }
  
      // Throw bad_weak_ptr when __r._M_get_use_count() == 0.
      explicit
      __shared_count(const __weak_count<_Lp>& __r);
  
      ~__shared_count() // nothrow
      {
	if (_M_pi != 0)
	  _M_pi->_M_release();
      }
      
      __shared_count(const __shared_count& __r)
      : _M_pi(__r._M_pi) // nothrow
      {
	if (_M_pi != 0)
	  _M_pi->_M_add_ref_copy();
      }
  
      __shared_count&
      operator=(const __shared_count& __r) // nothrow
      {
	_Sp_counted_base<_Lp>* __tmp = __r._M_pi;
	if (__tmp != _M_pi)
	  {
	    if (__tmp != 0)
	      __tmp->_M_add_ref_copy();
	    if (_M_pi != 0)
	      _M_pi->_M_release();
	    _M_pi = __tmp;
	  }
	return *this;
      }
  
      void
      _M_swap(__shared_count& __r) // nothrow
      {
	_Sp_counted_base<_Lp>* __tmp = __r._M_pi;
	__r._M_pi = _M_pi;
	_M_pi = __tmp;
      }
  
      long
      _M_get_use_count() const // nothrow
      { return _M_pi != 0 ? _M_pi->_M_get_use_count() : 0; }

      bool
      _M_unique() const // nothrow
      { return this->_M_get_use_count() == 1; }
      
      friend inline bool
      operator==(const __shared_count& __a, const __shared_count& __b)
      { return __a._M_pi == __b._M_pi; }
  
      friend inline bool
      operator<(const __shared_count& __a, const __shared_count& __b)
      { return std::less<_Sp_counted_base<_Lp>*>()(__a._M_pi, __b._M_pi); }
  
      void*
      _M_get_deleter(const std::type_info& __ti) const
      { return _M_pi ? _M_pi->_M_get_deleter(__ti) : 0; }

    private:
      friend class __weak_count<_Lp>;

      _Sp_counted_base<_Lp>*  _M_pi;
    };

  template<_Lock_policy _Lp>
    class __weak_count
    {
    public:
      __weak_count()
      : _M_pi(0) // nothrow
      { }
  
      __weak_count(const __shared_count<_Lp>& __r)
      : _M_pi(__r._M_pi) // nothrow
      {
	if (_M_pi != 0)
	  _M_pi->_M_weak_add_ref();
      }
      
      __weak_count(const __weak_count<_Lp>& __r)
      : _M_pi(__r._M_pi) // nothrow
      {
	if (_M_pi != 0)
	  _M_pi->_M_weak_add_ref();
      }
      
      ~__weak_count() // nothrow
      {
	if (_M_pi != 0)
	  _M_pi->_M_weak_release();
      }
      
      __weak_count<_Lp>&
      operator=(const __shared_count<_Lp>& __r) // nothrow
      {
	_Sp_counted_base<_Lp>* __tmp = __r._M_pi;
	if (__tmp != 0)
	  __tmp->_M_weak_add_ref();
	if (_M_pi != 0)
	  _M_pi->_M_weak_release();
	_M_pi = __tmp;  
	return *this;
      }
      
      __weak_count<_Lp>&
      operator=(const __weak_count<_Lp>& __r) // nothrow
      {
	_Sp_counted_base<_Lp>* __tmp = __r._M_pi;
	if (__tmp != 0)
	  __tmp->_M_weak_add_ref();
	if (_M_pi != 0)
	  _M_pi->_M_weak_release();
	_M_pi = __tmp;
	return *this;
      }

      void
      _M_swap(__weak_count<_Lp>& __r) // nothrow
      {
	_Sp_counted_base<_Lp>* __tmp = __r._M_pi;
	__r._M_pi = _M_pi;
	_M_pi = __tmp;
      }
  
      long
      _M_get_use_count() const // nothrow
      { return _M_pi != 0 ? _M_pi->_M_get_use_count() : 0; }

      friend inline bool
      operator==(const __weak_count<_Lp>& __a, const __weak_count<_Lp>& __b)
      { return __a._M_pi == __b._M_pi; }
      
      friend inline bool
      operator<(const __weak_count<_Lp>& __a, const __weak_count<_Lp>& __b)
      { return std::less<_Sp_counted_base<_Lp>*>()(__a._M_pi, __b._M_pi); }

    private:
      friend class __shared_count<_Lp>;

      _Sp_counted_base<_Lp>*  _M_pi;
    };

  template<_Lock_policy _Lp>
    inline
    __shared_count<_Lp>::
    __shared_count(const __weak_count<_Lp>& __r)
    : _M_pi(__r._M_pi)
    {
      if (_M_pi != 0)
	_M_pi->_M_add_ref_lock();
      else
	__throw_bad_weak_ptr();
    }
  

  // Forward declarations.
  template<typename _Tp, _Lock_policy _Lp = __default_lock_policy>
    class __shared_ptr;
  
  template<typename _Tp, _Lock_policy _Lp = __default_lock_policy>
    class __weak_ptr;

  template<typename _Tp, _Lock_policy _Lp = __default_lock_policy>
    class __enable_shared_from_this;

  template<typename _Tp>
    class shared_ptr;
  
  template<typename _Tp>
    class weak_ptr;

  template<typename _Tp>
    class enable_shared_from_this;

  // Support for enable_shared_from_this.

  // Friend of __enable_shared_from_this.
  template<_Lock_policy _Lp, typename _Tp1, typename _Tp2>
    void
    __enable_shared_from_this_helper(const __shared_count<_Lp>&,
				     const __enable_shared_from_this<_Tp1,
				     _Lp>*, const _Tp2*);

  // Friend of enable_shared_from_this.
  template<typename _Tp1, typename _Tp2>
    void
    __enable_shared_from_this_helper(const __shared_count<>&,
				     const enable_shared_from_this<_Tp1>*,
				     const _Tp2*);

  template<_Lock_policy _Lp>
    inline void
    __enable_shared_from_this_helper(const __shared_count<_Lp>&, ...)
    { }


  struct __static_cast_tag { };
  struct __const_cast_tag { };
  struct __dynamic_cast_tag { };

  /**
   *  @class shared_ptr <tr1/memory>
   *
   *  A smart pointer with reference-counted copy semantics.
   *  The object pointed to is deleted when the last shared_ptr pointing to
   *  it is destroyed or reset.
   */
  template<typename _Tp, _Lock_policy _Lp>
    class __shared_ptr
    {
    public:
      typedef _Tp   element_type;
      
      /** @brief  Construct an empty %__shared_ptr.
       *  @post   use_count()==0 && get()==0
       */
      __shared_ptr()
      : _M_ptr(0), _M_refcount() // never throws
      { }

      /** @brief  Construct a %__shared_ptr that owns the pointer @a __p.
       *  @param  __p  A pointer that is convertible to element_type*.
       *  @post   use_count() == 1 && get() == __p
       *  @throw  std::bad_alloc, in which case @c delete @a __p is called.
       */
      template<typename _Tp1>
        explicit
        __shared_ptr(_Tp1* __p)
	: _M_ptr(__p), _M_refcount(__p, _Sp_deleter<_Tp1>())
        {
	  __glibcxx_function_requires(_ConvertibleConcept<_Tp1*, _Tp*>)
	  // __glibcxx_function_requires(_CompleteConcept<_Tp1*>)
	  __enable_shared_from_this_helper(_M_refcount, __p, __p);
	}

      //
      // Requirements: _Deleter' copy constructor and destructor must not throw
      //
      // __shared_ptr will release __p by calling __d(__p)
      //
      /** @brief  Construct a %__shared_ptr that owns the pointer @a __p
       *          and the deleter @a __d.
       *  @param  __p  A pointer.
       *  @param  __d  A deleter.
       *  @post   use_count() == 1 && get() == __p
       *  @throw  std::bad_alloc, in which case @a __d(__p) is called.
       */
      template<typename _Tp1, typename _Deleter>
        __shared_ptr(_Tp1* __p, _Deleter __d)
	: _M_ptr(__p), _M_refcount(__p, __d)
        {
	  __glibcxx_function_requires(_ConvertibleConcept<_Tp1*, _Tp*>)
	  // TODO requires _Deleter CopyConstructible and __d(__p) well-formed
	  __enable_shared_from_this_helper(_M_refcount, __p, __p);
	}
      
      //  generated copy constructor, assignment, destructor are fine.
      
      /** @brief  If @a __r is empty, constructs an empty %__shared_ptr;
       *          otherwise construct a %__shared_ptr that shares ownership
       *          with @a __r.
       *  @param  __r  A %__shared_ptr.
       *  @post   get() == __r.get() && use_count() == __r.use_count()
       *  @throw  std::bad_alloc, in which case 
       */
      template<typename _Tp1>
        __shared_ptr(const __shared_ptr<_Tp1, _Lp>& __r)
	: _M_ptr(__r._M_ptr), _M_refcount(__r._M_refcount) // never throws
        { __glibcxx_function_requires(_ConvertibleConcept<_Tp1*, _Tp*>) }

      /** @brief  Constructs a %__shared_ptr that shares ownership with @a __r
       *          and stores a copy of the pointer stored in @a __r.
       *  @param  __r  A weak_ptr.
       *  @post   use_count() == __r.use_count()
       *  @throw  bad_weak_ptr when __r.expired(),
       *          in which case the constructor has no effect.
       */
      template<typename _Tp1>
        explicit
        __shared_ptr(const __weak_ptr<_Tp1, _Lp>& __r)
	: _M_refcount(__r._M_refcount) // may throw
        {
	  __glibcxx_function_requires(_ConvertibleConcept<_Tp1*, _Tp*>)
	  // It is now safe to copy __r._M_ptr, as _M_refcount(__r._M_refcount)
	  // did not throw.
	  _M_ptr = __r._M_ptr;
	}

      /**
       * @post use_count() == 1 and __r.get() == 0
       */
      template<typename _Tp1>
        explicit
        __shared_ptr(std::auto_ptr<_Tp1>& __r)
	: _M_ptr(__r.get()), _M_refcount()
        {
	  // TODO requires __r.release() convertible to _Tp*, _Tp1 is complete,
	  // delete __r.release() well-formed
	  _Tp1* __tmp = __r.get();
	  _M_refcount = __shared_count<_Lp>(__r);
	  __enable_shared_from_this_helper(_M_refcount, __tmp, __tmp);
	}

      template<typename _Tp1>
        __shared_ptr(const __shared_ptr<_Tp1, _Lp>& __r, __static_cast_tag)
	: _M_ptr(static_cast<element_type*>(__r._M_ptr)),
	  _M_refcount(__r._M_refcount)
        { }

      template<typename _Tp1>
        __shared_ptr(const __shared_ptr<_Tp1, _Lp>& __r, __const_cast_tag)
	: _M_ptr(const_cast<element_type*>(__r._M_ptr)),
	  _M_refcount(__r._M_refcount)
        { }

      template<typename _Tp1>
        __shared_ptr(const __shared_ptr<_Tp1, _Lp>& __r, __dynamic_cast_tag)
	: _M_ptr(dynamic_cast<element_type*>(__r._M_ptr)),
	  _M_refcount(__r._M_refcount)
        {
	  if (_M_ptr == 0) // need to allocate new counter -- the cast failed
	    _M_refcount = __shared_count<_Lp>();
	}
      
      template<typename _Tp1>
        __shared_ptr&
        operator=(const __shared_ptr<_Tp1, _Lp>& __r) // never throws
        {
	  _M_ptr = __r._M_ptr;
	  _M_refcount = __r._M_refcount; // __shared_count::op= doesn't throw
	  return *this;
	}

      template<typename _Tp1>
        __shared_ptr&
        operator=(std::auto_ptr<_Tp1>& __r)
        {
	  __shared_ptr(__r).swap(*this);
	  return *this;
	}

      void
      reset() // never throws
      { __shared_ptr().swap(*this); }

      template<typename _Tp1>
        void
        reset(_Tp1* __p) // _Tp1 must be complete.
        {
	  // Catch self-reset errors.
	  _GLIBCXX_DEBUG_ASSERT(__p == 0 || __p != _M_ptr); 
	  __shared_ptr(__p).swap(*this);
	}

      template<typename _Tp1, typename _Deleter>
        void
        reset(_Tp1* __p, _Deleter __d)
        { __shared_ptr(__p, __d).swap(*this); }

      // Allow class instantiation when _Tp is [cv-qual] void.
      typename add_reference<_Tp>::type
      operator*() const // never throws
      {
	_GLIBCXX_DEBUG_ASSERT(_M_ptr != 0);
	return *_M_ptr;
      }

      _Tp*
      operator->() const // never throws
      {
	_GLIBCXX_DEBUG_ASSERT(_M_ptr != 0);
	return _M_ptr;
      }
    
      _Tp*
      get() const // never throws
      { return _M_ptr; }

      // Implicit conversion to "bool"
    private:
      typedef _Tp* __shared_ptr::*__unspecified_bool_type;

    public:
      operator __unspecified_bool_type() const // never throws
      { return _M_ptr == 0 ? 0 : &__shared_ptr::_M_ptr; }

      bool
      unique() const // never throws
      { return _M_refcount._M_unique(); }

      long
      use_count() const // never throws
      { return _M_refcount._M_get_use_count(); }

      void
      swap(__shared_ptr<_Tp, _Lp>& __other) // never throws
      {
	std::swap(_M_ptr, __other._M_ptr);
	_M_refcount._M_swap(__other._M_refcount);
      }

    private:
      void*
      _M_get_deleter(const std::type_info& __ti) const
      { return _M_refcount._M_get_deleter(__ti); }

      template<typename _Tp1, _Lock_policy _Lp1>
        bool
        _M_less(const __shared_ptr<_Tp1, _Lp1>& __rhs) const
        { return _M_refcount < __rhs._M_refcount; }

      template<typename _Tp1, _Lock_policy _Lp1> friend class __shared_ptr;
      template<typename _Tp1, _Lock_policy _Lp1> friend class __weak_ptr;

      template<typename _Del, typename _Tp1, _Lock_policy _Lp1>
        friend _Del* get_deleter(const __shared_ptr<_Tp1, _Lp1>&);

      // Friends injected into enclosing namespace and found by ADL:
      template<typename _Tp1>
        friend inline bool
        operator==(const __shared_ptr& __a, const __shared_ptr<_Tp1, _Lp>& __b)
        { return __a.get() == __b.get(); }

      template<typename _Tp1>
        friend inline bool
        operator!=(const __shared_ptr& __a, const __shared_ptr<_Tp1, _Lp>& __b)
        { return __a.get() != __b.get(); }

      template<typename _Tp1>
        friend inline bool
        operator<(const __shared_ptr& __a, const __shared_ptr<_Tp1, _Lp>& __b)
        { return __a._M_less(__b); }

      _Tp*         	   _M_ptr;         // Contained pointer.
      __shared_count<_Lp>  _M_refcount;    // Reference counter.
    };

  // 2.2.3.8 shared_ptr specialized algorithms.
  template<typename _Tp, _Lock_policy _Lp>
    inline void
    swap(__shared_ptr<_Tp, _Lp>& __a, __shared_ptr<_Tp, _Lp>& __b)
    { __a.swap(__b); }

  // 2.2.3.9 shared_ptr casts
  /** @warning The seemingly equivalent
   *           <code>shared_ptr<_Tp, _Lp>(static_cast<_Tp*>(__r.get()))</code>
   *           will eventually result in undefined behaviour,
   *           attempting to delete the same object twice.
   */
  template<typename _Tp, typename _Tp1, _Lock_policy _Lp>
    __shared_ptr<_Tp, _Lp>
    static_pointer_cast(const __shared_ptr<_Tp1, _Lp>& __r)
    { return __shared_ptr<_Tp, _Lp>(__r, __static_cast_tag()); }

  /** @warning The seemingly equivalent
   *           <code>shared_ptr<_Tp, _Lp>(const_cast<_Tp*>(__r.get()))</code>
   *           will eventually result in undefined behaviour,
   *           attempting to delete the same object twice.
   */
  template<typename _Tp, typename _Tp1, _Lock_policy _Lp>
    __shared_ptr<_Tp, _Lp>
    const_pointer_cast(const __shared_ptr<_Tp1, _Lp>& __r)
    { return __shared_ptr<_Tp, _Lp>(__r, __const_cast_tag()); }

  /** @warning The seemingly equivalent
   *           <code>shared_ptr<_Tp, _Lp>(dynamic_cast<_Tp*>(__r.get()))</code>
   *           will eventually result in undefined behaviour,
   *           attempting to delete the same object twice.
   */
  template<typename _Tp, typename _Tp1, _Lock_policy _Lp>
    __shared_ptr<_Tp, _Lp>
    dynamic_pointer_cast(const __shared_ptr<_Tp1, _Lp>& __r)
    { return __shared_ptr<_Tp, _Lp>(__r, __dynamic_cast_tag()); }

  // 2.2.3.7 shared_ptr I/O
  template<typename _Ch, typename _Tr, typename _Tp, _Lock_policy _Lp>
    std::basic_ostream<_Ch, _Tr>&
    operator<<(std::basic_ostream<_Ch, _Tr>& __os, 
	       const __shared_ptr<_Tp, _Lp>& __p)
    {
      __os << __p.get();
      return __os;
    }

  // 2.2.3.10 shared_ptr get_deleter (experimental)
  template<typename _Del, typename _Tp, _Lock_policy _Lp>
    inline _Del*
    get_deleter(const __shared_ptr<_Tp, _Lp>& __p)
    { return static_cast<_Del*>(__p._M_get_deleter(typeid(_Del))); }


  template<typename _Tp, _Lock_policy _Lp>
    class __weak_ptr
    {
    public:
      typedef _Tp element_type;
      
      __weak_ptr()
      : _M_ptr(0), _M_refcount() // never throws
      { }

      // Generated copy constructor, assignment, destructor are fine.
      
      // The "obvious" converting constructor implementation:
      //
      //  template<typename _Tp1>
      //    __weak_ptr(const __weak_ptr<_Tp1, _Lp>& __r)
      //    : _M_ptr(__r._M_ptr), _M_refcount(__r._M_refcount) // never throws
      //    { }
      //
      // has a serious problem.
      //
      //  __r._M_ptr may already have been invalidated. The _M_ptr(__r._M_ptr)
      //  conversion may require access to *__r._M_ptr (virtual inheritance).
      //
      // It is not possible to avoid spurious access violations since
      // in multithreaded programs __r._M_ptr may be invalidated at any point.
      template<typename _Tp1>
        __weak_ptr(const __weak_ptr<_Tp1, _Lp>& __r)
	: _M_refcount(__r._M_refcount) // never throws
        {
	  __glibcxx_function_requires(_ConvertibleConcept<_Tp1*, _Tp*>)
	  _M_ptr = __r.lock().get();
	}

      template<typename _Tp1>
        __weak_ptr(const __shared_ptr<_Tp1, _Lp>& __r)
	: _M_ptr(__r._M_ptr), _M_refcount(__r._M_refcount) // never throws
        { __glibcxx_function_requires(_ConvertibleConcept<_Tp1*, _Tp*>) }

      template<typename _Tp1>
        __weak_ptr&
        operator=(const __weak_ptr<_Tp1, _Lp>& __r) // never throws
        {
	  _M_ptr = __r.lock().get();
	  _M_refcount = __r._M_refcount;
	  return *this;
	}
      
      template<typename _Tp1>
        __weak_ptr&
        operator=(const __shared_ptr<_Tp1, _Lp>& __r) // never throws
        {
	  _M_ptr = __r._M_ptr;
	  _M_refcount = __r._M_refcount;
	  return *this;
	}

      __shared_ptr<_Tp, _Lp>
      lock() const // never throws
      {
#ifdef __GTHREADS
	// Optimization: avoid throw overhead.
	if (expired())
	  return __shared_ptr<element_type, _Lp>();

	try
	  {
	    return __shared_ptr<element_type, _Lp>(*this);
	  }
	catch(const bad_weak_ptr&)
	  {
	    // Q: How can we get here?
	    // A: Another thread may have invalidated r after the
	    //    use_count test above.
	    return __shared_ptr<element_type>();
	  }
	
#else
	// Optimization: avoid try/catch overhead when single threaded.
	return expired() ? __shared_ptr<element_type, _Lp>()
	                 : __shared_ptr<element_type, _Lp>(*this);

#endif
      } // XXX MT

      long
      use_count() const // never throws
      { return _M_refcount._M_get_use_count(); }

      bool
      expired() const // never throws
      { return _M_refcount._M_get_use_count() == 0; }
      
      void
      reset() // never throws
      { __weak_ptr().swap(*this); }

      void
      swap(__weak_ptr& __s) // never throws
      {
	std::swap(_M_ptr, __s._M_ptr);
	_M_refcount._M_swap(__s._M_refcount);
      }

    private:
      // Used by __enable_shared_from_this.
      void
      _M_assign(_Tp* __ptr, const __shared_count<_Lp>& __refcount)
      {
	_M_ptr = __ptr;
	_M_refcount = __refcount;
      }

      template<typename _Tp1>
        bool
        _M_less(const __weak_ptr<_Tp1, _Lp>& __rhs) const
        { return _M_refcount < __rhs._M_refcount; }

      template<typename _Tp1, _Lock_policy _Lp1> friend class __shared_ptr;
      template<typename _Tp1, _Lock_policy _Lp1> friend class __weak_ptr;
      friend class __enable_shared_from_this<_Tp, _Lp>;
      friend class enable_shared_from_this<_Tp>;

      // Friend injected into namespace and found by ADL.
      template<typename _Tp1>
        friend inline bool
        operator<(const __weak_ptr& __lhs, const __weak_ptr<_Tp1, _Lp>& __rhs)
        { return __lhs._M_less(__rhs); }

      _Tp*       	 _M_ptr;         // Contained pointer.
      __weak_count<_Lp>  _M_refcount;    // Reference counter.
    };

  // 2.2.4.7 weak_ptr specialized algorithms.
  template<typename _Tp, _Lock_policy _Lp>
    inline void
    swap(__weak_ptr<_Tp, _Lp>& __a, __weak_ptr<_Tp, _Lp>& __b)
    { __a.swap(__b); }


  template<typename _Tp, _Lock_policy _Lp>
    class __enable_shared_from_this
    {
    protected:
      __enable_shared_from_this() { }
      
      __enable_shared_from_this(const __enable_shared_from_this&) { }
      
      __enable_shared_from_this&
      operator=(const __enable_shared_from_this&)
      { return *this; }

      ~__enable_shared_from_this() { }
      
    public:
      __shared_ptr<_Tp, _Lp>
      shared_from_this()
      { return __shared_ptr<_Tp, _Lp>(this->_M_weak_this); }

      __shared_ptr<const _Tp, _Lp>
      shared_from_this() const
      { return __shared_ptr<const _Tp, _Lp>(this->_M_weak_this); }

    private:
      template<typename _Tp1>
        void
        _M_weak_assign(_Tp1* __p, const __shared_count<_Lp>& __n) const
        { _M_weak_this._M_assign(__p, __n); }

      template<typename _Tp1>
        friend void
        __enable_shared_from_this_helper(const __shared_count<_Lp>& __pn,
					 const __enable_shared_from_this* __pe,
					 const _Tp1* __px)
        {
	  if (__pe != 0)
	    __pe->_M_weak_assign(const_cast<_Tp1*>(__px), __pn);
	}

      mutable __weak_ptr<_Tp, _Lp>  _M_weak_this;
    };


  // The actual TR1 shared_ptr, with forwarding constructors and
  // assignment operators.
  template<typename _Tp>
    class shared_ptr
    : public __shared_ptr<_Tp>
    {
    public:
      shared_ptr()
      : __shared_ptr<_Tp>() { }

      template<typename _Tp1>
        explicit
        shared_ptr(_Tp1* __p)
	: __shared_ptr<_Tp>(__p) { }

      template<typename _Tp1, typename _Deleter>
        shared_ptr(_Tp1* __p, _Deleter __d)
	: __shared_ptr<_Tp>(__p, __d) { }

      template<typename _Tp1>
        shared_ptr(const shared_ptr<_Tp1>& __r)
	: __shared_ptr<_Tp>(__r) { }

      template<typename _Tp1>
        explicit
        shared_ptr(const weak_ptr<_Tp1>& __r)
	: __shared_ptr<_Tp>(__r) { }

      template<typename _Tp1>
        explicit
        shared_ptr(std::auto_ptr<_Tp1>& __r)
	: __shared_ptr<_Tp>(__r) { }

      template<typename _Tp1>
        shared_ptr(const shared_ptr<_Tp1>& __r, __static_cast_tag)
	: __shared_ptr<_Tp>(__r, __static_cast_tag()) { }

      template<typename _Tp1>
        shared_ptr(const shared_ptr<_Tp1>& __r, __const_cast_tag)
	: __shared_ptr<_Tp>(__r, __const_cast_tag()) { }

      template<typename _Tp1>
        shared_ptr(const shared_ptr<_Tp1>& __r, __dynamic_cast_tag)
	: __shared_ptr<_Tp>(__r, __dynamic_cast_tag()) { }

      template<typename _Tp1>
        shared_ptr&
        operator=(const shared_ptr<_Tp1>& __r) // never throws
        {
	  this->__shared_ptr<_Tp>::operator=(__r);
	  return *this;
	}

      template<typename _Tp1>
        shared_ptr&
        operator=(std::auto_ptr<_Tp1>& __r)
        {
	  this->__shared_ptr<_Tp>::operator=(__r);
	  return *this;
	}
    };

  template<typename _Tp, typename _Tp1>
    shared_ptr<_Tp>
    static_pointer_cast(const shared_ptr<_Tp1>& __r)
    { return shared_ptr<_Tp>(__r, __static_cast_tag()); }

  template<typename _Tp, typename _Tp1>
    shared_ptr<_Tp>
    const_pointer_cast(const shared_ptr<_Tp1>& __r)
    { return shared_ptr<_Tp>(__r, __const_cast_tag()); }

  template<typename _Tp, typename _Tp1>
    shared_ptr<_Tp>
    dynamic_pointer_cast(const shared_ptr<_Tp1>& __r)
    { return shared_ptr<_Tp>(__r, __dynamic_cast_tag()); }


  // The actual TR1 weak_ptr, with forwarding constructors and
  // assignment operators.
  template<typename _Tp>
    class weak_ptr
    : public __weak_ptr<_Tp>
    {
    public:
      weak_ptr()
      : __weak_ptr<_Tp>() { }
      
      template<typename _Tp1>
        weak_ptr(const weak_ptr<_Tp1>& __r)
	: __weak_ptr<_Tp>(__r) { }

      template<typename _Tp1>
        weak_ptr(const shared_ptr<_Tp1>& __r)
	: __weak_ptr<_Tp>(__r) { }

      template<typename _Tp1>
        weak_ptr&
        operator=(const weak_ptr<_Tp1>& __r) // never throws
        {
	  this->__weak_ptr<_Tp>::operator=(__r);
	  return *this;
	}

      template<typename _Tp1>
        weak_ptr&
        operator=(const shared_ptr<_Tp1>& __r) // never throws
        {
	  this->__weak_ptr<_Tp>::operator=(__r);
	  return *this;
	}

      shared_ptr<_Tp>
      lock() const // never throws
      {
#ifdef __GTHREADS
	if (this->expired())
	  return shared_ptr<_Tp>();

	try
	  {
	    return shared_ptr<_Tp>(*this);
	  }
	catch(const bad_weak_ptr&)
	  {
	    return shared_ptr<_Tp>();
	  }
#else
	return this->expired() ? shared_ptr<_Tp>()
	                       : shared_ptr<_Tp>(*this);
#endif
      }
    };


  template<typename _Tp>
    class enable_shared_from_this
    {
    protected:
      enable_shared_from_this() { }
      
      enable_shared_from_this(const enable_shared_from_this&) { }

      enable_shared_from_this&
      operator=(const enable_shared_from_this&)
      { return *this; }

      ~enable_shared_from_this() { }

    public:
      shared_ptr<_Tp>
      shared_from_this()
      { return shared_ptr<_Tp>(this->_M_weak_this); }

      shared_ptr<const _Tp>
      shared_from_this() const
      { return shared_ptr<const _Tp>(this->_M_weak_this); }

    private:
      template<typename _Tp1>
        void
        _M_weak_assign(_Tp1* __p, const __shared_count<>& __n) const
        { _M_weak_this._M_assign(__p, __n); }

      template<typename _Tp1>
        friend void
        __enable_shared_from_this_helper(const __shared_count<>& __pn,
					 const enable_shared_from_this* __pe,
					 const _Tp1* __px)
        {
	  if (__pe != 0)
	    __pe->_M_weak_assign(const_cast<_Tp1*>(__px), __pn);
	}

      mutable weak_ptr<_Tp>  _M_weak_this;
    };

_GLIBCXX_END_NAMESPACE
} // namespace std

#endif<|MERGE_RESOLUTION|>--- conflicted
+++ resolved
@@ -109,17 +109,12 @@
     : public _Mutex_base<_Lp>
     {
     public:  
-<<<<<<< HEAD
-      _Sp_counted_base() : _M_use_count(1), _M_weak_count(1) { }
-=======
       _Sp_counted_base()
       : _M_use_count(1), _M_weak_count(1) { }
->>>>>>> 61fb309f
       
       virtual
       ~_Sp_counted_base() // nothrow 
       { }
-<<<<<<< HEAD
   
       // Called when _M_use_count drops to zero, to release the resources
       // managed by *this.
@@ -136,52 +131,6 @@
 
       void
       _M_add_ref_copy()
-      { __gnu_cxx::__atomic_add(&_M_use_count, 1); }
-  
-      void
-      _M_add_ref_lock();
-      
-      void
-      _M_release() // nothrow
-      {
-	if (__gnu_cxx::__exchange_and_add(&_M_use_count, -1) == 1)
-	  {
-	    _M_dispose();
-#ifdef __GTHREADS	
-	    _GLIBCXX_READ_MEM_BARRIER;
-	    _GLIBCXX_WRITE_MEM_BARRIER;
-#endif
-	    if (__gnu_cxx::__exchange_and_add(&_M_weak_count, -1) == 1)
-	      _M_destroy();
-	  }
-      }
-  
-      void
-      _M_weak_add_ref() // nothrow
-      { __gnu_cxx::__atomic_add(&_M_weak_count, 1); }
-
-      void
-      _M_weak_release() // nothrow
-      {
-	if (__gnu_cxx::__exchange_and_add(&_M_weak_count, -1) == 1)
-	  {
-=======
-  
-      // Called when _M_use_count drops to zero, to release the resources
-      // managed by *this.
-      virtual void
-      _M_dispose() = 0; // nothrow
-      
-      // Called when _M_weak_count drops to zero.
-      virtual void
-      _M_destroy() // nothrow
-      { delete this; }
-      
-      virtual void*
-      _M_get_deleter(const std::type_info&) = 0;
-
-      void
-      _M_add_ref_copy()
       { __gnu_cxx::__atomic_add_dispatch(&_M_use_count, 1); }
   
       void
@@ -194,49 +143,10 @@
 						   -1) == 1)
 	  {
 	    _M_dispose();
->>>>>>> 61fb309f
 #ifdef __GTHREADS
 	    _GLIBCXX_READ_MEM_BARRIER;
 	    _GLIBCXX_WRITE_MEM_BARRIER;
 #endif
-<<<<<<< HEAD
-	    _M_destroy();
-	  }
-      }
-  
-      long
-      _M_get_use_count() const // nothrow
-      { return _M_use_count; }  // XXX is this MT safe? 
-      
-    private:  
-      _Sp_counted_base(_Sp_counted_base const&);
-      _Sp_counted_base& operator=(_Sp_counted_base const&);
-
-      _Atomic_word  _M_use_count;     // #shared
-      _Atomic_word  _M_weak_count;    // #weak + (#shared != 0)
-    };
-
-  template<>
-    inline void
-    _Sp_counted_base<_S_single>::
-    _M_add_ref_lock()
-    {
-      if (__gnu_cxx::__exchange_and_add(&_M_use_count, 1) == 0)
-	{
-	  _M_use_count = 0;
-	  __throw_bad_weak_ptr();
-	}
-    }
-  
-#ifdef __GTHREADS
-  template<>
-    inline void
-    _Sp_counted_base<_S_mutex>::
-    _M_add_ref_lock()
-    {
-      __gnu_cxx::__scoped_lock sentry(*this);
-      if (__gnu_cxx::__exchange_and_add(&_M_use_count, 1) == 0)
-=======
 	    if (__gnu_cxx::__exchange_and_add_dispatch(&_M_weak_count,
 						       -1) == 1)
 	      _M_destroy();
@@ -278,13 +188,25 @@
     _M_add_ref_lock()
     {
       if (__gnu_cxx::__exchange_and_add_dispatch(&_M_use_count, 1) == 0)
->>>>>>> 61fb309f
 	{
 	  _M_use_count = 0;
 	  __throw_bad_weak_ptr();
 	}
     }
-<<<<<<< HEAD
+
+#ifdef __GTHREADS
+  template<>
+    inline void
+    _Sp_counted_base<_S_mutex>::
+    _M_add_ref_lock()
+    {
+      __gnu_cxx::__scoped_lock sentry(*this);
+      if (__gnu_cxx::__exchange_and_add_dispatch(&_M_use_count, 1) == 0)
+	{
+	  _M_use_count = 0;
+	  __throw_bad_weak_ptr();
+	}
+    }
 #endif
 
   template<> 
@@ -308,50 +230,9 @@
     }
 
   template<typename _Ptr, typename _Deleter, _Lock_policy _Lp>
-    class _Sp_counted_base_impl : public _Sp_counted_base<_Lp>
-    {
-=======
-
-#ifdef __GTHREADS
-  template<>
-    inline void
-    _Sp_counted_base<_S_mutex>::
-    _M_add_ref_lock()
-    {
-      __gnu_cxx::__scoped_lock sentry(*this);
-      if (__gnu_cxx::__exchange_and_add_dispatch(&_M_use_count, 1) == 0)
-	{
-	  _M_use_count = 0;
-	  __throw_bad_weak_ptr();
-	}
-    }
-#endif
-
-  template<> 
-    inline void
-    _Sp_counted_base<_S_atomic>::
-    _M_add_ref_lock()
-    {
-      // Perform lock-free add-if-not-zero operation.
-      _Atomic_word __count;
-      do
-	{
-	  __count = _M_use_count;
-	  if (__count == 0)
-	    __throw_bad_weak_ptr();
-	  
-	  // Replace the current counter value with the old value + 1, as
-	  // long as it's not changed meanwhile. 
-	}
-      while (!__sync_bool_compare_and_swap(&_M_use_count, __count,
-					   __count + 1));
-    }
-
-  template<typename _Ptr, typename _Deleter, _Lock_policy _Lp>
     class _Sp_counted_base_impl
     : public _Sp_counted_base<_Lp>
     {
->>>>>>> 61fb309f
     public:
       /**
        *  @brief   
