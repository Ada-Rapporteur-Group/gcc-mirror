// TR1 cinttypes -*- C++ -*-

<<<<<<< HEAD
// Copyright (C) 2006, 2007, 2009 Free Software Foundation, Inc.
=======
// Copyright (C) 2006, 2007, 2008, 2009, 2010 Free Software Foundation, Inc.
>>>>>>> 03d20231
//
// This file is part of the GNU ISO C++ Library.  This library is free
// software; you can redistribute it and/or modify it under the
// terms of the GNU General Public License as published by the
// Free Software Foundation; either version 3, or (at your option)
// any later version.

// This library is distributed in the hope that it will be useful,
// but WITHOUT ANY WARRANTY; without even the implied warranty of
// MERCHANTABILITY or FITNESS FOR A PARTICULAR PURPOSE.  See the
// GNU General Public License for more details.

// Under Section 7 of GPL version 3, you are granted additional
// permissions described in the GCC Runtime Library Exception, version
// 3.1, as published by the Free Software Foundation.

// You should have received a copy of the GNU General Public License and
// a copy of the GCC Runtime Library Exception along with this program;
// see the files COPYING3 and COPYING.RUNTIME respectively.  If not, see
// <http://www.gnu.org/licenses/>.

/** @file tr1/cinttypes
 *  This is a TR1 C++ Library header. 
 */

#ifndef _GLIBCXX_TR1_CINTTYPES
#define _GLIBCXX_TR1_CINTTYPES 1

#pragma GCC system_header

#include <tr1/cstdint>

// For 8.11.1/1 (see C99, Note 184)
#if _GLIBCXX_HAVE_INTTYPES_H
# ifndef __STDC_FORMAT_MACROS
#  define _UNDEF__STDC_FORMAT_MACROS
#  define __STDC_FORMAT_MACROS
# endif
# include <inttypes.h>
# ifdef _UNDEF__STDC_FORMAT_MACROS
#  undef __STDC_FORMAT_MACROS
#  undef _UNDEF__STDC_FORMAT_MACROS
# endif
<<<<<<< HEAD
#endif

#if defined(_GLIBCXX_INCLUDE_AS_TR1)
#  include <tr1_impl/cinttypes>
#else
#  define _GLIBCXX_INCLUDE_AS_TR1
#  define _GLIBCXX_BEGIN_NAMESPACE_TR1 namespace tr1 {
#  define _GLIBCXX_END_NAMESPACE_TR1 }
#  define _GLIBCXX_TR1 tr1::
#  include <tr1_impl/cinttypes>
#  undef _GLIBCXX_TR1
#  undef _GLIBCXX_END_NAMESPACE_TR1
#  undef _GLIBCXX_BEGIN_NAMESPACE_TR1
#  undef _GLIBCXX_INCLUDE_AS_TR1
=======
>>>>>>> 03d20231
#endif

#ifdef _GLIBCXX_USE_C99_INTTYPES_TR1

namespace std _GLIBCXX_VISIBILITY(default)
{
namespace tr1
{
  // types
  using ::imaxdiv_t;

  // functions
  using ::imaxabs;

  // May collide with _Longlong abs(_Longlong), and is not described
  // anywhere outside the synopsis.  Likely, a defect.
  //
  // intmax_t abs(intmax_t)

  using ::imaxdiv;

  // Likewise, with lldiv_t div(_Longlong, _Longlong).
  //
  // imaxdiv_t div(intmax_t, intmax_t)

  using ::strtoimax;
  using ::strtoumax;

#if defined(_GLIBCXX_USE_WCHAR_T) && _GLIBCXX_USE_C99_INTTYPES_WCHAR_T_TR1
  using ::wcstoimax;
  using ::wcstoumax;
#endif
}
}

#endif // _GLIBCXX_USE_C99_INTTYPES_TR1

#endif // _GLIBCXX_TR1_CINTTYPES<|MERGE_RESOLUTION|>--- conflicted
+++ resolved
@@ -1,10 +1,6 @@
 // TR1 cinttypes -*- C++ -*-
 
-<<<<<<< HEAD
-// Copyright (C) 2006, 2007, 2009 Free Software Foundation, Inc.
-=======
 // Copyright (C) 2006, 2007, 2008, 2009, 2010 Free Software Foundation, Inc.
->>>>>>> 03d20231
 //
 // This file is part of the GNU ISO C++ Library.  This library is free
 // software; you can redistribute it and/or modify it under the
@@ -48,23 +44,6 @@
 #  undef __STDC_FORMAT_MACROS
 #  undef _UNDEF__STDC_FORMAT_MACROS
 # endif
-<<<<<<< HEAD
-#endif
-
-#if defined(_GLIBCXX_INCLUDE_AS_TR1)
-#  include <tr1_impl/cinttypes>
-#else
-#  define _GLIBCXX_INCLUDE_AS_TR1
-#  define _GLIBCXX_BEGIN_NAMESPACE_TR1 namespace tr1 {
-#  define _GLIBCXX_END_NAMESPACE_TR1 }
-#  define _GLIBCXX_TR1 tr1::
-#  include <tr1_impl/cinttypes>
-#  undef _GLIBCXX_TR1
-#  undef _GLIBCXX_END_NAMESPACE_TR1
-#  undef _GLIBCXX_BEGIN_NAMESPACE_TR1
-#  undef _GLIBCXX_INCLUDE_AS_TR1
-=======
->>>>>>> 03d20231
 #endif
 
 #ifdef _GLIBCXX_USE_C99_INTTYPES_TR1
