// Internal policy header for TR1 unordered_set and unordered_map -*- C++ -*-

// Copyright (C) 2005, 2006, 2007 Free Software Foundation, Inc.
//
// This file is part of the GNU ISO C++ Library.  This library is free
// software; you can redistribute it and/or modify it under the
// terms of the GNU General Public License as published by the
// Free Software Foundation; either version 2, or (at your option)
// any later version.

// This library is distributed in the hope that it will be useful,
// but WITHOUT ANY WARRANTY; without even the implied warranty of
// MERCHANTABILITY or FITNESS FOR A PARTICULAR PURPOSE.  See the
// GNU General Public License for more details.

// You should have received a copy of the GNU General Public License along
// with this library; see the file COPYING.  If not, write to the Free
// Software Foundation, 51 Franklin Street, Fifth Floor, Boston, MA 02110-1301,
// USA.

// As a special exception, you may use this file as part of a free software
// library without restriction.  Specifically, if other files instantiate
// templates or use macros or inline functions from this file, or you compile
// this file and link it with other files to produce an executable, this
// file does not by itself cause the resulting executable to be covered by
// the GNU General Public License.  This exception does not however
// invalidate any other reasons why the executable file might be covered by
// the GNU General Public License.

/** @file tr1/hashtable_policy.h
 *  This is a TR1 C++ Library header. 
 */

#ifndef _TR1_HASHTABLE_POLICY_H
#define _TR1_HASHTABLE_POLICY_H 1

<<<<<<< HEAD
#include <functional> // _Identity, _Select1st
=======
#include <algorithm> // lower_bound
#include <bits/stl_function.h> // equal_to, _Identity, _Select1st
>>>>>>> 1177f497
#include <tr1/utility>
#include <ext/type_traits.h>

namespace std
{ 
<<<<<<< HEAD
_GLIBCXX_BEGIN_NAMESPACE(tr1)
=======
_GLIBCXX_BEGIN_NAMESPACE(_GLIBCXX_TR1)
>>>>>>> 1177f497
namespace __detail
{
  // Helper function: return distance(first, last) for forward
  // iterators, or 0 for input iterators.
  template<class _Iterator>
    inline typename std::iterator_traits<_Iterator>::difference_type
    __distance_fw(_Iterator __first, _Iterator __last,
		  std::input_iterator_tag)
    { return 0; }

  template<class _Iterator>
    inline typename std::iterator_traits<_Iterator>::difference_type
    __distance_fw(_Iterator __first, _Iterator __last,
		  std::forward_iterator_tag)
    { return std::distance(__first, __last); }

  template<class _Iterator>
    inline typename std::iterator_traits<_Iterator>::difference_type
    __distance_fw(_Iterator __first, _Iterator __last)
    {
      typedef typename std::iterator_traits<_Iterator>::iterator_category _Tag;
      return __distance_fw(__first, __last, _Tag());
    }

  // XXX This is a hack.  _Prime_rehash_policy's member functions, and
  // certainly the list of primes, should be defined in a .cc file.
  // We're temporarily putting them in a header because we don't have a
  // place to put TR1 .cc files yet.  There's no good reason for any of
  // _Prime_rehash_policy's member functions to be inline, and there's
  // certainly no good reason for _Primes<> to exist at all.  
  struct _LessThan
  {
    template<typename _Tp, typename _Up>
      bool
      operator()(_Tp __x, _Up __y)
      { return __x < __y; }
  };

  template<int __ulongsize = sizeof(unsigned long)>
    struct _Primes
    {
      static const int __n_primes = __ulongsize != 8 ? 256 : 256 + 48;
      static const unsigned long __primes[256 + 48 + 1];
    };

  template<int __ulongsize>
    const int _Primes<__ulongsize>::__n_primes;

  template<int __ulongsize>
    const unsigned long _Primes<__ulongsize>::__primes[256 + 48 + 1] =
    {
      2ul, 3ul, 5ul, 7ul, 11ul, 13ul, 17ul, 19ul, 23ul, 29ul, 31ul,
      37ul, 41ul, 43ul, 47ul, 53ul, 59ul, 61ul, 67ul, 71ul, 73ul, 79ul,
      83ul, 89ul, 97ul, 103ul, 109ul, 113ul, 127ul, 137ul, 139ul, 149ul,
      157ul, 167ul, 179ul, 193ul, 199ul, 211ul, 227ul, 241ul, 257ul,
      277ul, 293ul, 313ul, 337ul, 359ul, 383ul, 409ul, 439ul, 467ul,
      503ul, 541ul, 577ul, 619ul, 661ul, 709ul, 761ul, 823ul, 887ul,
      953ul, 1031ul, 1109ul, 1193ul, 1289ul, 1381ul, 1493ul, 1613ul,
      1741ul, 1879ul, 2029ul, 2179ul, 2357ul, 2549ul, 2753ul, 2971ul,
      3209ul, 3469ul, 3739ul, 4027ul, 4349ul, 4703ul, 5087ul, 5503ul,
      5953ul, 6427ul, 6949ul, 7517ul, 8123ul, 8783ul, 9497ul, 10273ul,
      11113ul, 12011ul, 12983ul, 14033ul, 15173ul, 16411ul, 17749ul,
      19183ul, 20753ul, 22447ul, 24281ul, 26267ul, 28411ul, 30727ul,
      33223ul, 35933ul, 38873ul, 42043ul, 45481ul, 49201ul, 53201ul,
      57557ul, 62233ul, 67307ul, 72817ul, 78779ul, 85229ul, 92203ul,
      99733ul, 107897ul, 116731ul, 126271ul, 136607ul, 147793ul,
      159871ul, 172933ul, 187091ul, 202409ul, 218971ul, 236897ul,
      256279ul, 277261ul, 299951ul, 324503ul, 351061ul, 379787ul,
      410857ul, 444487ul, 480881ul, 520241ul, 562841ul, 608903ul,
      658753ul, 712697ul, 771049ul, 834181ul, 902483ul, 976369ul,
      1056323ul, 1142821ul, 1236397ul, 1337629ul, 1447153ul, 1565659ul,
      1693859ul, 1832561ul, 1982627ul, 2144977ul, 2320627ul, 2510653ul,
      2716249ul, 2938679ul, 3179303ul, 3439651ul, 3721303ul, 4026031ul,
      4355707ul, 4712381ul, 5098259ul, 5515729ul, 5967347ul, 6456007ul,
      6984629ul, 7556579ul, 8175383ul, 8844859ul, 9569143ul, 10352717ul,
      11200489ul, 12117689ul, 13109983ul, 14183539ul, 15345007ul,
      16601593ul, 17961079ul, 19431899ul, 21023161ul, 22744717ul,
      24607243ul, 26622317ul, 28802401ul, 31160981ul, 33712729ul,
      36473443ul, 39460231ul, 42691603ul, 46187573ul, 49969847ul,
      54061849ul, 58488943ul, 63278561ul, 68460391ul, 74066549ul,
      80131819ul, 86693767ul, 93793069ul, 101473717ul, 109783337ul,
      118773397ul, 128499677ul, 139022417ul, 150406843ul, 162723577ul,
      176048909ul, 190465427ul, 206062531ul, 222936881ul, 241193053ul,
      260944219ul, 282312799ul, 305431229ul, 330442829ul, 357502601ul,
      386778277ul, 418451333ul, 452718089ul, 489790921ul, 529899637ul,
      573292817ul, 620239453ul, 671030513ul, 725980837ul, 785430967ul,
      849749479ul, 919334987ul, 994618837ul, 1076067617ul, 1164186217ul,
      1259520799ul, 1362662261ul, 1474249943ul, 1594975441ul,
      1725587117ul, 1866894511ul, 2019773507ul, 2185171673ul,
      2364114217ul, 2557710269ul, 2767159799ul, 2993761039ul,
      3238918481ul, 3504151727ul, 3791104843ul, 4101556399ul,
      4294967291ul,
      // Sentinel, so we don't have to test the result of lower_bound,
      // or, on 64-bit machines, rest of the table.
      __ulongsize != 8 ? 4294967291ul : (unsigned long)6442450933ull,
      (unsigned long)8589934583ull,
      (unsigned long)12884901857ull, (unsigned long)17179869143ull,
      (unsigned long)25769803693ull, (unsigned long)34359738337ull,
      (unsigned long)51539607367ull, (unsigned long)68719476731ull,
      (unsigned long)103079215087ull, (unsigned long)137438953447ull,
      (unsigned long)206158430123ull, (unsigned long)274877906899ull,
      (unsigned long)412316860387ull, (unsigned long)549755813881ull,
      (unsigned long)824633720731ull, (unsigned long)1099511627689ull,
      (unsigned long)1649267441579ull, (unsigned long)2199023255531ull,
      (unsigned long)3298534883309ull, (unsigned long)4398046511093ull,
      (unsigned long)6597069766607ull, (unsigned long)8796093022151ull,
      (unsigned long)13194139533241ull, (unsigned long)17592186044399ull,
      (unsigned long)26388279066581ull, (unsigned long)35184372088777ull,
      (unsigned long)52776558133177ull, (unsigned long)70368744177643ull,
      (unsigned long)105553116266399ull, (unsigned long)140737488355213ull,
      (unsigned long)211106232532861ull, (unsigned long)281474976710597ull,
      (unsigned long)562949953421231ull, (unsigned long)1125899906842597ull,
      (unsigned long)2251799813685119ull, (unsigned long)4503599627370449ull,
      (unsigned long)9007199254740881ull, (unsigned long)18014398509481951ull,
      (unsigned long)36028797018963913ull, (unsigned long)72057594037927931ull,
      (unsigned long)144115188075855859ull,
      (unsigned long)288230376151711717ull,
      (unsigned long)576460752303423433ull,
      (unsigned long)1152921504606846883ull,
      (unsigned long)2305843009213693951ull,
      (unsigned long)4611686018427387847ull,
      (unsigned long)9223372036854775783ull,
      (unsigned long)18446744073709551557ull,
      (unsigned long)18446744073709551557ull
    };

  // Auxiliary types used for all instantiations of _Hashtable: nodes
  // and iterators.
  
  // Nodes, used to wrap elements stored in the hash table.  A policy
  // template parameter of class template _Hashtable controls whether
  // nodes also store a hash code. In some cases (e.g. strings) this
  // may be a performance win.
  template<typename _Value, bool __cache_hash_code>
    struct _Hash_node;

  template<typename _Value>
    struct _Hash_node<_Value, true>
    {
      _Value       _M_v;
      std::size_t  _M_hash_code;
      _Hash_node*  _M_next;
    };

  template<typename _Value>
    struct _Hash_node<_Value, false>
    {
      _Value       _M_v;
      _Hash_node*  _M_next;
    };

  // Local iterators, used to iterate within a bucket but not between
  // buckets.
  template<typename _Value, bool __cache>
    struct _Node_iterator_base
    {
      _Node_iterator_base(_Hash_node<_Value, __cache>* __p)
      : _M_cur(__p) { }
      
      void
      _M_incr()
      { _M_cur = _M_cur->_M_next; }

      _Hash_node<_Value, __cache>*  _M_cur;
    };

  template<typename _Value, bool __cache>
    inline bool
    operator==(const _Node_iterator_base<_Value, __cache>& __x,
	       const _Node_iterator_base<_Value, __cache>& __y)
    { return __x._M_cur == __y._M_cur; }

  template<typename _Value, bool __cache>
    inline bool
    operator!=(const _Node_iterator_base<_Value, __cache>& __x,
	       const _Node_iterator_base<_Value, __cache>& __y)
    { return __x._M_cur != __y._M_cur; }

  template<typename _Value, bool __constant_iterators, bool __cache>
    struct _Node_iterator
    : public _Node_iterator_base<_Value, __cache>
    {
      typedef _Value                                   value_type;
      typedef typename
      __gnu_cxx::__conditional_type<__constant_iterators,
				    const _Value*, _Value*>::__type
                                                       pointer;
      typedef typename
      __gnu_cxx::__conditional_type<__constant_iterators,
				    const _Value&, _Value&>::__type
                                                       reference;
      typedef std::ptrdiff_t                           difference_type;
      typedef std::forward_iterator_tag                iterator_category;

      _Node_iterator()
      : _Node_iterator_base<_Value, __cache>(0) { }

      explicit
      _Node_iterator(_Hash_node<_Value, __cache>* __p)
      : _Node_iterator_base<_Value, __cache>(__p) { }

      reference
      operator*() const
      { return this->_M_cur->_M_v; }
  
      pointer
      operator->() const
      { return &this->_M_cur->_M_v; }

      _Node_iterator&
      operator++()
      { 
	this->_M_incr();
	return *this; 
      }
  
      _Node_iterator
      operator++(int)
      { 
	_Node_iterator __tmp(*this);
	this->_M_incr();
	return __tmp;
      }
    };

  template<typename _Value, bool __constant_iterators, bool __cache>
    struct _Node_const_iterator
    : public _Node_iterator_base<_Value, __cache>
    {
      typedef _Value                                   value_type;
      typedef const _Value*                            pointer;
      typedef const _Value&                            reference;
      typedef std::ptrdiff_t                           difference_type;
      typedef std::forward_iterator_tag                iterator_category;

      _Node_const_iterator()
      : _Node_iterator_base<_Value, __cache>(0) { }

      explicit
      _Node_const_iterator(_Hash_node<_Value, __cache>* __p)
      : _Node_iterator_base<_Value, __cache>(__p) { }

      _Node_const_iterator(const _Node_iterator<_Value, __constant_iterators,
			   __cache>& __x)
      : _Node_iterator_base<_Value, __cache>(__x._M_cur) { }

      reference
      operator*() const
      { return this->_M_cur->_M_v; }
  
      pointer
      operator->() const
      { return &this->_M_cur->_M_v; }

      _Node_const_iterator&
      operator++()
      { 
	this->_M_incr();
	return *this; 
      }
  
      _Node_const_iterator
      operator++(int)
      { 
	_Node_const_iterator __tmp(*this);
	this->_M_incr();
	return __tmp;
      }
    };

  template<typename _Value, bool __cache>
    struct _Hashtable_iterator_base
    {
      _Hashtable_iterator_base(_Hash_node<_Value, __cache>* __node,
			       _Hash_node<_Value, __cache>** __bucket)
      : _M_cur_node(__node), _M_cur_bucket(__bucket) { }

      void
      _M_incr()
      {
	_M_cur_node = _M_cur_node->_M_next;
	if (!_M_cur_node)
	  _M_incr_bucket();
      }

      void
      _M_incr_bucket();

      _Hash_node<_Value, __cache>*   _M_cur_node;
      _Hash_node<_Value, __cache>**  _M_cur_bucket;
    };

  // Global iterators, used for arbitrary iteration within a hash
  // table.  Larger and more expensive than local iterators.
  template<typename _Value, bool __cache>
    void
    _Hashtable_iterator_base<_Value, __cache>::
    _M_incr_bucket()
    {
      ++_M_cur_bucket;

      // This loop requires the bucket array to have a non-null sentinel.
      while (!*_M_cur_bucket)
	++_M_cur_bucket;
      _M_cur_node = *_M_cur_bucket;
    }

  template<typename _Value, bool __cache>
    inline bool
    operator==(const _Hashtable_iterator_base<_Value, __cache>& __x,
	       const _Hashtable_iterator_base<_Value, __cache>& __y)
    { return __x._M_cur_node == __y._M_cur_node; }

  template<typename _Value, bool __cache>
    inline bool
    operator!=(const _Hashtable_iterator_base<_Value, __cache>& __x,
	       const _Hashtable_iterator_base<_Value, __cache>& __y)
    { return __x._M_cur_node != __y._M_cur_node; }

  template<typename _Value, bool __constant_iterators, bool __cache>
    struct _Hashtable_iterator
    : public _Hashtable_iterator_base<_Value, __cache>
    {
      typedef _Value                                   value_type;
      typedef typename
      __gnu_cxx::__conditional_type<__constant_iterators,
				    const _Value*, _Value*>::__type
                                                       pointer;
      typedef typename
      __gnu_cxx::__conditional_type<__constant_iterators,
				    const _Value&, _Value&>::__type
                                                       reference;
      typedef std::ptrdiff_t                           difference_type;
      typedef std::forward_iterator_tag                iterator_category;

      _Hashtable_iterator()
      : _Hashtable_iterator_base<_Value, __cache>(0, 0) { }

      _Hashtable_iterator(_Hash_node<_Value, __cache>* __p,
			  _Hash_node<_Value, __cache>** __b)
      : _Hashtable_iterator_base<_Value, __cache>(__p, __b) { }

      explicit
      _Hashtable_iterator(_Hash_node<_Value, __cache>** __b)
      : _Hashtable_iterator_base<_Value, __cache>(*__b, __b) { }

      reference
      operator*() const
      { return this->_M_cur_node->_M_v; }
  
      pointer
      operator->() const
      { return &this->_M_cur_node->_M_v; }

      _Hashtable_iterator&
      operator++()
      { 
	this->_M_incr();
	return *this;
      }
  
      _Hashtable_iterator
      operator++(int)
      { 
	_Hashtable_iterator __tmp(*this);
	this->_M_incr();
	return __tmp;
      }
    };

  template<typename _Value, bool __constant_iterators, bool __cache>
    struct _Hashtable_const_iterator
    : public _Hashtable_iterator_base<_Value, __cache>
    {
      typedef _Value                                   value_type;
      typedef const _Value*                            pointer;
      typedef const _Value&                            reference;
      typedef std::ptrdiff_t                           difference_type;
      typedef std::forward_iterator_tag                iterator_category;

      _Hashtable_const_iterator()
      : _Hashtable_iterator_base<_Value, __cache>(0, 0) { }

      _Hashtable_const_iterator(_Hash_node<_Value, __cache>* __p,
				_Hash_node<_Value, __cache>** __b)
      : _Hashtable_iterator_base<_Value, __cache>(__p, __b) { }

      explicit
      _Hashtable_const_iterator(_Hash_node<_Value, __cache>** __b)
      : _Hashtable_iterator_base<_Value, __cache>(*__b, __b) { }

      _Hashtable_const_iterator(const _Hashtable_iterator<_Value,
				__constant_iterators, __cache>& __x)
      : _Hashtable_iterator_base<_Value, __cache>(__x._M_cur_node,
						  __x._M_cur_bucket) { }

      reference
      operator*() const
      { return this->_M_cur_node->_M_v; }
  
      pointer
      operator->() const
      { return &this->_M_cur_node->_M_v; }

      _Hashtable_const_iterator&
      operator++()
      { 
	this->_M_incr();
	return *this;
      }
  
      _Hashtable_const_iterator
      operator++(int)
      { 
	_Hashtable_const_iterator __tmp(*this);
	this->_M_incr();
	return __tmp;
      }
    };


  // Many of class template _Hashtable's template parameters are policy
  // classes.  These are defaults for the policies.

  // Default range hashing function: use division to fold a large number
  // into the range [0, N).
  struct _Mod_range_hashing
  {
    typedef std::size_t first_argument_type;
    typedef std::size_t second_argument_type;
    typedef std::size_t result_type;

    result_type
    operator()(first_argument_type __num, second_argument_type __den) const
    { return __num % __den; }
  };

  // Default ranged hash function H.  In principle it should be a
  // function object composed from objects of type H1 and H2 such that
  // h(k, N) = h2(h1(k), N), but that would mean making extra copies of
  // h1 and h2.  So instead we'll just use a tag to tell class template
  // hashtable to do that composition.
  struct _Default_ranged_hash { };

  // Default value for rehash policy.  Bucket size is (usually) the
  // smallest prime that keeps the load factor small enough.
  struct _Prime_rehash_policy
  {
    _Prime_rehash_policy(float __z = 1.0);

    float
    max_load_factor() const;

    // Return a bucket size no smaller than n.
    std::size_t
    _M_next_bkt(std::size_t __n) const;
    
    // Return a bucket count appropriate for n elements
    std::size_t
    _M_bkt_for_elements(std::size_t __n) const;
    
    // __n_bkt is current bucket count, __n_elt is current element count,
    // and __n_ins is number of elements to be inserted.  Do we need to
    // increase bucket count?  If so, return make_pair(true, n), where n
    // is the new bucket count.  If not, return make_pair(false, 0).
    std::pair<bool, std::size_t>
    _M_need_rehash(std::size_t __n_bkt, std::size_t __n_elt,
		   std::size_t __n_ins) const;
    
    float                _M_max_load_factor;
    float                _M_growth_factor;
    mutable std::size_t  _M_next_resize;
  };

  inline
  _Prime_rehash_policy::
  _Prime_rehash_policy(float __z)
  : _M_max_load_factor(__z), _M_growth_factor(2.f), _M_next_resize(0)
  { }

  inline float
  _Prime_rehash_policy::
  max_load_factor() const
  { return _M_max_load_factor; }

  // Return a prime no smaller than n.
  inline std::size_t
  _Prime_rehash_policy::
  _M_next_bkt(std::size_t __n) const
  {
    const unsigned long* const __last = (_Primes<>::__primes
					 + _Primes<>::__n_primes);
    const unsigned long* __p = std::lower_bound(_Primes<>::__primes, __last,
						__n);
    _M_next_resize = static_cast<std::size_t>(std::ceil(*__p
							* _M_max_load_factor));
    return *__p;
  }

  // Return the smallest prime p such that alpha p >= n, where alpha
  // is the load factor.
  inline std::size_t
  _Prime_rehash_policy::
  _M_bkt_for_elements(std::size_t __n) const
  {
    const unsigned long* const __last = (_Primes<>::__primes
					 + _Primes<>::__n_primes);
    const float __min_bkts = __n / _M_max_load_factor;
    const unsigned long* __p = std::lower_bound(_Primes<>::__primes, __last,
						__min_bkts, _LessThan());
    _M_next_resize = static_cast<std::size_t>(std::ceil(*__p
							* _M_max_load_factor));
    return *__p;
  }

  // Finds the smallest prime p such that alpha p > __n_elt + __n_ins.
  // If p > __n_bkt, return make_pair(true, p); otherwise return
  // make_pair(false, 0).  In principle this isn't very different from 
  // _M_bkt_for_elements.
  
  // The only tricky part is that we're caching the element count at
  // which we need to rehash, so we don't have to do a floating-point
  // multiply for every insertion.
  
  inline std::pair<bool, std::size_t>
  _Prime_rehash_policy::
  _M_need_rehash(std::size_t __n_bkt, std::size_t __n_elt,
		 std::size_t __n_ins) const
  {
    if (__n_elt + __n_ins > _M_next_resize)
      {
	float __min_bkts = ((float(__n_ins) + float(__n_elt))
			    / _M_max_load_factor);
	if (__min_bkts > __n_bkt)
	  {
	    __min_bkts = std::max(__min_bkts, _M_growth_factor * __n_bkt);
	    const unsigned long* const __last = (_Primes<>::__primes
						 + _Primes<>::__n_primes);
	    const unsigned long* __p = std::lower_bound(_Primes<>::__primes,
							__last, __min_bkts,
							_LessThan());
	    _M_next_resize = 
	      static_cast<std::size_t>(std::ceil(*__p * _M_max_load_factor));
	    return std::make_pair(true, *__p);
	  }
	else 
	  {
	    _M_next_resize =
	      static_cast<std::size_t>(std::ceil(__n_bkt
						 * _M_max_load_factor));
	    return std::make_pair(false, 0);
	  }
      }
    else
      return std::make_pair(false, 0);
  }

  // Base classes for std::tr1::_Hashtable.  We define these base
  // classes because in some cases we want to do different things
  // depending on the value of a policy class.  In some cases the
  // policy class affects which member functions and nested typedefs
  // are defined; we handle that by specializing base class templates.
  // Several of the base class templates need to access other members
  // of class template _Hashtable, so we use the "curiously recurring
  // template pattern" for them.

  // class template _Map_base.  If the hashtable has a value type of the
  // form pair<T1, T2> and a key extraction policy that returns the
  // first part of the pair, the hashtable gets a mapped_type typedef.
  // If it satisfies those criteria and also has unique keys, then it
  // also gets an operator[].  
  template<typename _Key, typename _Value, typename _Ex, bool __unique,
	   typename _Hashtable>
    struct _Map_base { };
	  
  template<typename _Key, typename _Pair, typename _Hashtable>
    struct _Map_base<_Key, _Pair, std::_Select1st<_Pair>, false, _Hashtable>
    {
      typedef typename _Pair::second_type mapped_type;
    };

  template<typename _Key, typename _Pair, typename _Hashtable>
  struct _Map_base<_Key, _Pair, std::_Select1st<_Pair>, true, _Hashtable>
    {
      typedef typename _Pair::second_type mapped_type;
      
      mapped_type&
      operator[](const _Key& __k);
    };

  template<typename _Key, typename _Pair, typename _Hashtable>
    typename _Map_base<_Key, _Pair, std::_Select1st<_Pair>,
		       true, _Hashtable>::mapped_type&
    _Map_base<_Key, _Pair, std::_Select1st<_Pair>, true, _Hashtable>::
    operator[](const _Key& __k)
    {
      _Hashtable* __h = static_cast<_Hashtable*>(this);
      typename _Hashtable::_Hash_code_type __code = __h->_M_hash_code(__k);
      std::size_t __n = __h->_M_bucket_index(__k, __code,
					     __h->_M_bucket_count);

      typename _Hashtable::_Node* __p =
	__h->_M_find_node(__h->_M_buckets[__n], __k, __code);
      if (!__p)
	return __h->_M_insert_bucket(std::make_pair(__k, mapped_type()),
				     __n, __code)->second;
      return (__p->_M_v).second;
    }

  // class template _Rehash_base.  Give hashtable the max_load_factor
  // functions iff the rehash policy is _Prime_rehash_policy.
  template<typename _RehashPolicy, typename _Hashtable>
    struct _Rehash_base { };

  template<typename _Hashtable>
    struct _Rehash_base<_Prime_rehash_policy, _Hashtable>
    {
      float
      max_load_factor() const
      {
	const _Hashtable* __this = static_cast<const _Hashtable*>(this);
	return __this->__rehash_policy().max_load_factor();
      }

      void
      max_load_factor(float __z)
      {
	_Hashtable* __this = static_cast<_Hashtable*>(this);
	__this->__rehash_policy(_Prime_rehash_policy(__z));
      }
    };

  // Class template _Hash_code_base.  Encapsulates two policy issues that
  // aren't quite orthogonal.
  //   (1) the difference between using a ranged hash function and using
  //       the combination of a hash function and a range-hashing function.
  //       In the former case we don't have such things as hash codes, so
  //       we have a dummy type as placeholder.
  //   (2) Whether or not we cache hash codes.  Caching hash codes is
  //       meaningless if we have a ranged hash function.
  // We also put the key extraction and equality comparison function 
  // objects here, for convenience.
  
  // Primary template: unused except as a hook for specializations.  
  template<typename _Key, typename _Value,
	   typename _ExtractKey, typename _Equal,
	   typename _H1, typename _H2, typename _Hash,
	   bool __cache_hash_code>
    struct _Hash_code_base;

  // Specialization: ranged hash function, no caching hash codes.  H1
  // and H2 are provided but ignored.  We define a dummy hash code type.
  template<typename _Key, typename _Value,
	   typename _ExtractKey, typename _Equal,
	   typename _H1, typename _H2, typename _Hash>
    struct _Hash_code_base<_Key, _Value, _ExtractKey, _Equal, _H1, _H2,
			   _Hash, false>
    {
    protected:
      _Hash_code_base(const _ExtractKey& __ex, const _Equal& __eq,
		      const _H1&, const _H2&, const _Hash& __h)
      : _M_extract(__ex), _M_eq(__eq), _M_ranged_hash(__h) { }

      typedef void* _Hash_code_type;
  
      _Hash_code_type
      _M_hash_code(const _Key& __key) const
      { return 0; }
  
      std::size_t
      _M_bucket_index(const _Key& __k, _Hash_code_type,
		      std::size_t __n) const
      { return _M_ranged_hash(__k, __n); }

      std::size_t
      _M_bucket_index(const _Hash_node<_Value, false>* __p,
		      std::size_t __n) const
      { return _M_ranged_hash(_M_extract(__p->_M_v), __n); }
  
      bool
      _M_compare(const _Key& __k, _Hash_code_type,
		 _Hash_node<_Value, false>* __n) const
      { return _M_eq(__k, _M_extract(__n->_M_v)); }

      void
      _M_store_code(_Hash_node<_Value, false>*, _Hash_code_type) const
      { }

      void
      _M_copy_code(_Hash_node<_Value, false>*,
		   const _Hash_node<_Value, false>*) const
      { }
      
      void
      _M_swap(_Hash_code_base& __x)
      {
	std::swap(_M_extract, __x._M_extract);
	std::swap(_M_eq, __x._M_eq);
	std::swap(_M_ranged_hash, __x._M_ranged_hash);
      }

    protected:
      _ExtractKey  _M_extract;
      _Equal       _M_eq;
      _Hash        _M_ranged_hash;
    };


  // No specialization for ranged hash function while caching hash codes.
  // That combination is meaningless, and trying to do it is an error.
  
  
  // Specialization: ranged hash function, cache hash codes.  This
  // combination is meaningless, so we provide only a declaration
  // and no definition.  
  template<typename _Key, typename _Value,
	   typename _ExtractKey, typename _Equal,
	   typename _H1, typename _H2, typename _Hash>
    struct _Hash_code_base<_Key, _Value, _ExtractKey, _Equal, _H1, _H2,
			   _Hash, true>;

  // Specialization: hash function and range-hashing function, no
  // caching of hash codes.  H is provided but ignored.  Provides
  // typedef and accessor required by TR1.  
  template<typename _Key, typename _Value,
	   typename _ExtractKey, typename _Equal,
	   typename _H1, typename _H2>
    struct _Hash_code_base<_Key, _Value, _ExtractKey, _Equal, _H1, _H2,
			   _Default_ranged_hash, false>
    {
      typedef _H1 hasher;

      hasher
      hash_function() const
      { return _M_h1; }

    protected:
      _Hash_code_base(const _ExtractKey& __ex, const _Equal& __eq,
		      const _H1& __h1, const _H2& __h2,
		      const _Default_ranged_hash&)
      : _M_extract(__ex), _M_eq(__eq), _M_h1(__h1), _M_h2(__h2) { }

      typedef std::size_t _Hash_code_type;

      _Hash_code_type
      _M_hash_code(const _Key& __k) const
      { return _M_h1(__k); }
      
      std::size_t
      _M_bucket_index(const _Key&, _Hash_code_type __c,
		      std::size_t __n) const
      { return _M_h2(__c, __n); }

      std::size_t
      _M_bucket_index(const _Hash_node<_Value, false>* __p,
		      std::size_t __n) const
      { return _M_h2(_M_h1(_M_extract(__p->_M_v)), __n); }

      bool
      _M_compare(const _Key& __k, _Hash_code_type,
		 _Hash_node<_Value, false>* __n) const
      { return _M_eq(__k, _M_extract(__n->_M_v)); }

      void
      _M_store_code(_Hash_node<_Value, false>*, _Hash_code_type) const
      { }

      void
      _M_copy_code(_Hash_node<_Value, false>*,
		   const _Hash_node<_Value, false>*) const
      { }

      void
      _M_swap(_Hash_code_base& __x)
      {
	std::swap(_M_extract, __x._M_extract);
	std::swap(_M_eq, __x._M_eq);
	std::swap(_M_h1, __x._M_h1);
	std::swap(_M_h2, __x._M_h2);
      }

    protected:
      _ExtractKey  _M_extract;
      _Equal       _M_eq;
      _H1          _M_h1;
      _H2          _M_h2;
    };

  // Specialization: hash function and range-hashing function, 
  // caching hash codes.  H is provided but ignored.  Provides
  // typedef and accessor required by TR1.
  template<typename _Key, typename _Value,
	   typename _ExtractKey, typename _Equal,
	   typename _H1, typename _H2>
    struct _Hash_code_base<_Key, _Value, _ExtractKey, _Equal, _H1, _H2,
			   _Default_ranged_hash, true>
    {
      typedef _H1 hasher;
      
      hasher
      hash_function() const
      { return _M_h1; }

    protected:
      _Hash_code_base(const _ExtractKey& __ex, const _Equal& __eq,
		      const _H1& __h1, const _H2& __h2,
		      const _Default_ranged_hash&)
      : _M_extract(__ex), _M_eq(__eq), _M_h1(__h1), _M_h2(__h2) { }

      typedef std::size_t _Hash_code_type;
  
      _Hash_code_type
      _M_hash_code(const _Key& __k) const
      { return _M_h1(__k); }
  
      std::size_t
      _M_bucket_index(const _Key&, _Hash_code_type __c,
		      std::size_t __n) const
      { return _M_h2(__c, __n); }

      std::size_t
      _M_bucket_index(const _Hash_node<_Value, true>* __p,
		      std::size_t __n) const
      { return _M_h2(__p->_M_hash_code, __n); }

      bool
      _M_compare(const _Key& __k, _Hash_code_type __c,
		 _Hash_node<_Value, true>* __n) const
      { return __c == __n->_M_hash_code && _M_eq(__k, _M_extract(__n->_M_v)); }

      void
      _M_store_code(_Hash_node<_Value, true>* __n, _Hash_code_type __c) const
      { __n->_M_hash_code = __c; }

      void
      _M_copy_code(_Hash_node<_Value, true>* __to,
		   const _Hash_node<_Value, true>* __from) const
      { __to->_M_hash_code = __from->_M_hash_code; }

      void
      _M_swap(_Hash_code_base& __x)
      {
	std::swap(_M_extract, __x._M_extract);
	std::swap(_M_eq, __x._M_eq);
	std::swap(_M_h1, __x._M_h1);
	std::swap(_M_h2, __x._M_h2);
      }
      
    protected:
      _ExtractKey  _M_extract;
      _Equal       _M_eq;
      _H1          _M_h1;
      _H2          _M_h2;
    };
} // namespace __detail
_GLIBCXX_END_NAMESPACE
} // namespace std::tr1

#endif // _TR1_HASHTABLE_POLICY_H
<|MERGE_RESOLUTION|>--- conflicted
+++ resolved
@@ -34,22 +34,14 @@
 #ifndef _TR1_HASHTABLE_POLICY_H
 #define _TR1_HASHTABLE_POLICY_H 1
 
-<<<<<<< HEAD
-#include <functional> // _Identity, _Select1st
-=======
 #include <algorithm> // lower_bound
 #include <bits/stl_function.h> // equal_to, _Identity, _Select1st
->>>>>>> 1177f497
 #include <tr1/utility>
 #include <ext/type_traits.h>
 
 namespace std
 { 
-<<<<<<< HEAD
-_GLIBCXX_BEGIN_NAMESPACE(tr1)
-=======
 _GLIBCXX_BEGIN_NAMESPACE(_GLIBCXX_TR1)
->>>>>>> 1177f497
 namespace __detail
 {
   // Helper function: return distance(first, last) for forward
