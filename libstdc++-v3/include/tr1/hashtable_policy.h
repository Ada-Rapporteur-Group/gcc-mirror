// Internal policy header for TR1 unordered_set and unordered_map -*- C++ -*-

// Copyright (C) 2005, 2006 Free Software Foundation, Inc.
//
// This file is part of the GNU ISO C++ Library.  This library is free
// software; you can redistribute it and/or modify it under the
// terms of the GNU General Public License as published by the
// Free Software Foundation; either version 2, or (at your option)
// any later version.

// This library is distributed in the hope that it will be useful,
// but WITHOUT ANY WARRANTY; without even the implied warranty of
// MERCHANTABILITY or FITNESS FOR A PARTICULAR PURPOSE.  See the
// GNU General Public License for more details.

// You should have received a copy of the GNU General Public License along
// with this library; see the file COPYING.  If not, write to the Free
// Software Foundation, 51 Franklin Street, Fifth Floor, Boston, MA 02110-1301,
// USA.

// As a special exception, you may use this file as part of a free software
// library without restriction.  Specifically, if other files instantiate
// templates or use macros or inline functions from this file, or you compile
// this file and link it with other files to produce an executable, this
// file does not by itself cause the resulting executable to be covered by
// the GNU General Public License.  This exception does not however
// invalidate any other reasons why the executable file might be covered by
// the GNU General Public License.

/** @file 
 *  This is a TR1 C++ Library header. 
 */

#ifndef _TR1_HASHTABLE_POLICY_H
#define _TR1_HASHTABLE_POLICY_H 1

#include <functional> // _Identity, _Select1st
#include <tr1/utility>
#include <ext/type_traits.h>

namespace std
{ 
_GLIBCXX_BEGIN_NAMESPACE(tr1)
namespace __detail
<<<<<<< HEAD
{
namespace 
=======
>>>>>>> 61fb309f
{
  // Helper function: return distance(first, last) for forward
  // iterators, or 0 for input iterators.
  template<class _Iterator>
    inline typename std::iterator_traits<_Iterator>::difference_type
    __distance_fw(_Iterator __first, _Iterator __last,
		  std::input_iterator_tag)
    { return 0; }

  template<class _Iterator>
    inline typename std::iterator_traits<_Iterator>::difference_type
    __distance_fw(_Iterator __first, _Iterator __last,
		  std::forward_iterator_tag)
    { return std::distance(__first, __last); }

  template<class _Iterator>
    inline typename std::iterator_traits<_Iterator>::difference_type
    __distance_fw(_Iterator __first, _Iterator __last)
    {
      typedef typename std::iterator_traits<_Iterator>::iterator_category _Tag;
      return __distance_fw(__first, __last, _Tag());
    }

  // XXX This is a hack.  _Prime_rehash_policy's member functions, and
  // certainly the list of primes, should be defined in a .cc file.
  // We're temporarily putting them in a header because we don't have a
  // place to put TR1 .cc files yet.  There's no good reason for any of
  // _Prime_rehash_policy's member functions to be inline, and there's
  // certainly no good reason for _Primes<> to exist at all.  
  struct _LessThan
  {
    template<typename _Tp, typename _Up>
      bool
      operator()(_Tp __x, _Up __y)
      { return __x < __y; }
  };

  template<int __ulongsize = sizeof(unsigned long)>
    struct _Primes
    {
      static const int __n_primes = __ulongsize != 8 ? 256 : 256 + 48;
      static const unsigned long __primes[256 + 48 + 1];
    };

  template<int __ulongsize>
    const int _Primes<__ulongsize>::__n_primes;

  template<int __ulongsize>
    const unsigned long _Primes<__ulongsize>::__primes[256 + 48 + 1] =
    {
      2ul, 3ul, 5ul, 7ul, 11ul, 13ul, 17ul, 19ul, 23ul, 29ul, 31ul,
      37ul, 41ul, 43ul, 47ul, 53ul, 59ul, 61ul, 67ul, 71ul, 73ul, 79ul,
      83ul, 89ul, 97ul, 103ul, 109ul, 113ul, 127ul, 137ul, 139ul, 149ul,
      157ul, 167ul, 179ul, 193ul, 199ul, 211ul, 227ul, 241ul, 257ul,
      277ul, 293ul, 313ul, 337ul, 359ul, 383ul, 409ul, 439ul, 467ul,
      503ul, 541ul, 577ul, 619ul, 661ul, 709ul, 761ul, 823ul, 887ul,
      953ul, 1031ul, 1109ul, 1193ul, 1289ul, 1381ul, 1493ul, 1613ul,
      1741ul, 1879ul, 2029ul, 2179ul, 2357ul, 2549ul, 2753ul, 2971ul,
      3209ul, 3469ul, 3739ul, 4027ul, 4349ul, 4703ul, 5087ul, 5503ul,
      5953ul, 6427ul, 6949ul, 7517ul, 8123ul, 8783ul, 9497ul, 10273ul,
      11113ul, 12011ul, 12983ul, 14033ul, 15173ul, 16411ul, 17749ul,
      19183ul, 20753ul, 22447ul, 24281ul, 26267ul, 28411ul, 30727ul,
      33223ul, 35933ul, 38873ul, 42043ul, 45481ul, 49201ul, 53201ul,
      57557ul, 62233ul, 67307ul, 72817ul, 78779ul, 85229ul, 92203ul,
      99733ul, 107897ul, 116731ul, 126271ul, 136607ul, 147793ul,
      159871ul, 172933ul, 187091ul, 202409ul, 218971ul, 236897ul,
      256279ul, 277261ul, 299951ul, 324503ul, 351061ul, 379787ul,
      410857ul, 444487ul, 480881ul, 520241ul, 562841ul, 608903ul,
      658753ul, 712697ul, 771049ul, 834181ul, 902483ul, 976369ul,
      1056323ul, 1142821ul, 1236397ul, 1337629ul, 1447153ul, 1565659ul,
      1693859ul, 1832561ul, 1982627ul, 2144977ul, 2320627ul, 2510653ul,
      2716249ul, 2938679ul, 3179303ul, 3439651ul, 3721303ul, 4026031ul,
      4355707ul, 4712381ul, 5098259ul, 5515729ul, 5967347ul, 6456007ul,
      6984629ul, 7556579ul, 8175383ul, 8844859ul, 9569143ul, 10352717ul,
      11200489ul, 12117689ul, 13109983ul, 14183539ul, 15345007ul,
      16601593ul, 17961079ul, 19431899ul, 21023161ul, 22744717ul,
      24607243ul, 26622317ul, 28802401ul, 31160981ul, 33712729ul,
      36473443ul, 39460231ul, 42691603ul, 46187573ul, 49969847ul,
      54061849ul, 58488943ul, 63278561ul, 68460391ul, 74066549ul,
      80131819ul, 86693767ul, 93793069ul, 101473717ul, 109783337ul,
      118773397ul, 128499677ul, 139022417ul, 150406843ul, 162723577ul,
      176048909ul, 190465427ul, 206062531ul, 222936881ul, 241193053ul,
      260944219ul, 282312799ul, 305431229ul, 330442829ul, 357502601ul,
      386778277ul, 418451333ul, 452718089ul, 489790921ul, 529899637ul,
      573292817ul, 620239453ul, 671030513ul, 725980837ul, 785430967ul,
      849749479ul, 919334987ul, 994618837ul, 1076067617ul, 1164186217ul,
      1259520799ul, 1362662261ul, 1474249943ul, 1594975441ul,
      1725587117ul, 1866894511ul, 2019773507ul, 2185171673ul,
      2364114217ul, 2557710269ul, 2767159799ul, 2993761039ul,
      3238918481ul, 3504151727ul, 3791104843ul, 4101556399ul,
      4294967291ul,
      // Sentinel, so we don't have to test the result of lower_bound,
      // or, on 64-bit machines, rest of the table.
      __ulongsize != 8 ? 4294967291ul : (unsigned long)6442450933ull,
      (unsigned long)8589934583ull,
      (unsigned long)12884901857ull, (unsigned long)17179869143ull,
      (unsigned long)25769803693ull, (unsigned long)34359738337ull,
      (unsigned long)51539607367ull, (unsigned long)68719476731ull,
      (unsigned long)103079215087ull, (unsigned long)137438953447ull,
      (unsigned long)206158430123ull, (unsigned long)274877906899ull,
      (unsigned long)412316860387ull, (unsigned long)549755813881ull,
      (unsigned long)824633720731ull, (unsigned long)1099511627689ull,
      (unsigned long)1649267441579ull, (unsigned long)2199023255531ull,
      (unsigned long)3298534883309ull, (unsigned long)4398046511093ull,
      (unsigned long)6597069766607ull, (unsigned long)8796093022151ull,
      (unsigned long)13194139533241ull, (unsigned long)17592186044399ull,
      (unsigned long)26388279066581ull, (unsigned long)35184372088777ull,
      (unsigned long)52776558133177ull, (unsigned long)70368744177643ull,
      (unsigned long)105553116266399ull, (unsigned long)140737488355213ull,
      (unsigned long)211106232532861ull, (unsigned long)281474976710597ull,
      (unsigned long)562949953421231ull, (unsigned long)1125899906842597ull,
      (unsigned long)2251799813685119ull, (unsigned long)4503599627370449ull,
      (unsigned long)9007199254740881ull, (unsigned long)18014398509481951ull,
      (unsigned long)36028797018963913ull, (unsigned long)72057594037927931ull,
      (unsigned long)144115188075855859ull,
      (unsigned long)288230376151711717ull,
      (unsigned long)576460752303423433ull,
      (unsigned long)1152921504606846883ull,
      (unsigned long)2305843009213693951ull,
      (unsigned long)4611686018427387847ull,
      (unsigned long)9223372036854775783ull,
      (unsigned long)18446744073709551557ull,
      (unsigned long)18446744073709551557ull
    };

  // Auxiliary types used for all instantiations of _Hashtable: nodes
  // and iterators.
  
  // Nodes, used to wrap elements stored in the hash table.  A policy
  // template parameter of class template _Hashtable controls whether
  // nodes also store a hash code. In some cases (e.g. strings) this
  // may be a performance win.
  template<typename _Value, bool __cache_hash_code>
    struct _Hash_node;

  template<typename _Value>
    struct _Hash_node<_Value, true>
    {
      _Value       _M_v;
      std::size_t  _M_hash_code;
      _Hash_node*  _M_next;
    };

  template<typename _Value>
    struct _Hash_node<_Value, false>
    {
      _Value       _M_v;
      _Hash_node*  _M_next;
    };

  // Local iterators, used to iterate within a bucket but not between
  // buckets.
  template<typename _Value, bool __cache>
    struct _Node_iterator_base
    {
      _Node_iterator_base(_Hash_node<_Value, __cache>* __p)
      : _M_cur(__p) { }
      
      void
      _M_incr()
      { _M_cur = _M_cur->_M_next; }

      _Hash_node<_Value, __cache>*  _M_cur;
    };

  template<typename _Value, bool __cache>
    inline bool
    operator==(const _Node_iterator_base<_Value, __cache>& __x,
	       const _Node_iterator_base<_Value, __cache>& __y)
    { return __x._M_cur == __y._M_cur; }

  template<typename _Value, bool __cache>
    inline bool
    operator!=(const _Node_iterator_base<_Value, __cache>& __x,
	       const _Node_iterator_base<_Value, __cache>& __y)
    { return __x._M_cur != __y._M_cur; }

  template<typename _Value, bool __constant_iterators, bool __cache>
    struct _Node_iterator
    : public _Node_iterator_base<_Value, __cache>
    {
      typedef _Value                                   value_type;
      typedef typename
      __gnu_cxx::__conditional_type<__constant_iterators,
				    const _Value*, _Value*>::__type
                                                       pointer;
      typedef typename
      __gnu_cxx::__conditional_type<__constant_iterators,
				    const _Value&, _Value&>::__type
                                                       reference;
      typedef std::ptrdiff_t                           difference_type;
      typedef std::forward_iterator_tag                iterator_category;

      _Node_iterator()
      : _Node_iterator_base<_Value, __cache>(0) { }

      explicit
      _Node_iterator(_Hash_node<_Value, __cache>* __p)
      : _Node_iterator_base<_Value, __cache>(__p) { }

      reference
      operator*() const
      { return this->_M_cur->_M_v; }
  
      pointer
      operator->() const
      { return &this->_M_cur->_M_v; }

      _Node_iterator&
      operator++()
      { 
	this->_M_incr();
	return *this; 
      }
  
      _Node_iterator
      operator++(int)
      { 
	_Node_iterator __tmp(*this);
	this->_M_incr();
	return __tmp;
      }
    };

  template<typename _Value, bool __constant_iterators, bool __cache>
    struct _Node_const_iterator
    : public _Node_iterator_base<_Value, __cache>
    {
      typedef _Value                                   value_type;
      typedef const _Value*                            pointer;
      typedef const _Value&                            reference;
      typedef std::ptrdiff_t                           difference_type;
      typedef std::forward_iterator_tag                iterator_category;

      _Node_const_iterator()
      : _Node_iterator_base<_Value, __cache>(0) { }

      explicit
      _Node_const_iterator(_Hash_node<_Value, __cache>* __p)
      : _Node_iterator_base<_Value, __cache>(__p) { }

      _Node_const_iterator(const _Node_iterator<_Value, __constant_iterators,
			   __cache>& __x)
      : _Node_iterator_base<_Value, __cache>(__x._M_cur) { }

      reference
      operator*() const
      { return this->_M_cur->_M_v; }
  
      pointer
      operator->() const
      { return &this->_M_cur->_M_v; }

      _Node_const_iterator&
      operator++()
      { 
	this->_M_incr();
	return *this; 
      }
  
      _Node_const_iterator
      operator++(int)
      { 
	_Node_const_iterator __tmp(*this);
	this->_M_incr();
	return __tmp;
      }
    };

  template<typename _Value, bool __cache>
    struct _Hashtable_iterator_base
    {
      _Hashtable_iterator_base(_Hash_node<_Value, __cache>* __node,
			       _Hash_node<_Value, __cache>** __bucket)
      : _M_cur_node(__node), _M_cur_bucket(__bucket) { }

      void
      _M_incr()
      {
	_M_cur_node = _M_cur_node->_M_next;
	if (!_M_cur_node)
	  _M_incr_bucket();
      }

      void
      _M_incr_bucket();

      _Hash_node<_Value, __cache>*   _M_cur_node;
      _Hash_node<_Value, __cache>**  _M_cur_bucket;
    };

  // Global iterators, used for arbitrary iteration within a hash
  // table.  Larger and more expensive than local iterators.
  template<typename _Value, bool __cache>
    void
    _Hashtable_iterator_base<_Value, __cache>::
    _M_incr_bucket()
    {
      ++_M_cur_bucket;

      // This loop requires the bucket array to have a non-null sentinel.
      while (!*_M_cur_bucket)
	++_M_cur_bucket;
      _M_cur_node = *_M_cur_bucket;
    }

  template<typename _Value, bool __cache>
    inline bool
    operator==(const _Hashtable_iterator_base<_Value, __cache>& __x,
	       const _Hashtable_iterator_base<_Value, __cache>& __y)
    { return __x._M_cur_node == __y._M_cur_node; }

  template<typename _Value, bool __cache>
    inline bool
    operator!=(const _Hashtable_iterator_base<_Value, __cache>& __x,
	       const _Hashtable_iterator_base<_Value, __cache>& __y)
    { return __x._M_cur_node != __y._M_cur_node; }

  template<typename _Value, bool __constant_iterators, bool __cache>
    struct _Hashtable_iterator
    : public _Hashtable_iterator_base<_Value, __cache>
    {
      typedef _Value                                   value_type;
      typedef typename
      __gnu_cxx::__conditional_type<__constant_iterators,
				    const _Value*, _Value*>::__type
                                                       pointer;
      typedef typename
      __gnu_cxx::__conditional_type<__constant_iterators,
				    const _Value&, _Value&>::__type
                                                       reference;
      typedef std::ptrdiff_t                           difference_type;
      typedef std::forward_iterator_tag                iterator_category;

      _Hashtable_iterator()
      : _Hashtable_iterator_base<_Value, __cache>(0, 0) { }

      _Hashtable_iterator(_Hash_node<_Value, __cache>* __p,
			  _Hash_node<_Value, __cache>** __b)
      : _Hashtable_iterator_base<_Value, __cache>(__p, __b) { }

      explicit
      _Hashtable_iterator(_Hash_node<_Value, __cache>** __b)
      : _Hashtable_iterator_base<_Value, __cache>(*__b, __b) { }

      reference
      operator*() const
      { return this->_M_cur_node->_M_v; }
  
      pointer
      operator->() const
      { return &this->_M_cur_node->_M_v; }

      _Hashtable_iterator&
      operator++()
      { 
	this->_M_incr();
	return *this;
      }
  
      _Hashtable_iterator
      operator++(int)
      { 
	_Hashtable_iterator __tmp(*this);
	this->_M_incr();
	return __tmp;
      }
    };

  template<typename _Value, bool __constant_iterators, bool __cache>
    struct _Hashtable_const_iterator
    : public _Hashtable_iterator_base<_Value, __cache>
    {
      typedef _Value                                   value_type;
      typedef const _Value*                            pointer;
      typedef const _Value&                            reference;
      typedef std::ptrdiff_t                           difference_type;
      typedef std::forward_iterator_tag                iterator_category;

      _Hashtable_const_iterator()
      : _Hashtable_iterator_base<_Value, __cache>(0, 0) { }

      _Hashtable_const_iterator(_Hash_node<_Value, __cache>* __p,
				_Hash_node<_Value, __cache>** __b)
      : _Hashtable_iterator_base<_Value, __cache>(__p, __b) { }

      explicit
      _Hashtable_const_iterator(_Hash_node<_Value, __cache>** __b)
      : _Hashtable_iterator_base<_Value, __cache>(*__b, __b) { }

      _Hashtable_const_iterator(const _Hashtable_iterator<_Value,
				__constant_iterators, __cache>& __x)
      : _Hashtable_iterator_base<_Value, __cache>(__x._M_cur_node,
						  __x._M_cur_bucket) { }

      reference
      operator*() const
      { return this->_M_cur_node->_M_v; }
  
      pointer
      operator->() const
      { return &this->_M_cur_node->_M_v; }

      _Hashtable_const_iterator&
      operator++()
      { 
	this->_M_incr();
	return *this;
      }
  
      _Hashtable_const_iterator
      operator++(int)
      { 
	_Hashtable_const_iterator __tmp(*this);
	this->_M_incr();
	return __tmp;
      }
    };


  // Many of class template _Hashtable's template parameters are policy
  // classes.  These are defaults for the policies.

  // Default range hashing function: use division to fold a large number
  // into the range [0, N).
  struct _Mod_range_hashing
  {
    typedef std::size_t first_argument_type;
    typedef std::size_t second_argument_type;
    typedef std::size_t result_type;

    result_type
    operator()(first_argument_type __num, second_argument_type __den) const
    { return __num % __den; }
  };

  // Default ranged hash function H.  In principle it should be a
  // function object composed from objects of type H1 and H2 such that
  // h(k, N) = h2(h1(k), N), but that would mean making extra copies of
  // h1 and h2.  So instead we'll just use a tag to tell class template
  // hashtable to do that composition.
  struct _Default_ranged_hash { };

  // Default value for rehash policy.  Bucket size is (usually) the
  // smallest prime that keeps the load factor small enough.
  struct _Prime_rehash_policy
  {
    _Prime_rehash_policy(float __z = 1.0);

    float
    max_load_factor() const;

    // Return a bucket size no smaller than n.
    std::size_t
    _M_next_bkt(std::size_t __n) const;
    
    // Return a bucket count appropriate for n elements
    std::size_t
    _M_bkt_for_elements(std::size_t __n) const;
    
    // __n_bkt is current bucket count, __n_elt is current element count,
    // and __n_ins is number of elements to be inserted.  Do we need to
    // increase bucket count?  If so, return make_pair(true, n), where n
    // is the new bucket count.  If not, return make_pair(false, 0).
    std::pair<bool, std::size_t>
    _M_need_rehash(std::size_t __n_bkt, std::size_t __n_elt,
		   std::size_t __n_ins) const;
    
    float                _M_max_load_factor;
    float                _M_growth_factor;
    mutable std::size_t  _M_next_resize;
  };

  inline
  _Prime_rehash_policy::
  _Prime_rehash_policy(float __z)
  : _M_max_load_factor(__z), _M_growth_factor(2.f), _M_next_resize(0)
  { }

  inline float
  _Prime_rehash_policy::
  max_load_factor() const
  { return _M_max_load_factor; }

  // Return a prime no smaller than n.
  inline std::size_t
  _Prime_rehash_policy::
  _M_next_bkt(std::size_t __n) const
  {
    const unsigned long* const __last = (_Primes<>::__primes
					 + _Primes<>::__n_primes);
    const unsigned long* __p = std::lower_bound(_Primes<>::__primes, __last,
						__n);
    _M_next_resize = static_cast<std::size_t>(std::ceil(*__p
							* _M_max_load_factor));
    return *__p;
  }

  // Return the smallest prime p such that alpha p >= n, where alpha
  // is the load factor.
  inline std::size_t
  _Prime_rehash_policy::
  _M_bkt_for_elements(std::size_t __n) const
  {
    const unsigned long* const __last = (_Primes<>::__primes
					 + _Primes<>::__n_primes);
    const float __min_bkts = __n / _M_max_load_factor;
    const unsigned long* __p = std::lower_bound(_Primes<>::__primes, __last,
						__min_bkts, _LessThan());
    _M_next_resize = static_cast<std::size_t>(std::ceil(*__p
							* _M_max_load_factor));
    return *__p;
  }

  // Finds the smallest prime p such that alpha p > __n_elt + __n_ins.
  // If p > __n_bkt, return make_pair(true, p); otherwise return
  // make_pair(false, 0).  In principle this isn't very different from 
  // _M_bkt_for_elements.
  
  // The only tricky part is that we're caching the element count at
  // which we need to rehash, so we don't have to do a floating-point
  // multiply for every insertion.
  
  inline std::pair<bool, std::size_t>
  _Prime_rehash_policy::
  _M_need_rehash(std::size_t __n_bkt, std::size_t __n_elt,
		 std::size_t __n_ins) const
  {
    if (__n_elt + __n_ins > _M_next_resize)
      {
	float __min_bkts = ((float(__n_ins) + float(__n_elt))
			    / _M_max_load_factor);
	if (__min_bkts > __n_bkt)
	  {
	    __min_bkts = std::max(__min_bkts, _M_growth_factor * __n_bkt);
	    const unsigned long* const __last = (_Primes<>::__primes
						 + _Primes<>::__n_primes);
	    const unsigned long* __p = std::lower_bound(_Primes<>::__primes,
							__last, __min_bkts,
							_LessThan());
	    _M_next_resize = 
	      static_cast<std::size_t>(std::ceil(*__p * _M_max_load_factor));
	    return std::make_pair(true, *__p);
	  }
	else 
	  {
	    _M_next_resize =
	      static_cast<std::size_t>(std::ceil(__n_bkt
						 * _M_max_load_factor));
	    return std::make_pair(false, 0);
	  }
      }
    else
      return std::make_pair(false, 0);
  }

  // Base classes for std::tr1::_Hashtable.  We define these base
  // classes because in some cases we want to do different things
  // depending on the value of a policy class.  In some cases the
  // policy class affects which member functions and nested typedefs
  // are defined; we handle that by specializing base class templates.
  // Several of the base class templates need to access other members
  // of class template _Hashtable, so we use the "curiously recurring
  // template pattern" for them.

  // class template _Map_base.  If the hashtable has a value type of the
  // form pair<T1, T2> and a key extraction policy that returns the
  // first part of the pair, the hashtable gets a mapped_type typedef.
  // If it satisfies those criteria and also has unique keys, then it
  // also gets an operator[].  
  template<typename _Key, typename _Value, typename _Ex, bool __unique,
	   typename _Hashtable>
    struct _Map_base { };
	  
  template<typename _Key, typename _Pair, typename _Hashtable>
    struct _Map_base<_Key, _Pair, std::_Select1st<_Pair>, false, _Hashtable>
    {
      typedef typename _Pair::second_type mapped_type;
    };

  template<typename _Key, typename _Pair, typename _Hashtable>
  struct _Map_base<_Key, _Pair, std::_Select1st<_Pair>, true, _Hashtable>
    {
      typedef typename _Pair::second_type mapped_type;
      
      mapped_type&
      operator[](const _Key& __k);
    };

  template<typename _Key, typename _Pair, typename _Hashtable>
    typename _Map_base<_Key, _Pair, std::_Select1st<_Pair>,
		       true, _Hashtable>::mapped_type&
    _Map_base<_Key, _Pair, std::_Select1st<_Pair>, true, _Hashtable>::
    operator[](const _Key& __k)
    {
      _Hashtable* __h = static_cast<_Hashtable*>(this);
      typename _Hashtable::_Hash_code_type __code = __h->_M_hash_code(__k);
      std::size_t __n = __h->_M_bucket_index(__k, __code,
					     __h->_M_bucket_count);

      typename _Hashtable::_Node* __p =
	__h->_M_find_node(__h->_M_buckets[__n], __k, __code);
      if (!__p)
	return __h->_M_insert_bucket(std::make_pair(__k, mapped_type()),
				     __n, __code)->second;
      return (__p->_M_v).second;
    }

  // class template _Rehash_base.  Give hashtable the max_load_factor
  // functions iff the rehash policy is _Prime_rehash_policy.
  template<typename _RehashPolicy, typename _Hashtable>
    struct _Rehash_base { };

  template<typename _Hashtable>
    struct _Rehash_base<_Prime_rehash_policy, _Hashtable>
    {
      float
      max_load_factor() const
      {
	const _Hashtable* __this = static_cast<const _Hashtable*>(this);
	return __this->__rehash_policy().max_load_factor();
      }

      void
      max_load_factor(float __z)
      {
	_Hashtable* __this = static_cast<_Hashtable*>(this);
	__this->__rehash_policy(_Prime_rehash_policy(__z));
      }
    };

  // Class template _Hash_code_base.  Encapsulates two policy issues that
  // aren't quite orthogonal.
  //   (1) the difference between using a ranged hash function and using
  //       the combination of a hash function and a range-hashing function.
  //       In the former case we don't have such things as hash codes, so
  //       we have a dummy type as placeholder.
  //   (2) Whether or not we cache hash codes.  Caching hash codes is
  //       meaningless if we have a ranged hash function.
  // We also put the key extraction and equality comparison function 
  // objects here, for convenience.
  
  // Primary template: unused except as a hook for specializations.  
  template<typename _Key, typename _Value,
	   typename _ExtractKey, typename _Equal,
	   typename _H1, typename _H2, typename _Hash,
	   bool __cache_hash_code>
    struct _Hash_code_base;

  // Specialization: ranged hash function, no caching hash codes.  H1
  // and H2 are provided but ignored.  We define a dummy hash code type.
  template<typename _Key, typename _Value,
	   typename _ExtractKey, typename _Equal,
	   typename _H1, typename _H2, typename _Hash>
    struct _Hash_code_base<_Key, _Value, _ExtractKey, _Equal, _H1, _H2,
			   _Hash, false>
    {
    protected:
      _Hash_code_base(const _ExtractKey& __ex, const _Equal& __eq,
		      const _H1&, const _H2&, const _Hash& __h)
      : _M_extract(__ex), _M_eq(__eq), _M_ranged_hash(__h) { }

      typedef void* _Hash_code_type;
  
      _Hash_code_type
      _M_hash_code(const _Key& __key) const
      { return 0; }
  
      std::size_t
      _M_bucket_index(const _Key& __k, _Hash_code_type,
		      std::size_t __n) const
      { return _M_ranged_hash(__k, __n); }

      std::size_t
      _M_bucket_index(const _Hash_node<_Value, false>* __p,
		      std::size_t __n) const
      { return _M_ranged_hash(_M_extract(__p->_M_v), __n); }
  
      bool
      _M_compare(const _Key& __k, _Hash_code_type,
		 _Hash_node<_Value, false>* __n) const
      { return _M_eq(__k, _M_extract(__n->_M_v)); }

      void
      _M_store_code(_Hash_node<_Value, false>*, _Hash_code_type) const
      { }

      void
      _M_copy_code(_Hash_node<_Value, false>*,
		   const _Hash_node<_Value, false>*) const
      { }
      
      void
      _M_swap(_Hash_code_base& __x)
      {
	std::swap(_M_extract, __x._M_extract);
	std::swap(_M_eq, __x._M_eq);
	std::swap(_M_ranged_hash, __x._M_ranged_hash);
      }

    protected:
      _ExtractKey  _M_extract;
      _Equal       _M_eq;
      _Hash        _M_ranged_hash;
    };


  // No specialization for ranged hash function while caching hash codes.
  // That combination is meaningless, and trying to do it is an error.
  
  
  // Specialization: ranged hash function, cache hash codes.  This
  // combination is meaningless, so we provide only a declaration
  // and no definition.  
  template<typename _Key, typename _Value,
	   typename _ExtractKey, typename _Equal,
	   typename _H1, typename _H2, typename _Hash>
    struct _Hash_code_base<_Key, _Value, _ExtractKey, _Equal, _H1, _H2,
			   _Hash, true>;

  // Specialization: hash function and range-hashing function, no
  // caching of hash codes.  H is provided but ignored.  Provides
  // typedef and accessor required by TR1.  
  template<typename _Key, typename _Value,
	   typename _ExtractKey, typename _Equal,
	   typename _H1, typename _H2>
    struct _Hash_code_base<_Key, _Value, _ExtractKey, _Equal, _H1, _H2,
			   _Default_ranged_hash, false>
    {
      typedef _H1 hasher;

      hasher
      hash_function() const
      { return _M_h1; }

    protected:
      _Hash_code_base(const _ExtractKey& __ex, const _Equal& __eq,
		      const _H1& __h1, const _H2& __h2,
		      const _Default_ranged_hash&)
      : _M_extract(__ex), _M_eq(__eq), _M_h1(__h1), _M_h2(__h2) { }

      typedef std::size_t _Hash_code_type;

      _Hash_code_type
      _M_hash_code(const _Key& __k) const
      { return _M_h1(__k); }
      
      std::size_t
      _M_bucket_index(const _Key&, _Hash_code_type __c,
		      std::size_t __n) const
      { return _M_h2(__c, __n); }

      std::size_t
      _M_bucket_index(const _Hash_node<_Value, false>* __p,
		      std::size_t __n) const
      { return _M_h2(_M_h1(_M_extract(__p->_M_v)), __n); }

      bool
      _M_compare(const _Key& __k, _Hash_code_type,
		 _Hash_node<_Value, false>* __n) const
      { return _M_eq(__k, _M_extract(__n->_M_v)); }

      void
      _M_store_code(_Hash_node<_Value, false>*, _Hash_code_type) const
      { }

      void
      _M_copy_code(_Hash_node<_Value, false>*,
		   const _Hash_node<_Value, false>*) const
      { }

      void
      _M_swap(_Hash_code_base& __x)
      {
	std::swap(_M_extract, __x._M_extract);
	std::swap(_M_eq, __x._M_eq);
	std::swap(_M_h1, __x._M_h1);
	std::swap(_M_h2, __x._M_h2);
      }

    protected:
      _ExtractKey  _M_extract;
      _Equal       _M_eq;
      _H1          _M_h1;
      _H2          _M_h2;
    };

  // Specialization: hash function and range-hashing function, 
  // caching hash codes.  H is provided but ignored.  Provides
  // typedef and accessor required by TR1.
  template<typename _Key, typename _Value,
	   typename _ExtractKey, typename _Equal,
	   typename _H1, typename _H2>
    struct _Hash_code_base<_Key, _Value, _ExtractKey, _Equal, _H1, _H2,
			   _Default_ranged_hash, true>
    {
      typedef _H1 hasher;
      
      hasher
      hash_function() const
      { return _M_h1; }

    protected:
      _Hash_code_base(const _ExtractKey& __ex, const _Equal& __eq,
		      const _H1& __h1, const _H2& __h2,
		      const _Default_ranged_hash&)
      : _M_extract(__ex), _M_eq(__eq), _M_h1(__h1), _M_h2(__h2) { }

      typedef std::size_t _Hash_code_type;
  
      _Hash_code_type
      _M_hash_code(const _Key& __k) const
      { return _M_h1(__k); }
  
      std::size_t
      _M_bucket_index(const _Key&, _Hash_code_type __c,
		      std::size_t __n) const
      { return _M_h2(__c, __n); }

      std::size_t
      _M_bucket_index(const _Hash_node<_Value, true>* __p,
		      std::size_t __n) const
      { return _M_h2(__p->_M_hash_code, __n); }

      bool
      _M_compare(const _Key& __k, _Hash_code_type __c,
		 _Hash_node<_Value, true>* __n) const
      { return __c == __n->_M_hash_code && _M_eq(__k, _M_extract(__n->_M_v)); }

      void
      _M_store_code(_Hash_node<_Value, true>* __n, _Hash_code_type __c) const
      { __n->_M_hash_code = __c; }

      void
      _M_copy_code(_Hash_node<_Value, true>* __to,
		   const _Hash_node<_Value, true>* __from) const
      { __to->_M_hash_code = __from->_M_hash_code; }

      void
      _M_swap(_Hash_code_base& __x)
      {
	std::swap(_M_extract, __x._M_extract);
	std::swap(_M_eq, __x._M_eq);
	std::swap(_M_h1, __x._M_h1);
	std::swap(_M_h2, __x._M_h2);
      }
      
    protected:
      _ExtractKey  _M_extract;
      _Equal       _M_eq;
      _H1          _M_h1;
      _H2          _M_h2;
    };
} // namespace __detail
_GLIBCXX_END_NAMESPACE
} // namespace std::tr1

#endif // _TR1_HASHTABLE_POLICY_H
<|MERGE_RESOLUTION|>--- conflicted
+++ resolved
@@ -42,11 +42,6 @@
 { 
 _GLIBCXX_BEGIN_NAMESPACE(tr1)
 namespace __detail
-<<<<<<< HEAD
-{
-namespace 
-=======
->>>>>>> 61fb309f
 {
   // Helper function: return distance(first, last) for forward
   // iterators, or 0 for input iterators.
