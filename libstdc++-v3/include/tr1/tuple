// class template tuple -*- C++ -*-

// Copyright (C) 2004, 2005 Free Software Foundation, Inc.
//
// This file is part of the GNU ISO C++ Library.  This library is free
// software; you can redistribute it and/or modify it under the
// terms of the GNU General Public License as published by the
// Free Software Foundation; either version 2, or (at your option)
// any later version.

// This library is distributed in the hope that it will be useful,
// but WITHOUT ANY WARRANTY; without even the implied warranty of
// MERCHANTABILITY or FITNESS FOR A PARTICULAR PURPOSE.  See the
// GNU General Public License for more details.

// You should have received a copy of the GNU General Public License along
// with this library; see the file COPYING.  If not, write to the Free
// Software Foundation, 51 Franklin Street, Fifth Floor, Boston, MA 02110-1301,
// USA.

// As a special exception, you may use this file as part of a free software
// library without restriction.  Specifically, if other files instantiate
// templates or use macros or inline functions from this file, or you compile
// this file and link it with other files to produce an executable, this
// file does not by itself cause the resulting executable to be covered by
// the GNU General Public License.  This exception does not however
// invalidate any other reasons why the executable file might be covered by
// the GNU General Public License.
<<<<<<< HEAD

/** @file 
 *  This is a TR1 C++ Library header. 
 */
=======
>>>>>>> 8c044a9c

/** @file
*  This is a TR1 C++ Library header.
*/

// Chris Jefferson <chris@bubblescope.net>

#ifndef _TUPLE
#define _TUPLE 1

#include <tr1/utility>
#include <tr1/ref_fwd.h>

namespace std
{
namespace tr1
{
 // An implementation specific class which is used in the tuple class
 // when the tuple is not maximum possible size.
 struct _NullClass { };

 template<typename _Tp0 = _NullClass, typename _Tp1 = _NullClass,
          typename _Tp2 = _NullClass, typename _Tp3 = _NullClass,
          typename _Tp4 = _NullClass, typename _Tp5 = _NullClass,
          typename _Tp6 = _NullClass, typename _Tp7 = _NullClass,
          typename _Tp8 = _NullClass, typename _Tp9 = _NullClass>
   class tuple;

 /// Gives the type of the ith element of a given tuple type.
 template<int __i, typename _Tp>
   struct tuple_element;

 /// Finds the size of a given tuple type.
 template<typename _Tp>
   struct tuple_size;

 // Adds a const reference to a non-reference type.
 template<typename _Tp>
   struct __add_c_ref
   { typedef const _Tp& type; };

 template<typename _Tp>
   struct __add_c_ref<_Tp&>
   { typedef _Tp& type; };

 // Adds a reference to a non-reference type.
 template<typename _Tp>
   struct __add_ref
   { typedef _Tp& type; };

 template<typename _Tp>
   struct __add_ref<_Tp&>
   { typedef _Tp& type; };

 // Class used in the implementation of get
 template<int __i, typename _Tp>
   struct __get_helper;

 // Returns a const reference to the ith element of a tuple.
 // Any const or non-const ref elements are returned with their original type.
   template<int __i, typename _Tp0, typename _Tp1, typename _Tp2, typename _Tp3,
                   typename _Tp4, typename _Tp5, typename _Tp6, typename _Tp7,
                   typename _Tp8, typename _Tp9>
   typename __add_ref<typename tuple_element<__i, tuple<_Tp0, _Tp1, _Tp2,
                                                        _Tp3, _Tp4, _Tp5,
                                                        _Tp6, _Tp7, _Tp8,
                                                        _Tp9> >::type>::type
   get(tuple<_Tp0, _Tp1, _Tp2, _Tp3, _Tp4, _Tp5, _Tp6, _Tp7, _Tp8,
             _Tp9>& __t)
   {
     return __get_helper<__i, tuple<_Tp0, _Tp1, _Tp2, _Tp3, _Tp4, _Tp5, _Tp6,
                                    _Tp7, _Tp8, _Tp9> >::get_value(__t);
   }

 template<int __i, typename _Tp0, typename _Tp1, typename _Tp2, typename _Tp3,
                   typename _Tp4, typename _Tp5, typename _Tp6, typename _Tp7,
                   typename _Tp8, typename _Tp9>
   typename __add_c_ref<typename tuple_element<__i, tuple<_Tp0, _Tp1, _Tp2,
                                                          _Tp3, _Tp4, _Tp5,
                                                          _Tp6, _Tp7, _Tp8,
                                                          _Tp9> >::type>::type
   get(const tuple<_Tp0, _Tp1, _Tp2, _Tp3, _Tp4, _Tp5, _Tp6, _Tp7, _Tp8,
                   _Tp9>& __t)
   {
     return __get_helper<__i, tuple<_Tp0, _Tp1, _Tp2, _Tp3, _Tp4, _Tp5, _Tp6,
                                    _Tp7, _Tp8, _Tp9> >::get_value(__t);
   }

 // This class helps construct the various comparison operations on tuples
 template<int __check_equal_size, int __i, int __j, typename _Tp, typename _Up>
   struct __tuple_compare;

 template<int __i, int __j, typename _Tp, typename _Up>
   struct __tuple_compare<0, __i, __j, _Tp, _Up>
   {
     static bool __eq(const _Tp& __t, const _Up& __u)
     {
       return get<__i>(__t) == get<__i>(__u) &&
          __tuple_compare<0, __i+1, __j, _Tp, _Up>::__eq(__t, __u);
     }
     static bool __less(const _Tp& __t, const _Up& __u)
     {
       return (get<__i>(__t) < get<__i>(__u)) || !(get<__i>(__u) < get<__i>(__t)) &&
          __tuple_compare<0, __i+1, __j, _Tp, _Up>::__less(__t, __u);
     }
   };

 template<int __i, typename _Tp, typename _Up>
   struct __tuple_compare<0, __i, __i, _Tp, _Up>
   {
     static bool __eq(const _Tp&, const _Up&)
     { return true; }
     static bool __less(const _Tp&, const _Up&)
     { return false; }
   };

 template<typename _T1, typename _T2, typename _T3, typename _T4, typename _T5,
          typename _T6, typename _T7, typename _T8, typename _T9, typename _T10,
          typename _U1, typename _U2, typename _U3, typename _U4, typename _U5,
          typename _U6, typename _U7, typename _U8, typename _U9, typename _U10>
 bool
 operator==(const tuple<_T1, _T2, _T3, _T4, _T5, _T6, _T7, _T8, _T9, _T10>& __t,
            const tuple<_U1, _U2, _U3, _U4, _U5, _U6, _U7, _U8, _U9, _U10>& __u)
 {
   typedef tuple<_T1, _T2, _T3, _T4, _T5, _T6, _T7, _T8, _T9, _T10> _Tp;
   typedef tuple<_U1, _U2, _U3, _U4, _U5, _U6, _U7, _U8,_U9, _U10> _Up;
   return __tuple_compare<tuple_size<_Tp>::value - tuple_size<_Tp>::value, 0,
                          tuple_size<_Tp>::value, _Tp, _Up>::__eq(__t, __u);
 }

 template<typename _T1, typename _T2, typename _T3, typename _T4, typename _T5,
          typename _T6, typename _T7, typename _T8, typename _T9, typename _T10,
          typename _U1, typename _U2, typename _U3, typename _U4, typename _U5,
          typename _U6, typename _U7, typename _U8, typename _U9, typename _U10>
 bool
 operator<(const tuple<_T1, _T2, _T3, _T4, _T5, _T6, _T7, _T8, _T9, _T10>& __t,
           const tuple<_U1, _U2, _U3, _U4, _U5, _U6, _U7, _U8, _U9, _U10>& __u)
 {
   typedef tuple<_T1, _T2, _T3, _T4, _T5, _T6, _T7, _T8, _T9, _T10> _Tp;
   typedef tuple<_U1, _U2, _U3, _U4, _U5, _U6, _U7, _U8,_U9, _U10> _Up;
   return __tuple_compare<tuple_size<_Tp>::value - tuple_size<_Tp>::value, 0,
                          tuple_size<_Tp>::value, _Tp, _Up>::__less(__t, __u);
 }

 template<typename _T1, typename _T2, typename _T3, typename _T4, typename _T5,
          typename _T6, typename _T7, typename _T8, typename _T9, typename _T10,
          typename _U1, typename _U2, typename _U3, typename _U4, typename _U5,
          typename _U6, typename _U7, typename _U8, typename _U9, typename _U10>
 bool
 operator!=(const tuple<_T1, _T2, _T3, _T4, _T5, _T6, _T7, _T8, _T9, _T10>& __t,
            const tuple<_U1, _U2, _U3, _U4, _U5, _U6, _U7, _U8, _U9, _U10>& __u)
 { return !(__t == __u); }

 template<typename _T1, typename _T2, typename _T3, typename _T4, typename _T5,
          typename _T6, typename _T7, typename _T8, typename _T9, typename _T10,
          typename _U1, typename _U2, typename _U3, typename _U4, typename _U5,
          typename _U6, typename _U7, typename _U8, typename _U9, typename _U10>
 bool
 operator>(const tuple<_T1, _T2, _T3, _T4, _T5, _T6, _T7, _T8, _T9, _T10>& __t,
           const tuple<_U1, _U2, _U3, _U4, _U5, _U6, _U7, _U8, _U9, _U10>& __u)
 { return __u < __t; }

 template<typename _T1, typename _T2, typename _T3, typename _T4, typename _T5,
          typename _T6, typename _T7, typename _T8, typename _T9, typename _T10,
          typename _U1, typename _U2, typename _U3, typename _U4, typename _U5,
          typename _U6, typename _U7, typename _U8, typename _U9, typename _U10>
 bool
 operator<=(const tuple<_T1, _T2, _T3, _T4, _T5, _T6, _T7, _T8, _T9, _T10>& __t,
            const tuple<_U1, _U2, _U3, _U4, _U5, _U6, _U7, _U8, _U9, _U10>& __u)
 { return !(__u < __t); }

 template<typename _T1, typename _T2, typename _T3, typename _T4, typename _T5,
          typename _T6, typename _T7, typename _T8, typename _T9, typename _T10,
          typename _U1, typename _U2, typename _U3, typename _U4, typename _U5,
          typename _U6, typename _U7, typename _U8, typename _U9, typename _U10>
 bool
 operator>=(const tuple<_T1, _T2, _T3, _T4, _T5, _T6, _T7, _T8, _T9, _T10>& __t,
            const tuple<_U1, _U2, _U3, _U4, _U5, _U6, _U7, _U8, _U9, _U10>& __u)
 { return !(__t < __u); }

 // Helper which adds a reference to a type when given a reference_wrapper
 template<typename _Tp>
   struct __strip_reference_wrapper
   {
       typedef _Tp __type;
   };

 template<typename _Tp>
   struct __strip_reference_wrapper<reference_wrapper<_Tp> >
   {
     typedef _Tp& __type;
   };

 template<typename _Tp>
   struct __strip_reference_wrapper<const reference_wrapper<_Tp> >
   {
       typedef _Tp& __type;
   };

 template<typename _Tp0 = _NullClass, typename _Tp1 = _NullClass,
          typename _Tp2 = _NullClass, typename _Tp3 = _NullClass,
          typename _Tp4 = _NullClass, typename _Tp5 = _NullClass,
          typename _Tp6 = _NullClass, typename _Tp7 = _NullClass,
          typename _Tp8 = _NullClass, typename _Tp9 = _NullClass>
   struct __stripped_tuple_type
   {
     typedef tuple<typename __strip_reference_wrapper<_Tp0>::__type,
                   typename __strip_reference_wrapper<_Tp1>::__type,
                   typename __strip_reference_wrapper<_Tp2>::__type,
                   typename __strip_reference_wrapper<_Tp3>::__type,
                   typename __strip_reference_wrapper<_Tp4>::__type,
                   typename __strip_reference_wrapper<_Tp5>::__type,
                   typename __strip_reference_wrapper<_Tp6>::__type,
                   typename __strip_reference_wrapper<_Tp7>::__type,
                   typename __strip_reference_wrapper<_Tp8>::__type,
                   typename __strip_reference_wrapper<_Tp9>::__type>      __type;
   };

 // A class (and instance) which can be used in 'tie' when an element
 // of a tuple is not required
 struct swallow_assign
 {
   template<class T>
   swallow_assign&
     operator=(const T&)
     { return *this; }
 };

 // TODO: Put this in some kind of shared file.
 namespace
 {
   swallow_assign ignore;
 };

#define _GLIBCXX_CAT(x,y) _GLIBCXX_CAT2(x,y)
#define _GLIBCXX_CAT2(x,y) x##y
#define _SHORT_REPEAT
#define _GLIBCXX_REPEAT_HEADER <tr1/tuple_iterate.h>
#include <tr1/repeat.h>
#undef _GLIBCXX_REPEAT_HEADER
#undef _SHORT_REPEAT
}
}

#include <tr1/functional>

#endif<|MERGE_RESOLUTION|>--- conflicted
+++ resolved
@@ -26,13 +26,6 @@
 // the GNU General Public License.  This exception does not however
 // invalidate any other reasons why the executable file might be covered by
 // the GNU General Public License.
-<<<<<<< HEAD
-
-/** @file 
- *  This is a TR1 C++ Library header. 
- */
-=======
->>>>>>> 8c044a9c
 
 /** @file
 *  This is a TR1 C++ Library header.
