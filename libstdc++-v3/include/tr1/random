--- conflicted
+++ resolved
@@ -1,10 +1,6 @@
 // random number generation -*- C++ -*-
 
-<<<<<<< HEAD
-// Copyright (C) 2006, 2007, 2008, 2009 Free Software Foundation, Inc.
-=======
 // Copyright (C) 2006, 2007, 2008, 2009, 2011 Free Software Foundation, Inc.
->>>>>>> 03d20231
 //
 // This file is part of the GNU ISO C++ Library.  This library is free
 // software; you can redistribute it and/or modify it under the
@@ -48,16 +44,7 @@
 #include <debug/debug.h>
 #include <tr1/type_traits>
 #include <tr1/cmath>
-<<<<<<< HEAD
-
-#include <tr1/random.h>
-
-#ifndef _GLIBCXX_EXPORT_TEMPLATE
-# include <tr1/random.tcc>
-#endif
-=======
 #include <tr1/random.h>
 #include <tr1/random.tcc>
->>>>>>> 03d20231
 
 #endif // _GLIBCXX_TR1_RANDOM