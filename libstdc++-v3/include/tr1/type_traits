--- conflicted
+++ resolved
@@ -1,10 +1,6 @@
 // TR1 type_traits -*- C++ -*-
 
-<<<<<<< HEAD
-// Copyright (C) 2004, 2005, 2006 Free Software Foundation, Inc.
-=======
 // Copyright (C) 2004, 2005, 2006, 2007 Free Software Foundation, Inc.
->>>>>>> 60a98cce
 //
 // This file is part of the GNU ISO C++ Library.  This library is free
 // software; you can redistribute it and/or modify it under the
@@ -35,13 +31,8 @@
  *  This is a TR1 C++ Library header. 
  */
 
-<<<<<<< HEAD
-#ifndef _TR1_TYPE_TRAITS
-#define _TR1_TYPE_TRAITS 1
-=======
 #ifndef _GLIBCXX_TR1_TYPE_TRAITS
 #define _GLIBCXX_TR1_TYPE_TRAITS 1
->>>>>>> 60a98cce
 
 #pragma GCC system_header
 
@@ -67,34 +58,8 @@
 
 namespace std
 {
-<<<<<<< HEAD
-_GLIBCXX_BEGIN_NAMESPACE(_GLIBCXX_TR1)
-
-  // For use in __in_array and elsewhere.
-  struct __sfinae_types
-  {
-    typedef char __one;
-    typedef struct { char __arr[2]; } __two;
-  };
-
-  template<typename _Tp>
-    struct __in_array
-    : public __sfinae_types
-    {
-    private:
-      template<typename _Up>
-        static __one __test(_Up(*)[1]);
-      template<typename>
-        static __two __test(...);
-    
-    public:
-      static const bool __value = sizeof(__test<_Tp>(0)) == 1;
-    };
-
-=======
 namespace tr1
 {
->>>>>>> 60a98cce
 #define _DEFINE_SPEC_BODY(_Value)                                    \
     : public integral_constant<bool, _Value> { };
 
@@ -109,72 +74,6 @@
   _DEFINE_SPEC_##_Order##_HELPER(_Trait<_Type volatile>, _Value)     \
   _DEFINE_SPEC_##_Order##_HELPER(_Trait<_Type const volatile>, _Value)
 
-<<<<<<< HEAD
-  /// @brief  helper classes [4.3].
-  template<typename _Tp, _Tp __v>
-    struct integral_constant
-    {
-      static const _Tp                      value = __v;
-      typedef _Tp                           value_type;
-      typedef integral_constant<_Tp, __v>   type;
-    };
-  typedef integral_constant<bool, true>     true_type;
-  typedef integral_constant<bool, false>    false_type;
-
-  template<typename _Tp, _Tp __v>
-    const _Tp integral_constant<_Tp, __v>::value;
-
-  /// @brief  primary type categories [4.5.1].
-  template<typename>
-    struct is_void
-    : public false_type { };
-  _DEFINE_SPEC(0, is_void, void, true)
-
-  template<typename>
-    struct is_integral
-    : public false_type { };
-  _DEFINE_SPEC(0, is_integral, bool, true)
-  _DEFINE_SPEC(0, is_integral, char, true)
-  _DEFINE_SPEC(0, is_integral, signed char, true)
-  _DEFINE_SPEC(0, is_integral, unsigned char, true)
-#ifdef _GLIBCXX_USE_WCHAR_T
-  _DEFINE_SPEC(0, is_integral, wchar_t, true)
-#endif
-  _DEFINE_SPEC(0, is_integral, short, true)
-  _DEFINE_SPEC(0, is_integral, unsigned short, true)
-  _DEFINE_SPEC(0, is_integral, int, true)
-  _DEFINE_SPEC(0, is_integral, unsigned int, true)
-  _DEFINE_SPEC(0, is_integral, long, true)
-  _DEFINE_SPEC(0, is_integral, unsigned long, true)
-  _DEFINE_SPEC(0, is_integral, long long, true)
-  _DEFINE_SPEC(0, is_integral, unsigned long long, true)
-
-  template<typename>
-    struct is_floating_point
-    : public false_type { };
-  _DEFINE_SPEC(0, is_floating_point, float, true)
-  _DEFINE_SPEC(0, is_floating_point, double, true)
-  _DEFINE_SPEC(0, is_floating_point, long double, true)
-
-  template<typename>
-    struct is_array
-    : public false_type { };
-
-  template<typename _Tp, std::size_t _Size>
-    struct is_array<_Tp[_Size]>
-    : public true_type { };
-
-  template<typename _Tp>
-    struct is_array<_Tp[]>
-    : public true_type { };
-
-  template<typename>
-    struct is_pointer
-    : public false_type { };
-  _DEFINE_SPEC(1, is_pointer, _Tp*, true)
- 
-=======
->>>>>>> 60a98cce
   template<typename>
     struct is_reference
     : public false_type { };
@@ -183,189 +82,11 @@
     struct is_reference<_Tp&>
     : public true_type { };
 
-<<<<<<< HEAD
-  template<typename>
-    struct is_member_object_pointer
-    : public false_type { };
-  _DEFINE_SPEC(2, is_member_object_pointer, _Tp _Cp::*,
-	       !is_function<_Tp>::value)
-
-  template<typename>
-    struct is_member_function_pointer
-    : public false_type { };
-  _DEFINE_SPEC(2, is_member_function_pointer, _Tp _Cp::*,
-	       is_function<_Tp>::value)
-
-  template<typename _Tp>
-    struct is_enum
-    : public integral_constant<bool, !(is_fundamental<_Tp>::value
-				       || is_array<_Tp>::value
-				       || is_pointer<_Tp>::value
-				       || is_reference<_Tp>::value
-				       || is_member_pointer<_Tp>::value
-				       || is_function<_Tp>::value
-				       || __is_union_or_class<_Tp>::value)>
-    { };
-
-  template<typename>
-    struct is_union { };
-
-  template<typename>
-    struct is_class { };
-
-  template<typename _Tp>
-    struct is_function
-    : public integral_constant<bool, !(__in_array<_Tp>::__value
-				       || __is_union_or_class<_Tp>::value
-				       || is_reference<_Tp>::value
-				       || is_void<_Tp>::value)>
-    { };
-
-  /// @brief  composite type traits [4.5.2].
-  template<typename _Tp>
-    struct is_arithmetic
-    : public integral_constant<bool, (is_integral<_Tp>::value
-				      || is_floating_point<_Tp>::value)>
-    { };
-
-  template<typename _Tp>
-    struct is_fundamental
-    : public integral_constant<bool, (is_arithmetic<_Tp>::value
-				      || is_void<_Tp>::value)>
-    { };
-
-  template<typename _Tp>
-    struct is_object
-    : public integral_constant<bool, !(is_function<_Tp>::value
-				       || is_reference<_Tp>::value
-				       || is_void<_Tp>::value)>
-    { };
-
-  template<typename _Tp>
-    struct is_scalar
-    : public integral_constant<bool, (is_arithmetic<_Tp>::value
-				      || is_enum<_Tp>::value
-				      || is_pointer<_Tp>::value
-				      || is_member_pointer<_Tp>::value)>
-    { };
-
-  template<typename _Tp>
-    struct is_compound
-    : public integral_constant<bool, !is_fundamental<_Tp>::value> { };
-
-  template<typename _Tp>
-    struct is_member_pointer
-    : public integral_constant<bool,
-			       (is_member_object_pointer<_Tp>::value
-				|| is_member_function_pointer<_Tp>::value)>
-    { };
-
-  template<typename _Tp>
-    struct __is_union_or_class_helper
-    : public __sfinae_types
-    {
-    private:
-      template<typename _Up>
-        static __one __test(int _Up::*);
-      template<typename>
-        static __two __test(...);
-    
-    public:
-      static const bool __value = sizeof(__test<_Tp>(0)) == 1;
-    };
-
-  // Extension.
-  template<typename _Tp>
-    struct __is_union_or_class
-    : public integral_constant<bool, __is_union_or_class_helper<_Tp>::__value>
-    { };
-  
-  /// @brief  type properties [4.5.3].
-  template<typename>
-    struct is_const
-    : public false_type { };
-
-  template<typename _Tp>
-    struct is_const<_Tp const>
-    : public true_type { };
-  
-  template<typename>
-    struct is_volatile
-    : public false_type { };
-
-  template<typename _Tp>
-    struct is_volatile<_Tp volatile>
-    : public true_type { };
-
-=======
->>>>>>> 60a98cce
   template<typename _Tp>
     struct is_pod
     : public integral_constant<bool, __is_pod(_Tp) || is_void<_Tp>::value>
     { };
 
-<<<<<<< HEAD
-  // NB: Without compiler support we cannot tell union from class types,
-  // and is_empty and is_polymorphic don't work at all with the former. 
-  template<typename _Tp, bool = !__is_union_or_class<_Tp>::value>
-    struct __is_empty_helper
-    { 
-    private:
-      template<typename>
-        struct __first { };
-      template<typename _Up>
-        struct __second
-        : public _Up { };
-           
-    public:
-      static const bool __value = sizeof(__first<_Tp>) == sizeof(__second<_Tp>);
-    };
-
-  template<typename _Tp>
-    struct __is_empty_helper<_Tp, true>
-    { static const bool __value = false; };
-
-  template<typename _Tp>
-    struct is_empty
-    : public integral_constant<bool, __is_empty_helper<_Tp>::__value>
-    { };
-
-  template<typename _Tp, bool = !__is_union_or_class<_Tp>::value>
-    struct __is_polymorphic_helper
-    { 
-    private:
-      template<typename _Up>
-        struct __first
-        : public _Up { };
-      template<typename _Up>
-        struct __second
-        : public _Up
-	{ 
-	  virtual void __dummy();
-	  virtual ~__second() throw();
-	};
-
-    public:
-      static const bool __value = sizeof(__first<_Tp>) == sizeof(__second<_Tp>);
-    };
-
-  template<typename _Tp>
-    struct __is_polymorphic_helper<_Tp, true>
-    { static const bool __value = false; };
-
-  template<typename _Tp>
-    struct is_polymorphic
-    : public integral_constant<bool, __is_polymorphic_helper<_Tp>::__value>
-    { };
-
-  // Exploit the resolution DR core/337.
-  template<typename _Tp>
-    struct is_abstract
-    : public integral_constant<bool, (!__in_array<_Tp>::__value
-				      && __is_union_or_class<_Tp>::value)> { };
-
-=======
->>>>>>> 60a98cce
   template<typename _Tp>
     struct has_trivial_constructor
     : public integral_constant<bool, is_pod<_Tp>::value>
@@ -493,7 +214,6 @@
   template<typename _Tp>
     struct remove_reference<_Tp&>
     { typedef _Tp     type; };
-<<<<<<< HEAD
 
   // NB: Careful with reference to void.
   template<typename _Tp, bool = (is_void<_Tp>::value
@@ -510,34 +230,10 @@
     : public __add_reference_helper<_Tp>
     { };
 
-  /// @brief  array modifications [4.7.3].
-=======
-
-  // NB: Careful with reference to void.
-  template<typename _Tp, bool = (is_void<_Tp>::value
-				 || is_reference<_Tp>::value)>
-    struct __add_reference_helper
-    { typedef _Tp&    type; };
-
->>>>>>> 60a98cce
-  template<typename _Tp>
-    struct __add_reference_helper<_Tp, true>
-    { typedef _Tp     type; };
-
-  template<typename _Tp>
-    struct add_reference
-    : public __add_reference_helper<_Tp>
-    { };
-
 #undef _DEFINE_SPEC_0_HELPER
 #undef _DEFINE_SPEC
 #undef _DEFINE_SPEC_BODY
-<<<<<<< HEAD
-
-_GLIBCXX_END_NAMESPACE
-=======
 }
->>>>>>> 60a98cce
 }
 
 #endif // _GLIBCXX_TR1_TYPE_TRAITS