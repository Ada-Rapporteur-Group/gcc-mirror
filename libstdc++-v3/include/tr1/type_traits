--- conflicted
+++ resolved
@@ -254,29 +254,6 @@
 				      remove_all_extents<_Tp>::type>::value)>
     { };
 
-<<<<<<< HEAD
-  // NB: Without compiler support we cannot tell union from class types,
-  // and is_empty and is_polymorphic don't work at all with the former. 
-  template<typename _Tp, bool = !__is_union_or_class<_Tp>::value>
-    struct __is_empty_helper
-    { 
-    private:
-      template<typename>
-        struct __first { };
-      template<typename _Up>
-        struct __second
-        : public _Up { };
-           
-    public:
-      static const bool __value = sizeof(__first<_Tp>) == sizeof(__second<_Tp>);
-    };
-
-  template<typename _Tp>
-    struct __is_empty_helper<_Tp, true>
-    { static const bool __value = false; };
-
-=======
->>>>>>> 1177f497
   template<typename _Tp>
     struct is_empty
     : public integral_constant<bool, __is_empty(_Tp)>
