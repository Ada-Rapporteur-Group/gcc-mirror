// -*- C++ -*- forwarding header.

// Copyright (C) 2001, 2002, 2003, 2004, 2005, 2009, 2010
// Free Software Foundation, Inc.
//
// This file is part of the GNU ISO C++ Library.  This library is free
// software; you can redistribute it and/or modify it under the
// terms of the GNU General Public License as published by the
// Free Software Foundation; either version 3, or (at your option)
// any later version.

// This library is distributed in the hope that it will be useful,
// but WITHOUT ANY WARRANTY; without even the implied warranty of
// MERCHANTABILITY or FITNESS FOR A PARTICULAR PURPOSE.  See the
// GNU General Public License for more details.

// Under Section 7 of GPL version 3, you are granted additional
// permissions described in the GCC Runtime Library Exception, version
// 3.1, as published by the Free Software Foundation.

// You should have received a copy of the GNU General Public License and
// a copy of the GCC Runtime Library Exception along with this program;
// see the files COPYING3 and COPYING.RUNTIME respectively.  If not, see
// <http://www.gnu.org/licenses/>.

/** @file ciso646
 *  This is a Standard C++ Library file.  You should @c \#include this file
<<<<<<< HEAD
 *  in your programs, rather than any of the "*.h" implementation files.
=======
 *  in your programs, rather than any of the @a *.h implementation files.
>>>>>>> 779871ac
 *
 *  This is the C++ version of the Standard C Library header @c iso646.h,
 *  and its contents are (mostly) the same as that header, but are all
 *  contained in the namespace @c std (except for names which are defined
 *  as macros in C).
 */<|MERGE_RESOLUTION|>--- conflicted
+++ resolved
@@ -25,11 +25,7 @@
 
 /** @file ciso646
  *  This is a Standard C++ Library file.  You should @c \#include this file
-<<<<<<< HEAD
- *  in your programs, rather than any of the "*.h" implementation files.
-=======
  *  in your programs, rather than any of the @a *.h implementation files.
->>>>>>> 779871ac
  *
  *  This is the C++ version of the Standard C Library header @c iso646.h,
  *  and its contents are (mostly) the same as that header, but are all
