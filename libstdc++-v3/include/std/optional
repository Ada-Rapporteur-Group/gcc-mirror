// <optional> -*- C++ -*-

// Copyright (C) 2013-2016 Free Software Foundation, Inc.
//
// This file is part of the GNU ISO C++ Library.  This library is free
// software; you can redistribute it and/or modify it under the
// terms of the GNU General Public License as published by the
// Free Software Foundation; either version 3, or (at your option)
// any later version.

// This library is distributed in the hope that it will be useful,
// but WITHOUT ANY WARRANTY; without even the implied warranty of
// MERCHANTABILITY or FITNESS FOR A PARTICULAR PURPOSE.  See the
// GNU General Public License for more details.

// Under Section 7 of GPL version 3, you are granted additional
// permissions described in the GCC Runtime Library Exception, version
// 3.1, as published by the Free Software Foundation.

// You should have received a copy of the GNU General Public License and
// a copy of the GCC Runtime Library Exception along with this program;
// see the files COPYING3 and COPYING.RUNTIME respectively.  If not, see
// <http://www.gnu.org/licenses/>.

/** @file include/optional
 *  This is a Standard C++ Library header.
 */

#ifndef _GLIBCXX_OPTIONAL
#define _GLIBCXX_OPTIONAL 1

#if __cplusplus <= 201402L
# include <bits/c++17_warning.h>
#else

#include <utility>
#include <type_traits>
#include <stdexcept>
#include <new>
#include <initializer_list>
#include <bits/functexcept.h>
#include <bits/functional_hash.h>
#include <bits/enable_special_members.h>

namespace std _GLIBCXX_VISIBILITY(default)
{
_GLIBCXX_BEGIN_NAMESPACE_VERSION

  /**
   *  @addtogroup utilities
   *  @{
   */

  template<typename _Tp>
    class optional;

  /// Tag type to disengage optional objects.
  struct nullopt_t
  {
    // Do not user-declare default constructor at all for
    // optional_value = {} syntax to work.
    // nullopt_t() = delete;

    // Used for constructing nullopt.
    enum class _Construct { _Token };

    // Must be constexpr for nullopt_t to be literal.
    explicit constexpr nullopt_t(_Construct) { }
  };

  /// Tag to disengage optional objects.
  constexpr nullopt_t nullopt { nullopt_t::_Construct::_Token };

  /**
   *  @brief Exception class thrown when a disengaged optional object is
   *  dereferenced.
   *  @ingroup exceptions
   */
  class bad_optional_access : public logic_error
  {
    // XXX See LEWG 72, https://issues.isocpp.org/show_bug.cgi?id=72
  public:
    bad_optional_access() : logic_error("bad optional access") { }
    // XXX This constructor is non-standard. Should not be inline
    explicit bad_optional_access(const char* __arg) : logic_error(__arg) { }

    virtual ~bad_optional_access() noexcept = default;
  };

  void
  __throw_bad_optional_access(const char*)
  __attribute__((__noreturn__));

  // XXX Does not belong here.
  inline void
  __throw_bad_optional_access(const char* __s)
  { _GLIBCXX_THROW_OR_ABORT(bad_optional_access(__s)); }

  template<typename _Tp, typename = void>
    struct _Has_addressof_mem : std::false_type { };

  template<typename _Tp>
    struct _Has_addressof_mem<_Tp,
         __void_t<decltype( std::declval<const _Tp&>().operator&() )>
      >
    : std::true_type { };

  template<typename _Tp, typename = void>
    struct _Has_addressof_free : std::false_type { };

  template<typename _Tp>
    struct _Has_addressof_free<_Tp,
         __void_t<decltype( operator&(std::declval<const _Tp&>()) )>
      >
    : std::true_type { };

  /**
    * @brief Trait that detects the presence of an overloaded unary operator&.
    *
    * Practically speaking this detects the presence of such an operator when
    * called on a const-qualified lvalue (e.g.
    * declval<const _Tp&>().operator&()).
    */
  template<typename _Tp>
    struct _Has_addressof
    : std::__or_<_Has_addressof_mem<_Tp>, _Has_addressof_free<_Tp>>::type
    { };

  /**
    * @brief An overload that attempts to take the address of an lvalue as a
    * constant expression. Falls back to __addressof in the presence of an
    * overloaded addressof operator (unary operator&), in which case the call
    * will not be a constant expression.
    */
  template<typename _Tp, enable_if_t<!_Has_addressof<_Tp>::value, int>...>
    constexpr _Tp* __constexpr_addressof(_Tp& __t)
    { return &__t; }

  /**
    * @brief Fallback overload that defers to __addressof.
    */
  template<typename _Tp, enable_if_t<_Has_addressof<_Tp>::value, int>...>
    inline _Tp* __constexpr_addressof(_Tp& __t)
    { return std::__addressof(__t); }

  /**
    * @brief Class template that holds the necessary state for @ref optional
    * and that has the responsibility for construction and the special members.
    *
    * Such a separate base class template is necessary in order to
    * conditionally enable the special members (e.g. copy/move constructors).
    * Note that this means that @ref _Optional_base implements the
    * functionality for copy and move assignment, but not for converting
    * assignment.
    *
    * @see optional, _Enable_special_members
    */
  template<typename _Tp, bool _ShouldProvideDestructor =
	   !is_trivially_destructible<_Tp>::value>
    class _Optional_base
    {
    private:
      // Remove const to avoid prohibition of reusing object storage for
      // const-qualified types in [3.8/9]. This is strictly internal
      // and even optional itself is oblivious to it.
      using _Stored_type = remove_const_t<_Tp>;

    public:

      // Constructors for disengaged optionals.
      constexpr _Optional_base() noexcept
      : _M_empty{} { }

      constexpr _Optional_base(nullopt_t) noexcept
      : _Optional_base{} { }

      // Constructors for engaged optionals.
      template<typename... _Args>
        constexpr explicit _Optional_base(in_place_t, _Args&&... __args)
        : _M_payload(std::forward<_Args>(__args)...), _M_engaged(true) { }

      template<typename _Up, typename... _Args,
               enable_if_t<is_constructible<_Tp,
                                            initializer_list<_Up>&,
                                            _Args&&...>::value,
                           int>...>
        constexpr explicit _Optional_base(in_place_t,
                                          initializer_list<_Up> __il,
                                          _Args&&... __args)
        : _M_payload(__il, std::forward<_Args>(__args)...),
          _M_engaged(true) { }

      // Copy and move constructors.
      _Optional_base(const _Optional_base& __other)
      {
        if (__other._M_engaged)
          this->_M_construct(__other._M_get());
      }

      _Optional_base(_Optional_base&& __other)
      noexcept(is_nothrow_move_constructible<_Tp>())
      {
        if (__other._M_engaged)
          this->_M_construct(std::move(__other._M_get()));
      }

      // Assignment operators.
      _Optional_base&
      operator=(const _Optional_base& __other)
      {
        if (this->_M_engaged && __other._M_engaged)
          this->_M_get() = __other._M_get();
        else
	  {
	    if (__other._M_engaged)
	      this->_M_construct(__other._M_get());
	    else
	      this->_M_reset();
	  }

        return *this;
      }

      _Optional_base&
      operator=(_Optional_base&& __other)
      noexcept(__and_<is_nothrow_move_constructible<_Tp>,
		      is_nothrow_move_assignable<_Tp>>())
      {
	if (this->_M_engaged && __other._M_engaged)
	  this->_M_get() = std::move(__other._M_get());
	else
	  {
	    if (__other._M_engaged)
	      this->_M_construct(std::move(__other._M_get()));
	    else
	      this->_M_reset();
	  }
	return *this;
      }

      // Destructor.
      ~_Optional_base()
      {
        if (this->_M_engaged)
          this->_M_payload.~_Stored_type();
      }

      // The following functionality is also needed by optional, hence the
      // protected accessibility.
    protected:
      constexpr bool _M_is_engaged() const noexcept
      { return this->_M_engaged; }

      // The _M_get operations have _M_engaged as a precondition.
      constexpr _Tp&
      _M_get() noexcept
      { return _M_payload; }

      constexpr const _Tp&
      _M_get() const noexcept
      { return _M_payload; }

      // The _M_construct operation has !_M_engaged as a precondition
      // while _M_destruct has _M_engaged as a precondition.
      template<typename... _Args>
        void
        _M_construct(_Args&&... __args)
        noexcept(is_nothrow_constructible<_Stored_type, _Args...>())
        {
          ::new (std::__addressof(this->_M_payload))
            _Stored_type(std::forward<_Args>(__args)...);
          this->_M_engaged = true;
        }

      void
      _M_destruct()
      {
        this->_M_engaged = false;
        this->_M_payload.~_Stored_type();
      }

      // _M_reset is a 'safe' operation with no precondition.
      void
      _M_reset()
      {
        if (this->_M_engaged)
          this->_M_destruct();
      }

    private:
      struct _Empty_byte { };
      union {
          _Empty_byte _M_empty;
          _Stored_type _M_payload;
      };
      bool _M_engaged = false;
    };

  /// Partial specialization that is exactly identical to the primary template
  /// save for not providing a destructor, to fulfill triviality requirements.
  template<typename _Tp>
    class _Optional_base<_Tp, false>
    {
    private:
      using _Stored_type = remove_const_t<_Tp>;

    public:
      constexpr _Optional_base() noexcept
      : _M_empty{} { }

      constexpr _Optional_base(nullopt_t) noexcept
      : _Optional_base{} { }

      template<typename... _Args>
        constexpr explicit _Optional_base(in_place_t, _Args&&... __args)
        : _M_payload(std::forward<_Args>(__args)...), _M_engaged(true) { }

      template<typename _Up, typename... _Args,
               enable_if_t<is_constructible<_Tp,
                                            initializer_list<_Up>&,
                                            _Args&&...>::value,
			   int>...>
        constexpr explicit _Optional_base(in_place_t,
                                          initializer_list<_Up> __il,
                                          _Args&&... __args)
        : _M_payload(__il, std::forward<_Args>(__args)...),
          _M_engaged(true) { }

      _Optional_base(const _Optional_base& __other)
      {
        if (__other._M_engaged)
          this->_M_construct(__other._M_get());
      }

      _Optional_base(_Optional_base&& __other)
      noexcept(is_nothrow_move_constructible<_Tp>())
      {
        if (__other._M_engaged)
          this->_M_construct(std::move(__other._M_get()));
      }

      _Optional_base&
      operator=(const _Optional_base& __other)
      {
	if (this->_M_engaged && __other._M_engaged)
	  this->_M_get() = __other._M_get();
	else
	  {
	    if (__other._M_engaged)
	      this->_M_construct(__other._M_get());
	    else
	      this->_M_reset();
	  }
	return *this;
      }

      _Optional_base&
      operator=(_Optional_base&& __other)
      noexcept(__and_<is_nothrow_move_constructible<_Tp>,
		      is_nothrow_move_assignable<_Tp>>())
      {
	if (this->_M_engaged && __other._M_engaged)
	  this->_M_get() = std::move(__other._M_get());
	else
	  {
	    if (__other._M_engaged)
	      this->_M_construct(std::move(__other._M_get()));
	    else
	      this->_M_reset();
	  }
	return *this;
      }

      // Sole difference
      // ~_Optional_base() noexcept = default;

    protected:
      constexpr bool _M_is_engaged() const noexcept
      { return this->_M_engaged; }

      constexpr _Tp&
      _M_get() noexcept
      { return _M_payload; }

      constexpr const _Tp&
      _M_get() const noexcept
      { return _M_payload; }

      template<typename... _Args>
        void
        _M_construct(_Args&&... __args)
        noexcept(is_nothrow_constructible<_Stored_type, _Args...>())
        {
          ::new (std::__addressof(this->_M_payload))
            _Stored_type(std::forward<_Args>(__args)...);
          this->_M_engaged = true;
        }

      void
      _M_destruct()
      {
        this->_M_engaged = false;
        this->_M_payload.~_Stored_type();
      }

      void
      _M_reset()
      {
        if (this->_M_engaged)
          this->_M_destruct();
      }

    private:
      struct _Empty_byte { };
      union
      {
	_Empty_byte _M_empty;
	_Stored_type _M_payload;
      };
      bool _M_engaged = false;
    };

  template<typename _Tp>
  class optional;

  template<typename _Tp, typename _Up>
    using __converts_from_optional =
      __or_<is_constructible<_Tp, const optional<_Up>&>,
	    is_constructible<_Tp, optional<_Up>&>,
	    is_constructible<_Tp, const optional<_Up>&&>,
	    is_constructible<_Tp, optional<_Up>&&>,
	    is_convertible<const optional<_Up>&, _Tp>,
	    is_convertible<optional<_Up>&, _Tp>,
	    is_convertible<const optional<_Up>&&, _Tp>,
	    is_convertible<optional<_Up>&&, _Tp>>;

  template<typename _Tp, typename _Up>
    using __assigns_from_optional =
      __or_<is_assignable<_Tp&, const optional<_Up>&>,
	    is_assignable<_Tp&, optional<_Up>&>,
	    is_assignable<_Tp&, const optional<_Up>&&>,
	    is_assignable<_Tp&, optional<_Up>&&>>;

  /**
    * @brief Class template for optional values.
    */
  template<typename _Tp>
    class optional
    : private _Optional_base<_Tp>,
      private _Enable_copy_move<
        // Copy constructor.
        is_copy_constructible<_Tp>::value,
        // Copy assignment.
        __and_<is_copy_constructible<_Tp>, is_copy_assignable<_Tp>>::value,
        // Move constructor.
        is_move_constructible<_Tp>::value,
        // Move assignment.
        __and_<is_move_constructible<_Tp>, is_move_assignable<_Tp>>::value,
        // Unique tag type.
        optional<_Tp>>
    {
      static_assert(__and_<__not_<is_same<remove_cv_t<_Tp>, nullopt_t>>,
			   __not_<is_same<remove_cv_t<_Tp>, in_place_t>>,
			   __not_<is_reference<_Tp>>>(),
                    "Invalid instantiation of optional<T>");

    private:
      using _Base = _Optional_base<_Tp>;

    public:
      using value_type = _Tp;

      constexpr optional() = default;

      constexpr optional(nullopt_t) noexcept
	: _Base(nullopt) { }

      // Converting constructors for engaged optionals.
      template <typename _Up = _Tp,
                enable_if_t<__and_<
<<<<<<< HEAD
			      __not_<__is_optional<decay_t<_Up>>>,
=======
			      __not_<is_same<optional<_Tp>, decay_t<_Up>>>,
>>>>>>> 01b0c11a
			      is_constructible<_Tp, _Up&&>,
			      is_convertible<_Up&&, _Tp>
			      >::value, bool> = true>
      constexpr optional(_Up&& __t)
        : _Base(std::in_place, std::forward<_Up>(__t)) { }

      template <typename _Up = _Tp,
                enable_if_t<__and_<
<<<<<<< HEAD
			      __not_<__is_optional<decay_t<_Up>>>,
=======
			      __not_<is_same<optional<_Tp>, decay_t<_Up>>>,
>>>>>>> 01b0c11a
			      is_constructible<_Tp, _Up&&>,
			      __not_<is_convertible<_Up&&, _Tp>>
			      >::value, bool> = false>
      explicit constexpr optional(_Up&& __t)
        : _Base(std::in_place, std::forward<_Up>(__t)) { }

      template <typename _Up,
                enable_if_t<__and_<
			    __not_<is_same<_Tp, _Up>>,
			    is_constructible<_Tp, const _Up&>,
			    is_convertible<const _Up&, _Tp>,
			    __not_<__converts_from_optional<_Tp, _Up>>
			    >::value, bool> = true>
      constexpr optional(const optional<_Up>& __t)
<<<<<<< HEAD
        : _Base(__t ? _Base(std::in_place, *__t) : _Base()) { }
=======
      {
	if (__t)
	  emplace(*__t);
      }
>>>>>>> 01b0c11a

      template <typename _Up,
                 enable_if_t<__and_<
			       __not_<is_same<_Tp, _Up>>,
			       is_constructible<_Tp, const _Up&>,
			       __not_<is_convertible<const _Up&, _Tp>>,
			       __not_<__converts_from_optional<_Tp, _Up>>
			       >::value, bool> = false>
      explicit constexpr optional(const optional<_Up>& __t)
<<<<<<< HEAD
        : _Base(__t ? _Base(std::in_place, *__t) : _Base()) { }
=======
      {
	if (__t)
	  emplace(*__t);
      }
>>>>>>> 01b0c11a

      template <typename _Up,
                enable_if_t<__and_<
			      __not_<is_same<_Tp, _Up>>,
			      is_constructible<_Tp, _Up&&>,
			      is_convertible<_Up&&, _Tp>,
			      __not_<__converts_from_optional<_Tp, _Up>>
			      >::value, bool> = true>
      constexpr optional(optional<_Up>&& __t)
<<<<<<< HEAD
        : _Base(__t ? _Base(std::in_place, std::move(*__t)) : _Base()) { }
=======
      {
	if (__t)
	  emplace(std::move(*__t));
      }
>>>>>>> 01b0c11a

      template <typename _Up,
                enable_if_t<__and_<
			    __not_<is_same<_Tp, _Up>>,
			    is_constructible<_Tp, _Up&&>,
			    __not_<is_convertible<_Up&&, _Tp>>,
			    __not_<__converts_from_optional<_Tp, _Up>>
			    >::value, bool> = false>
      explicit constexpr optional(optional<_Up>&& __t)
<<<<<<< HEAD
        : _Base(__t ? _Base(std::in_place, std::move(*__t)) : _Base()) { }
=======
      {
	if (__t)
	  emplace(std::move(*__t));
      }
>>>>>>> 01b0c11a

      template<typename... _Args>
      explicit constexpr optional(in_place_t, _Args&&... __args)
        : _Base(std::in_place, std::forward<_Args>(__args)...) { }

      template<typename _Up, typename... _Args,
               enable_if_t<is_constructible<_Tp,
                                            initializer_list<_Up>&,
                                            _Args&&...>::value,
                           int>...>
      explicit constexpr optional(in_place_t,
				  initializer_list<_Up> __il,
				  _Args&&... __args)
        : _Base(std::in_place, __il, std::forward<_Args>(__args)...) { }

      // Assignment operators.
      optional&
      operator=(nullopt_t) noexcept
      {
        this->_M_reset();
        return *this;
      }

      template<typename _Up = _Tp,
               enable_if_t<__and_<
<<<<<<< HEAD
			     __not_<__is_optional<decay_t<_Up>>>,
			     is_constructible<_Tp, _Up>,
=======
			     __not_<is_same<optional<_Tp>, decay_t<_Up>>>,
			     is_constructible<_Tp, _Up>,
			     __not_<__and_<is_scalar<_Tp>,
					   is_same<_Tp, decay_t<_Up>>>>,
>>>>>>> 01b0c11a
			     is_assignable<_Tp&, _Up>>::value,
			   bool> = true>
        optional&
        operator=(_Up&& __u)
        {
          if (this->_M_is_engaged())
            this->_M_get() = std::forward<_Up>(__u);
          else
            this->_M_construct(std::forward<_Up>(__u));

          return *this;
        }

      template<typename _Up,
               enable_if_t<__and_<
			     __not_<is_same<_Tp, _Up>>,
<<<<<<< HEAD
			     is_constructible<_Tp, _Up>,
			     is_assignable<_Tp&, _Up>>::value,
=======
			     is_constructible<_Tp, const _Up&>,
			     is_assignable<_Tp&, _Up>,
			     __not_<__converts_from_optional<_Tp, _Up>>,
			     __not_<__assigns_from_optional<_Tp, _Up>>
			     >::value,
>>>>>>> 01b0c11a
			   bool> = true>
        optional&
        operator=(const optional<_Up>& __u)
        {
          if (__u)
            {
              if (this->_M_is_engaged())
                this->_M_get() = *__u;
              else
                this->_M_construct(*__u);
            }
          else
            {
              this->_M_reset();
            }
          return *this;
        }

      template<typename _Up,
	       enable_if_t<__and_<
			     __not_<is_same<_Tp, _Up>>,
			     is_constructible<_Tp, _Up>,
<<<<<<< HEAD
			     is_assignable<_Tp&, _Up>>::value,
=======
			     is_assignable<_Tp&, _Up>,
			     __not_<__converts_from_optional<_Tp, _Up>>,
			     __not_<__assigns_from_optional<_Tp, _Up>>
			     >::value,
>>>>>>> 01b0c11a
			   bool> = true>
        optional&
        operator=(optional<_Up>&& __u)
        {
          if (__u)
            {
              if (this->_M_is_engaged())
                this->_M_get() = std::move(*__u);
              else
                this->_M_construct(std::move(*__u));
            }
          else
            {
              this->_M_reset();
            }

          return *this;
        }

      template<typename... _Args>
	enable_if_t<is_constructible<_Tp, _Args&&...>::value>
	emplace(_Args&&... __args)
	{
	  this->_M_reset();
	  this->_M_construct(std::forward<_Args>(__args)...);
	}

      template<typename _Up, typename... _Args>
	enable_if_t<is_constructible<_Tp, initializer_list<_Up>&,
				     _Args&&...>::value>
	emplace(initializer_list<_Up> __il, _Args&&... __args)
	{
	  this->_M_reset();
	  this->_M_construct(__il, std::forward<_Args>(__args)...);
	}

      // Destructor is implicit, implemented in _Optional_base.

      // Swap.
      void
      swap(optional& __other)
      noexcept(is_nothrow_move_constructible<_Tp>()
               && noexcept(swap(declval<_Tp&>(), declval<_Tp&>())))
      {
        using std::swap;

        if (this->_M_is_engaged() && __other._M_is_engaged())
          swap(this->_M_get(), __other._M_get());
        else if (this->_M_is_engaged())
	  {
	    __other._M_construct(std::move(this->_M_get()));
	    this->_M_destruct();
	  }
        else if (__other._M_is_engaged())
	  {
	    this->_M_construct(std::move(__other._M_get()));
	    __other._M_destruct();
	  }
      }

      // Observers.
      constexpr const _Tp*
      operator->() const
      { return __constexpr_addressof(this->_M_get()); }

      _Tp*
      operator->()
      { return std::__addressof(this->_M_get()); }

      constexpr const _Tp&
      operator*() const&
      { return this->_M_get(); }

      constexpr _Tp&
      operator*()&
      { return this->_M_get(); }

      constexpr _Tp&&
      operator*()&&
      { return std::move(this->_M_get()); }

      constexpr const _Tp&&
      operator*() const&&
      { return std::move(this->_M_get()); }

      constexpr explicit operator bool() const noexcept
      { return this->_M_is_engaged(); }

      constexpr bool has_value() const noexcept
      { return this->_M_is_engaged(); }

      constexpr const _Tp&
      value() const&
      {
	return this->_M_is_engaged()
	  ?  this->_M_get()
	  : (__throw_bad_optional_access("Attempt to access value of a "
		                         "disengaged optional object"),
	     this->_M_get());
      }

      constexpr _Tp&
      value()&
      {
	return this->_M_is_engaged()
	  ?  this->_M_get()
	  : (__throw_bad_optional_access("Attempt to access value of a "
		                         "disengaged optional object"),
	     this->_M_get());
      }

      constexpr _Tp&&
      value()&&
      {
	return this->_M_is_engaged()
	  ?  std::move(this->_M_get())
	  : (__throw_bad_optional_access("Attempt to access value of a "
		                         "disengaged optional object"),
	     std::move(this->_M_get()));
      }

      constexpr const _Tp&&
      value() const&&
      {
	return this->_M_is_engaged()
	  ?  std::move(this->_M_get())
	  : (__throw_bad_optional_access("Attempt to access value of a "
		                         "disengaged optional object"),
	     std::move(this->_M_get()));
      }

      template<typename _Up>
	constexpr _Tp
	value_or(_Up&& __u) const&
	{
	  static_assert(__and_<is_copy_constructible<_Tp>,
			       is_convertible<_Up&&, _Tp>>(),
			"Cannot return value");

	  return this->_M_is_engaged()
	    ? this->_M_get()
	    : static_cast<_Tp>(std::forward<_Up>(__u));
	}

      template<typename _Up>
	_Tp
	value_or(_Up&& __u) &&
	{
	  static_assert(__and_<is_move_constructible<_Tp>,
			       is_convertible<_Up&&, _Tp>>(),
			"Cannot return value" );

	  return this->_M_is_engaged()
	    ? std::move(this->_M_get())
	    : static_cast<_Tp>(std::forward<_Up>(__u));
	}
      void reset() noexcept { this->_M_reset(); }
    };

  template<typename _Tp>
    using __optional_relop_t =
    enable_if_t<is_convertible<_Tp, bool>::value, bool>;

  // Comparisons between optional values.
  template<typename _Tp>
    constexpr auto
    operator==(const optional<_Tp>& __lhs, const optional<_Tp>& __rhs)
    -> __optional_relop_t<decltype(declval<_Tp>() == declval<_Tp>())>
    {
      return static_cast<bool>(__lhs) == static_cast<bool>(__rhs)
	     && (!__lhs || *__lhs == *__rhs);
    }

  template<typename _Tp>
    constexpr auto
    operator!=(const optional<_Tp>& __lhs, const optional<_Tp>& __rhs)
    -> __optional_relop_t<decltype(declval<_Tp>() != declval<_Tp>())>
    {
      return static_cast<bool>(__lhs) != static_cast<bool>(__rhs)
	|| (static_cast<bool>(__lhs) && *__lhs != *__rhs);
    }

  template<typename _Tp>
    constexpr auto
    operator<(const optional<_Tp>& __lhs, const optional<_Tp>& __rhs)
    -> __optional_relop_t<decltype(declval<_Tp>() < declval<_Tp>())>
    {
      return static_cast<bool>(__rhs) && (!__lhs || *__lhs < *__rhs);
    }

  template<typename _Tp>
    constexpr auto
    operator>(const optional<_Tp>& __lhs, const optional<_Tp>& __rhs)
    -> __optional_relop_t<decltype(declval<_Tp>() > declval<_Tp>())>
    {
      return static_cast<bool>(__lhs) && (!__rhs || *__lhs > *__rhs);
    }

  template<typename _Tp>
    constexpr auto
    operator<=(const optional<_Tp>& __lhs, const optional<_Tp>& __rhs)
    -> __optional_relop_t<decltype(declval<_Tp>() <= declval<_Tp>())>
    {
      return !__lhs || (static_cast<bool>(__rhs) && *__lhs <= *__rhs);
    }

  template<typename _Tp>
    constexpr auto
    operator>=(const optional<_Tp>& __lhs, const optional<_Tp>& __rhs)
    -> __optional_relop_t<decltype(declval<_Tp>() >= declval<_Tp>())>
    {
      return !__rhs || (static_cast<bool>(__lhs) && *__lhs >= *__rhs);
    }

  // Comparisons with nullopt.
  template<typename _Tp>
    constexpr bool
    operator==(const optional<_Tp>& __lhs, nullopt_t) noexcept
    { return !__lhs; }

  template<typename _Tp>
    constexpr bool
    operator==(nullopt_t, const optional<_Tp>& __rhs) noexcept
    { return !__rhs; }

  template<typename _Tp>
    constexpr bool
    operator!=(const optional<_Tp>& __lhs, nullopt_t) noexcept
    { return static_cast<bool>(__lhs); }

  template<typename _Tp>
    constexpr bool
    operator!=(nullopt_t, const optional<_Tp>& __rhs) noexcept
    { return static_cast<bool>(__rhs); }

  template<typename _Tp>
    constexpr bool
    operator<(const optional<_Tp>& /* __lhs */, nullopt_t) noexcept
    { return false; }

  template<typename _Tp>
    constexpr bool
    operator<(nullopt_t, const optional<_Tp>& __rhs) noexcept
    { return static_cast<bool>(__rhs); }

  template<typename _Tp>
    constexpr bool
    operator>(const optional<_Tp>& __lhs, nullopt_t) noexcept
    { return static_cast<bool>(__lhs); }

  template<typename _Tp>
    constexpr bool
    operator>(nullopt_t, const optional<_Tp>& /* __rhs */) noexcept
    { return false; }

  template<typename _Tp>
    constexpr bool
    operator<=(const optional<_Tp>& __lhs, nullopt_t) noexcept
    { return !__lhs; }

  template<typename _Tp>
    constexpr bool
    operator<=(nullopt_t, const optional<_Tp>& /* __rhs */) noexcept
    { return true; }

  template<typename _Tp>
    constexpr bool
    operator>=(const optional<_Tp>& /* __lhs */, nullopt_t) noexcept
    { return true; }

  template<typename _Tp>
    constexpr bool
    operator>=(nullopt_t, const optional<_Tp>& __rhs) noexcept
    { return !__rhs; }

  // Comparisons with value type.
  template<typename _Tp>
    constexpr auto
    operator==(const optional<_Tp>& __lhs, const _Tp& __rhs)
    -> __optional_relop_t<decltype(declval<_Tp>() == declval<_Tp>())>
    { return __lhs && *__lhs == __rhs; }

  template<typename _Tp>
    constexpr auto
    operator==(const _Tp& __lhs, const optional<_Tp>& __rhs)
    -> __optional_relop_t<decltype(declval<_Tp>() == declval<_Tp>())>
    { return __rhs && __lhs == *__rhs; }

  template<typename _Tp>
    constexpr auto
    operator!=(const optional<_Tp>& __lhs, const _Tp& __rhs)
    -> __optional_relop_t<decltype(declval<_Tp>() != declval<_Tp>())>
    { return !__lhs || *__lhs != __rhs; }

  template<typename _Tp>
    constexpr auto
    operator!=(const _Tp& __lhs, const optional<_Tp>& __rhs)
    -> __optional_relop_t<decltype(declval<_Tp>() != declval<_Tp>())>
    { return !__rhs || __lhs != *__rhs; }

  template<typename _Tp>
    constexpr auto
    operator<(const optional<_Tp>& __lhs, const _Tp& __rhs)
    -> __optional_relop_t<decltype(declval<_Tp>() < declval<_Tp>())>
    { return !__lhs || *__lhs < __rhs; }

  template<typename _Tp>
    constexpr auto
    operator<(const _Tp& __lhs, const optional<_Tp>& __rhs)
    -> __optional_relop_t<decltype(declval<_Tp>() < declval<_Tp>())>
    { return __rhs && __lhs < *__rhs; }

  template<typename _Tp>
    constexpr auto
    operator>(const optional<_Tp>& __lhs, const _Tp& __rhs)
    -> __optional_relop_t<decltype(declval<_Tp>() > declval<_Tp>())>
    { return __lhs && *__lhs > __rhs; }

  template<typename _Tp>
    constexpr auto
    operator>(const _Tp& __lhs, const optional<_Tp>& __rhs)
    -> __optional_relop_t<decltype(declval<_Tp>() > declval<_Tp>())>
    { return !__rhs || __lhs > *__rhs; }

  template<typename _Tp>
    constexpr auto
    operator<=(const optional<_Tp>& __lhs, const _Tp& __rhs)
    -> __optional_relop_t<decltype(declval<_Tp>() <= declval<_Tp>())>
    { return !__lhs || *__lhs <= __rhs; }

  template<typename _Tp>
    constexpr auto
    operator<=(const _Tp& __lhs, const optional<_Tp>& __rhs)
    -> __optional_relop_t<decltype(declval<_Tp>() <= declval<_Tp>())>
    { return __rhs && __lhs <= *__rhs; }

  template<typename _Tp>
    constexpr auto
    operator>=(const optional<_Tp>& __lhs, const _Tp& __rhs)
    -> __optional_relop_t<decltype(declval<_Tp>() >= declval<_Tp>())>
    { return __lhs && *__lhs >= __rhs; }

  template<typename _Tp>
    constexpr auto
    operator>=(const _Tp& __lhs, const optional<_Tp>& __rhs)
    -> __optional_relop_t<decltype(declval<_Tp>() >= declval<_Tp>())>
    { return !__rhs || __lhs >= *__rhs; }

  // Swap and creation functions.
  template<typename _Tp>
    inline void
    swap(optional<_Tp>& __lhs, optional<_Tp>& __rhs)
    noexcept(noexcept(__lhs.swap(__rhs)))
    { __lhs.swap(__rhs); }

  template<typename _Tp>
    constexpr optional<decay_t<_Tp>>
    make_optional(_Tp&& __t)
    { return optional<decay_t<_Tp>> { std::forward<_Tp>(__t) }; }

  template<typename _Tp, typename ..._Args>
    constexpr optional<_Tp>
    make_optional(_Args&&... __args)
    { return optional<_Tp> { in_place, std::forward<_Args>(__args)... }; }

  template<typename _Tp, typename _Up, typename ..._Args>
    constexpr optional<_Tp>
    make_optional(initializer_list<_Up> __il, _Args&&... __args)
    { return optional<_Tp> { in_place, __il, std::forward<_Args>(__args)... }; }

  // Hash.
  template<typename _Tp>
    struct hash<optional<_Tp>>
    {
      using result_type = size_t;
      using argument_type = optional<_Tp>;

      size_t
      operator()(const optional<_Tp>& __t) const
      noexcept(noexcept(hash<_Tp> {}(*__t)))
      {
        // We pick an arbitrary hash for disengaged optionals which hopefully
        // usual values of _Tp won't typically hash to.
        constexpr size_t __magic_disengaged_hash = static_cast<size_t>(-3333);
        return __t ? hash<_Tp> {}(*__t) : __magic_disengaged_hash;
      }
    };

  /// @}

_GLIBCXX_END_NAMESPACE_VERSION
} // namespace std

#endif // C++17

#endif // _GLIBCXX_OPTIONAL<|MERGE_RESOLUTION|>--- conflicted
+++ resolved
@@ -478,11 +478,7 @@
       // Converting constructors for engaged optionals.
       template <typename _Up = _Tp,
                 enable_if_t<__and_<
-<<<<<<< HEAD
-			      __not_<__is_optional<decay_t<_Up>>>,
-=======
 			      __not_<is_same<optional<_Tp>, decay_t<_Up>>>,
->>>>>>> 01b0c11a
 			      is_constructible<_Tp, _Up&&>,
 			      is_convertible<_Up&&, _Tp>
 			      >::value, bool> = true>
@@ -491,11 +487,7 @@
 
       template <typename _Up = _Tp,
                 enable_if_t<__and_<
-<<<<<<< HEAD
-			      __not_<__is_optional<decay_t<_Up>>>,
-=======
 			      __not_<is_same<optional<_Tp>, decay_t<_Up>>>,
->>>>>>> 01b0c11a
 			      is_constructible<_Tp, _Up&&>,
 			      __not_<is_convertible<_Up&&, _Tp>>
 			      >::value, bool> = false>
@@ -510,14 +502,10 @@
 			    __not_<__converts_from_optional<_Tp, _Up>>
 			    >::value, bool> = true>
       constexpr optional(const optional<_Up>& __t)
-<<<<<<< HEAD
-        : _Base(__t ? _Base(std::in_place, *__t) : _Base()) { }
-=======
       {
 	if (__t)
 	  emplace(*__t);
       }
->>>>>>> 01b0c11a
 
       template <typename _Up,
                  enable_if_t<__and_<
@@ -527,14 +515,10 @@
 			       __not_<__converts_from_optional<_Tp, _Up>>
 			       >::value, bool> = false>
       explicit constexpr optional(const optional<_Up>& __t)
-<<<<<<< HEAD
-        : _Base(__t ? _Base(std::in_place, *__t) : _Base()) { }
-=======
       {
 	if (__t)
 	  emplace(*__t);
       }
->>>>>>> 01b0c11a
 
       template <typename _Up,
                 enable_if_t<__and_<
@@ -544,14 +528,10 @@
 			      __not_<__converts_from_optional<_Tp, _Up>>
 			      >::value, bool> = true>
       constexpr optional(optional<_Up>&& __t)
-<<<<<<< HEAD
-        : _Base(__t ? _Base(std::in_place, std::move(*__t)) : _Base()) { }
-=======
       {
 	if (__t)
 	  emplace(std::move(*__t));
       }
->>>>>>> 01b0c11a
 
       template <typename _Up,
                 enable_if_t<__and_<
@@ -561,14 +541,10 @@
 			    __not_<__converts_from_optional<_Tp, _Up>>
 			    >::value, bool> = false>
       explicit constexpr optional(optional<_Up>&& __t)
-<<<<<<< HEAD
-        : _Base(__t ? _Base(std::in_place, std::move(*__t)) : _Base()) { }
-=======
       {
 	if (__t)
 	  emplace(std::move(*__t));
       }
->>>>>>> 01b0c11a
 
       template<typename... _Args>
       explicit constexpr optional(in_place_t, _Args&&... __args)
@@ -594,15 +570,10 @@
 
       template<typename _Up = _Tp,
                enable_if_t<__and_<
-<<<<<<< HEAD
-			     __not_<__is_optional<decay_t<_Up>>>,
-			     is_constructible<_Tp, _Up>,
-=======
 			     __not_<is_same<optional<_Tp>, decay_t<_Up>>>,
 			     is_constructible<_Tp, _Up>,
 			     __not_<__and_<is_scalar<_Tp>,
 					   is_same<_Tp, decay_t<_Up>>>>,
->>>>>>> 01b0c11a
 			     is_assignable<_Tp&, _Up>>::value,
 			   bool> = true>
         optional&
@@ -619,16 +590,11 @@
       template<typename _Up,
                enable_if_t<__and_<
 			     __not_<is_same<_Tp, _Up>>,
-<<<<<<< HEAD
-			     is_constructible<_Tp, _Up>,
-			     is_assignable<_Tp&, _Up>>::value,
-=======
 			     is_constructible<_Tp, const _Up&>,
 			     is_assignable<_Tp&, _Up>,
 			     __not_<__converts_from_optional<_Tp, _Up>>,
 			     __not_<__assigns_from_optional<_Tp, _Up>>
 			     >::value,
->>>>>>> 01b0c11a
 			   bool> = true>
         optional&
         operator=(const optional<_Up>& __u)
@@ -651,14 +617,10 @@
 	       enable_if_t<__and_<
 			     __not_<is_same<_Tp, _Up>>,
 			     is_constructible<_Tp, _Up>,
-<<<<<<< HEAD
-			     is_assignable<_Tp&, _Up>>::value,
-=======
 			     is_assignable<_Tp&, _Up>,
 			     __not_<__converts_from_optional<_Tp, _Up>>,
 			     __not_<__assigns_from_optional<_Tp, _Up>>
 			     >::value,
->>>>>>> 01b0c11a
 			   bool> = true>
         optional&
         operator=(optional<_Up>&& __u)
