// <thread> -*- C++ -*-

<<<<<<< HEAD
// Copyright (C) 2008, 2009, 2010 Free Software Foundation, Inc.
=======
// Copyright (C) 2008, 2009, 2010, 2011 Free Software Foundation, Inc.
>>>>>>> 03d20231
//
// This file is part of the GNU ISO C++ Library.  This library is free
// software; you can redistribute it and/or modify it under the
// terms of the GNU General Public License as published by the
// Free Software Foundation; either version 3, or (at your option)
// any later version.

// This library is distributed in the hope that it will be useful,
// but WITHOUT ANY WARRANTY; without even the implied warranty of
// MERCHANTABILITY or FITNESS FOR A PARTICULAR PURPOSE.  See the
// GNU General Public License for more details.

// Under Section 7 of GPL version 3, you are granted additional
// permissions described in the GCC Runtime Library Exception, version
// 3.1, as published by the Free Software Foundation.

// You should have received a copy of the GNU General Public License and
// a copy of the GCC Runtime Library Exception along with this program;
// see the files COPYING3 and COPYING.RUNTIME respectively.  If not, see
// <http://www.gnu.org/licenses/>.

<<<<<<< HEAD
/** @file thread
=======
/** @file include/thread
>>>>>>> 03d20231
 *  This is a Standard C++ Library header.
 */

#ifndef _GLIBCXX_THREAD
#define _GLIBCXX_THREAD 1

#pragma GCC system_header

#ifndef __GXX_EXPERIMENTAL_CXX0X__
# include <bits/c++0x_warning.h>
#else

#include <chrono>
#include <functional>
#include <memory>
#include <mutex>
#include <condition_variable>
#include <bits/functexcept.h>
#include <bits/functional_hash.h>
#include <bits/gthr.h>

#if defined(_GLIBCXX_HAS_GTHREADS) && defined(_GLIBCXX_USE_C99_STDINT_TR1)

namespace std _GLIBCXX_VISIBILITY(default)
{
<<<<<<< HEAD
  /**
   * @defgroup threads Threads
   * @ingroup concurrency
   *
   * Classes for thread support.
   * @{
   */

  template<typename _Tp>
    struct hash;
=======
_GLIBCXX_BEGIN_NAMESPACE_VERSION

  /**
   * @defgroup threads Threads
   * @ingroup concurrency
   *
   * Classes for thread support.
   * @{
   */
>>>>>>> 03d20231

  /// thread
  class thread
  {
  public:
    typedef __gthread_t			native_handle_type;
    struct _Impl_base;
    typedef shared_ptr<_Impl_base>	__shared_base_type;

    /// thread::id
    class id
    {
      native_handle_type	_M_thread;

    public:
      id() : _M_thread() { }

      explicit
      id(native_handle_type __id) : _M_thread(__id) { }

    private:
      friend class thread;
      friend class hash<thread::id>;

      friend bool
      operator==(thread::id __x, thread::id __y)
      { return __gthread_equal(__x._M_thread, __y._M_thread); }

      friend bool
      operator<(thread::id __x, thread::id __y)
      { return __x._M_thread < __y._M_thread; }

      template<class _CharT, class _Traits>
	friend basic_ostream<_CharT, _Traits>&
	operator<<(basic_ostream<_CharT, _Traits>& __out, thread::id __id);
    };

    // Simple base type that the templatized, derived class containing
    // an arbitrary functor can be converted to and called.
    struct _Impl_base
    {
      __shared_base_type	_M_this_ptr;

      inline virtual ~_Impl_base();

      virtual void _M_run() = 0;
    };
<<<<<<< HEAD

    template<typename _Callable>
      struct _Impl : public _Impl_base
      {
	_Callable		_M_func;

	_Impl(_Callable&& __f) : _M_func(std::forward<_Callable>(__f))
	{ }

	void
	_M_run() { _M_func(); }
      };

  private:
    id				_M_id;

  public:
    thread() = default;
    thread(const thread&) = delete;

    thread(thread&& __t)
    { swap(__t); }

    template<typename _Callable>
      explicit thread(_Callable __f)
      {
	_M_start_thread(_M_make_routine<_Callable>
			(std::forward<_Callable>(__f)));
      }
=======

    template<typename _Callable>
      struct _Impl : public _Impl_base
      {
	_Callable		_M_func;

	_Impl(_Callable&& __f) : _M_func(std::forward<_Callable>(__f))
	{ }

	void
	_M_run() { _M_func(); }
      };

  private:
    id				_M_id;

  public:
    thread() = default;
    thread(thread&) = delete;
    thread(const thread&) = delete;

    thread(thread&& __t)
    { swap(__t); }
>>>>>>> 03d20231

    template<typename _Callable, typename... _Args>
      explicit 
      thread(_Callable&& __f, _Args&&... __args)
<<<<<<< HEAD
      { _M_start_thread(_M_make_routine(std::bind(__f, __args...))); }
=======
      {
        _M_start_thread(_M_make_routine(std::bind<void>(
                std::forward<_Callable>(__f),
                std::forward<_Args>(__args)...)));
      }
>>>>>>> 03d20231

    ~thread()
    {
      if (joinable())
	std::terminate();
    }

    thread& operator=(const thread&) = delete;

    thread& operator=(thread&& __t)
    {
      if (joinable())
	std::terminate();
      swap(__t);
      return *this;
    }
<<<<<<< HEAD

    void
    swap(thread& __t)
    { std::swap(_M_id, __t._M_id); }

=======

    void
    swap(thread& __t)
    { std::swap(_M_id, __t._M_id); }

>>>>>>> 03d20231
    bool
    joinable() const
    { return !(_M_id == id()); }

    void
    join();

    void
    detach();

    thread::id
    get_id() const
    { return _M_id; }

    /** @pre thread is joinable
     */
    native_handle_type
    native_handle()
    { return _M_id._M_thread; }

    // Returns a value that hints at the number of hardware thread contexts.
    static unsigned int
    hardware_concurrency()
    { return 0; }

  private:
    void
    _M_start_thread(__shared_base_type);

    template<typename _Callable>
      shared_ptr<_Impl<_Callable>>
      _M_make_routine(_Callable&& __f)
      {
	// Create and allocate full data structure, not base.
	return make_shared<_Impl<_Callable>>(std::forward<_Callable>(__f));
      }
  };

  inline thread::_Impl_base::~_Impl_base() = default;

  inline void
  swap(thread& __x, thread& __y)
  { __x.swap(__y); }

  inline bool
  operator!=(thread::id __x, thread::id __y)
  { return !(__x == __y); }

  inline bool
  operator<=(thread::id __x, thread::id __y)
  { return !(__y < __x); }

  inline bool
  operator>(thread::id __x, thread::id __y)
  { return __y < __x; }

  inline bool
  operator>=(thread::id __x, thread::id __y)
  { return !(__x < __y); }

  // DR 889.
  /// std::hash specialization for thread::id.
  template<>
    struct hash<thread::id>
<<<<<<< HEAD
    : public std::unary_function<thread::id, size_t>
    {
      size_t
      operator()(const thread::id& __id) const
      { return std::_Fnv_hash::hash(__id._M_thread); }
=======
    : public __hash_base<size_t, thread::id>
    {
      size_t
      operator()(const thread::id& __id) const
      { return std::_Hash_impl::hash(__id._M_thread); }
>>>>>>> 03d20231
    };

  template<class _CharT, class _Traits>
    inline basic_ostream<_CharT, _Traits>&
    operator<<(basic_ostream<_CharT, _Traits>& __out, thread::id __id)
    {
      if (__id == thread::id())
	return __out << "thread::id of a non-executing thread";
      else
	return __out << __id._M_thread;
    }

<<<<<<< HEAD
=======
_GLIBCXX_END_NAMESPACE_VERSION

>>>>>>> 03d20231
  /** @namespace std::this_thread
   *  @brief ISO C++ 0x entities sub namespace for thread.
   *  30.2.2 Namespace this_thread.
   */
  namespace this_thread
  {
<<<<<<< HEAD
=======
  _GLIBCXX_BEGIN_NAMESPACE_VERSION

>>>>>>> 03d20231
    /// get_id
    inline thread::id
    get_id() { return thread::id(__gthread_self()); }

#ifdef _GLIBCXX_USE_SCHED_YIELD
    /// yield
    inline void
    yield()
    { __gthread_yield(); }
#endif

#ifdef _GLIBCXX_USE_NANOSLEEP
    /// sleep_until
    template<typename _Clock, typename _Duration>
      inline void
      sleep_until(const chrono::time_point<_Clock, _Duration>& __atime)
      { sleep_for(__atime - _Clock::now()); }

    /// sleep_for
    template<typename _Rep, typename _Period>
      inline void
      sleep_for(const chrono::duration<_Rep, _Period>& __rtime)
      {
	chrono::seconds __s =
	  chrono::duration_cast<chrono::seconds>(__rtime);

	chrono::nanoseconds __ns =
	  chrono::duration_cast<chrono::nanoseconds>(__rtime - __s);

	__gthread_time_t __ts =
	  {
	    static_cast<std::time_t>(__s.count()),
	    static_cast<long>(__ns.count())
	  };

	::nanosleep(&__ts, 0);
      }
#endif
<<<<<<< HEAD
  }

  // @} group threads
}
=======

  _GLIBCXX_END_NAMESPACE_VERSION
  }

  // @} group threads

} // namespace
>>>>>>> 03d20231

#endif // _GLIBCXX_HAS_GTHREADS && _GLIBCXX_USE_C99_STDINT_TR1

#endif // __GXX_EXPERIMENTAL_CXX0X__

#endif // _GLIBCXX_THREAD<|MERGE_RESOLUTION|>--- conflicted
+++ resolved
@@ -1,10 +1,6 @@
 // <thread> -*- C++ -*-
 
-<<<<<<< HEAD
-// Copyright (C) 2008, 2009, 2010 Free Software Foundation, Inc.
-=======
 // Copyright (C) 2008, 2009, 2010, 2011 Free Software Foundation, Inc.
->>>>>>> 03d20231
 //
 // This file is part of the GNU ISO C++ Library.  This library is free
 // software; you can redistribute it and/or modify it under the
@@ -26,11 +22,7 @@
 // see the files COPYING3 and COPYING.RUNTIME respectively.  If not, see
 // <http://www.gnu.org/licenses/>.
 
-<<<<<<< HEAD
-/** @file thread
-=======
 /** @file include/thread
->>>>>>> 03d20231
  *  This is a Standard C++ Library header.
  */
 
@@ -56,7 +48,8 @@
 
 namespace std _GLIBCXX_VISIBILITY(default)
 {
-<<<<<<< HEAD
+_GLIBCXX_BEGIN_NAMESPACE_VERSION
+
   /**
    * @defgroup threads Threads
    * @ingroup concurrency
@@ -65,20 +58,6 @@
    * @{
    */
 
-  template<typename _Tp>
-    struct hash;
-=======
-_GLIBCXX_BEGIN_NAMESPACE_VERSION
-
-  /**
-   * @defgroup threads Threads
-   * @ingroup concurrency
-   *
-   * Classes for thread support.
-   * @{
-   */
->>>>>>> 03d20231
-
   /// thread
   class thread
   {
@@ -125,7 +104,6 @@
 
       virtual void _M_run() = 0;
     };
-<<<<<<< HEAD
 
     template<typename _Callable>
       struct _Impl : public _Impl_base
@@ -144,55 +122,20 @@
 
   public:
     thread() = default;
+    thread(thread&) = delete;
     thread(const thread&) = delete;
 
     thread(thread&& __t)
     { swap(__t); }
-
-    template<typename _Callable>
-      explicit thread(_Callable __f)
-      {
-	_M_start_thread(_M_make_routine<_Callable>
-			(std::forward<_Callable>(__f)));
-      }
-=======
-
-    template<typename _Callable>
-      struct _Impl : public _Impl_base
-      {
-	_Callable		_M_func;
-
-	_Impl(_Callable&& __f) : _M_func(std::forward<_Callable>(__f))
-	{ }
-
-	void
-	_M_run() { _M_func(); }
-      };
-
-  private:
-    id				_M_id;
-
-  public:
-    thread() = default;
-    thread(thread&) = delete;
-    thread(const thread&) = delete;
-
-    thread(thread&& __t)
-    { swap(__t); }
->>>>>>> 03d20231
 
     template<typename _Callable, typename... _Args>
       explicit 
       thread(_Callable&& __f, _Args&&... __args)
-<<<<<<< HEAD
-      { _M_start_thread(_M_make_routine(std::bind(__f, __args...))); }
-=======
       {
         _M_start_thread(_M_make_routine(std::bind<void>(
                 std::forward<_Callable>(__f),
                 std::forward<_Args>(__args)...)));
       }
->>>>>>> 03d20231
 
     ~thread()
     {
@@ -209,19 +152,11 @@
       swap(__t);
       return *this;
     }
-<<<<<<< HEAD
 
     void
     swap(thread& __t)
     { std::swap(_M_id, __t._M_id); }
 
-=======
-
-    void
-    swap(thread& __t)
-    { std::swap(_M_id, __t._M_id); }
-
->>>>>>> 03d20231
     bool
     joinable() const
     { return !(_M_id == id()); }
@@ -286,19 +221,11 @@
   /// std::hash specialization for thread::id.
   template<>
     struct hash<thread::id>
-<<<<<<< HEAD
-    : public std::unary_function<thread::id, size_t>
-    {
-      size_t
-      operator()(const thread::id& __id) const
-      { return std::_Fnv_hash::hash(__id._M_thread); }
-=======
     : public __hash_base<size_t, thread::id>
     {
       size_t
       operator()(const thread::id& __id) const
       { return std::_Hash_impl::hash(__id._M_thread); }
->>>>>>> 03d20231
     };
 
   template<class _CharT, class _Traits>
@@ -311,22 +238,16 @@
 	return __out << __id._M_thread;
     }
 
-<<<<<<< HEAD
-=======
 _GLIBCXX_END_NAMESPACE_VERSION
 
->>>>>>> 03d20231
   /** @namespace std::this_thread
    *  @brief ISO C++ 0x entities sub namespace for thread.
    *  30.2.2 Namespace this_thread.
    */
   namespace this_thread
   {
-<<<<<<< HEAD
-=======
   _GLIBCXX_BEGIN_NAMESPACE_VERSION
 
->>>>>>> 03d20231
     /// get_id
     inline thread::id
     get_id() { return thread::id(__gthread_self()); }
@@ -365,12 +286,6 @@
 	::nanosleep(&__ts, 0);
       }
 #endif
-<<<<<<< HEAD
-  }
-
-  // @} group threads
-}
-=======
 
   _GLIBCXX_END_NAMESPACE_VERSION
   }
@@ -378,7 +293,6 @@
   // @} group threads
 
 } // namespace
->>>>>>> 03d20231
 
 #endif // _GLIBCXX_HAS_GTHREADS && _GLIBCXX_USE_C99_STDINT_TR1
 
