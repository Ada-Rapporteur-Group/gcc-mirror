// Output streams -*- C++ -*-

// Copyright (C) 1997, 1998, 1999, 2000, 2001, 2002, 2003, 2005, 2006
// Free Software Foundation, Inc.
//
// This file is part of the GNU ISO C++ Library.  This library is free
// software; you can redistribute it and/or modify it under the
// terms of the GNU General Public License as published by the
// Free Software Foundation; either version 2, or (at your option)
// any later version.

// This library is distributed in the hope that it will be useful,
// but WITHOUT ANY WARRANTY; without even the implied warranty of
// MERCHANTABILITY or FITNESS FOR A PARTICULAR PURPOSE.  See the
// GNU General Public License for more details.

// You should have received a copy of the GNU General Public License along
// with this library; see the file COPYING.  If not, write to the Free
// Software Foundation, 51 Franklin Street, Fifth Floor, Boston, MA 02110-1301,
// USA.

// As a special exception, you may use this file as part of a free software
// library without restriction.  Specifically, if other files instantiate
// templates or use macros or inline functions from this file, or you compile
// this file and link it with other files to produce an executable, this
// file does not by itself cause the resulting executable to be covered by
// the GNU General Public License.  This exception does not however
// invalidate any other reasons why the executable file might be covered by
// the GNU General Public License.

//
// ISO C++ 14882: 27.6.2  Output streams
//

/** @file ostream
 *  This is a Standard C++ Library header.
 */

#ifndef _GLIBCXX_OSTREAM
#define _GLIBCXX_OSTREAM 1

#pragma GCC system_header

#include <ios>

_GLIBCXX_BEGIN_NAMESPACE(std)

  // [27.6.2.1] Template class basic_ostream
  /**
   *  @brief  Controlling output.
   *
   *  This is the base class for all output streams.  It provides text
   *  formatting of all builtin types, and communicates with any class
   *  derived from basic_streambuf to do the actual output.
  */
  template<typename _CharT, typename _Traits>
    class basic_ostream : virtual public basic_ios<_CharT, _Traits>
    {
    public:
      // Types (inherited from basic_ios (27.4.4)):
      typedef _CharT                     		char_type;
      typedef typename _Traits::int_type 		int_type;
      typedef typename _Traits::pos_type 		pos_type;
      typedef typename _Traits::off_type 		off_type;
      typedef _Traits                    		traits_type;
      
      // Non-standard Types:
      typedef basic_streambuf<_CharT, _Traits> 		__streambuf_type;
      typedef basic_ios<_CharT, _Traits>		__ios_type;
      typedef basic_ostream<_CharT, _Traits>		__ostream_type;
      typedef num_put<_CharT, ostreambuf_iterator<_CharT, _Traits> >        
      							__num_put_type;
      typedef ctype<_CharT>           			__ctype_type;

      template<typename _CharT2, typename _Traits2>
        friend basic_ostream<_CharT2, _Traits2>&
        operator<<(basic_ostream<_CharT2, _Traits2>&, _CharT2);
 
      template<typename _Traits2>
        friend basic_ostream<char, _Traits2>&
        operator<<(basic_ostream<char, _Traits2>&, char);
 
      template<typename _CharT2, typename _Traits2>
        friend basic_ostream<_CharT2, _Traits2>&
        operator<<(basic_ostream<_CharT2, _Traits2>&, const _CharT2*);
 
      template<typename _Traits2>
        friend basic_ostream<char, _Traits2>&
        operator<<(basic_ostream<char, _Traits2>&, const char*);
 
      template<typename _CharT2, typename _Traits2>
        friend basic_ostream<_CharT2, _Traits2>&
        operator<<(basic_ostream<_CharT2, _Traits2>&, const char*);

      template<typename _CharT2, typename _Traits2, typename _Alloc>
        friend basic_ostream<_CharT2, _Traits2>&
        operator<<(basic_ostream<_CharT2, _Traits2>&,
		   const basic_string<_CharT2, _Traits2, _Alloc>&);

      // [27.6.2.2] constructor/destructor
      /**
       *  @brief  Base constructor.
       *
       *  This ctor is almost never called by the user directly, rather from
       *  derived classes' initialization lists, which pass a pointer to
       *  their own stream buffer.
      */
      explicit 
      basic_ostream(__streambuf_type* __sb)
      { this->init(__sb); }

      /**
       *  @brief  Base destructor.
       *
       *  This does very little apart from providing a virtual base dtor.
      */
      virtual 
      ~basic_ostream() { }

      // [27.6.2.3] prefix/suffix
      class sentry;
      friend class sentry;
      
      // [27.6.2.5] formatted output
      // [27.6.2.5.3]  basic_ostream::operator<<
      //@{
      /**
       *  @brief  Interface for manipulators.
       *
       *  Manuipulators such as @c std::endl and @c std::hex use these
       *  functions in constructs like "std::cout << std::endl".  For more
       *  information, see the iomanip header.
      */
      __ostream_type&
      operator<<(__ostream_type& (*__pf)(__ostream_type&))
      {
	// _GLIBCXX_RESOLVE_LIB_DEFECTS
	// DR 60. What is a formatted input function?
	// The inserters for manipulators are *not* formatted output functions.
	return __pf(*this);
      }

      __ostream_type&
      operator<<(__ios_type& (*__pf)(__ios_type&))
      {
	// _GLIBCXX_RESOLVE_LIB_DEFECTS
	// DR 60. What is a formatted input function?
	// The inserters for manipulators are *not* formatted output functions.
	__pf(*this);
	return *this;
      }

      __ostream_type&
      operator<<(ios_base& (*__pf) (ios_base&))
      {
	// _GLIBCXX_RESOLVE_LIB_DEFECTS
	// DR 60. What is a formatted input function?
	// The inserters for manipulators are *not* formatted output functions.
	__pf(*this);
	return *this;
      }
      //@}

      // [27.6.2.5.2] arithmetic inserters
      /**
       *  @name Arithmetic Inserters
       *
       *  All the @c operator<< functions (aka <em>formatted output
       *  functions</em>) have some common behavior.  Each starts by
       *  constructing a temporary object of type std::basic_ostream::sentry.
       *  This can have several effects, concluding with the setting of a
       *  status flag; see the sentry documentation for more.
       *
       *  If the sentry status is good, the function tries to generate
       *  whatever data is appropriate for the type of the argument.
       *
       *  If an exception is thrown during insertion, ios_base::badbit
       *  will be turned on in the stream's error state without causing an
       *  ios_base::failure to be thrown.  The original exception will then
       *  be rethrown.
      */
      //@{
      /**
       *  @brief  Basic arithmetic inserters
       *  @param  A variable of builtin type.
       *  @return  @c *this if successful
       *
       *  These functions use the stream's current locale (specifically, the
       *  @c num_get facet) to perform numeric formatting.
      */
      __ostream_type& 
      operator<<(long __n)
      { return _M_insert(__n); }
      
      __ostream_type& 
      operator<<(unsigned long __n)
      { return _M_insert(__n); }	

      __ostream_type& 
      operator<<(bool __n)
      { return _M_insert(__n); }

      __ostream_type& 
      operator<<(short __n);

      __ostream_type& 
      operator<<(unsigned short __n)
      {
	// _GLIBCXX_RESOLVE_LIB_DEFECTS
	// 117. basic_ostream uses nonexistent num_put member functions.
	return _M_insert(static_cast<unsigned long>(__n));
      }

      __ostream_type& 
      operator<<(int __n);

      __ostream_type& 
      operator<<(unsigned int __n)
      {
	// _GLIBCXX_RESOLVE_LIB_DEFECTS
	// 117. basic_ostream uses nonexistent num_put member functions.
	return _M_insert(static_cast<unsigned long>(__n));
      }

#ifdef _GLIBCXX_USE_LONG_LONG
      __ostream_type& 
      operator<<(long long __n)
      { return _M_insert(__n); }

      __ostream_type& 
      operator<<(unsigned long long __n)
      { return _M_insert(__n); }	
#endif

      __ostream_type& 
      operator<<(double __f)
      { return _M_insert(__f); }

      __ostream_type& 
      operator<<(float __f)
      {
	// _GLIBCXX_RESOLVE_LIB_DEFECTS
	// 117. basic_ostream uses nonexistent num_put member functions.
	return _M_insert(static_cast<double>(__f));
      }

      __ostream_type& 
      operator<<(long double __f)
      { return _M_insert(__f); }

      __ostream_type& 
      operator<<(const void* __p)
      { return _M_insert(__p); }

      /**
       *  @brief  Extracting from another streambuf.
       *  @param  sb  A pointer to a streambuf
       *
       *  This function behaves like one of the basic arithmetic extractors,
       *  in that it also constructs a sentry object and has the same error
       *  handling behavior.
       *
       *  If @a sb is NULL, the stream will set failbit in its error state.
       *
       *  Characters are extracted from @a sb and inserted into @c *this
       *  until one of the following occurs:
       *
       *  - the input stream reaches end-of-file,
       *  - insertion into the output sequence fails (in this case, the
       *    character that would have been inserted is not extracted), or
       *  - an exception occurs while getting a character from @a sb, which
       *    sets failbit in the error state
       *
       *  If the function inserts no characters, failbit is set.
      */
      __ostream_type& 
      operator<<(__streambuf_type* __sb);
      //@}

      // [27.6.2.6] unformatted output functions
      /**
       *  @name Unformatted Output Functions
       *
       *  All the unformatted output functions have some common behavior.
       *  Each starts by constructing a temporary object of type
       *  std::basic_ostream::sentry.  This has several effects, concluding
       *  with the setting of a status flag; see the sentry documentation
       *  for more.
       *
       *  If the sentry status is good, the function tries to generate
       *  whatever data is appropriate for the type of the argument.
       *
       *  If an exception is thrown during insertion, ios_base::badbit
       *  will be turned on in the stream's error state.  If badbit is on in
       *  the stream's exceptions mask, the exception will be rethrown
       *  without completing its actions.
      */
      //@{
      /**
       *  @brief  Simple insertion.
       *  @param  c  The character to insert.
       *  @return  *this
       *
       *  Tries to insert @a c.
       *
       *  @note  This function is not overloaded on signed char and
       *         unsigned char.
      */
      __ostream_type& 
      put(char_type __c);

      // Core write functionality, without sentry.
      void
      _M_write(const char_type* __s, streamsize __n)
      {
	const streamsize __put = this->rdbuf()->sputn(__s, __n);
	if (__put != __n)
	  this->setstate(ios_base::badbit);
      }

      void
      _M_write(char_type __c, streamsize __n)
      {
	for (; __n > 0; --__n)
	  {
	    const int_type __put = this->rdbuf()->sputc(__c);
	    if (traits_type::eq_int_type(__put, traits_type::eof()))
	      {
		this->setstate(ios_base::badbit);
		break;
	      }
	  }
      }

      /**
       *  @brief  Character string insertion.
       *  @param  s  The array to insert.
       *  @param  n  Maximum number of characters to insert.
       *  @return  *this
       *
       *  Characters are copied from @a s and inserted into the stream until
       *  one of the following happens:
       *
       *  - @a n characters are inserted
       *  - inserting into the output sequence fails (in this case, badbit
       *    will be set in the stream's error state)
       *
       *  @note  This function is not overloaded on signed char and
       *         unsigned char.
      */
      __ostream_type& 
      write(const char_type* __s, streamsize __n);
      //@}

      /**
       *  @brief  Synchronizing the stream buffer.
       *  @return  *this
       *
       *  If @c rdbuf() is a null pointer, changes nothing.
       *
       *  Otherwise, calls @c rdbuf()->pubsync(), and if that returns -1,
       *  sets badbit.
      */
      __ostream_type& 
      flush();

      // [27.6.2.4] seek members
      /**
       *  @brief  Getting the current write position.
       *  @return  A file position object.
       *
       *  If @c fail() is not false, returns @c pos_type(-1) to indicate
       *  failure.  Otherwise returns @c rdbuf()->pubseekoff(0,cur,out).
      */
      pos_type 
      tellp();

      /**
       *  @brief  Changing the current write position.
       *  @param  pos  A file position object.
       *  @return  *this
       *
       *  If @c fail() is not true, calls @c rdbuf()->pubseekpos(pos).  If
       *  that function fails, sets failbit.
      */
      __ostream_type& 
      seekp(pos_type);

      /**
       *  @brief  Changing the current write position.
       *  @param  off  A file offset object.
       *  @param  dir  The direction in which to seek.
       *  @return  *this
       *
       *  If @c fail() is not true, calls @c rdbuf()->pubseekoff(off,dir).
       *  If that function fails, sets failbit.
      */
       __ostream_type& 
      seekp(off_type, ios_base::seekdir);
      
    protected:
      explicit 
      basic_ostream() { }

      template<typename _ValueT>
        __ostream_type&
        _M_insert(_ValueT __v);
<<<<<<< HEAD
=======

      __ostream_type&
      _M_insert(const char_type* __s, streamsize __n);
>>>>>>> f8383f28
    };

  /**
   *  @brief  Performs setup work for output streams.
   *
   *  Objects of this class are created before all of the standard
   *  inserters are run.  It is responsible for "exception-safe prefix and
   *  suffix operations."  Additional actions may be added by the
   *  implementation, and we list them in
   *  http://gcc.gnu.org/onlinedocs/libstdc++/17_intro/howto.html#5
   *  under [27.6] notes.
  */
  template <typename _CharT, typename _Traits>
    class basic_ostream<_CharT, _Traits>::sentry
    {
      // Data Members:
      bool 				_M_ok;
      basic_ostream<_CharT, _Traits>& 	_M_os;
      
    public:
      /**
       *  @brief  The constructor performs preparatory work.
       *  @param  os  The output stream to guard.
       *
       *  If the stream state is good (@a os.good() is true), then if the
       *  stream is tied to another output stream, @c is.tie()->flush()
       *  is called to synchronize the output sequences.
       *
       *  If the stream state is still good, then the sentry state becomes
       *  true ("okay").
      */
      explicit
      sentry(basic_ostream<_CharT, _Traits>& __os);

      /**
       *  @brief  Possibly flushes the stream.
       *
       *  If @c ios_base::unitbuf is set in @c os.flags(), and
       *  @c std::uncaught_exception() is true, the sentry destructor calls
       *  @c flush() on the output stream.
      */
      ~sentry()
      {
	// XXX MT
	if (_M_os.flags() & ios_base::unitbuf && !uncaught_exception())
	  {
	    // Can't call flush directly or else will get into recursive lock.
	    if (_M_os.rdbuf() && _M_os.rdbuf()->pubsync() == -1)
	      _M_os.setstate(ios_base::badbit);
	  }
      }

      /**
       *  @brief  Quick status checking.
       *  @return  The sentry state.
       *
       *  For ease of use, sentries may be converted to booleans.  The
       *  return value is that of the sentry state (true == okay).
      */
      operator bool() const
      { return _M_ok; }
    };

  // [27.6.2.5.4] character insertion templates
  //@{
  /**
   *  @brief  Character inserters
   *  @param  out  An output stream.
   *  @param  c  A character.
   *  @return  out
   *
   *  Behaves like one of the formatted arithmetic inserters described in
   *  std::basic_ostream.  After constructing a sentry object with good
   *  status, this function inserts a single character and any required
   *  padding (as determined by [22.2.2.2.2]).  @c out.width(0) is then
   *  called.
   *
   *  If @a c is of type @c char and the character type of the stream is not
   *  @c char, the character is widened before insertion.
  */
  template<typename _CharT, typename _Traits>
    inline basic_ostream<_CharT, _Traits>&
    operator<<(basic_ostream<_CharT, _Traits>& __out, _CharT __c)
    { return __out._M_insert(&__c, 1); }

  template<typename _CharT, typename _Traits>
    inline basic_ostream<_CharT, _Traits>&
    operator<<(basic_ostream<_CharT, _Traits>& __out, char __c)
    { return (__out << __out.widen(__c)); }

  // Specialization
  template <class _Traits> 
    inline basic_ostream<char, _Traits>&
    operator<<(basic_ostream<char, _Traits>& __out, char __c)
    { return __out._M_insert(&__c, 1); }

  // Signed and unsigned
  template<class _Traits>
    inline basic_ostream<char, _Traits>&
    operator<<(basic_ostream<char, _Traits>& __out, signed char __c)
    { return (__out << static_cast<char>(__c)); }
  
  template<class _Traits>
    inline basic_ostream<char, _Traits>&
    operator<<(basic_ostream<char, _Traits>& __out, unsigned char __c)
    { return (__out << static_cast<char>(__c)); }
  //@}
  
  //@{
  /**
   *  @brief  String inserters
   *  @param  out  An output stream.
   *  @param  s  A character string.
   *  @return  out
   *  @pre  @a s must be a non-NULL pointer
   *
   *  Behaves like one of the formatted arithmetic inserters described in
   *  std::basic_ostream.  After constructing a sentry object with good
   *  status, this function inserts @c traits::length(s) characters starting
   *  at @a s, widened if necessary, followed by any required padding (as
   *  determined by [22.2.2.2.2]).  @c out.width(0) is then called.
  */
  template<typename _CharT, typename _Traits>
    inline basic_ostream<_CharT, _Traits>&
    operator<<(basic_ostream<_CharT, _Traits>& __out, const _CharT* __s)
    {
      if (!__s)
	__out.setstate(ios_base::badbit);
      else
	__out._M_insert(__s, static_cast<streamsize>(_Traits::length(__s)));
      return __out;
    }

  template<typename _CharT, typename _Traits>
    basic_ostream<_CharT, _Traits> &
    operator<<(basic_ostream<_CharT, _Traits>& __out, const char* __s);

  // Partial specializationss
  template<class _Traits>
    inline basic_ostream<char, _Traits>&
    operator<<(basic_ostream<char, _Traits>& __out, const char* __s)
    {
      if (!__s)
	__out.setstate(ios_base::badbit);
      else
	__out._M_insert(__s, static_cast<streamsize>(_Traits::length(__s)));
      return __out;
    }

  // Signed and unsigned
  template<class _Traits>
    inline basic_ostream<char, _Traits>&
    operator<<(basic_ostream<char, _Traits>& __out, const signed char* __s)
    { return (__out << reinterpret_cast<const char*>(__s)); }

  template<class _Traits>
    inline basic_ostream<char, _Traits> &
    operator<<(basic_ostream<char, _Traits>& __out, const unsigned char* __s)
    { return (__out << reinterpret_cast<const char*>(__s)); }
  //@}

  // [27.6.2.7] standard basic_ostream manipulators
  /**
   *  @brief  Write a newline and flush the stream.
   *
   *  This manipulator is often mistakenly used when a simple newline is
   *  desired, leading to poor buffering performance.  See
   *  http://gcc.gnu.org/onlinedocs/libstdc++/27_io/howto.html#2 for more
   *  on this subject.
  */
  template<typename _CharT, typename _Traits>
    inline basic_ostream<_CharT, _Traits>& 
    endl(basic_ostream<_CharT, _Traits>& __os)
    { return flush(__os.put(__os.widen('\n'))); }

  /**
   *  @brief  Write a null character into the output sequence.
   *
   *  "Null character" is @c CharT() by definition.  For CharT of @c char,
   *  this correctly writes the ASCII @c NUL character string terminator.
  */
  template<typename _CharT, typename _Traits>
    inline basic_ostream<_CharT, _Traits>& 
    ends(basic_ostream<_CharT, _Traits>& __os)
    { return __os.put(_CharT()); }
  
  /**
   *  @brief  Flushes the output stream.
   *
   *  This manipulator simply calls the stream's @c flush() member function.
  */
  template<typename _CharT, typename _Traits>
    inline basic_ostream<_CharT, _Traits>& 
    flush(basic_ostream<_CharT, _Traits>& __os)
    { return __os.flush(); }

_GLIBCXX_END_NAMESPACE

#ifndef _GLIBCXX_EXPORT_TEMPLATE
# include <bits/ostream.tcc>
#endif

#endif	/* _GLIBCXX_OSTREAM */<|MERGE_RESOLUTION|>--- conflicted
+++ resolved
@@ -405,12 +405,9 @@
       template<typename _ValueT>
         __ostream_type&
         _M_insert(_ValueT __v);
-<<<<<<< HEAD
-=======
 
       __ostream_type&
       _M_insert(const char_type* __s, streamsize __n);
->>>>>>> f8383f28
     };
 
   /**
