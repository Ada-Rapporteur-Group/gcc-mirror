// <chrono> -*- C++ -*-

// Copyright (C) 2008-2016 Free Software Foundation, Inc.
//
// This file is part of the GNU ISO C++ Library.  This library is free
// software; you can redistribute it and/or modify it under the
// terms of the GNU General Public License as published by the
// Free Software Foundation; either version 3, or (at your option)
// any later version.

// This library is distributed in the hope that it will be useful,
// but WITHOUT ANY WARRANTY; without even the implied warranty of
// MERCHANTABILITY or FITNESS FOR A PARTICULAR PURPOSE.  See the
// GNU General Public License for more details.

// Under Section 7 of GPL version 3, you are granted additional
// permissions described in the GCC Runtime Library Exception, version
// 3.1, as published by the Free Software Foundation.

// You should have received a copy of the GNU General Public License and
// a copy of the GCC Runtime Library Exception along with this program;
// see the files COPYING3 and COPYING.RUNTIME respectively.  If not, see
// <http://www.gnu.org/licenses/>.

/** @file include/chrono
 *  This is a Standard C++ Library header.
 */

#ifndef _GLIBCXX_CHRONO
#define _GLIBCXX_CHRONO 1

#pragma GCC system_header

#if __cplusplus < 201103L
# include <bits/c++0x_warning.h>
#else

#include <ratio>
#include <type_traits>
#include <limits>
#include <ctime>
#include <bits/parse_numbers.h> // for literals support.

#ifdef _GLIBCXX_USE_C99_STDINT_TR1

namespace std _GLIBCXX_VISIBILITY(default)
{
  /**
   * @defgroup chrono Time
   * @ingroup utilities
   *
   * Classes and functions for time.
   * @{
   */

  /** @namespace std::chrono
   *  @brief ISO C++ 2011 entities sub-namespace for time and date.
   */
  namespace chrono
  {
  _GLIBCXX_BEGIN_NAMESPACE_VERSION

    template<typename _Rep, typename _Period = ratio<1>>
      struct duration;

    template<typename _Clock, typename _Dur = typename _Clock::duration>
      struct time_point;

  _GLIBCXX_END_NAMESPACE_VERSION
  }

_GLIBCXX_BEGIN_NAMESPACE_VERSION

  // 20.11.4.3 specialization of common_type (for duration, sfinae-friendly)

  template<typename _CT, typename _Period1, typename _Period2>
    struct __duration_common_type_wrapper
    {
    private:
      typedef __static_gcd<_Period1::num, _Period2::num> __gcd_num;
      typedef __static_gcd<_Period1::den, _Period2::den> __gcd_den;
      typedef typename _CT::type __cr;
      typedef ratio<__gcd_num::value,
        (_Period1::den / __gcd_den::value) * _Period2::den> __r;
    public:
      typedef __success_type<chrono::duration<__cr, __r>> type;
    };

  template<typename _Period1, typename _Period2>
    struct __duration_common_type_wrapper<__failure_type, _Period1, _Period2>
    { typedef __failure_type type; };

  template<typename _Rep1, typename _Period1, typename _Rep2, typename _Period2>
    struct common_type<chrono::duration<_Rep1, _Period1>,
             chrono::duration<_Rep2, _Period2>>
    : public __duration_common_type_wrapper<typename __member_type_wrapper<
             common_type<_Rep1, _Rep2>>::type, _Period1, _Period2>::type
    { };

  // 20.11.4.3 specialization of common_type (for time_point, sfinae-friendly)

  template<typename _CT, typename _Clock>
    struct __timepoint_common_type_wrapper
    {
      typedef __success_type<chrono::time_point<_Clock, typename _CT::type>>
        type;
    };

  template<typename _Clock>
    struct __timepoint_common_type_wrapper<__failure_type, _Clock>
    { typedef __failure_type type; };

  template<typename _Clock, typename _Duration1, typename _Duration2>
    struct common_type<chrono::time_point<_Clock, _Duration1>,
             chrono::time_point<_Clock, _Duration2>>
    : public __timepoint_common_type_wrapper<typename __member_type_wrapper<
             common_type<_Duration1, _Duration2>>::type, _Clock>::type
    { };

_GLIBCXX_END_NAMESPACE_VERSION

  namespace chrono
  {
  _GLIBCXX_BEGIN_NAMESPACE_VERSION

    // Primary template for duration_cast impl.
    template<typename _ToDur, typename _CF, typename _CR,
	     bool _NumIsOne = false, bool _DenIsOne = false>
      struct __duration_cast_impl
      {
	template<typename _Rep, typename _Period>
	  static constexpr _ToDur
	  __cast(const duration<_Rep, _Period>& __d)
	  {
	    typedef typename _ToDur::rep			__to_rep;
	    return _ToDur(static_cast<__to_rep>(static_cast<_CR>(__d.count())
	      * static_cast<_CR>(_CF::num)
	      / static_cast<_CR>(_CF::den)));
	  }
      };

    template<typename _ToDur, typename _CF, typename _CR>
      struct __duration_cast_impl<_ToDur, _CF, _CR, true, true>
      {
	template<typename _Rep, typename _Period>
	  static constexpr _ToDur
	  __cast(const duration<_Rep, _Period>& __d)
	  {
	    typedef typename _ToDur::rep			__to_rep;
	    return _ToDur(static_cast<__to_rep>(__d.count()));
	  }
      };

    template<typename _ToDur, typename _CF, typename _CR>
      struct __duration_cast_impl<_ToDur, _CF, _CR, true, false>
      {
	template<typename _Rep, typename _Period>
	  static constexpr _ToDur
	  __cast(const duration<_Rep, _Period>& __d)
	  {
	    typedef typename _ToDur::rep			__to_rep;
	    return _ToDur(static_cast<__to_rep>(
	      static_cast<_CR>(__d.count()) / static_cast<_CR>(_CF::den)));
	  }
      };

    template<typename _ToDur, typename _CF, typename _CR>
      struct __duration_cast_impl<_ToDur, _CF, _CR, false, true>
      {
	template<typename _Rep, typename _Period>
	  static constexpr _ToDur
	  __cast(const duration<_Rep, _Period>& __d)
	  {
	    typedef typename _ToDur::rep			__to_rep;
	    return _ToDur(static_cast<__to_rep>(
	      static_cast<_CR>(__d.count()) * static_cast<_CR>(_CF::num)));
	  }
      };

    template<typename _Tp>
      struct __is_duration
      : std::false_type
      { };

    template<typename _Rep, typename _Period>
      struct __is_duration<duration<_Rep, _Period>>
      : std::true_type
      { };

    /// duration_cast
    template<typename _ToDur, typename _Rep, typename _Period>
      constexpr typename enable_if<__is_duration<_ToDur>::value,
				   _ToDur>::type
      duration_cast(const duration<_Rep, _Period>& __d)
      {
	typedef typename _ToDur::period				__to_period;
	typedef typename _ToDur::rep				__to_rep;
	typedef ratio_divide<_Period, __to_period> 		__cf;
	typedef typename common_type<__to_rep, _Rep, intmax_t>::type
	  							__cr;
	typedef  __duration_cast_impl<_ToDur, __cf, __cr,
				      __cf::num == 1, __cf::den == 1> __dc;
	return __dc::__cast(__d);
      }

    /// treat_as_floating_point
    template<typename _Rep>
      struct treat_as_floating_point
      : is_floating_point<_Rep>
      { };
<<<<<<< HEAD
=======

>>>>>>> 0249b7a3
#if __cplusplus > 201402L
    template <typename _Rep>
      constexpr bool treat_as_floating_point_v =
        treat_as_floating_point<_Rep>::value;
#endif // C++17
<<<<<<< HEAD
=======

#if __cplusplus > 201402L
# define __cpp_lib_chrono 201510

    template<typename _ToDur, typename _Rep, typename _Period>
      constexpr enable_if_t<__is_duration<_ToDur>::value, _ToDur>
      floor(const duration<_Rep, _Period>& __d)
      {
	auto __to = chrono::duration_cast<_ToDur>(__d);
	if (__to > __d)
	  --__to;
	return __to;
      }

    template<typename _ToDur, typename _Rep, typename _Period>
      constexpr enable_if_t<__is_duration<_ToDur>::value, _ToDur>
      ceil(const duration<_Rep, _Period>& __d)
      {
	auto __to = chrono::duration_cast<_ToDur>(__d);
	if (__to < __d)
	  return __to + _ToDur{1};
	return __to;
      }

    template <typename _ToDur, typename _Rep, typename _Period>
      constexpr enable_if_t<
	__and_<__is_duration<_ToDur>,
	       __not_<treat_as_floating_point<typename _ToDur::rep>>>::value,
	_ToDur>
      round(const duration<_Rep, _Period>& __d)
      {
	_ToDur __t0 = chrono::floor<_ToDur>(__d);
	_ToDur __t1 = __t0 + _ToDur{1};
	auto __diff0 = __d - __t0;
	auto __diff1 = __t1 - __d;
	if (__diff0 == __diff1)
	{
	    if (__t0.count() & 1)
		return __t1;
	    return __t0;
	}
	else if (__diff0 < __diff1)
	    return __t0;
	return __t1;
      }

    template<typename _Rep, typename _Period>
      constexpr
      enable_if_t<numeric_limits<_Rep>::is_signed, duration<_Rep, _Period>>
      abs(duration<_Rep, _Period> __d)
      {
	if (__d >= __d.zero())
	  return __d;
	return -__d;
      }
#endif // C++17

>>>>>>> 0249b7a3
    /// duration_values
    template<typename _Rep>
      struct duration_values
      {
	static constexpr _Rep
	zero()
	{ return _Rep(0); }

	static constexpr _Rep
	max()
	{ return numeric_limits<_Rep>::max(); }

	static constexpr _Rep
	min()
	{ return numeric_limits<_Rep>::lowest(); }
      };

    template<typename _Tp>
      struct __is_ratio
      : std::false_type
      { };

    template<intmax_t _Num, intmax_t _Den>
      struct __is_ratio<ratio<_Num, _Den>>
      : std::true_type
      { };

    /// duration
    template<typename _Rep, typename _Period>
      struct duration
      {
	typedef _Rep						rep;
	typedef _Period 					period;

	static_assert(!__is_duration<_Rep>::value, "rep cannot be a duration");
	static_assert(__is_ratio<_Period>::value,
		      "period must be a specialization of ratio");
	static_assert(_Period::num > 0, "period must be positive");

	// 20.11.5.1 construction / copy / destroy
	constexpr duration() = default;

	// NB: Make constexpr implicit. This cannot be explicitly
	// constexpr, as any UDT that is not a literal type with a
	// constexpr copy constructor will be ill-formed.
	duration(const duration&) = default;

	template<typename _Rep2, typename = typename
	       enable_if<is_convertible<_Rep2, rep>::value
			 && (treat_as_floating_point<rep>::value
			     || !treat_as_floating_point<_Rep2>::value)>::type>
	  constexpr explicit duration(const _Rep2& __rep)
	  : __r(static_cast<rep>(__rep)) { }

	template<typename _Rep2, typename _Period2, typename = typename
	       enable_if<treat_as_floating_point<rep>::value
			 || (ratio_divide<_Period2, period>::den == 1
			     && !treat_as_floating_point<_Rep2>::value)>::type>
	  constexpr duration(const duration<_Rep2, _Period2>& __d)
	  : __r(duration_cast<duration>(__d).count()) { }

	~duration() = default;
	duration& operator=(const duration&) = default;

	// 20.11.5.2 observer
	constexpr rep
	count() const
	{ return __r; }

	// 20.11.5.3 arithmetic
	constexpr duration
	operator+() const
	{ return *this; }

	constexpr duration
	operator-() const
	{ return duration(-__r); }

	duration&
	operator++()
	{
	  ++__r;
	  return *this;
	}

	duration
	operator++(int)
	{ return duration(__r++); }

	duration&
	operator--()
	{
	  --__r;
	  return *this;
	}

	duration
	operator--(int)
	{ return duration(__r--); }

	duration&
	operator+=(const duration& __d)
	{
	  __r += __d.count();
	  return *this;
	}

	duration&
	operator-=(const duration& __d)
	{
	  __r -= __d.count();
	  return *this;
	}

	duration&
	operator*=(const rep& __rhs)
	{
	  __r *= __rhs;
	  return *this;
	}

	duration&
	operator/=(const rep& __rhs)
	{
	  __r /= __rhs;
	  return *this;
	}

	// DR 934.
	template<typename _Rep2 = rep>
	  typename enable_if<!treat_as_floating_point<_Rep2>::value,
			     duration&>::type
	  operator%=(const rep& __rhs)
	  {
	    __r %= __rhs;
	    return *this;
	  }

	template<typename _Rep2 = rep>
	  typename enable_if<!treat_as_floating_point<_Rep2>::value,
			     duration&>::type
	  operator%=(const duration& __d)
	  {
	    __r %= __d.count();
	    return *this;
	  }

	// 20.11.5.4 special values
	static constexpr duration
	zero()
	{ return duration(duration_values<rep>::zero()); }

	static constexpr duration
	min()
	{ return duration(duration_values<rep>::min()); }

	static constexpr duration
	max()
	{ return duration(duration_values<rep>::max()); }

      private:
	rep __r;
      };

    template<typename _Rep1, typename _Period1,
	     typename _Rep2, typename _Period2>
      constexpr typename common_type<duration<_Rep1, _Period1>,
				     duration<_Rep2, _Period2>>::type
      operator+(const duration<_Rep1, _Period1>& __lhs,
		const duration<_Rep2, _Period2>& __rhs)
      {
	typedef duration<_Rep1, _Period1>			__dur1;
	typedef duration<_Rep2, _Period2>			__dur2;
	typedef typename common_type<__dur1,__dur2>::type	__cd;
	return __cd(__cd(__lhs).count() + __cd(__rhs).count());
      }

    template<typename _Rep1, typename _Period1,
	     typename _Rep2, typename _Period2>
      constexpr typename common_type<duration<_Rep1, _Period1>,
				     duration<_Rep2, _Period2>>::type
      operator-(const duration<_Rep1, _Period1>& __lhs,
		const duration<_Rep2, _Period2>& __rhs)
      {
	typedef duration<_Rep1, _Period1>			__dur1;
	typedef duration<_Rep2, _Period2>			__dur2;
	typedef typename common_type<__dur1,__dur2>::type	__cd;
	return __cd(__cd(__lhs).count() - __cd(__rhs).count());
      }

    template<typename _Rep1, typename _Rep2, bool =
	     is_convertible<_Rep2,
			    typename common_type<_Rep1, _Rep2>::type>::value>
      struct __common_rep_type { };

    template<typename _Rep1, typename _Rep2>
      struct __common_rep_type<_Rep1, _Rep2, true>
      { typedef typename common_type<_Rep1, _Rep2>::type type; };

    template<typename _Rep1, typename _Period, typename _Rep2>
      constexpr
      duration<typename __common_rep_type<_Rep1, _Rep2>::type, _Period>
      operator*(const duration<_Rep1, _Period>& __d, const _Rep2& __s)
      {
	typedef duration<typename common_type<_Rep1, _Rep2>::type, _Period>
	  __cd;
	return __cd(__cd(__d).count() * __s);
      }

    template<typename _Rep1, typename _Rep2, typename _Period>
      constexpr
      duration<typename __common_rep_type<_Rep2, _Rep1>::type, _Period>
      operator*(const _Rep1& __s, const duration<_Rep2, _Period>& __d)
      { return __d * __s; }

    template<typename _Rep1, typename _Period, typename _Rep2>
      constexpr duration<typename __common_rep_type<_Rep1, typename
	enable_if<!__is_duration<_Rep2>::value, _Rep2>::type>::type, _Period>
      operator/(const duration<_Rep1, _Period>& __d, const _Rep2& __s)
      {
	typedef duration<typename common_type<_Rep1, _Rep2>::type, _Period>
	  __cd;
	return __cd(__cd(__d).count() / __s);
      }

    template<typename _Rep1, typename _Period1,
	     typename _Rep2, typename _Period2>
      constexpr typename common_type<_Rep1, _Rep2>::type
      operator/(const duration<_Rep1, _Period1>& __lhs,
		const duration<_Rep2, _Period2>& __rhs)
      {
	typedef duration<_Rep1, _Period1>			__dur1;
	typedef duration<_Rep2, _Period2>			__dur2;
	typedef typename common_type<__dur1,__dur2>::type	__cd;
	return __cd(__lhs).count() / __cd(__rhs).count();
      }

    // DR 934.
    template<typename _Rep1, typename _Period, typename _Rep2>
      constexpr duration<typename __common_rep_type<_Rep1, typename
	enable_if<!__is_duration<_Rep2>::value, _Rep2>::type>::type, _Period>
      operator%(const duration<_Rep1, _Period>& __d, const _Rep2& __s)
      {
	typedef duration<typename common_type<_Rep1, _Rep2>::type, _Period>
	  __cd;
	return __cd(__cd(__d).count() % __s);
      }

    template<typename _Rep1, typename _Period1,
	     typename _Rep2, typename _Period2>
      constexpr typename common_type<duration<_Rep1, _Period1>,
				     duration<_Rep2, _Period2>>::type
      operator%(const duration<_Rep1, _Period1>& __lhs,
		const duration<_Rep2, _Period2>& __rhs)
      {
	typedef duration<_Rep1, _Period1>			__dur1;
	typedef duration<_Rep2, _Period2>			__dur2;
	typedef typename common_type<__dur1,__dur2>::type	__cd;
	return __cd(__cd(__lhs).count() % __cd(__rhs).count());
      }

    // comparisons
    template<typename _Rep1, typename _Period1,
	     typename _Rep2, typename _Period2>
      constexpr bool
      operator==(const duration<_Rep1, _Period1>& __lhs,
		 const duration<_Rep2, _Period2>& __rhs)
      {
	typedef duration<_Rep1, _Period1>			__dur1;
	typedef duration<_Rep2, _Period2>			__dur2;
	typedef typename common_type<__dur1,__dur2>::type	__ct;
	return __ct(__lhs).count() == __ct(__rhs).count();
      }

    template<typename _Rep1, typename _Period1,
	     typename _Rep2, typename _Period2>
      constexpr bool
      operator<(const duration<_Rep1, _Period1>& __lhs,
		const duration<_Rep2, _Period2>& __rhs)
      {
	typedef duration<_Rep1, _Period1>			__dur1;
	typedef duration<_Rep2, _Period2>			__dur2;
	typedef typename common_type<__dur1,__dur2>::type	__ct;
	return __ct(__lhs).count() < __ct(__rhs).count();
      }

    template<typename _Rep1, typename _Period1,
	     typename _Rep2, typename _Period2>
      constexpr bool
      operator!=(const duration<_Rep1, _Period1>& __lhs,
		 const duration<_Rep2, _Period2>& __rhs)
      { return !(__lhs == __rhs); }

    template<typename _Rep1, typename _Period1,
	     typename _Rep2, typename _Period2>
      constexpr bool
      operator<=(const duration<_Rep1, _Period1>& __lhs,
		 const duration<_Rep2, _Period2>& __rhs)
      { return !(__rhs < __lhs); }

    template<typename _Rep1, typename _Period1,
	     typename _Rep2, typename _Period2>
      constexpr bool
      operator>(const duration<_Rep1, _Period1>& __lhs,
		const duration<_Rep2, _Period2>& __rhs)
      { return __rhs < __lhs; }

    template<typename _Rep1, typename _Period1,
	     typename _Rep2, typename _Period2>
      constexpr bool
      operator>=(const duration<_Rep1, _Period1>& __lhs,
		 const duration<_Rep2, _Period2>& __rhs)
      { return !(__lhs < __rhs); }

    /// nanoseconds
    typedef duration<int64_t, nano> 	    nanoseconds;

    /// microseconds
    typedef duration<int64_t, micro> 	    microseconds;

    /// milliseconds
    typedef duration<int64_t, milli> 	    milliseconds;

    /// seconds
    typedef duration<int64_t> 		    seconds;

    /// minutes
    typedef duration<int64_t, ratio< 60>>   minutes;

    /// hours
    typedef duration<int64_t, ratio<3600>>  hours;

    /// time_point
    template<typename _Clock, typename _Dur>
      struct time_point
      {
	typedef _Clock			  			clock;
	typedef _Dur		  				duration;
	typedef typename duration::rep	  			rep;
	typedef typename duration::period			period;

	constexpr time_point() : __d(duration::zero())
	{ }

	constexpr explicit time_point(const duration& __dur)
	: __d(__dur)
	{ }

	// conversions
	template<typename _Dur2>
	  constexpr time_point(const time_point<clock, _Dur2>& __t)
	  : __d(__t.time_since_epoch())
	  { }

	// observer
	constexpr duration
	time_since_epoch() const
	{ return __d; }

	// arithmetic
	time_point&
	operator+=(const duration& __dur)
	{
	  __d += __dur;
	  return *this;
	}

	time_point&
	operator-=(const duration& __dur)
	{
	  __d -= __dur;
	  return *this;
	}

	// special values
	static constexpr time_point
	min()
	{ return time_point(duration::min()); }

	static constexpr time_point
	max()
	{ return time_point(duration::max()); }

      private:
	duration __d;
      };

    /// time_point_cast
    template<typename _ToDur, typename _Clock, typename _Dur>
      constexpr typename enable_if<__is_duration<_ToDur>::value,
				   time_point<_Clock, _ToDur>>::type
      time_point_cast(const time_point<_Clock, _Dur>& __t)
      {
	typedef time_point<_Clock, _ToDur> 			__time_point;
	return __time_point(duration_cast<_ToDur>(__t.time_since_epoch()));
      }

#if __cplusplus > 201402L
    template<typename _ToDur, typename _Clock, typename _Dur>
      constexpr
      enable_if_t<__is_duration<_ToDur>::value, time_point<_Clock, _ToDur>>
      floor(const time_point<_Clock, _Dur>& __tp)
      {
	return time_point<_Clock, _ToDur>{
	    chrono::floor<_ToDur>(__tp.time_since_epoch())};
      }

    template<typename _ToDur, typename _Clock, typename _Dur>
      constexpr
      enable_if_t<__is_duration<_ToDur>::value, time_point<_Clock, _ToDur>>
      ceil(const time_point<_Clock, _Dur>& __tp)
      {
	return time_point<_Clock, _ToDur>{
	    chrono::ceil<_ToDur>(__tp.time_since_epoch())};
      }

    template<typename _ToDur, typename _Clock, typename _Dur>
      constexpr enable_if_t<
	__and_<__is_duration<_ToDur>,
	       __not_<treat_as_floating_point<typename _ToDur::rep>>>::value,
	time_point<_Clock, _ToDur>>
      round(const time_point<_Clock, _Dur>& __tp)
      {
	return time_point<_Clock, _ToDur>{
	    chrono::round<_ToDur>(__tp.time_since_epoch())};
      }
#endif // C++17

    template<typename _Clock, typename _Dur1,
	     typename _Rep2, typename _Period2>
      constexpr time_point<_Clock,
	typename common_type<_Dur1, duration<_Rep2, _Period2>>::type>
      operator+(const time_point<_Clock, _Dur1>& __lhs,
		const duration<_Rep2, _Period2>& __rhs)
      {
	typedef duration<_Rep2, _Period2>			__dur2;
	typedef typename common_type<_Dur1,__dur2>::type	__ct;
	typedef time_point<_Clock, __ct> 			__time_point;
	return __time_point(__lhs.time_since_epoch() + __rhs);
      }

    template<typename _Rep1, typename _Period1,
	     typename _Clock, typename _Dur2>
      constexpr time_point<_Clock,
	typename common_type<duration<_Rep1, _Period1>, _Dur2>::type>
      operator+(const duration<_Rep1, _Period1>& __lhs,
		const time_point<_Clock, _Dur2>& __rhs)
      {
	typedef duration<_Rep1, _Period1>			__dur1;
	typedef typename common_type<__dur1,_Dur2>::type	__ct;
	typedef time_point<_Clock, __ct> 			__time_point;
	return __time_point(__rhs.time_since_epoch() + __lhs);
      }

    template<typename _Clock, typename _Dur1,
	     typename _Rep2, typename _Period2>
      constexpr time_point<_Clock,
	typename common_type<_Dur1, duration<_Rep2, _Period2>>::type>
      operator-(const time_point<_Clock, _Dur1>& __lhs,
		const duration<_Rep2, _Period2>& __rhs)
      {
	typedef duration<_Rep2, _Period2>			__dur2;
	typedef typename common_type<_Dur1,__dur2>::type	__ct;
	typedef time_point<_Clock, __ct> 			__time_point;
	return __time_point(__lhs.time_since_epoch() -__rhs);
      }

    template<typename _Clock, typename _Dur1, typename _Dur2>
      constexpr typename common_type<_Dur1, _Dur2>::type
      operator-(const time_point<_Clock, _Dur1>& __lhs,
		const time_point<_Clock, _Dur2>& __rhs)
      { return __lhs.time_since_epoch() - __rhs.time_since_epoch(); }

    template<typename _Clock, typename _Dur1, typename _Dur2>
      constexpr bool
      operator==(const time_point<_Clock, _Dur1>& __lhs,
		 const time_point<_Clock, _Dur2>& __rhs)
      { return __lhs.time_since_epoch() == __rhs.time_since_epoch(); }

    template<typename _Clock, typename _Dur1, typename _Dur2>
      constexpr bool
      operator!=(const time_point<_Clock, _Dur1>& __lhs,
		 const time_point<_Clock, _Dur2>& __rhs)
      { return !(__lhs == __rhs); }

    template<typename _Clock, typename _Dur1, typename _Dur2>
      constexpr bool
      operator<(const time_point<_Clock, _Dur1>& __lhs,
		const time_point<_Clock, _Dur2>& __rhs)
      { return  __lhs.time_since_epoch() < __rhs.time_since_epoch(); }

    template<typename _Clock, typename _Dur1, typename _Dur2>
      constexpr bool
      operator<=(const time_point<_Clock, _Dur1>& __lhs,
		 const time_point<_Clock, _Dur2>& __rhs)
      { return !(__rhs < __lhs); }

    template<typename _Clock, typename _Dur1, typename _Dur2>
      constexpr bool
      operator>(const time_point<_Clock, _Dur1>& __lhs,
		const time_point<_Clock, _Dur2>& __rhs)
      { return __rhs < __lhs; }

    template<typename _Clock, typename _Dur1, typename _Dur2>
      constexpr bool
      operator>=(const time_point<_Clock, _Dur1>& __lhs,
		 const time_point<_Clock, _Dur2>& __rhs)
      { return !(__lhs < __rhs); }


    // Clocks.

    // Why nanosecond resolution as the default?
    // Why have std::system_clock always count in the higest
    // resolution (ie nanoseconds), even if on some OSes the low 3
    // or 9 decimal digits will be always zero? This allows later
    // implementations to change the system_clock::now()
    // implementation any time to provide better resolution without
    // changing function signature or units.

    // To support the (forward) evolution of the library's defined
    // clocks, wrap inside inline namespace so that the current
    // defintions of system_clock, steady_clock, and
    // high_resolution_clock types are uniquely mangled. This way, new
    // code can use the latests clocks, while the library can contain
    // compatibility definitions for previous versions.  At some
    // point, when these clocks settle down, the inlined namespaces
    // can be removed.  XXX GLIBCXX_ABI Deprecated
    inline namespace _V2 {

    /**
     *  @brief System clock.
     *
     *  Time returned represents wall time from the system-wide clock.
    */
    struct system_clock
    {
      typedef chrono::nanoseconds     				duration;
      typedef duration::rep    					rep;
      typedef duration::period 					period;
      typedef chrono::time_point<system_clock, duration> 	time_point;

      static_assert(system_clock::duration::min()
		    < system_clock::duration::zero(),
		    "a clock's minimum duration cannot be less than its epoch");

      static constexpr bool is_steady = false;

      static time_point
      now() noexcept;

      // Map to C API
      static std::time_t
      to_time_t(const time_point& __t) noexcept
      {
	return std::time_t(duration_cast<chrono::seconds>
			   (__t.time_since_epoch()).count());
      }

      static time_point
      from_time_t(std::time_t __t) noexcept
      {
	typedef chrono::time_point<system_clock, seconds>	__from;
	return time_point_cast<system_clock::duration>
	       (__from(chrono::seconds(__t)));
      }
    };


    /**
     *  @brief Monotonic clock
     *
     *  Time returned has the property of only increasing at a uniform rate.
    */
    struct steady_clock
    {
      typedef chrono::nanoseconds 				duration;
      typedef duration::rep	  				rep;
      typedef duration::period	  				period;
      typedef chrono::time_point<steady_clock, duration> 	time_point;

      static constexpr bool is_steady = true;

      static time_point
      now() noexcept;
    };


    /**
     *  @brief Highest-resolution clock
     *
     *  This is the clock "with the shortest tick period." Alias to
     *  std::system_clock until higher-than-nanosecond definitions
     *  become feasible.
    */
    using high_resolution_clock = system_clock;

    } // end inline namespace _V2

  _GLIBCXX_END_NAMESPACE_VERSION
  } // namespace chrono

#if __cplusplus > 201103L

#define __cpp_lib_chrono_udls 201304

  inline namespace literals
  {
  inline namespace chrono_literals
  {

    template<typename _Rep, unsigned long long _Val>
      struct _Checked_integral_constant
      : integral_constant<_Rep, static_cast<_Rep>(_Val)>
      {
	static_assert(_Checked_integral_constant::value >= 0
		      && _Checked_integral_constant::value == _Val,
		      "literal value cannot be represented by duration type");
      };

    template<typename _Dur, char... _Digits>
      constexpr _Dur __check_overflow()
      {
	using _Val = __parse_int::_Parse_int<_Digits...>;
	using _Rep = typename _Dur::rep;
	// TODO: should be simply integral_constant<_Rep, _Val::value>
	// but GCC doesn't reject narrowing conversions to _Rep.
	using _CheckedVal = _Checked_integral_constant<_Rep, _Val::value>;
	return _Dur{_CheckedVal::value};
      }

    constexpr chrono::duration<long double, ratio<3600,1>>
    operator""h(long double __hours)
    { return chrono::duration<long double, ratio<3600,1>>{__hours}; }

    template <char... _Digits>
      constexpr chrono::hours
      operator""h()
      { return __check_overflow<chrono::hours, _Digits...>(); }

    constexpr chrono::duration<long double, ratio<60,1>>
    operator""min(long double __mins)
    { return chrono::duration<long double, ratio<60,1>>{__mins}; }

    template <char... _Digits>
      constexpr chrono::minutes
      operator""min()
      { return __check_overflow<chrono::minutes, _Digits...>(); }

    constexpr chrono::duration<long double>
    operator""s(long double __secs)
    { return chrono::duration<long double>{__secs}; }

    template <char... _Digits>
      constexpr chrono::seconds
      operator""s()
      { return __check_overflow<chrono::seconds, _Digits...>(); }

    constexpr chrono::duration<long double, milli>
    operator""ms(long double __msecs)
    { return chrono::duration<long double, milli>{__msecs}; }

    template <char... _Digits>
      constexpr chrono::milliseconds
      operator""ms()
      { return __check_overflow<chrono::milliseconds, _Digits...>(); }

    constexpr chrono::duration<long double, micro>
    operator""us(long double __usecs)
    { return chrono::duration<long double, micro>{__usecs}; }

    template <char... _Digits>
      constexpr chrono::microseconds
      operator""us()
      { return __check_overflow<chrono::microseconds, _Digits...>(); }

    constexpr chrono::duration<long double, nano>
    operator""ns(long double __nsecs)
    { return chrono::duration<long double, nano>{__nsecs}; }

    template <char... _Digits>
      constexpr chrono::nanoseconds
      operator""ns()
      { return __check_overflow<chrono::nanoseconds, _Digits...>(); }

  } // inline namespace chrono_literals
  } // inline namespace literals

  namespace chrono
  {
  _GLIBCXX_BEGIN_NAMESPACE_VERSION

  using namespace literals::chrono_literals;

  _GLIBCXX_END_NAMESPACE_VERSION
  } // namespace chrono

#endif // __cplusplus > 201103L

  // @} group chrono
} // namespace std

#endif //_GLIBCXX_USE_C99_STDINT_TR1

#endif // C++11

#endif //_GLIBCXX_CHRONO<|MERGE_RESOLUTION|>--- conflicted
+++ resolved
@@ -208,17 +208,12 @@
       struct treat_as_floating_point
       : is_floating_point<_Rep>
       { };
-<<<<<<< HEAD
-=======
-
->>>>>>> 0249b7a3
+
 #if __cplusplus > 201402L
     template <typename _Rep>
       constexpr bool treat_as_floating_point_v =
         treat_as_floating_point<_Rep>::value;
 #endif // C++17
-<<<<<<< HEAD
-=======
 
 #if __cplusplus > 201402L
 # define __cpp_lib_chrono 201510
@@ -276,7 +271,6 @@
       }
 #endif // C++17
 
->>>>>>> 0249b7a3
     /// duration_values
     template<typename _Rep>
       struct duration_values
