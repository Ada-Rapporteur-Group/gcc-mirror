// <tuple> -*- C++ -*-

// Copyright (C) 2007, 2008, 2009, 2010 Free Software Foundation, Inc.
//
// This file is part of the GNU ISO C++ Library.  This library is free
// software; you can redistribute it and/or modify it under the
// terms of the GNU General Public License as published by the
// Free Software Foundation; either version 3, or (at your option)
// any later version.

// This library is distributed in the hope that it will be useful,
// but WITHOUT ANY WARRANTY; without even the implied warranty of
// MERCHANTABILITY or FITNESS FOR A PARTICULAR PURPOSE.  See the
// GNU General Public License for more details.

// Under Section 7 of GPL version 3, you are granted additional
// permissions described in the GCC Runtime Library Exception, version
// 3.1, as published by the Free Software Foundation.

// You should have received a copy of the GNU General Public License and
// a copy of the GCC Runtime Library Exception along with this program;
// see the files COPYING3 and COPYING.RUNTIME respectively.  If not, see
// <http://www.gnu.org/licenses/>.

/** @file include/tuple
 *  This is a Standard C++ Library header.
 */

#ifndef _GLIBCXX_TUPLE
#define _GLIBCXX_TUPLE 1

#pragma GCC system_header

#ifndef __GXX_EXPERIMENTAL_CXX0X__
# include <bits/c++0x_warning.h>
#else

#include <utility>

namespace std _GLIBCXX_VISIBILITY(default)
{
_GLIBCXX_BEGIN_NAMESPACE_VERSION

  // Adds a const reference to a non-reference type.
  template<typename _Tp>
    struct __add_c_ref
    { typedef const _Tp& type; };

  template<typename _Tp>
    struct __add_c_ref<_Tp&>
    { typedef _Tp& type; };

  // Adds a reference to a non-reference type.
  template<typename _Tp>
    struct __add_ref
    { typedef _Tp& type; };

  template<typename _Tp>
    struct __add_ref<_Tp&>
    { typedef _Tp& type; };

  template<std::size_t _Idx, typename _Head, bool _IsEmpty>
    struct _Head_base;

  template<std::size_t _Idx, typename _Head>
    struct _Head_base<_Idx, _Head, true>
    : public _Head
    {
      constexpr _Head_base()
      : _Head() { }

      constexpr _Head_base(const _Head& __h)
      : _Head(__h) { }

      template<typename _UHead>
        _Head_base(_UHead&& __h)
	: _Head(std::forward<_UHead>(__h)) { }

      _Head&       _M_head()       { return *this; }
      const _Head& _M_head() const { return *this; }
    
<<<<<<< HEAD
      void _M_swap_impl(_Head&) { /* no-op */ }
=======
      void 
      _M_swap_impl(_Head& __h)
      {
	using std::swap;
	swap(__h, _M_head());
      }
>>>>>>> 03d20231
    };

  template<std::size_t _Idx, typename _Head>
    struct _Head_base<_Idx, _Head, false>
    {
      constexpr _Head_base()
      : _M_head_impl() { }

      constexpr _Head_base(const _Head& __h)
      : _M_head_impl(__h) { }

      template<typename _UHead>
        _Head_base(_UHead&& __h)
	: _M_head_impl(std::forward<_UHead>(__h)) { }

      _Head&       _M_head()       { return _M_head_impl; }
      const _Head& _M_head() const { return _M_head_impl; }        

      void
      _M_swap_impl(_Head& __h)
      { 
	using std::swap;
	swap(__h, _M_head());
      }

      _Head _M_head_impl; 
    };

  /**
   * Contains the actual implementation of the @c tuple template, stored
   * as a recursive inheritance hierarchy from the first element (most
   * derived class) to the last (least derived class). The @c Idx
   * parameter gives the 0-based index of the element stored at this
   * point in the hierarchy; we use it to implement a constant-time
   * get() operation.
   */
  template<std::size_t _Idx, typename... _Elements>
    struct _Tuple_impl; 

  /**
   * Zero-element tuple implementation. This is the basis case for the 
   * inheritance recursion.
   */
  template<std::size_t _Idx>
    struct _Tuple_impl<_Idx>
    { 
    protected:
      void _M_swap_impl(_Tuple_impl&) { /* no-op */ }
    };

  /**
   * Recursive tuple implementation. Here we store the @c Head element
   * and derive from a @c Tuple_impl containing the remaining elements
   * (which contains the @c Tail).
   */
  template<std::size_t _Idx, typename _Head, typename... _Tail>
    struct _Tuple_impl<_Idx, _Head, _Tail...>
    : public _Tuple_impl<_Idx + 1, _Tail...>,
      private _Head_base<_Idx, _Head, std::is_empty<_Head>::value>
    {
      typedef _Tuple_impl<_Idx + 1, _Tail...> _Inherited;
      typedef _Head_base<_Idx, _Head, std::is_empty<_Head>::value> _Base;

      _Head&            _M_head()       { return _Base::_M_head(); }
      const _Head&      _M_head() const { return _Base::_M_head(); }

      _Inherited&       _M_tail()       { return *this; }
      const _Inherited& _M_tail() const { return *this; }

      constexpr _Tuple_impl()
      : _Inherited(), _Base() { }

      explicit 
      constexpr _Tuple_impl(const _Head& __head, const _Tail&... __tail)
      : _Inherited(__tail...), _Base(__head) { }

      template<typename _UHead, typename... _UTail> 
        explicit
        _Tuple_impl(_UHead&& __head, _UTail&&... __tail)
	: _Inherited(std::forward<_UTail>(__tail)...),
	  _Base(std::forward<_UHead>(__head)) { }

      constexpr _Tuple_impl(const _Tuple_impl&) = default;

      _Tuple_impl(_Tuple_impl&& __in)
<<<<<<< HEAD
      : _Inherited(std::move(__in._M_tail())),
=======
      : _Inherited(std::move(__in._M_tail())), 
>>>>>>> 03d20231
	_Base(std::forward<_Head>(__in._M_head())) { }

      template<typename... _UElements>
        _Tuple_impl(const _Tuple_impl<_Idx, _UElements...>& __in)
	: _Inherited(__in._M_tail()), _Base(__in._M_head()) { }

      template<typename... _UElements>
        _Tuple_impl(_Tuple_impl<_Idx, _UElements...>&& __in)
	: _Inherited(std::move(__in._M_tail())),
	  _Base(std::move(__in._M_head())) { }

      _Tuple_impl&
      operator=(const _Tuple_impl& __in)
      {
	_M_head() = __in._M_head();
	_M_tail() = __in._M_tail();
	return *this;
      }

      _Tuple_impl&
      operator=(_Tuple_impl&& __in)
      {
	_M_head() = std::move(__in._M_head());
	_M_tail() = std::move(__in._M_tail());
	return *this;
      }

      template<typename... _UElements>
        _Tuple_impl&
        operator=(const _Tuple_impl<_Idx, _UElements...>& __in)
        {
	  _M_head() = __in._M_head();
	  _M_tail() = __in._M_tail();
	  return *this;
	}

      template<typename... _UElements>
        _Tuple_impl&
        operator=(_Tuple_impl<_Idx, _UElements...>&& __in)
        {
	  _M_head() = std::move(__in._M_head());
	  _M_tail() = std::move(__in._M_tail());
	  return *this;
	}

    protected:
      void
      _M_swap_impl(_Tuple_impl& __in)
      {
	_Base::_M_swap_impl(__in._M_head());
	_Inherited::_M_swap_impl(__in._M_tail());
      }
    };

  /// tuple
  template<typename... _Elements> 
    class tuple : public _Tuple_impl<0, _Elements...>
    {
      typedef _Tuple_impl<0, _Elements...> _Inherited;

    public:
      constexpr tuple()
      : _Inherited() { }

      explicit
      constexpr tuple(const _Elements&... __elements)
      : _Inherited(__elements...) { }

      template<typename... _UElements, typename = typename
	       std::enable_if<sizeof...(_UElements)
			      == sizeof...(_Elements)>::type>
        explicit
        tuple(_UElements&&... __elements)
	: _Inherited(std::forward<_UElements>(__elements)...) {	}

<<<<<<< HEAD
      tuple(const tuple&) = default;
=======
      constexpr tuple(const tuple&) = default;
>>>>>>> 03d20231

      tuple(tuple&& __in)
      : _Inherited(static_cast<_Inherited&&>(__in)) { }

      template<typename... _UElements, typename = typename
	       std::enable_if<sizeof...(_UElements)
			      == sizeof...(_Elements)>::type>
        tuple(const tuple<_UElements...>& __in)
        : _Inherited(static_cast<const _Tuple_impl<0, _UElements...>&>(__in))
        { }

      template<typename... _UElements, typename = typename
	       std::enable_if<sizeof...(_UElements)
			      == sizeof...(_Elements)>::type>
        tuple(tuple<_UElements...>&& __in)
<<<<<<< HEAD
	: _Inherited(static_cast<_Tuple_impl<0, _UElements...>&&>(__in)) { }

      // XXX http://gcc.gnu.org/ml/libstdc++/2008-02/msg00047.html
      template<typename... _UElements>
        tuple(tuple<_UElements...>& __in)
	: _Inherited(static_cast<const _Tuple_impl<0, _UElements...>&>(__in))
	{ }
=======
        : _Inherited(static_cast<_Tuple_impl<0, _UElements...>&&>(__in)) { }
>>>>>>> 03d20231

      tuple&
      operator=(const tuple& __in)
      {
	static_cast<_Inherited&>(*this) = __in;
	return *this;
      }

      tuple&
      operator=(tuple&& __in)
      {
	static_cast<_Inherited&>(*this) = std::move(__in);
	return *this;
      }

      template<typename... _UElements, typename = typename
	       std::enable_if<sizeof...(_UElements)
			      == sizeof...(_Elements)>::type>
        tuple&
        operator=(const tuple<_UElements...>& __in)
        {
	  static_cast<_Inherited&>(*this) = __in;
	  return *this;
	}

      template<typename... _UElements, typename = typename
	       std::enable_if<sizeof...(_UElements)
			      == sizeof...(_Elements)>::type>
        tuple&
        operator=(tuple<_UElements...>&& __in)
        {
	  static_cast<_Inherited&>(*this) = std::move(__in);
	  return *this;
	}

      void
      swap(tuple& __in)
      { _Inherited::_M_swap_impl(__in); }
    };

  template<>  
    class tuple<>
    {
    public:
      void swap(tuple&) { /* no-op */ }
    };

  /// tuple (2-element), with construction and assignment from a pair.
  template<typename _T1, typename _T2>
    class tuple<_T1, _T2> : public _Tuple_impl<0, _T1, _T2>
    {
      typedef _Tuple_impl<0, _T1, _T2> _Inherited;

    public:
      constexpr tuple()
      : _Inherited() { }

      explicit
      constexpr tuple(const _T1& __a1, const _T2& __a2)
      : _Inherited(__a1, __a2) { }

      template<typename _U1, typename _U2>
        explicit
        tuple(_U1&& __a1, _U2&& __a2)
	: _Inherited(std::forward<_U1>(__a1), std::forward<_U2>(__a2)) { }

<<<<<<< HEAD
      tuple(const tuple&) = default;
=======
      constexpr tuple(const tuple&) = default;
>>>>>>> 03d20231

      tuple(tuple&& __in)
      : _Inherited(static_cast<_Inherited&&>(__in)) { }

      template<typename _U1, typename _U2>
        tuple(const tuple<_U1, _U2>& __in)
	: _Inherited(static_cast<const _Tuple_impl<0, _U1, _U2>&>(__in)) { }

      template<typename _U1, typename _U2>
        tuple(tuple<_U1, _U2>&& __in)
	: _Inherited(static_cast<_Tuple_impl<0, _U1, _U2>&&>(__in)) { }

      template<typename _U1, typename _U2>
        tuple(const pair<_U1, _U2>& __in)
	: _Inherited(__in.first, __in.second) { }

      template<typename _U1, typename _U2>
        tuple(pair<_U1, _U2>&& __in)
	: _Inherited(std::forward<_U1>(__in.first),
		     std::forward<_U2>(__in.second)) { }

      tuple&
      operator=(const tuple& __in)
      {
	static_cast<_Inherited&>(*this) = __in;
	return *this;
      }

      tuple&
      operator=(tuple&& __in)
      {
	static_cast<_Inherited&>(*this) = std::move(__in);
	return *this;
      }

      template<typename _U1, typename _U2>
        tuple&
        operator=(const tuple<_U1, _U2>& __in)
        {
	  static_cast<_Inherited&>(*this) = __in;
	  return *this;
	}

      template<typename _U1, typename _U2>
        tuple&
        operator=(tuple<_U1, _U2>&& __in)
        {
	  static_cast<_Inherited&>(*this) = std::move(__in);
	  return *this;
	}

      template<typename _U1, typename _U2>
        tuple&
        operator=(const pair<_U1, _U2>& __in)
        {
	  this->_M_head() = __in.first;
	  this->_M_tail()._M_head() = __in.second;
	  return *this;
	}

      template<typename _U1, typename _U2>
        tuple&
        operator=(pair<_U1, _U2>&& __in)
        {
	  this->_M_head() = std::forward<_U1>(__in.first);
	  this->_M_tail()._M_head() = std::forward<_U2>(__in.second);
	  return *this;
	}

      void
      swap(tuple& __in)
      { 
	using std::swap;
	swap(this->_M_head(), __in._M_head());
	swap(this->_M_tail()._M_head(), __in._M_tail()._M_head());	
      }
    };

  /// tuple (1-element).
  template<typename _T1>
    class tuple<_T1> : public _Tuple_impl<0, _T1>
    {
      typedef _Tuple_impl<0, _T1> _Inherited;

    public:
      constexpr tuple()
      : _Inherited() { }

      explicit
      constexpr tuple(const _T1& __a1)
      : _Inherited(__a1) { }

      template<typename _U1, typename = typename
	       std::enable_if<std::is_convertible<_U1, _T1>::value>::type>
        explicit
        tuple(_U1&& __a1)
	: _Inherited(std::forward<_U1>(__a1)) { }

      constexpr tuple(const tuple&) = default;

      tuple(tuple&& __in)
      : _Inherited(static_cast<_Inherited&&>(__in)) { }

      template<typename _U1>
        tuple(const tuple<_U1>& __in)
	: _Inherited(static_cast<const _Tuple_impl<0, _U1>&>(__in)) { }

      template<typename _U1>
        tuple(tuple<_U1>&& __in)
	: _Inherited(static_cast<_Tuple_impl<0, _U1>&&>(__in)) { }

      tuple&
      operator=(const tuple& __in)
      {
	static_cast<_Inherited&>(*this) = __in;
	return *this;
      }

      tuple&
      operator=(tuple&& __in)
      {
	static_cast<_Inherited&>(*this) = std::move(__in);
	return *this;
      }

      template<typename _U1>
        tuple&
        operator=(const tuple<_U1>& __in)
        {
	  static_cast<_Inherited&>(*this) = __in;
	  return *this;
	}

      template<typename _U1>
        tuple&
        operator=(tuple<_U1>&& __in)
        {
	  static_cast<_Inherited&>(*this) = std::move(__in);
	  return *this;
	}

      void
      swap(tuple& __in)
      { _Inherited::_M_swap_impl(__in); }
    };


  /// Gives the type of the ith element of a given tuple type.
  template<std::size_t __i, typename _Tp>
    struct tuple_element;

  /**
   * Recursive case for tuple_element: strip off the first element in
   * the tuple and retrieve the (i-1)th element of the remaining tuple.
   */
  template<std::size_t __i, typename _Head, typename... _Tail>
    struct tuple_element<__i, tuple<_Head, _Tail...> >
    : tuple_element<__i - 1, tuple<_Tail...> > { };

  /**
   * Basis case for tuple_element: The first element is the one we're seeking.
   */
  template<typename _Head, typename... _Tail>
    struct tuple_element<0, tuple<_Head, _Tail...> >
    {
      typedef _Head type;
    };

  /// Finds the size of a given tuple type.
  template<typename _Tp>
    struct tuple_size;

  /// class tuple_size
  template<typename... _Elements>
    struct tuple_size<tuple<_Elements...> >
    {
      static const std::size_t value = sizeof...(_Elements);
    };

  template<typename... _Elements>
    const std::size_t tuple_size<tuple<_Elements...> >::value;

  template<std::size_t __i, typename _Head, typename... _Tail>
    inline typename __add_ref<_Head>::type
    __get_helper(_Tuple_impl<__i, _Head, _Tail...>& __t)
    { return __t._M_head(); }

  template<std::size_t __i, typename _Head, typename... _Tail>
    inline typename __add_c_ref<_Head>::type
    __get_helper(const _Tuple_impl<__i, _Head, _Tail...>& __t)
    { return __t._M_head(); }

  // Return a reference (const reference) to the ith element of a tuple.
  // Any const or non-const ref elements are returned with their original type.
  template<std::size_t __i, typename... _Elements>
    inline typename __add_ref<
                      typename tuple_element<__i, tuple<_Elements...> >::type
                    >::type
    get(tuple<_Elements...>& __t)
    { return __get_helper<__i>(__t); }

  template<std::size_t __i, typename... _Elements>
    inline typename __add_c_ref<
                      typename tuple_element<__i, tuple<_Elements...> >::type
                    >::type
    get(const tuple<_Elements...>& __t)
    { return __get_helper<__i>(__t); }

  // This class helps construct the various comparison operations on tuples
  template<std::size_t __check_equal_size, std::size_t __i, std::size_t __j,
	   typename _Tp, typename _Up>
    struct __tuple_compare;

  template<std::size_t __i, std::size_t __j, typename _Tp, typename _Up>
    struct __tuple_compare<0, __i, __j, _Tp, _Up>
    {
      static bool __eq(const _Tp& __t, const _Up& __u)
      {
	return (get<__i>(__t) == get<__i>(__u) &&
		__tuple_compare<0, __i + 1, __j, _Tp, _Up>::__eq(__t, __u));
      }
     
      static bool __less(const _Tp& __t, const _Up& __u)
      {
	return ((get<__i>(__t) < get<__i>(__u))
		|| !(get<__i>(__u) < get<__i>(__t)) &&
		__tuple_compare<0, __i + 1, __j, _Tp, _Up>::__less(__t, __u));
      }
    };

  template<std::size_t __i, typename _Tp, typename _Up>
    struct __tuple_compare<0, __i, __i, _Tp, _Up>
    {
      static bool __eq(const _Tp&, const _Up&)
      { return true; }
     
      static bool __less(const _Tp&, const _Up&)
      { return false; }
    };

  template<typename... _TElements, typename... _UElements>
    bool
    operator==(const tuple<_TElements...>& __t,
	       const tuple<_UElements...>& __u)
    {
      typedef tuple<_TElements...> _Tp;
      typedef tuple<_UElements...> _Up;
      return (__tuple_compare<tuple_size<_Tp>::value - tuple_size<_Up>::value,
	      0, tuple_size<_Tp>::value, _Tp, _Up>::__eq(__t, __u));
    }

  template<typename... _TElements, typename... _UElements>
    bool
    operator<(const tuple<_TElements...>& __t,
	      const tuple<_UElements...>& __u)
    {
      typedef tuple<_TElements...> _Tp;
      typedef tuple<_UElements...> _Up;
      return (__tuple_compare<tuple_size<_Tp>::value - tuple_size<_Up>::value,
	      0, tuple_size<_Tp>::value, _Tp, _Up>::__less(__t, __u));
    }

  template<typename... _TElements, typename... _UElements>
    inline bool
    operator!=(const tuple<_TElements...>& __t,
	       const tuple<_UElements...>& __u)
    { return !(__t == __u); }

  template<typename... _TElements, typename... _UElements>
    inline bool
    operator>(const tuple<_TElements...>& __t,
	      const tuple<_UElements...>& __u)
    { return __u < __t; }

  template<typename... _TElements, typename... _UElements>
    inline bool
    operator<=(const tuple<_TElements...>& __t,
	       const tuple<_UElements...>& __u)
    { return !(__u < __t); }

  template<typename... _TElements, typename... _UElements>
    inline bool
    operator>=(const tuple<_TElements...>& __t,
	       const tuple<_UElements...>& __u)
    { return !(__t < __u); }

  // NB: DR 705.
  template<typename... _Elements>
    inline tuple<typename __decay_and_strip<_Elements>::__type...>
    make_tuple(_Elements&&... __args)
    {
      typedef tuple<typename __decay_and_strip<_Elements>::__type...>
	__result_type;
      return __result_type(std::forward<_Elements>(__args)...);
    }

<<<<<<< HEAD
  template<typename _Tp, bool = is_array<_Tp>::value>
    struct __pa_add_rvalue_reference_helper
    { typedef typename std::add_rvalue_reference<_Tp>::type __type; };

  template<typename _Tp>
    struct __pa_add_rvalue_reference_helper<_Tp, true>
    { typedef _Tp& __type; };

  template<typename _Tp>
    struct __pa_add_rvalue_reference
    : public __pa_add_rvalue_reference_helper<_Tp>
    { };

  template<typename... _Elements>
    inline tuple<typename __pa_add_rvalue_reference<_Elements>::__type...>
    pack_arguments(_Elements&&... __args)
    {
      typedef tuple<typename __pa_add_rvalue_reference<_Elements>::__type...>
	__result_type;
      return __result_type(std::forward<_Elements>(__args)...);
    }
=======
  template<typename... _Elements>
    inline tuple<_Elements&&...>
    forward_as_tuple(_Elements&&... __args)
    { return tuple<_Elements&&...>(std::forward<_Elements>(__args)...); }
>>>>>>> 03d20231

  template<std::size_t...> struct __index_holder { };    

  template<std::size_t __i, typename _IdxHolder, typename... _Elements>
    struct __index_holder_impl;

  template<std::size_t __i, std::size_t... _Indexes, typename _IdxHolder,
	   typename... _Elements>
    struct __index_holder_impl<__i, __index_holder<_Indexes...>,
			       _IdxHolder, _Elements...> 
    {
      typedef typename __index_holder_impl<__i + 1,
					   __index_holder<_Indexes..., __i>,
					   _Elements...>::type type;
    };
 
  template<std::size_t __i, std::size_t... _Indexes>
    struct __index_holder_impl<__i, __index_holder<_Indexes...> >
    { typedef __index_holder<_Indexes...> type; };

  template<typename... _Elements>
    struct __make_index_holder 
    : __index_holder_impl<0, __index_holder<>, _Elements...> { };
    
  template<typename... _TElements, std::size_t... _TIdx,
	   typename... _UElements, std::size_t... _UIdx> 
    inline tuple<_TElements..., _UElements...> 
    __tuple_cat_helper(const tuple<_TElements...>& __t,
		       const __index_holder<_TIdx...>&,
                       const tuple<_UElements...>& __u,
		       const __index_holder<_UIdx...>&)
    { return tuple<_TElements..., _UElements...>(get<_TIdx>(__t)...,
						 get<_UIdx>(__u)...); }

  template<typename... _TElements, std::size_t... _TIdx,
	   typename... _UElements, std::size_t... _UIdx> 
    inline tuple<_TElements..., _UElements...> 
    __tuple_cat_helper(tuple<_TElements...>&& __t,
		       const __index_holder<_TIdx...>&, 
		       const tuple<_UElements...>& __u,
		       const __index_holder<_UIdx...>&)
    { return tuple<_TElements..., _UElements...>
	(std::move(get<_TIdx>(__t))..., get<_UIdx>(__u)...); }

  template<typename... _TElements, std::size_t... _TIdx,
	   typename... _UElements, std::size_t... _UIdx>
    inline tuple<_TElements..., _UElements...> 
    __tuple_cat_helper(const tuple<_TElements...>& __t,
		       const __index_holder<_TIdx...>&, 
		       tuple<_UElements...>&& __u,
		       const __index_holder<_UIdx...>&)
    { return tuple<_TElements..., _UElements...>
	(get<_TIdx>(__t)..., std::move(get<_UIdx>(__u))...); }

  template<typename... _TElements, std::size_t... _TIdx,
	   typename... _UElements, std::size_t... _UIdx> 
    inline tuple<_TElements..., _UElements...> 
    __tuple_cat_helper(tuple<_TElements...>&& __t,
		       const __index_holder<_TIdx...>&, 
		       tuple<_UElements...>&& __u,
		       const __index_holder<_UIdx...>&)
    { return tuple<_TElements..., _UElements...>
	(std::move(get<_TIdx>(__t))..., std::move(get<_UIdx>(__u))...); }

  template<typename... _TElements, typename... _UElements>
    inline tuple<_TElements..., _UElements...> 
    tuple_cat(const tuple<_TElements...>& __t, const tuple<_UElements...>& __u)
    {
      return __tuple_cat_helper(__t, typename
				__make_index_holder<_TElements...>::type(),
				__u, typename
				__make_index_holder<_UElements...>::type());
    }

  template<typename... _TElements, typename... _UElements>
    inline tuple<_TElements..., _UElements...> 
    tuple_cat(tuple<_TElements...>&& __t, const tuple<_UElements...>& __u)
    {
      return __tuple_cat_helper(std::move(__t), typename
				 __make_index_holder<_TElements...>::type(),
				 __u, typename
				 __make_index_holder<_UElements...>::type());
    }

  template<typename... _TElements, typename... _UElements>
    inline tuple<_TElements..., _UElements...> 
    tuple_cat(const tuple<_TElements...>& __t, tuple<_UElements...>&& __u)
    {
      return __tuple_cat_helper(__t, typename
				__make_index_holder<_TElements...>::type(),
				std::move(__u), typename
				__make_index_holder<_UElements...>::type());
    }

  template<typename... _TElements, typename... _UElements>
    inline tuple<_TElements..., _UElements...>
    tuple_cat(tuple<_TElements...>&& __t, tuple<_UElements...>&& __u)
    {
      return __tuple_cat_helper(std::move(__t), typename
				__make_index_holder<_TElements...>::type(),
				std::move(__u), typename
				__make_index_holder<_UElements...>::type());
    }

  template<typename... _Elements>
    inline tuple<_Elements&...>
    tie(_Elements&... __args)
    { return tuple<_Elements&...>(__args...); }

  template<typename... _Elements>
    inline void 
    swap(tuple<_Elements...>& __x, tuple<_Elements...>& __y)
    { __x.swap(__y); }

  // A class (and instance) which can be used in 'tie' when an element
  // of a tuple is not required
  struct _Swallow_assign
  {
    template<class _Tp>
      const _Swallow_assign&
      operator=(const _Tp&) const
      { return *this; }
  };

  const _Swallow_assign ignore{};

  /**
   * Stores a tuple of indices. Used by bind() to extract the elements
   * in a tuple. 
   */
  template<int... _Indexes>
    struct _Index_tuple
    {
      typedef _Index_tuple<_Indexes..., sizeof...(_Indexes)> __next;
    };

  /// Builds an _Index_tuple<0, 1, 2, ..., _Num-1>.
  template<std::size_t _Num>
    struct _Build_index_tuple
    {
      typedef typename _Build_index_tuple<_Num-1>::__type::__next __type;
    };

  template<>
    struct _Build_index_tuple<0>
    {
      typedef _Index_tuple<> __type;
    };

  // See stl_pair.h...
  template<class _T1, class _T2>
    template<typename _Tp, typename... _Args>
      inline _Tp
      pair<_T1, _T2>::
      __cons(tuple<_Args...>&& __tuple)
      {
	typedef typename _Build_index_tuple<sizeof...(_Args)>::__type
	  _Indexes;
	return __do_cons<_Tp>(std::move(__tuple), _Indexes());
      }

  template<class _T1, class _T2>
    template<typename _Tp, typename... _Args, int... _Indexes>
      inline _Tp
      pair<_T1, _T2>::
      __do_cons(tuple<_Args...>&& __tuple,
		const _Index_tuple<_Indexes...>&)
      { return _Tp(std::forward<_Args>(get<_Indexes>(__tuple))...); }
<<<<<<< HEAD
}
=======

_GLIBCXX_END_NAMESPACE_VERSION
} // namespace
>>>>>>> 03d20231

#endif // __GXX_EXPERIMENTAL_CXX0X__

#endif // _GLIBCXX_TUPLE<|MERGE_RESOLUTION|>--- conflicted
+++ resolved
@@ -79,16 +79,12 @@
       _Head&       _M_head()       { return *this; }
       const _Head& _M_head() const { return *this; }
     
-<<<<<<< HEAD
-      void _M_swap_impl(_Head&) { /* no-op */ }
-=======
       void 
       _M_swap_impl(_Head& __h)
       {
 	using std::swap;
 	swap(__h, _M_head());
       }
->>>>>>> 03d20231
     };
 
   template<std::size_t _Idx, typename _Head>
@@ -174,11 +170,7 @@
       constexpr _Tuple_impl(const _Tuple_impl&) = default;
 
       _Tuple_impl(_Tuple_impl&& __in)
-<<<<<<< HEAD
-      : _Inherited(std::move(__in._M_tail())),
-=======
       : _Inherited(std::move(__in._M_tail())), 
->>>>>>> 03d20231
 	_Base(std::forward<_Head>(__in._M_head())) { }
 
       template<typename... _UElements>
@@ -254,11 +246,7 @@
         tuple(_UElements&&... __elements)
 	: _Inherited(std::forward<_UElements>(__elements)...) {	}
 
-<<<<<<< HEAD
-      tuple(const tuple&) = default;
-=======
       constexpr tuple(const tuple&) = default;
->>>>>>> 03d20231
 
       tuple(tuple&& __in)
       : _Inherited(static_cast<_Inherited&&>(__in)) { }
@@ -274,17 +262,7 @@
 	       std::enable_if<sizeof...(_UElements)
 			      == sizeof...(_Elements)>::type>
         tuple(tuple<_UElements...>&& __in)
-<<<<<<< HEAD
-	: _Inherited(static_cast<_Tuple_impl<0, _UElements...>&&>(__in)) { }
-
-      // XXX http://gcc.gnu.org/ml/libstdc++/2008-02/msg00047.html
-      template<typename... _UElements>
-        tuple(tuple<_UElements...>& __in)
-	: _Inherited(static_cast<const _Tuple_impl<0, _UElements...>&>(__in))
-	{ }
-=======
         : _Inherited(static_cast<_Tuple_impl<0, _UElements...>&&>(__in)) { }
->>>>>>> 03d20231
 
       tuple&
       operator=(const tuple& __in)
@@ -351,11 +329,7 @@
         tuple(_U1&& __a1, _U2&& __a2)
 	: _Inherited(std::forward<_U1>(__a1), std::forward<_U2>(__a2)) { }
 
-<<<<<<< HEAD
-      tuple(const tuple&) = default;
-=======
       constexpr tuple(const tuple&) = default;
->>>>>>> 03d20231
 
       tuple(tuple&& __in)
       : _Inherited(static_cast<_Inherited&&>(__in)) { }
@@ -652,34 +626,10 @@
       return __result_type(std::forward<_Elements>(__args)...);
     }
 
-<<<<<<< HEAD
-  template<typename _Tp, bool = is_array<_Tp>::value>
-    struct __pa_add_rvalue_reference_helper
-    { typedef typename std::add_rvalue_reference<_Tp>::type __type; };
-
-  template<typename _Tp>
-    struct __pa_add_rvalue_reference_helper<_Tp, true>
-    { typedef _Tp& __type; };
-
-  template<typename _Tp>
-    struct __pa_add_rvalue_reference
-    : public __pa_add_rvalue_reference_helper<_Tp>
-    { };
-
-  template<typename... _Elements>
-    inline tuple<typename __pa_add_rvalue_reference<_Elements>::__type...>
-    pack_arguments(_Elements&&... __args)
-    {
-      typedef tuple<typename __pa_add_rvalue_reference<_Elements>::__type...>
-	__result_type;
-      return __result_type(std::forward<_Elements>(__args)...);
-    }
-=======
   template<typename... _Elements>
     inline tuple<_Elements&&...>
     forward_as_tuple(_Elements&&... __args)
     { return tuple<_Elements&&...>(std::forward<_Elements>(__args)...); }
->>>>>>> 03d20231
 
   template<std::size_t...> struct __index_holder { };    
 
@@ -848,13 +798,9 @@
       __do_cons(tuple<_Args...>&& __tuple,
 		const _Index_tuple<_Indexes...>&)
       { return _Tp(std::forward<_Args>(get<_Indexes>(__tuple))...); }
-<<<<<<< HEAD
-}
-=======
 
 _GLIBCXX_END_NAMESPACE_VERSION
 } // namespace
->>>>>>> 03d20231
 
 #endif // __GXX_EXPERIMENTAL_CXX0X__
 
