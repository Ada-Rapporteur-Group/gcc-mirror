// <tuple> -*- C++ -*-

// Copyright (C) 2007, 2008, 2009, 2010 Free Software Foundation, Inc.
//
// This file is part of the GNU ISO C++ Library.  This library is free
// software; you can redistribute it and/or modify it under the
// terms of the GNU General Public License as published by the
// Free Software Foundation; either version 3, or (at your option)
// any later version.

// This library is distributed in the hope that it will be useful,
// but WITHOUT ANY WARRANTY; without even the implied warranty of
// MERCHANTABILITY or FITNESS FOR A PARTICULAR PURPOSE.  See the
// GNU General Public License for more details.

// Under Section 7 of GPL version 3, you are granted additional
// permissions described in the GCC Runtime Library Exception, version
// 3.1, as published by the Free Software Foundation.

// You should have received a copy of the GNU General Public License and
// a copy of the GCC Runtime Library Exception along with this program;
// see the files COPYING3 and COPYING.RUNTIME respectively.  If not, see
// <http://www.gnu.org/licenses/>.

/** @file include/tuple
 *  This is a Standard C++ Library header.
 */

#ifndef _GLIBCXX_TUPLE
#define _GLIBCXX_TUPLE 1

#pragma GCC system_header

#ifndef __GXX_EXPERIMENTAL_CXX0X__
# include <bits/c++0x_warning.h>
#else

#include <utility>

_GLIBCXX_BEGIN_NAMESPACE(std)

  // Adds a const reference to a non-reference type.
  template<typename _Tp>
    struct __add_c_ref
    { typedef const _Tp& type; };

  template<typename _Tp>
    struct __add_c_ref<_Tp&>
    { typedef _Tp& type; };

  // Adds a reference to a non-reference type.
  template<typename _Tp>
    struct __add_ref
    { typedef _Tp& type; };

  template<typename _Tp>
    struct __add_ref<_Tp&>
    { typedef _Tp& type; };

  template<std::size_t _Idx, typename _Head, bool _IsEmpty>
    struct _Head_base;

  template<std::size_t _Idx, typename _Head>
    struct _Head_base<_Idx, _Head, true>
    : public _Head
    {
      constexpr _Head_base()
      : _Head() { }

      constexpr _Head_base(const _Head& __h)
      : _Head(__h) { }

      template<typename _UHead>
        _Head_base(_UHead&& __h)
	: _Head(std::forward<_UHead>(__h)) { }

      _Head&       _M_head()       { return *this; }
      const _Head& _M_head() const { return *this; }
    
      void 
      _M_swap_impl(_Head&) { /* no-op */ }
    };

  template<std::size_t _Idx, typename _Head>
    struct _Head_base<_Idx, _Head, false>
    {
      constexpr _Head_base()
      : _M_head_impl() { }

      constexpr _Head_base(const _Head& __h)
      : _M_head_impl(__h) { }

      template<typename _UHead>
        _Head_base(_UHead&& __h)
	: _M_head_impl(std::forward<_UHead>(__h)) { }

      _Head&       _M_head()       { return _M_head_impl; }
      const _Head& _M_head() const { return _M_head_impl; }        

      void
      _M_swap_impl(_Head& __h)
      { 
	using std::swap;
	swap(__h, _M_head_impl);
      }

      _Head _M_head_impl; 
    };

  /**
   * Contains the actual implementation of the @c tuple template, stored
   * as a recursive inheritance hierarchy from the first element (most
   * derived class) to the last (least derived class). The @c Idx
   * parameter gives the 0-based index of the element stored at this
   * point in the hierarchy; we use it to implement a constant-time
   * get() operation.
   */
  template<std::size_t _Idx, typename... _Elements>
    struct _Tuple_impl; 

  /**
   * Zero-element tuple implementation. This is the basis case for the 
   * inheritance recursion.
   */
  template<std::size_t _Idx>
    struct _Tuple_impl<_Idx>
    { 
    protected:
      void _M_swap_impl(_Tuple_impl&) { /* no-op */ }
    };

  /**
   * Recursive tuple implementation. Here we store the @c Head element
   * and derive from a @c Tuple_impl containing the remaining elements
   * (which contains the @c Tail).
   */
  template<std::size_t _Idx, typename _Head, typename... _Tail>
    struct _Tuple_impl<_Idx, _Head, _Tail...>
    : public _Tuple_impl<_Idx + 1, _Tail...>,
      private _Head_base<_Idx, _Head, std::is_empty<_Head>::value>
    {
      typedef _Tuple_impl<_Idx + 1, _Tail...> _Inherited;
      typedef _Head_base<_Idx, _Head, std::is_empty<_Head>::value> _Base;

      _Head&            _M_head()       { return _Base::_M_head(); }
      const _Head&      _M_head() const { return _Base::_M_head(); }

      _Inherited&       _M_tail()       { return *this; }
      const _Inherited& _M_tail() const { return *this; }

      constexpr _Tuple_impl()
      : _Inherited(), _Base() { }

      explicit 
      constexpr _Tuple_impl(const _Head& __head, const _Tail&... __tail)
      : _Inherited(__tail...), _Base(__head) { }

      template<typename _UHead, typename... _UTail> 
        explicit
        _Tuple_impl(_UHead&& __head, _UTail&&... __tail)
	: _Inherited(std::forward<_UTail>(__tail)...),
	  _Base(std::forward<_UHead>(__head)) { }

      constexpr _Tuple_impl(const _Tuple_impl&) = default;

      _Tuple_impl(_Tuple_impl&& __in)
      : _Inherited(std::move(__in._M_tail())), 
	_Base(std::forward<_Head>(__in._M_head())) { }

      template<typename... _UElements>
        _Tuple_impl(const _Tuple_impl<_Idx, _UElements...>& __in)
	: _Inherited(__in._M_tail()), _Base(__in._M_head()) { }

      template<typename... _UElements>
        _Tuple_impl(_Tuple_impl<_Idx, _UElements...>&& __in)
	: _Inherited(std::move(__in._M_tail())),
	  _Base(std::move(__in._M_head())) { }

      _Tuple_impl&
      operator=(const _Tuple_impl& __in)
      {
	_M_head() = __in._M_head();
	_M_tail() = __in._M_tail();
	return *this;
      }

      _Tuple_impl&
      operator=(_Tuple_impl&& __in)
      {
	_M_head() = std::move(__in._M_head());
	_M_tail() = std::move(__in._M_tail());
	return *this;
      }

      template<typename... _UElements>
        _Tuple_impl&
        operator=(const _Tuple_impl<_Idx, _UElements...>& __in)
        {
	  _M_head() = __in._M_head();
	  _M_tail() = __in._M_tail();
	  return *this;
	}

      template<typename... _UElements>
        _Tuple_impl&
        operator=(_Tuple_impl<_Idx, _UElements...>&& __in)
        {
	  _M_head() = std::move(__in._M_head());
	  _M_tail() = std::move(__in._M_tail());
	  return *this;
	}

    protected:
      void
      _M_swap_impl(_Tuple_impl& __in)
      {
	_Base::_M_swap_impl(__in._M_head());
	_Inherited::_M_swap_impl(__in._M_tail());
      }
    };

  /// tuple
  template<typename... _Elements> 
    class tuple : public _Tuple_impl<0, _Elements...>
    {
      typedef _Tuple_impl<0, _Elements...> _Inherited;

    public:
      constexpr tuple()
      : _Inherited() { }

      explicit
      constexpr tuple(const _Elements&... __elements)
      : _Inherited(__elements...) { }

      template<typename... _UElements, typename = typename
	       std::enable_if<sizeof...(_UElements)
			      == sizeof...(_Elements)>::type>
        explicit
        tuple(_UElements&&... __elements)
	: _Inherited(std::forward<_UElements>(__elements)...) {	}

<<<<<<< HEAD
      tuple(const tuple&) = default;
=======
      constexpr tuple(const tuple&) = default;
>>>>>>> 155d23aa

      tuple(tuple&& __in)
      : _Inherited(static_cast<_Inherited&&>(__in)) { }

      template<typename... _UElements, typename = typename
	       std::enable_if<sizeof...(_UElements)
			      == sizeof...(_Elements)>::type>
        tuple(const tuple<_UElements...>& __in)
        : _Inherited(static_cast<const _Tuple_impl<0, _UElements...>&>(__in))
        { }

      template<typename... _UElements, typename = typename
	       std::enable_if<sizeof...(_UElements)
			      == sizeof...(_Elements)>::type>
        tuple(tuple<_UElements...>&& __in)
        : _Inherited(static_cast<_Tuple_impl<0, _UElements...>&&>(__in)) { }

      tuple&
      operator=(const tuple& __in)
      {
	static_cast<_Inherited&>(*this) = __in;
	return *this;
      }

      tuple&
      operator=(tuple&& __in)
      {
	static_cast<_Inherited&>(*this) = std::move(__in);
	return *this;
      }

      template<typename... _UElements, typename = typename
	       std::enable_if<sizeof...(_UElements)
			      == sizeof...(_Elements)>::type>
        tuple&
        operator=(const tuple<_UElements...>& __in)
        {
	  static_cast<_Inherited&>(*this) = __in;
	  return *this;
	}

      template<typename... _UElements, typename = typename
	       std::enable_if<sizeof...(_UElements)
			      == sizeof...(_Elements)>::type>
        tuple&
        operator=(tuple<_UElements...>&& __in)
        {
	  static_cast<_Inherited&>(*this) = std::move(__in);
	  return *this;
	}

      void
      swap(tuple& __in)
      { _Inherited::_M_swap_impl(__in); }
    };

  template<>  
    class tuple<>
    {
    public:
      void swap(tuple&) { /* no-op */ }
    };

  /// tuple (2-element), with construction and assignment from a pair.
  template<typename _T1, typename _T2>
    class tuple<_T1, _T2> : public _Tuple_impl<0, _T1, _T2>
    {
      typedef _Tuple_impl<0, _T1, _T2> _Inherited;

    public:
      constexpr tuple()
      : _Inherited() { }

      explicit
      constexpr tuple(const _T1& __a1, const _T2& __a2)
      : _Inherited(__a1, __a2) { }

      template<typename _U1, typename _U2>
        explicit
        tuple(_U1&& __a1, _U2&& __a2)
	: _Inherited(std::forward<_U1>(__a1), std::forward<_U2>(__a2)) { }

<<<<<<< HEAD
      tuple(const tuple&) = default;
=======
      constexpr tuple(const tuple&) = default;
>>>>>>> 155d23aa

      tuple(tuple&& __in)
      : _Inherited(static_cast<_Inherited&&>(__in)) { }

      template<typename _U1, typename _U2>
        tuple(const tuple<_U1, _U2>& __in)
	: _Inherited(static_cast<const _Tuple_impl<0, _U1, _U2>&>(__in)) { }

      template<typename _U1, typename _U2>
        tuple(tuple<_U1, _U2>&& __in)
	: _Inherited(static_cast<_Tuple_impl<0, _U1, _U2>&&>(__in)) { }

      template<typename _U1, typename _U2>
        tuple(const pair<_U1, _U2>& __in)
	: _Inherited(__in.first, __in.second) { }

      template<typename _U1, typename _U2>
        tuple(pair<_U1, _U2>&& __in)
	: _Inherited(std::forward<_U1>(__in.first),
		     std::forward<_U2>(__in.second)) { }

      tuple&
      operator=(const tuple& __in)
      {
	static_cast<_Inherited&>(*this) = __in;
	return *this;
      }

      tuple&
      operator=(tuple&& __in)
      {
	static_cast<_Inherited&>(*this) = std::move(__in);
	return *this;
      }

      template<typename _U1, typename _U2>
        tuple&
        operator=(const tuple<_U1, _U2>& __in)
        {
	  static_cast<_Inherited&>(*this) = __in;
	  return *this;
	}

      template<typename _U1, typename _U2>
        tuple&
        operator=(tuple<_U1, _U2>&& __in)
        {
	  static_cast<_Inherited&>(*this) = std::move(__in);
	  return *this;
	}

      template<typename _U1, typename _U2>
        tuple&
        operator=(const pair<_U1, _U2>& __in)
        {
	  this->_M_head() = __in.first;
	  this->_M_tail()._M_head() = __in.second;
	  return *this;
	}

      template<typename _U1, typename _U2>
        tuple&
        operator=(pair<_U1, _U2>&& __in)
        {
	  this->_M_head() = std::forward<_U1>(__in.first);
	  this->_M_tail()._M_head() = std::forward<_U2>(__in.second);
	  return *this;
	}

      void
      swap(tuple& __in)
      { 
	using std::swap;
	swap(this->_M_head(), __in._M_head());
	swap(this->_M_tail()._M_head(), __in._M_tail()._M_head());	
      }
    };

  /// tuple (1-element).
  template<typename _T1>
    class tuple<_T1> : public _Tuple_impl<0, _T1>
    {
      typedef _Tuple_impl<0, _T1> _Inherited;

    public:
      constexpr tuple()
      : _Inherited() { }

      explicit
      constexpr tuple(const _T1& __a1)
      : _Inherited(__a1) { }

      template<typename _U1, typename = typename
	       std::enable_if<std::is_convertible<_U1, _T1>::value>::type>
        explicit
        tuple(_U1&& __a1)
	: _Inherited(std::forward<_U1>(__a1)) { }

      constexpr tuple(const tuple&) = default;

      tuple(tuple&& __in)
      : _Inherited(static_cast<_Inherited&&>(__in)) { }

      template<typename _U1>
        tuple(const tuple<_U1>& __in)
	: _Inherited(static_cast<const _Tuple_impl<0, _U1>&>(__in)) { }

      template<typename _U1>
        tuple(tuple<_U1>&& __in)
	: _Inherited(static_cast<_Tuple_impl<0, _U1>&&>(__in)) { }

      tuple&
      operator=(const tuple& __in)
      {
	static_cast<_Inherited&>(*this) = __in;
	return *this;
      }

      tuple&
      operator=(tuple&& __in)
      {
	static_cast<_Inherited&>(*this) = std::move(__in);
	return *this;
      }

      template<typename _U1>
        tuple&
        operator=(const tuple<_U1>& __in)
        {
	  static_cast<_Inherited&>(*this) = __in;
	  return *this;
	}

      template<typename _U1>
        tuple&
        operator=(tuple<_U1>&& __in)
        {
	  static_cast<_Inherited&>(*this) = std::move(__in);
	  return *this;
	}

      void
      swap(tuple& __in)
      { _Inherited::_M_swap_impl(__in); }
    };


  /// Gives the type of the ith element of a given tuple type.
  template<std::size_t __i, typename _Tp>
    struct tuple_element;

  /**
   * Recursive case for tuple_element: strip off the first element in
   * the tuple and retrieve the (i-1)th element of the remaining tuple.
   */
  template<std::size_t __i, typename _Head, typename... _Tail>
    struct tuple_element<__i, tuple<_Head, _Tail...> >
    : tuple_element<__i - 1, tuple<_Tail...> > { };

  /**
   * Basis case for tuple_element: The first element is the one we're seeking.
   */
  template<typename _Head, typename... _Tail>
    struct tuple_element<0, tuple<_Head, _Tail...> >
    {
      typedef _Head type;
    };

  /// Finds the size of a given tuple type.
  template<typename _Tp>
    struct tuple_size;

  /// class tuple_size
  template<typename... _Elements>
    struct tuple_size<tuple<_Elements...> >
    {
      static const std::size_t value = sizeof...(_Elements);
    };

  template<typename... _Elements>
    const std::size_t tuple_size<tuple<_Elements...> >::value;

  template<std::size_t __i, typename _Head, typename... _Tail>
    inline typename __add_ref<_Head>::type
    __get_helper(_Tuple_impl<__i, _Head, _Tail...>& __t)
    { return __t._M_head(); }

  template<std::size_t __i, typename _Head, typename... _Tail>
    inline typename __add_c_ref<_Head>::type
    __get_helper(const _Tuple_impl<__i, _Head, _Tail...>& __t)
    { return __t._M_head(); }

  // Return a reference (const reference) to the ith element of a tuple.
  // Any const or non-const ref elements are returned with their original type.
  template<std::size_t __i, typename... _Elements>
    inline typename __add_ref<
                      typename tuple_element<__i, tuple<_Elements...> >::type
                    >::type
    get(tuple<_Elements...>& __t)
    { return __get_helper<__i>(__t); }

  template<std::size_t __i, typename... _Elements>
    inline typename __add_c_ref<
                      typename tuple_element<__i, tuple<_Elements...> >::type
                    >::type
    get(const tuple<_Elements...>& __t)
    { return __get_helper<__i>(__t); }

  // This class helps construct the various comparison operations on tuples
  template<std::size_t __check_equal_size, std::size_t __i, std::size_t __j,
	   typename _Tp, typename _Up>
    struct __tuple_compare;

  template<std::size_t __i, std::size_t __j, typename _Tp, typename _Up>
    struct __tuple_compare<0, __i, __j, _Tp, _Up>
    {
      static bool __eq(const _Tp& __t, const _Up& __u)
      {
	return (get<__i>(__t) == get<__i>(__u) &&
		__tuple_compare<0, __i + 1, __j, _Tp, _Up>::__eq(__t, __u));
      }
     
      static bool __less(const _Tp& __t, const _Up& __u)
      {
	return ((get<__i>(__t) < get<__i>(__u))
		|| !(get<__i>(__u) < get<__i>(__t)) &&
		__tuple_compare<0, __i + 1, __j, _Tp, _Up>::__less(__t, __u));
      }
    };

  template<std::size_t __i, typename _Tp, typename _Up>
    struct __tuple_compare<0, __i, __i, _Tp, _Up>
    {
      static bool __eq(const _Tp&, const _Up&)
      { return true; }
     
      static bool __less(const _Tp&, const _Up&)
      { return false; }
    };

  template<typename... _TElements, typename... _UElements>
    bool
    operator==(const tuple<_TElements...>& __t,
	       const tuple<_UElements...>& __u)
    {
      typedef tuple<_TElements...> _Tp;
      typedef tuple<_UElements...> _Up;
      return (__tuple_compare<tuple_size<_Tp>::value - tuple_size<_Up>::value,
	      0, tuple_size<_Tp>::value, _Tp, _Up>::__eq(__t, __u));
    }

  template<typename... _TElements, typename... _UElements>
    bool
    operator<(const tuple<_TElements...>& __t,
	      const tuple<_UElements...>& __u)
    {
      typedef tuple<_TElements...> _Tp;
      typedef tuple<_UElements...> _Up;
      return (__tuple_compare<tuple_size<_Tp>::value - tuple_size<_Up>::value,
	      0, tuple_size<_Tp>::value, _Tp, _Up>::__less(__t, __u));
    }

  template<typename... _TElements, typename... _UElements>
    inline bool
    operator!=(const tuple<_TElements...>& __t,
	       const tuple<_UElements...>& __u)
    { return !(__t == __u); }

  template<typename... _TElements, typename... _UElements>
    inline bool
    operator>(const tuple<_TElements...>& __t,
	      const tuple<_UElements...>& __u)
    { return __u < __t; }

  template<typename... _TElements, typename... _UElements>
    inline bool
    operator<=(const tuple<_TElements...>& __t,
	       const tuple<_UElements...>& __u)
    { return !(__u < __t); }

  template<typename... _TElements, typename... _UElements>
    inline bool
    operator>=(const tuple<_TElements...>& __t,
	       const tuple<_UElements...>& __u)
    { return !(__t < __u); }

  // NB: DR 705.
  template<typename... _Elements>
    inline tuple<typename __decay_and_strip<_Elements>::__type...>
    make_tuple(_Elements&&... __args)
    {
      typedef tuple<typename __decay_and_strip<_Elements>::__type...>
	__result_type;
      return __result_type(std::forward<_Elements>(__args)...);
    }

<<<<<<< HEAD
  template<typename _Tp, bool = is_array<_Tp>::value>
    struct __pa_add_rvalue_reference_helper
    { typedef typename std::add_rvalue_reference<_Tp>::type __type; };

  template<typename _Tp>
    struct __pa_add_rvalue_reference_helper<_Tp, true>
    { typedef _Tp& __type; };

  template<typename _Tp>
    struct __pa_add_rvalue_reference
    : public __pa_add_rvalue_reference_helper<_Tp>
    { };

  template<typename... _Elements>
    inline tuple<typename __pa_add_rvalue_reference<_Elements>::__type...>
    pack_arguments(_Elements&&... __args)
    {
      typedef tuple<typename __pa_add_rvalue_reference<_Elements>::__type...>
	__result_type;
      return __result_type(std::forward<_Elements>(__args)...);
    }
=======
  template<typename... _Elements>
    inline tuple<_Elements&&...>
    forward_as_tuple(_Elements&&... __args)
    { return tuple<_Elements&&...>(std::forward<_Elements>(__args)...); }
>>>>>>> 155d23aa

  template<std::size_t...> struct __index_holder { };    

  template<std::size_t __i, typename _IdxHolder, typename... _Elements>
    struct __index_holder_impl;

  template<std::size_t __i, std::size_t... _Indexes, typename _IdxHolder,
	   typename... _Elements>
    struct __index_holder_impl<__i, __index_holder<_Indexes...>,
			       _IdxHolder, _Elements...> 
    {
      typedef typename __index_holder_impl<__i + 1,
					   __index_holder<_Indexes..., __i>,
					   _Elements...>::type type;
    };
 
  template<std::size_t __i, std::size_t... _Indexes>
    struct __index_holder_impl<__i, __index_holder<_Indexes...> >
    { typedef __index_holder<_Indexes...> type; };

  template<typename... _Elements>
    struct __make_index_holder 
    : __index_holder_impl<0, __index_holder<>, _Elements...> { };
    
  template<typename... _TElements, std::size_t... _TIdx,
	   typename... _UElements, std::size_t... _UIdx> 
    inline tuple<_TElements..., _UElements...> 
    __tuple_cat_helper(const tuple<_TElements...>& __t,
		       const __index_holder<_TIdx...>&,
                       const tuple<_UElements...>& __u,
		       const __index_holder<_UIdx...>&)
    { return tuple<_TElements..., _UElements...>(get<_TIdx>(__t)...,
						 get<_UIdx>(__u)...); }

  template<typename... _TElements, std::size_t... _TIdx,
	   typename... _UElements, std::size_t... _UIdx> 
    inline tuple<_TElements..., _UElements...> 
    __tuple_cat_helper(tuple<_TElements...>&& __t,
		       const __index_holder<_TIdx...>&, 
		       const tuple<_UElements...>& __u,
		       const __index_holder<_UIdx...>&)
    { return tuple<_TElements..., _UElements...>
	(std::move(get<_TIdx>(__t))..., get<_UIdx>(__u)...); }

  template<typename... _TElements, std::size_t... _TIdx,
	   typename... _UElements, std::size_t... _UIdx>
    inline tuple<_TElements..., _UElements...> 
    __tuple_cat_helper(const tuple<_TElements...>& __t,
		       const __index_holder<_TIdx...>&, 
		       tuple<_UElements...>&& __u,
		       const __index_holder<_UIdx...>&)
    { return tuple<_TElements..., _UElements...>
	(get<_TIdx>(__t)..., std::move(get<_UIdx>(__u))...); }

  template<typename... _TElements, std::size_t... _TIdx,
	   typename... _UElements, std::size_t... _UIdx> 
    inline tuple<_TElements..., _UElements...> 
    __tuple_cat_helper(tuple<_TElements...>&& __t,
		       const __index_holder<_TIdx...>&, 
		       tuple<_UElements...>&& __u,
		       const __index_holder<_UIdx...>&)
    { return tuple<_TElements..., _UElements...>
	(std::move(get<_TIdx>(__t))..., std::move(get<_UIdx>(__u))...); }

  template<typename... _TElements, typename... _UElements>
    inline tuple<_TElements..., _UElements...> 
    tuple_cat(const tuple<_TElements...>& __t, const tuple<_UElements...>& __u)
    {
      return __tuple_cat_helper(__t, typename
				__make_index_holder<_TElements...>::type(),
				__u, typename
				__make_index_holder<_UElements...>::type());
    }

  template<typename... _TElements, typename... _UElements>
    inline tuple<_TElements..., _UElements...> 
    tuple_cat(tuple<_TElements...>&& __t, const tuple<_UElements...>& __u)
    {
      return __tuple_cat_helper(std::move(__t), typename
				 __make_index_holder<_TElements...>::type(),
				 __u, typename
				 __make_index_holder<_UElements...>::type());
    }

  template<typename... _TElements, typename... _UElements>
    inline tuple<_TElements..., _UElements...> 
    tuple_cat(const tuple<_TElements...>& __t, tuple<_UElements...>&& __u)
    {
      return __tuple_cat_helper(__t, typename
				__make_index_holder<_TElements...>::type(),
				std::move(__u), typename
				__make_index_holder<_UElements...>::type());
    }

  template<typename... _TElements, typename... _UElements>
    inline tuple<_TElements..., _UElements...>
    tuple_cat(tuple<_TElements...>&& __t, tuple<_UElements...>&& __u)
    {
      return __tuple_cat_helper(std::move(__t), typename
				__make_index_holder<_TElements...>::type(),
				std::move(__u), typename
				__make_index_holder<_UElements...>::type());
    }

  template<typename... _Elements>
    inline tuple<_Elements&...>
    tie(_Elements&... __args)
    { return tuple<_Elements&...>(__args...); }

  template<typename... _Elements>
    inline void 
    swap(tuple<_Elements...>& __x, tuple<_Elements...>& __y)
    { __x.swap(__y); }

  // A class (and instance) which can be used in 'tie' when an element
  // of a tuple is not required
  struct _Swallow_assign
  {
    template<class _Tp>
      const _Swallow_assign&
      operator=(const _Tp&) const
      { return *this; }
  };

  const _Swallow_assign ignore{};

  /**
   * Stores a tuple of indices. Used by bind() to extract the elements
   * in a tuple. 
   */
  template<int... _Indexes>
    struct _Index_tuple
    {
      typedef _Index_tuple<_Indexes..., sizeof...(_Indexes)> __next;
    };

  /// Builds an _Index_tuple<0, 1, 2, ..., _Num-1>.
  template<std::size_t _Num>
    struct _Build_index_tuple
    {
      typedef typename _Build_index_tuple<_Num-1>::__type::__next __type;
    };

  template<>
    struct _Build_index_tuple<0>
    {
      typedef _Index_tuple<> __type;
    };

  // See stl_pair.h...
  template<class _T1, class _T2>
    template<typename _Tp, typename... _Args>
      inline _Tp
      pair<_T1, _T2>::
      __cons(tuple<_Args...>&& __tuple)
      {
	typedef typename _Build_index_tuple<sizeof...(_Args)>::__type
	  _Indexes;
	return __do_cons<_Tp>(std::move(__tuple), _Indexes());
      }

  template<class _T1, class _T2>
    template<typename _Tp, typename... _Args, int... _Indexes>
      inline _Tp
      pair<_T1, _T2>::
      __do_cons(tuple<_Args...>&& __tuple,
		const _Index_tuple<_Indexes...>&)
      { return _Tp(std::forward<_Args>(get<_Indexes>(__tuple))...); }
<<<<<<< HEAD
}
=======

_GLIBCXX_END_NAMESPACE
>>>>>>> 155d23aa

#endif // __GXX_EXPERIMENTAL_CXX0X__

#endif // _GLIBCXX_TUPLE<|MERGE_RESOLUTION|>--- conflicted
+++ resolved
@@ -240,11 +240,7 @@
         tuple(_UElements&&... __elements)
 	: _Inherited(std::forward<_UElements>(__elements)...) {	}
 
-<<<<<<< HEAD
-      tuple(const tuple&) = default;
-=======
       constexpr tuple(const tuple&) = default;
->>>>>>> 155d23aa
 
       tuple(tuple&& __in)
       : _Inherited(static_cast<_Inherited&&>(__in)) { }
@@ -327,11 +323,7 @@
         tuple(_U1&& __a1, _U2&& __a2)
 	: _Inherited(std::forward<_U1>(__a1), std::forward<_U2>(__a2)) { }
 
-<<<<<<< HEAD
-      tuple(const tuple&) = default;
-=======
       constexpr tuple(const tuple&) = default;
->>>>>>> 155d23aa
 
       tuple(tuple&& __in)
       : _Inherited(static_cast<_Inherited&&>(__in)) { }
@@ -628,34 +620,10 @@
       return __result_type(std::forward<_Elements>(__args)...);
     }
 
-<<<<<<< HEAD
-  template<typename _Tp, bool = is_array<_Tp>::value>
-    struct __pa_add_rvalue_reference_helper
-    { typedef typename std::add_rvalue_reference<_Tp>::type __type; };
-
-  template<typename _Tp>
-    struct __pa_add_rvalue_reference_helper<_Tp, true>
-    { typedef _Tp& __type; };
-
-  template<typename _Tp>
-    struct __pa_add_rvalue_reference
-    : public __pa_add_rvalue_reference_helper<_Tp>
-    { };
-
-  template<typename... _Elements>
-    inline tuple<typename __pa_add_rvalue_reference<_Elements>::__type...>
-    pack_arguments(_Elements&&... __args)
-    {
-      typedef tuple<typename __pa_add_rvalue_reference<_Elements>::__type...>
-	__result_type;
-      return __result_type(std::forward<_Elements>(__args)...);
-    }
-=======
   template<typename... _Elements>
     inline tuple<_Elements&&...>
     forward_as_tuple(_Elements&&... __args)
     { return tuple<_Elements&&...>(std::forward<_Elements>(__args)...); }
->>>>>>> 155d23aa
 
   template<std::size_t...> struct __index_holder { };    
 
@@ -824,12 +792,8 @@
       __do_cons(tuple<_Args...>&& __tuple,
 		const _Index_tuple<_Indexes...>&)
       { return _Tp(std::forward<_Args>(get<_Indexes>(__tuple))...); }
-<<<<<<< HEAD
-}
-=======
 
 _GLIBCXX_END_NAMESPACE
->>>>>>> 155d23aa
 
 #endif // __GXX_EXPERIMENTAL_CXX0X__
 
