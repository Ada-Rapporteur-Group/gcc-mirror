// <tuple> -*- C++ -*-

<<<<<<< HEAD
// Copyright (C) 2007, 2008, 2009, 2010 Free Software Foundation, Inc.
=======
// Copyright (C) 2007, 2008, 2009, 2010, 2011 Free Software Foundation, Inc.
>>>>>>> 3082eeb7
//
// This file is part of the GNU ISO C++ Library.  This library is free
// software; you can redistribute it and/or modify it under the
// terms of the GNU General Public License as published by the
// Free Software Foundation; either version 3, or (at your option)
// any later version.

// This library is distributed in the hope that it will be useful,
// but WITHOUT ANY WARRANTY; without even the implied warranty of
// MERCHANTABILITY or FITNESS FOR A PARTICULAR PURPOSE.  See the
// GNU General Public License for more details.

// Under Section 7 of GPL version 3, you are granted additional
// permissions described in the GCC Runtime Library Exception, version
// 3.1, as published by the Free Software Foundation.

// You should have received a copy of the GNU General Public License and
// a copy of the GCC Runtime Library Exception along with this program;
// see the files COPYING3 and COPYING.RUNTIME respectively.  If not, see
// <http://www.gnu.org/licenses/>.

/** @file include/tuple
 *  This is a Standard C++ Library header.
 */

#ifndef _GLIBCXX_TUPLE
#define _GLIBCXX_TUPLE 1

#pragma GCC system_header

#ifndef __GXX_EXPERIMENTAL_CXX0X__
# include <bits/c++0x_warning.h>
#else

#include <utility>
#include <bits/uses_allocator.h>

namespace std _GLIBCXX_VISIBILITY(default)
{
_GLIBCXX_BEGIN_NAMESPACE_VERSION

  // Adds a const reference to a non-reference type.
  template<typename _Tp>
    struct __add_c_ref
    { typedef const _Tp& type; };

  template<typename _Tp>
    struct __add_c_ref<_Tp&>
    { typedef _Tp& type; };

  // Adds a reference to a non-reference type.
  template<typename _Tp>
    struct __add_ref
    { typedef _Tp& type; };

  template<typename _Tp>
    struct __add_ref<_Tp&>
    { typedef _Tp& type; };

  // Adds an rvalue reference to a non-reference type.
  template<typename _Tp>
    struct __add_r_ref
    { typedef _Tp&& type; };

  template<typename _Tp>
    struct __add_r_ref<_Tp&>
    { typedef _Tp& type; };

  // To work around c++/49225 aka c++/48322.
  template<typename...>
    struct __conv_types { };

  template<typename _Tuple1, typename _Tuple2>
    struct __one_by_one_convertible
    : public false_type { };

  template<typename _Tp, typename _Up>
    struct __one_by_one_convertible<__conv_types<_Tp>, __conv_types<_Up>>
    : public is_convertible<_Tp, _Up>::type { };

  template<typename _T1, typename... _TR, typename _U1, typename... _UR>
    struct __one_by_one_convertible<__conv_types<_T1, _TR...>,
                                    __conv_types<_U1, _UR...>>
    : public __and_<is_convertible<_T1, _U1>,
                    __one_by_one_convertible<__conv_types<_TR...>,
                                             __conv_types<_UR...>>>::type
    { };

  template<typename _Tuple1, typename _Tuple2>
    struct __all_convertible;

  template<typename... _TTypes, typename... _UTypes>
    struct __all_convertible<__conv_types<_TTypes...>,
                             __conv_types<_UTypes...>>
    : public __one_by_one_convertible<__conv_types<_TTypes...>,
                                      __conv_types<_UTypes...>>::type { };

  template<std::size_t _Idx, typename _Head, bool _IsEmpty>
    struct _Head_base;

  template<std::size_t _Idx, typename _Head>
    struct _Head_base<_Idx, _Head, true>
    : public _Head
    {
      constexpr _Head_base()
      : _Head() { }

      constexpr _Head_base(const _Head& __h)
      : _Head(__h) { }

      template<typename _UHead, typename = typename
	       enable_if<!is_convertible<_UHead,
	                                 __uses_alloc_base>::value>::type>
        constexpr _Head_base(_UHead&& __h)
	: _Head(std::forward<_UHead>(__h)) { }

      _Head_base(__uses_alloc0)
      : _Head() { }

      template<typename _Alloc>
	_Head_base(__uses_alloc1<_Alloc> __a)
	: _Head(allocator_arg, *__a._M_a) { }

      template<typename _Alloc>
	_Head_base(__uses_alloc2<_Alloc> __a)
	: _Head(*__a._M_a) { }

      template<typename _UHead>
<<<<<<< HEAD
        _Head_base(_UHead&& __h)
	: _Head(std::forward<_UHead>(__h)) { }

      _Head&       _M_head()       { return *this; }
      const _Head& _M_head() const { return *this; }
    
      void _M_swap_impl(_Head&) { /* no-op */ }
=======
	_Head_base(__uses_alloc0, _UHead&& __uhead)
	: _Head(std::forward<_UHead>(__uhead)) { }

      template<typename _Alloc, typename _UHead>
	_Head_base(__uses_alloc1<_Alloc> __a, _UHead&& __uhead)
	: _Head(allocator_arg, *__a._M_a, std::forward<_UHead>(__uhead)) { }

      template<typename _Alloc, typename _UHead>
	_Head_base(__uses_alloc2<_Alloc> __a, _UHead&& __uhead)
	: _Head(std::forward<_UHead>(__uhead), *__a._M_a) { }

      _Head&       
      _M_head() noexcept { return *this; }

      const _Head& 
      _M_head() const noexcept { return *this; }
>>>>>>> 3082eeb7
    };

  template<std::size_t _Idx, typename _Head>
    struct _Head_base<_Idx, _Head, false>
    {
      constexpr _Head_base()
      : _M_head_impl() { }

      constexpr _Head_base(const _Head& __h)
      : _M_head_impl(__h) { }

      template<typename _UHead, typename = typename
	       enable_if<!is_convertible<_UHead,
	                                 __uses_alloc_base>::value>::type>
        constexpr _Head_base(_UHead&& __h)
	: _M_head_impl(std::forward<_UHead>(__h)) { }

      _Head_base(__uses_alloc0)
      : _M_head_impl() { }

      template<typename _Alloc>
	_Head_base(__uses_alloc1<_Alloc> __a)
	: _M_head_impl(allocator_arg, *__a._M_a) { }

      template<typename _Alloc>
	_Head_base(__uses_alloc2<_Alloc> __a)
	: _M_head_impl(*__a._M_a) { }

      template<typename _UHead>
<<<<<<< HEAD
        _Head_base(_UHead&& __h)
	: _M_head_impl(std::forward<_UHead>(__h)) { }
=======
	_Head_base(__uses_alloc0, _UHead&& __uhead)
	: _M_head_impl(std::forward<_UHead>(__uhead)) { }
>>>>>>> 3082eeb7

      template<typename _Alloc, typename _UHead>
	_Head_base(__uses_alloc1<_Alloc> __a, _UHead&& __uhead)
	: _M_head_impl(allocator_arg, *__a._M_a, std::forward<_UHead>(__uhead))
	{ }

<<<<<<< HEAD
      void
      _M_swap_impl(_Head& __h)
      { 
	using std::swap;
	swap(__h, _M_head_impl);
      }
=======
      template<typename _Alloc, typename _UHead>
	_Head_base(__uses_alloc2<_Alloc> __a, _UHead&& __uhead)
	: _M_head_impl(std::forward<_UHead>(__uhead), *__a._M_a) { }

      _Head&       
      _M_head() noexcept { return _M_head_impl; }

      const _Head& 
      _M_head() const noexcept { return _M_head_impl; }        
>>>>>>> 3082eeb7

      _Head _M_head_impl; 
    };

  /**
   * Contains the actual implementation of the @c tuple template, stored
   * as a recursive inheritance hierarchy from the first element (most
   * derived class) to the last (least derived class). The @c Idx
   * parameter gives the 0-based index of the element stored at this
   * point in the hierarchy; we use it to implement a constant-time
   * get() operation.
   */
  template<std::size_t _Idx, typename... _Elements>
    struct _Tuple_impl; 

  /**
   * Zero-element tuple implementation. This is the basis case for the 
   * inheritance recursion.
   */
  template<std::size_t _Idx>
    struct _Tuple_impl<_Idx>
<<<<<<< HEAD
    { 
    protected:
      void _M_swap_impl(_Tuple_impl&) { /* no-op */ }
=======
    {
      template<std::size_t, typename...> friend class _Tuple_impl;

      _Tuple_impl() = default;

      template<typename _Alloc>
        _Tuple_impl(allocator_arg_t, const _Alloc&) { }

      template<typename _Alloc>
        _Tuple_impl(allocator_arg_t, const _Alloc&, const _Tuple_impl&) { }

      template<typename _Alloc>
        _Tuple_impl(allocator_arg_t, const _Alloc&, _Tuple_impl&&) { }

    protected:
      void _M_swap(_Tuple_impl&) noexcept { /* no-op */ }
>>>>>>> 3082eeb7
    };

  /**
   * Recursive tuple implementation. Here we store the @c Head element
   * and derive from a @c Tuple_impl containing the remaining elements
   * (which contains the @c Tail).
   */
  template<std::size_t _Idx, typename _Head, typename... _Tail>
    struct _Tuple_impl<_Idx, _Head, _Tail...>
    : public _Tuple_impl<_Idx + 1, _Tail...>,
      private _Head_base<_Idx, _Head, std::is_empty<_Head>::value>
    {
      template<std::size_t, typename...> friend class _Tuple_impl;

      typedef _Tuple_impl<_Idx + 1, _Tail...> _Inherited;
      typedef _Head_base<_Idx, _Head, std::is_empty<_Head>::value> _Base;

      _Head&            
      _M_head() noexcept { return _Base::_M_head(); }

      const _Head&      
      _M_head() const noexcept { return _Base::_M_head(); }

      _Inherited&       
      _M_tail() noexcept { return *this; }

      const _Inherited& 
      _M_tail() const noexcept { return *this; }

      constexpr _Tuple_impl()
      : _Inherited(), _Base() { }

      explicit 
      constexpr _Tuple_impl(const _Head& __head, const _Tail&... __tail)
      : _Inherited(__tail...), _Base(__head) { }

      template<typename _UHead, typename... _UTail, typename = typename
               enable_if<sizeof...(_Tail) == sizeof...(_UTail)>::type> 
        explicit
        constexpr _Tuple_impl(_UHead&& __head, _UTail&&... __tail)
	: _Inherited(std::forward<_UTail>(__tail)...),
	  _Base(std::forward<_UHead>(__head)) { }

      constexpr _Tuple_impl(const _Tuple_impl&) = default;

      _Tuple_impl(_Tuple_impl&& __in)
<<<<<<< HEAD
      : _Inherited(std::move(__in._M_tail())),
=======
      noexcept(__and_<is_nothrow_move_constructible<_Head>,
	              is_nothrow_move_constructible<_Inherited>>::value)
      : _Inherited(std::move(__in._M_tail())), 
>>>>>>> 3082eeb7
	_Base(std::forward<_Head>(__in._M_head())) { }

      template<typename... _UElements>
        _Tuple_impl(const _Tuple_impl<_Idx, _UElements...>& __in)
	: _Inherited(__in._M_tail()), _Base(__in._M_head()) { }

<<<<<<< HEAD
      template<typename... _UElements>
        _Tuple_impl(_Tuple_impl<_Idx, _UElements...>&& __in)
	: _Inherited(std::move(__in._M_tail())),
	  _Base(std::move(__in._M_head())) { }
=======
      template<typename _UHead, typename... _UTails>
        _Tuple_impl(_Tuple_impl<_Idx, _UHead, _UTails...>&& __in)
	: _Inherited(std::move(__in._M_tail())),
	  _Base(std::forward<_UHead>(__in._M_head())) { }

      template<typename _Alloc>
	_Tuple_impl(allocator_arg_t __tag, const _Alloc& __a)
	: _Inherited(__tag, __a),
          _Base(__use_alloc<_Head>(__a)) { }

      template<typename _Alloc>
	_Tuple_impl(allocator_arg_t __tag, const _Alloc& __a,
		    const _Head& __head, const _Tail&... __tail)
	: _Inherited(__tag, __a, __tail...),
          _Base(__use_alloc<_Head, _Alloc, _Head>(__a), __head) { }

      template<typename _Alloc, typename _UHead, typename... _UTail,
               typename = typename enable_if<sizeof...(_Tail)
					     == sizeof...(_UTail)>::type>
	_Tuple_impl(allocator_arg_t __tag, const _Alloc& __a,
	            _UHead&& __head, _UTail&&... __tail)
	: _Inherited(__tag, __a, std::forward<_UTail>(__tail)...),
          _Base(__use_alloc<_Head, _Alloc, _UHead>(__a),
	        std::forward<_UHead>(__head)) { }

      template<typename _Alloc>
        _Tuple_impl(allocator_arg_t __tag, const _Alloc& __a,
	            const _Tuple_impl& __in)
	: _Inherited(__tag, __a, __in._M_tail()), 
          _Base(__use_alloc<_Head, _Alloc, _Head>(__a), __in._M_head()) { }

      template<typename _Alloc>
	_Tuple_impl(allocator_arg_t __tag, const _Alloc& __a,
	            _Tuple_impl&& __in)
	: _Inherited(__tag, __a, std::move(__in._M_tail())), 
	  _Base(__use_alloc<_Head, _Alloc, _Head>(__a),
	        std::forward<_Head>(__in._M_head())) { }

      template<typename _Alloc, typename... _UElements>
	_Tuple_impl(allocator_arg_t __tag, const _Alloc& __a,
	            const _Tuple_impl<_Idx, _UElements...>& __in)
	: _Inherited(__tag, __a, __in._M_tail()),
	  _Base(__use_alloc<_Head, _Alloc, _Head>(__a), __in._M_head()) { }

      template<typename _Alloc, typename _UHead, typename... _UTails>
	_Tuple_impl(allocator_arg_t __tag, const _Alloc& __a,
	            _Tuple_impl<_Idx, _UHead, _UTails...>&& __in)
	: _Inherited(__tag, __a, std::move(__in._M_tail())),
	  _Base(__use_alloc<_Head, _Alloc, _UHead>(__a),
                std::forward<_UHead>(__in._M_head())) { }
>>>>>>> 3082eeb7

      _Tuple_impl&
      operator=(const _Tuple_impl& __in)
      {
	_M_head() = __in._M_head();
	_M_tail() = __in._M_tail();
	return *this;
      }

      _Tuple_impl&
      operator=(_Tuple_impl&& __in)
      noexcept(__and_<is_nothrow_move_assignable<_Head>,
	              is_nothrow_move_assignable<_Inherited>>::value)
      {
	_M_head() = std::forward<_Head>(__in._M_head());
	_M_tail() = std::move(__in._M_tail());
	return *this;
      }

      template<typename... _UElements>
        _Tuple_impl&
        operator=(const _Tuple_impl<_Idx, _UElements...>& __in)
        {
	  _M_head() = __in._M_head();
	  _M_tail() = __in._M_tail();
	  return *this;
	}

      template<typename _UHead, typename... _UTails>
        _Tuple_impl&
        operator=(_Tuple_impl<_Idx, _UHead, _UTails...>&& __in)
        {
	  _M_head() = std::forward<_UHead>(__in._M_head());
	  _M_tail() = std::move(__in._M_tail());
	  return *this;
	}

    protected:
      void
<<<<<<< HEAD
      _M_swap_impl(_Tuple_impl& __in)
      {
	_Base::_M_swap_impl(__in._M_head());
	_Inherited::_M_swap_impl(__in._M_tail());
=======
      _M_swap(_Tuple_impl& __in)
      noexcept(noexcept(swap(std::declval<_Head&>(),
			     std::declval<_Head&>()))
	       && noexcept(__in._M_tail()._M_swap(__in._M_tail())))
      {
	using std::swap;
	swap(this->_M_head(), __in._M_head());
	_Inherited::_M_swap(__in._M_tail());
>>>>>>> 3082eeb7
      }
    };

  /// Primary class template, tuple
  template<typename... _Elements> 
    class tuple : public _Tuple_impl<0, _Elements...>
    {
      typedef _Tuple_impl<0, _Elements...> _Inherited;

    public:
      constexpr tuple()
      : _Inherited() { }

      explicit
      constexpr tuple(const _Elements&... __elements)
      : _Inherited(__elements...) { }

      template<typename... _UElements, typename = typename
	enable_if<__and_<integral_constant<bool, sizeof...(_UElements)
					   == sizeof...(_Elements)>,
			 __all_convertible<__conv_types<_UElements...>,
					   __conv_types<_Elements...>>
			 >::value>::type>
	explicit
        constexpr tuple(_UElements&&... __elements)
	: _Inherited(std::forward<_UElements>(__elements)...) {	}

      constexpr tuple(const tuple&) = default;

<<<<<<< HEAD
      tuple(tuple&& __in)
      : _Inherited(static_cast<_Inherited&&>(__in)) { }
=======
      tuple(tuple&&) = default;
>>>>>>> 3082eeb7

      template<typename... _UElements, typename = typename
	enable_if<__and_<integral_constant<bool, sizeof...(_UElements)
					   == sizeof...(_Elements)>,
			 __all_convertible<__conv_types<const _UElements&...>,
					   __conv_types<_Elements...>>
                         >::value>::type>
        tuple(const tuple<_UElements...>& __in)
        : _Inherited(static_cast<const _Tuple_impl<0, _UElements...>&>(__in))
        { }

      template<typename... _UElements, typename = typename
	enable_if<__and_<integral_constant<bool, sizeof...(_UElements)
					   == sizeof...(_Elements)>,
			 __all_convertible<__conv_types<_UElements...>,
					   __conv_types<_Elements...>>
			 >::value>::type>
        tuple(tuple<_UElements...>&& __in)
<<<<<<< HEAD
	: _Inherited(static_cast<_Tuple_impl<0, _UElements...>&&>(__in)) { }
=======
        : _Inherited(static_cast<_Tuple_impl<0, _UElements...>&&>(__in)) { }

      // Allocator-extended constructors.

      template<typename _Alloc>
	tuple(allocator_arg_t __tag, const _Alloc& __a)
	: _Inherited(__tag, __a) { }

      template<typename _Alloc>
	tuple(allocator_arg_t __tag, const _Alloc& __a,
	      const _Elements&... __elements)
	: _Inherited(__tag, __a, __elements...) { }

      template<typename _Alloc, typename... _UElements, typename = typename
	       enable_if<sizeof...(_UElements)
			 == sizeof...(_Elements)>::type>
	tuple(allocator_arg_t __tag, const _Alloc& __a,
	      _UElements&&... __elements)
	: _Inherited(__tag, __a, std::forward<_UElements>(__elements)...)
       	{ }

      template<typename _Alloc>
	tuple(allocator_arg_t __tag, const _Alloc& __a, const tuple& __in)
	: _Inherited(__tag, __a, static_cast<const _Inherited&>(__in)) { }

      template<typename _Alloc>
	tuple(allocator_arg_t __tag, const _Alloc& __a, tuple&& __in)
	: _Inherited(__tag, __a, static_cast<_Inherited&&>(__in)) { }

      template<typename _Alloc, typename... _UElements, typename = typename
	       enable_if<sizeof...(_UElements)
			 == sizeof...(_Elements)>::type>
	tuple(allocator_arg_t __tag, const _Alloc& __a,
	      const tuple<_UElements...>& __in)
	: _Inherited(__tag, __a,
	             static_cast<const _Tuple_impl<0, _UElements...>&>(__in))
	{ }
>>>>>>> 3082eeb7

      template<typename _Alloc, typename... _UElements, typename = typename
	       enable_if<sizeof...(_UElements)
			 == sizeof...(_Elements)>::type>
	tuple(allocator_arg_t __tag, const _Alloc& __a,
	      tuple<_UElements...>&& __in)
	: _Inherited(__tag, __a,
	             static_cast<_Tuple_impl<0, _UElements...>&&>(__in))
	{ }

      tuple&
      operator=(const tuple& __in)
      {
	static_cast<_Inherited&>(*this) = __in;
	return *this;
      }

      tuple&
      operator=(tuple&& __in)
      noexcept(is_nothrow_move_assignable<_Inherited>::value)
      {
	static_cast<_Inherited&>(*this) = std::move(__in);
	return *this;
      }

      template<typename... _UElements, typename = typename
	       enable_if<sizeof...(_UElements)
			 == sizeof...(_Elements)>::type>
        tuple&
        operator=(const tuple<_UElements...>& __in)
        {
	  static_cast<_Inherited&>(*this) = __in;
	  return *this;
	}

      template<typename... _UElements, typename = typename
	       enable_if<sizeof...(_UElements)
			 == sizeof...(_Elements)>::type>
        tuple&
        operator=(tuple<_UElements...>&& __in)
        {
	  static_cast<_Inherited&>(*this) = std::move(__in);
	  return *this;
	}

      void
      swap(tuple& __in)
<<<<<<< HEAD
      { _Inherited::_M_swap_impl(__in); }
=======
      noexcept(noexcept(__in._M_swap(__in)))
      { _Inherited::_M_swap(__in); }
>>>>>>> 3082eeb7
    };

  // Explicit specialization, zero-element tuple.
  template<>  
    class tuple<>
    {
    public:
<<<<<<< HEAD
      void swap(tuple&) { /* no-op */ }
=======
      void swap(tuple&) noexcept { /* no-op */ }
>>>>>>> 3082eeb7
    };

  /// Partial specialization, 2-element tuple.
  /// Includes construction and assignment from a pair.
  template<typename _T1, typename _T2>
    class tuple<_T1, _T2> : public _Tuple_impl<0, _T1, _T2>
    {
      typedef _Tuple_impl<0, _T1, _T2> _Inherited;

    public:
      constexpr tuple()
      : _Inherited() { }

      explicit
      constexpr tuple(const _T1& __a1, const _T2& __a2)
      : _Inherited(__a1, __a2) { }

      template<typename _U1, typename _U2, typename = typename
	       enable_if<__and_<is_convertible<_U1, _T1>,
				is_convertible<_U2, _T2>>::value>::type>
        explicit
        constexpr tuple(_U1&& __a1, _U2&& __a2)
	: _Inherited(std::forward<_U1>(__a1), std::forward<_U2>(__a2)) { }

      constexpr tuple(const tuple&) = default;

<<<<<<< HEAD
      tuple(tuple&& __in)
      : _Inherited(static_cast<_Inherited&&>(__in)) { }
=======
      tuple(tuple&&) = default;
>>>>>>> 3082eeb7

      template<typename _U1, typename _U2, typename = typename
	enable_if<__and_<is_convertible<const _U1&, _T1>,
			 is_convertible<const _U2&, _T2>>::value>::type>
        tuple(const tuple<_U1, _U2>& __in)
	: _Inherited(static_cast<const _Tuple_impl<0, _U1, _U2>&>(__in)) { }

      template<typename _U1, typename _U2, typename = typename
	       enable_if<__and_<is_convertible<_U1, _T1>,
				is_convertible<_U2, _T2>>::value>::type>
        tuple(tuple<_U1, _U2>&& __in)
	: _Inherited(static_cast<_Tuple_impl<0, _U1, _U2>&&>(__in)) { }

      template<typename _U1, typename _U2, typename = typename
	enable_if<__and_<is_convertible<const _U1&, _T1>,
			 is_convertible<const _U2&, _T2>>::value>::type>
        constexpr tuple(const pair<_U1, _U2>& __in)
	: _Inherited(__in.first, __in.second) { }

      template<typename _U1, typename _U2, typename = typename
	       enable_if<__and_<is_convertible<_U1, _T1>,
				is_convertible<_U2, _T2>>::value>::type>
         tuple(pair<_U1, _U2>&& __in)
	: _Inherited(std::forward<_U1>(__in.first),
		     std::forward<_U2>(__in.second)) { }

      // Allocator-extended constructors.

      template<typename _Alloc>
	tuple(allocator_arg_t __tag, const _Alloc& __a)
	: _Inherited(__tag, __a) { }

      template<typename _Alloc>
	tuple(allocator_arg_t __tag, const _Alloc& __a,
	      const _T1& __a1, const _T2& __a2)
	: _Inherited(__tag, __a, __a1, __a2) { }

      template<typename _Alloc, typename _U1, typename _U2>
	tuple(allocator_arg_t __tag, const _Alloc& __a, _U1&& __a1, _U2&& __a2)
	: _Inherited(__tag, __a, std::forward<_U1>(__a1),
	             std::forward<_U2>(__a2)) { }

      template<typename _Alloc>
	tuple(allocator_arg_t __tag, const _Alloc& __a, const tuple& __in)
	: _Inherited(__tag, __a, static_cast<const _Inherited&>(__in)) { }

      template<typename _Alloc>
	tuple(allocator_arg_t __tag, const _Alloc& __a, tuple&& __in)
	: _Inherited(__tag, __a, static_cast<_Inherited&&>(__in)) { }

      template<typename _Alloc, typename _U1, typename _U2>
	tuple(allocator_arg_t __tag, const _Alloc& __a,
	      const tuple<_U1, _U2>& __in)
	: _Inherited(__tag, __a,
	             static_cast<const _Tuple_impl<0, _U1, _U2>&>(__in))
	{ }

      template<typename _Alloc, typename _U1, typename _U2>
	tuple(allocator_arg_t __tag, const _Alloc& __a, tuple<_U1, _U2>&& __in)
	: _Inherited(__tag, __a, static_cast<_Tuple_impl<0, _U1, _U2>&&>(__in))
	{ }

      template<typename _Alloc, typename _U1, typename _U2>
        tuple(allocator_arg_t __tag, const _Alloc& __a,
	      const pair<_U1, _U2>& __in)
	: _Inherited(__tag, __a, __in.first, __in.second) { }

      template<typename _Alloc, typename _U1, typename _U2>
        tuple(allocator_arg_t __tag, const _Alloc& __a, pair<_U1, _U2>&& __in)
	: _Inherited(__tag, __a, std::forward<_U1>(__in.first),
		     std::forward<_U2>(__in.second)) { }

      tuple&
      operator=(const tuple& __in)
      {
	static_cast<_Inherited&>(*this) = __in;
	return *this;
      }

      tuple&
      operator=(tuple&& __in)
      noexcept(is_nothrow_move_assignable<_Inherited>::value)
      {
	static_cast<_Inherited&>(*this) = std::move(__in);
	return *this;
      }

      template<typename _U1, typename _U2>
        tuple&
        operator=(const tuple<_U1, _U2>& __in)
        {
	  static_cast<_Inherited&>(*this) = __in;
	  return *this;
	}

      template<typename _U1, typename _U2>
        tuple&
        operator=(tuple<_U1, _U2>&& __in)
        {
	  static_cast<_Inherited&>(*this) = std::move(__in);
	  return *this;
	}

      template<typename _U1, typename _U2>
        tuple&
        operator=(const pair<_U1, _U2>& __in)
        {
	  this->_M_head() = __in.first;
	  this->_M_tail()._M_head() = __in.second;
	  return *this;
	}

      template<typename _U1, typename _U2>
        tuple&
        operator=(pair<_U1, _U2>&& __in)
        {
	  this->_M_head() = std::forward<_U1>(__in.first);
	  this->_M_tail()._M_head() = std::forward<_U2>(__in.second);
	  return *this;
	}

      void
      swap(tuple& __in)
<<<<<<< HEAD
      { 
	using std::swap;
	swap(this->_M_head(), __in._M_head());
	swap(this->_M_tail()._M_head(), __in._M_tail()._M_head());	
      }
=======
      noexcept(noexcept(__in._M_swap(__in)))
      { _Inherited::_M_swap(__in); }
>>>>>>> 3082eeb7
    };


  /// Gives the type of the ith element of a given tuple type.
  template<std::size_t __i, typename _Tp>
    struct tuple_element;

  /**
   * Recursive case for tuple_element: strip off the first element in
   * the tuple and retrieve the (i-1)th element of the remaining tuple.
   */
  template<std::size_t __i, typename _Head, typename... _Tail>
    struct tuple_element<__i, tuple<_Head, _Tail...> >
    : tuple_element<__i - 1, tuple<_Tail...> > { };

  /**
   * Basis case for tuple_element: The first element is the one we're seeking.
   */
  template<typename _Head, typename... _Tail>
    struct tuple_element<0, tuple<_Head, _Tail...> >
    {
      typedef _Head type;
    };

  template<std::size_t __i, typename _Tp>
    struct tuple_element<__i, const _Tp>
    {
      typedef typename
      add_const<typename tuple_element<__i, _Tp>::type>::type type;
    };

  template<std::size_t __i, typename _Tp>
    struct tuple_element<__i, volatile _Tp>
    {
      typedef typename
      add_volatile<typename tuple_element<__i, _Tp>::type>::type type;
    };

  template<std::size_t __i, typename _Tp>
    struct tuple_element<__i, const volatile _Tp>
    {
      typedef typename
      add_cv<typename tuple_element<__i, _Tp>::type>::type type;
    };

  /// Finds the size of a given tuple type.
  template<typename _Tp>
    struct tuple_size;

  template<typename _Tp>
    struct tuple_size<const _Tp>
    : public integral_constant<
             typename remove_cv<decltype(tuple_size<_Tp>::value)>::type,
             tuple_size<_Tp>::value> { };

  template<typename _Tp>
    struct tuple_size<volatile _Tp>
    : public integral_constant<
             typename remove_cv<decltype(tuple_size<_Tp>::value)>::type,
             tuple_size<_Tp>::value> { };

  template<typename _Tp>
    struct tuple_size<const volatile _Tp>
    : public integral_constant<
             typename remove_cv<decltype(tuple_size<_Tp>::value)>::type,
             tuple_size<_Tp>::value> { };

  /// class tuple_size
  template<typename... _Elements>
    struct tuple_size<tuple<_Elements...>>
    : public integral_constant<std::size_t, sizeof...(_Elements)> { };

  template<std::size_t __i, typename _Head, typename... _Tail>
    inline typename __add_ref<_Head>::type
    __get_helper(_Tuple_impl<__i, _Head, _Tail...>& __t) noexcept
    { return __t._M_head(); }

  template<std::size_t __i, typename _Head, typename... _Tail>
    inline typename __add_c_ref<_Head>::type
    __get_helper(const _Tuple_impl<__i, _Head, _Tail...>& __t) noexcept
    { return __t._M_head(); }

  // Return a reference (const reference, rvalue reference) to the ith element
  // of a tuple.  Any const or non-const ref elements are returned with their
  // original type.
  template<std::size_t __i, typename... _Elements>
    inline typename __add_ref<
                      typename tuple_element<__i, tuple<_Elements...>>::type
                    >::type
    get(tuple<_Elements...>& __t) noexcept
    { return __get_helper<__i>(__t); }

  template<std::size_t __i, typename... _Elements>
    inline typename __add_c_ref<
                      typename tuple_element<__i, tuple<_Elements...>>::type
                    >::type
    get(const tuple<_Elements...>& __t) noexcept
    { return __get_helper<__i>(__t); }

  template<std::size_t __i, typename... _Elements>
    inline typename __add_r_ref<
                      typename tuple_element<__i, tuple<_Elements...>>::type
                    >::type
    get(tuple<_Elements...>&& __t) noexcept
    { return std::forward<typename tuple_element<__i,
	tuple<_Elements...>>::type&&>(get<__i>(__t)); }

  // This class helps construct the various comparison operations on tuples
  template<std::size_t __check_equal_size, std::size_t __i, std::size_t __j,
	   typename _Tp, typename _Up>
    struct __tuple_compare;

  template<std::size_t __i, std::size_t __j, typename _Tp, typename _Up>
    struct __tuple_compare<0, __i, __j, _Tp, _Up>
    {
      static bool __eq(const _Tp& __t, const _Up& __u)
      {
	return (get<__i>(__t) == get<__i>(__u) &&
		__tuple_compare<0, __i + 1, __j, _Tp, _Up>::__eq(__t, __u));
      }
     
      static bool __less(const _Tp& __t, const _Up& __u)
      {
	return ((get<__i>(__t) < get<__i>(__u))
		|| !(get<__i>(__u) < get<__i>(__t)) &&
		__tuple_compare<0, __i + 1, __j, _Tp, _Up>::__less(__t, __u));
      }
    };

  template<std::size_t __i, typename _Tp, typename _Up>
    struct __tuple_compare<0, __i, __i, _Tp, _Up>
    {
      static bool __eq(const _Tp&, const _Up&)
      { return true; }
     
      static bool __less(const _Tp&, const _Up&)
      { return false; }
    };

  template<typename... _TElements, typename... _UElements>
    bool
    operator==(const tuple<_TElements...>& __t,
	       const tuple<_UElements...>& __u)
    {
      typedef tuple<_TElements...> _Tp;
      typedef tuple<_UElements...> _Up;
      return (__tuple_compare<tuple_size<_Tp>::value - tuple_size<_Up>::value,
	      0, tuple_size<_Tp>::value, _Tp, _Up>::__eq(__t, __u));
    }

  template<typename... _TElements, typename... _UElements>
    bool
    operator<(const tuple<_TElements...>& __t,
	      const tuple<_UElements...>& __u)
    {
      typedef tuple<_TElements...> _Tp;
      typedef tuple<_UElements...> _Up;
      return (__tuple_compare<tuple_size<_Tp>::value - tuple_size<_Up>::value,
	      0, tuple_size<_Tp>::value, _Tp, _Up>::__less(__t, __u));
    }

  template<typename... _TElements, typename... _UElements>
    inline bool
    operator!=(const tuple<_TElements...>& __t,
	       const tuple<_UElements...>& __u)
    { return !(__t == __u); }

  template<typename... _TElements, typename... _UElements>
    inline bool
    operator>(const tuple<_TElements...>& __t,
	      const tuple<_UElements...>& __u)
    { return __u < __t; }

  template<typename... _TElements, typename... _UElements>
    inline bool
    operator<=(const tuple<_TElements...>& __t,
	       const tuple<_UElements...>& __u)
    { return !(__u < __t); }

  template<typename... _TElements, typename... _UElements>
    inline bool
    operator>=(const tuple<_TElements...>& __t,
	       const tuple<_UElements...>& __u)
    { return !(__t < __u); }

  // NB: DR 705.
  template<typename... _Elements>
    inline tuple<typename __decay_and_strip<_Elements>::__type...>
    make_tuple(_Elements&&... __args)
    {
      typedef tuple<typename __decay_and_strip<_Elements>::__type...>
	__result_type;
      return __result_type(std::forward<_Elements>(__args)...);
    }

  template<typename... _Elements>
    inline tuple<_Elements&&...>
    forward_as_tuple(_Elements&&... __args) noexcept
    { return tuple<_Elements&&...>(std::forward<_Elements>(__args)...); }

  template<std::size_t...> struct __index_holder { };    

  template<std::size_t __i, typename _IdxHolder, typename... _Elements>
    struct __index_holder_impl;

  template<std::size_t __i, std::size_t... _Indexes, typename _IdxHolder,
	   typename... _Elements>
    struct __index_holder_impl<__i, __index_holder<_Indexes...>,
			       _IdxHolder, _Elements...> 
    {
      typedef typename __index_holder_impl<__i + 1,
					   __index_holder<_Indexes..., __i>,
					   _Elements...>::type type;
    };
 
  template<std::size_t __i, std::size_t... _Indexes>
    struct __index_holder_impl<__i, __index_holder<_Indexes...> >
    { typedef __index_holder<_Indexes...> type; };

  template<typename... _Elements>
    struct __make_index_holder 
    : __index_holder_impl<0, __index_holder<>, _Elements...> { };
    
  template<typename... _TElements, std::size_t... _TIdx,
	   typename... _UElements, std::size_t... _UIdx> 
    inline tuple<_TElements..., _UElements...> 
    __tuple_cat_helper(const tuple<_TElements...>& __t,
		       const __index_holder<_TIdx...>&,
                       const tuple<_UElements...>& __u,
		       const __index_holder<_UIdx...>&)
    { return tuple<_TElements..., _UElements...>(get<_TIdx>(__t)...,
						 get<_UIdx>(__u)...); }

  template<typename... _TElements, std::size_t... _TIdx,
	   typename... _UElements, std::size_t... _UIdx> 
    inline tuple<_TElements..., _UElements...> 
    __tuple_cat_helper(tuple<_TElements...>&& __t,
		       const __index_holder<_TIdx...>&, 
		       const tuple<_UElements...>& __u,
		       const __index_holder<_UIdx...>&)
    { return tuple<_TElements..., _UElements...>
	(std::forward<_TElements>(get<_TIdx>(__t))..., get<_UIdx>(__u)...); }

  template<typename... _TElements, std::size_t... _TIdx,
	   typename... _UElements, std::size_t... _UIdx>
    inline tuple<_TElements..., _UElements...> 
    __tuple_cat_helper(const tuple<_TElements...>& __t,
		       const __index_holder<_TIdx...>&, 
		       tuple<_UElements...>&& __u,
		       const __index_holder<_UIdx...>&)
    { return tuple<_TElements..., _UElements...>
	(get<_TIdx>(__t)..., std::forward<_UElements>(get<_UIdx>(__u))...); }

  template<typename... _TElements, std::size_t... _TIdx,
	   typename... _UElements, std::size_t... _UIdx> 
    inline tuple<_TElements..., _UElements...> 
    __tuple_cat_helper(tuple<_TElements...>&& __t,
		       const __index_holder<_TIdx...>&, 
		       tuple<_UElements...>&& __u,
		       const __index_holder<_UIdx...>&)
    { return tuple<_TElements..., _UElements...>
	(std::forward<_TElements>(get<_TIdx>(__t))...,
	 std::forward<_UElements>(get<_UIdx>(__u))...); }

  template<typename... _TElements, typename... _UElements>
    inline tuple<_TElements..., _UElements...> 
    tuple_cat(const tuple<_TElements...>& __t, const tuple<_UElements...>& __u)
    {
      return __tuple_cat_helper(__t, typename
				__make_index_holder<_TElements...>::type(),
				__u, typename
				__make_index_holder<_UElements...>::type());
    }

  template<typename... _TElements, typename... _UElements>
    inline tuple<_TElements..., _UElements...> 
    tuple_cat(tuple<_TElements...>&& __t, const tuple<_UElements...>& __u)
    {
      return __tuple_cat_helper(std::move(__t), typename
				 __make_index_holder<_TElements...>::type(),
				 __u, typename
				 __make_index_holder<_UElements...>::type());
    }

  template<typename... _TElements, typename... _UElements>
    inline tuple<_TElements..., _UElements...> 
    tuple_cat(const tuple<_TElements...>& __t, tuple<_UElements...>&& __u)
    {
      return __tuple_cat_helper(__t, typename
				__make_index_holder<_TElements...>::type(),
				std::move(__u), typename
				__make_index_holder<_UElements...>::type());
    }

  template<typename... _TElements, typename... _UElements>
    inline tuple<_TElements..., _UElements...>
    tuple_cat(tuple<_TElements...>&& __t, tuple<_UElements...>&& __u)
    {
      return __tuple_cat_helper(std::move(__t), typename
				__make_index_holder<_TElements...>::type(),
				std::move(__u), typename
				__make_index_holder<_UElements...>::type());
    }

  template<typename... _Elements>
    inline tuple<_Elements&...>
    tie(_Elements&... __args) noexcept
    { return tuple<_Elements&...>(__args...); }

  template<typename... _Elements>
    inline void 
    swap(tuple<_Elements...>& __x, tuple<_Elements...>& __y)
<<<<<<< HEAD
=======
    noexcept(noexcept(__x.swap(__y)))
>>>>>>> 3082eeb7
    { __x.swap(__y); }

  // A class (and instance) which can be used in 'tie' when an element
  // of a tuple is not required
  struct _Swallow_assign
  {
    template<class _Tp>
      const _Swallow_assign&
      operator=(const _Tp&) const
      { return *this; }
  };

  const _Swallow_assign ignore{};

  /// Partial specialization for tuples
  template<typename... _Types, typename _Alloc>
    struct uses_allocator<tuple<_Types...>, _Alloc> : true_type { };

  /**
   * Stores a tuple of indices. Used by bind() to extract the elements
   * in a tuple. 
   */
  template<int... _Indexes>
    struct _Index_tuple
    {
      typedef _Index_tuple<_Indexes..., sizeof...(_Indexes)> __next;
    };

  /// Builds an _Index_tuple<0, 1, 2, ..., _Num-1>.
  template<std::size_t _Num>
    struct _Build_index_tuple
    {
      typedef typename _Build_index_tuple<_Num-1>::__type::__next __type;
    };

  template<>
    struct _Build_index_tuple<0>
    {
      typedef _Index_tuple<> __type;
    };

  // See stl_pair.h...
  template<class _T1, class _T2>
    template<typename _Tp, typename... _Args>
      inline _Tp
      pair<_T1, _T2>::
      __cons(tuple<_Args...>&& __tuple)
      {
	typedef typename _Build_index_tuple<sizeof...(_Args)>::__type
	  _Indexes;
	return __do_cons<_Tp>(std::move(__tuple), _Indexes());
      }

  template<class _T1, class _T2>
    template<typename _Tp, typename... _Args, int... _Indexes>
      inline _Tp
      pair<_T1, _T2>::
      __do_cons(tuple<_Args...>&& __tuple,
		const _Index_tuple<_Indexes...>&)
      { return _Tp(std::forward<_Args>(get<_Indexes>(__tuple))...); }

_GLIBCXX_END_NAMESPACE_VERSION
} // namespace

#endif // __GXX_EXPERIMENTAL_CXX0X__

#endif // _GLIBCXX_TUPLE<|MERGE_RESOLUTION|>--- conflicted
+++ resolved
@@ -1,10 +1,6 @@
 // <tuple> -*- C++ -*-
 
-<<<<<<< HEAD
-// Copyright (C) 2007, 2008, 2009, 2010 Free Software Foundation, Inc.
-=======
 // Copyright (C) 2007, 2008, 2009, 2010, 2011 Free Software Foundation, Inc.
->>>>>>> 3082eeb7
 //
 // This file is part of the GNU ISO C++ Library.  This library is free
 // software; you can redistribute it and/or modify it under the
@@ -133,15 +129,6 @@
 	: _Head(*__a._M_a) { }
 
       template<typename _UHead>
-<<<<<<< HEAD
-        _Head_base(_UHead&& __h)
-	: _Head(std::forward<_UHead>(__h)) { }
-
-      _Head&       _M_head()       { return *this; }
-      const _Head& _M_head() const { return *this; }
-    
-      void _M_swap_impl(_Head&) { /* no-op */ }
-=======
 	_Head_base(__uses_alloc0, _UHead&& __uhead)
 	: _Head(std::forward<_UHead>(__uhead)) { }
 
@@ -158,7 +145,6 @@
 
       const _Head& 
       _M_head() const noexcept { return *this; }
->>>>>>> 3082eeb7
     };
 
   template<std::size_t _Idx, typename _Head>
@@ -188,27 +174,14 @@
 	: _M_head_impl(*__a._M_a) { }
 
       template<typename _UHead>
-<<<<<<< HEAD
-        _Head_base(_UHead&& __h)
-	: _M_head_impl(std::forward<_UHead>(__h)) { }
-=======
 	_Head_base(__uses_alloc0, _UHead&& __uhead)
 	: _M_head_impl(std::forward<_UHead>(__uhead)) { }
->>>>>>> 3082eeb7
 
       template<typename _Alloc, typename _UHead>
 	_Head_base(__uses_alloc1<_Alloc> __a, _UHead&& __uhead)
 	: _M_head_impl(allocator_arg, *__a._M_a, std::forward<_UHead>(__uhead))
 	{ }
 
-<<<<<<< HEAD
-      void
-      _M_swap_impl(_Head& __h)
-      { 
-	using std::swap;
-	swap(__h, _M_head_impl);
-      }
-=======
       template<typename _Alloc, typename _UHead>
 	_Head_base(__uses_alloc2<_Alloc> __a, _UHead&& __uhead)
 	: _M_head_impl(std::forward<_UHead>(__uhead), *__a._M_a) { }
@@ -218,7 +191,6 @@
 
       const _Head& 
       _M_head() const noexcept { return _M_head_impl; }        
->>>>>>> 3082eeb7
 
       _Head _M_head_impl; 
     };
@@ -240,11 +212,6 @@
    */
   template<std::size_t _Idx>
     struct _Tuple_impl<_Idx>
-<<<<<<< HEAD
-    { 
-    protected:
-      void _M_swap_impl(_Tuple_impl&) { /* no-op */ }
-=======
     {
       template<std::size_t, typename...> friend class _Tuple_impl;
 
@@ -261,7 +228,6 @@
 
     protected:
       void _M_swap(_Tuple_impl&) noexcept { /* no-op */ }
->>>>>>> 3082eeb7
     };
 
   /**
@@ -308,25 +274,15 @@
       constexpr _Tuple_impl(const _Tuple_impl&) = default;
 
       _Tuple_impl(_Tuple_impl&& __in)
-<<<<<<< HEAD
-      : _Inherited(std::move(__in._M_tail())),
-=======
       noexcept(__and_<is_nothrow_move_constructible<_Head>,
 	              is_nothrow_move_constructible<_Inherited>>::value)
       : _Inherited(std::move(__in._M_tail())), 
->>>>>>> 3082eeb7
 	_Base(std::forward<_Head>(__in._M_head())) { }
 
       template<typename... _UElements>
         _Tuple_impl(const _Tuple_impl<_Idx, _UElements...>& __in)
 	: _Inherited(__in._M_tail()), _Base(__in._M_head()) { }
 
-<<<<<<< HEAD
-      template<typename... _UElements>
-        _Tuple_impl(_Tuple_impl<_Idx, _UElements...>&& __in)
-	: _Inherited(std::move(__in._M_tail())),
-	  _Base(std::move(__in._M_head())) { }
-=======
       template<typename _UHead, typename... _UTails>
         _Tuple_impl(_Tuple_impl<_Idx, _UHead, _UTails...>&& __in)
 	: _Inherited(std::move(__in._M_tail())),
@@ -377,7 +333,6 @@
 	: _Inherited(__tag, __a, std::move(__in._M_tail())),
 	  _Base(__use_alloc<_Head, _Alloc, _UHead>(__a),
                 std::forward<_UHead>(__in._M_head())) { }
->>>>>>> 3082eeb7
 
       _Tuple_impl&
       operator=(const _Tuple_impl& __in)
@@ -417,12 +372,6 @@
 
     protected:
       void
-<<<<<<< HEAD
-      _M_swap_impl(_Tuple_impl& __in)
-      {
-	_Base::_M_swap_impl(__in._M_head());
-	_Inherited::_M_swap_impl(__in._M_tail());
-=======
       _M_swap(_Tuple_impl& __in)
       noexcept(noexcept(swap(std::declval<_Head&>(),
 			     std::declval<_Head&>()))
@@ -431,7 +380,6 @@
 	using std::swap;
 	swap(this->_M_head(), __in._M_head());
 	_Inherited::_M_swap(__in._M_tail());
->>>>>>> 3082eeb7
       }
     };
 
@@ -461,12 +409,7 @@
 
       constexpr tuple(const tuple&) = default;
 
-<<<<<<< HEAD
-      tuple(tuple&& __in)
-      : _Inherited(static_cast<_Inherited&&>(__in)) { }
-=======
       tuple(tuple&&) = default;
->>>>>>> 3082eeb7
 
       template<typename... _UElements, typename = typename
 	enable_if<__and_<integral_constant<bool, sizeof...(_UElements)
@@ -485,9 +428,6 @@
 					   __conv_types<_Elements...>>
 			 >::value>::type>
         tuple(tuple<_UElements...>&& __in)
-<<<<<<< HEAD
-	: _Inherited(static_cast<_Tuple_impl<0, _UElements...>&&>(__in)) { }
-=======
         : _Inherited(static_cast<_Tuple_impl<0, _UElements...>&&>(__in)) { }
 
       // Allocator-extended constructors.
@@ -525,7 +465,6 @@
 	: _Inherited(__tag, __a,
 	             static_cast<const _Tuple_impl<0, _UElements...>&>(__in))
 	{ }
->>>>>>> 3082eeb7
 
       template<typename _Alloc, typename... _UElements, typename = typename
 	       enable_if<sizeof...(_UElements)
@@ -573,12 +512,8 @@
 
       void
       swap(tuple& __in)
-<<<<<<< HEAD
-      { _Inherited::_M_swap_impl(__in); }
-=======
       noexcept(noexcept(__in._M_swap(__in)))
       { _Inherited::_M_swap(__in); }
->>>>>>> 3082eeb7
     };
 
   // Explicit specialization, zero-element tuple.
@@ -586,11 +521,7 @@
     class tuple<>
     {
     public:
-<<<<<<< HEAD
-      void swap(tuple&) { /* no-op */ }
-=======
       void swap(tuple&) noexcept { /* no-op */ }
->>>>>>> 3082eeb7
     };
 
   /// Partial specialization, 2-element tuple.
@@ -617,12 +548,7 @@
 
       constexpr tuple(const tuple&) = default;
 
-<<<<<<< HEAD
-      tuple(tuple&& __in)
-      : _Inherited(static_cast<_Inherited&&>(__in)) { }
-=======
       tuple(tuple&&) = default;
->>>>>>> 3082eeb7
 
       template<typename _U1, typename _U2, typename = typename
 	enable_if<__and_<is_convertible<const _U1&, _T1>,
@@ -746,16 +672,8 @@
 
       void
       swap(tuple& __in)
-<<<<<<< HEAD
-      { 
-	using std::swap;
-	swap(this->_M_head(), __in._M_head());
-	swap(this->_M_tail()._M_head(), __in._M_tail()._M_head());	
-      }
-=======
       noexcept(noexcept(__in._M_swap(__in)))
       { _Inherited::_M_swap(__in); }
->>>>>>> 3082eeb7
     };
 
 
@@ -1068,10 +986,7 @@
   template<typename... _Elements>
     inline void 
     swap(tuple<_Elements...>& __x, tuple<_Elements...>& __y)
-<<<<<<< HEAD
-=======
     noexcept(noexcept(__x.swap(__y)))
->>>>>>> 3082eeb7
     { __x.swap(__y); }
 
   // A class (and instance) which can be used in 'tie' when an element
