// The template and inlines for the -*- C++ -*- valarray class.

// Copyright (C) 1997, 1998, 1999, 2000, 2001, 2002, 2003, 2004, 2005,
// 2006, 2007, 2008, 2009, 2010
// Free Software Foundation, Inc.
//
// This file is part of the GNU ISO C++ Library.  This library is free
// software; you can redistribute it and/or modify it under the
// terms of the GNU General Public License as published by the
// Free Software Foundation; either version 3, or (at your option)
// any later version.

// This library is distributed in the hope that it will be useful,
// but WITHOUT ANY WARRANTY; without even the implied warranty of
// MERCHANTABILITY or FITNESS FOR A PARTICULAR PURPOSE.  See the
// GNU General Public License for more details.

// Under Section 7 of GPL version 3, you are granted additional
// permissions described in the GCC Runtime Library Exception, version
// 3.1, as published by the Free Software Foundation.

// You should have received a copy of the GNU General Public License and
// a copy of the GCC Runtime Library Exception along with this program;
// see the files COPYING3 and COPYING.RUNTIME respectively.  If not, see
// <http://www.gnu.org/licenses/>.

<<<<<<< HEAD
/** @file valarray
=======
/** @file include/valarray
>>>>>>> 03d20231
 *  This is a Standard C++ Library header. 
 */

// Written by Gabriel Dos Reis <Gabriel.Dos-Reis@DPTMaths.ENS-Cachan.Fr>

#ifndef _GLIBCXX_VALARRAY
#define _GLIBCXX_VALARRAY 1

#pragma GCC system_header

#include <bits/c++config.h>
#include <cmath>
#include <algorithm>
#include <debug/debug.h>
#include <initializer_list>

namespace std _GLIBCXX_VISIBILITY(default)
{
_GLIBCXX_BEGIN_NAMESPACE_VERSION

  template<class _Clos, typename _Tp> 
    class _Expr;

  template<typename _Tp1, typename _Tp2> 
    class _ValArray;    

  template<class _Oper, template<class, class> class _Meta, class _Dom>
    struct _UnClos;

  template<class _Oper,
        template<class, class> class _Meta1,
        template<class, class> class _Meta2,
        class _Dom1, class _Dom2> 
    class _BinClos;

  template<template<class, class> class _Meta, class _Dom> 
    class _SClos;

  template<template<class, class> class _Meta, class _Dom> 
    class _GClos;
    
  template<template<class, class> class _Meta, class _Dom> 
    class _IClos;
    
  template<template<class, class> class _Meta, class _Dom> 
    class _ValFunClos;
  
  template<template<class, class> class _Meta, class _Dom> 
    class _RefFunClos;

  template<class _Tp> class valarray;   // An array of type _Tp
  class slice;                          // BLAS-like slice out of an array
  template<class _Tp> class slice_array;
  class gslice;                         // generalized slice out of an array
  template<class _Tp> class gslice_array;
  template<class _Tp> class mask_array;     // masked array
  template<class _Tp> class indirect_array; // indirected array

_GLIBCXX_END_NAMESPACE_VERSION
} // namespace

#include <bits/valarray_array.h>
#include <bits/valarray_before.h>
  
namespace std _GLIBCXX_VISIBILITY(default)
{
_GLIBCXX_BEGIN_NAMESPACE_VERSION

  /**
   * @defgroup numeric_arrays Numeric Arrays
   * @ingroup numerics
   *
   * Classes and functions for representing and manipulating arrays of elements.
   * @{
   */

  /**
   * @defgroup numeric_arrays Numeric Arrays
   * @ingroup numerics
   *
   * Classes and functions for representing and manipulating arrays of elements.
   * @{
   */

  /**
   *  @brief  Smart array designed to support numeric processing.
   *
   *  A valarray is an array that provides constraints intended to allow for
   *  effective optimization of numeric array processing by reducing the
   *  aliasing that can result from pointer representations.  It represents a
   *  one-dimensional array from which different multidimensional subsets can
   *  be accessed and modified.
   *  
   *  @param  Tp  Type of object in the array.
   */
  template<class _Tp> 
    class valarray
    {
      template<class _Op>
	struct _UnaryOp 
	{
	  typedef typename __fun<_Op, _Tp>::result_type __rt;
	  typedef _Expr<_UnClos<_Op, _ValArray, _Tp>, __rt> _Rt;
	};
    public:
      typedef _Tp value_type;
      
	// _lib.valarray.cons_ construct/destroy:
      ///  Construct an empty array.
      valarray();

      ///  Construct an array with @a n elements.
      explicit valarray(size_t);

      ///  Construct an array with @a n elements initialized to @a t.
      valarray(const _Tp&, size_t);

      ///  Construct an array initialized to the first @a n elements of @a t.
      valarray(const _Tp* __restrict__, size_t);

      ///  Copy constructor.
      valarray(const valarray&);

      ///  Construct an array with the same size and values in @a sa.
      valarray(const slice_array<_Tp>&);

      ///  Construct an array with the same size and values in @a ga.
      valarray(const gslice_array<_Tp>&);

      ///  Construct an array with the same size and values in @a ma.
      valarray(const mask_array<_Tp>&);

      ///  Construct an array with the same size and values in @a ia.
      valarray(const indirect_array<_Tp>&);

#ifdef __GXX_EXPERIMENTAL_CXX0X__
      ///  Construct an array with an initializer_list of values.
      valarray(initializer_list<_Tp>);
#endif

      template<class _Dom>
	valarray(const _Expr<_Dom, _Tp>& __e);

      ~valarray();

      // _lib.valarray.assign_ assignment:
      /**
       *  @brief  Assign elements to an array.
       *
       *  Assign elements of array to values in @a v.  Results are undefined
       *  if @a v does not have the same size as this array.
       *
       *  @param  v  Valarray to get values from.
       */
      valarray<_Tp>& operator=(const valarray<_Tp>&);

      /**
       *  @brief  Assign elements to a value.
       *
       *  Assign all elements of array to @a t.
       *
       *  @param  t  Value for elements.
       */
      valarray<_Tp>& operator=(const _Tp&);

      /**
       *  @brief  Assign elements to an array subset.
       *
       *  Assign elements of array to values in @a sa.  Results are undefined
       *  if @a sa does not have the same size as this array.
       *
       *  @param  sa  Array slice to get values from.
       */
      valarray<_Tp>& operator=(const slice_array<_Tp>&);

      /**
       *  @brief  Assign elements to an array subset.
       *
       *  Assign elements of array to values in @a ga.  Results are undefined
       *  if @a ga does not have the same size as this array.
       *
       *  @param  ga  Array slice to get values from.
       */
      valarray<_Tp>& operator=(const gslice_array<_Tp>&);

      /**
       *  @brief  Assign elements to an array subset.
       *
       *  Assign elements of array to values in @a ma.  Results are undefined
       *  if @a ma does not have the same size as this array.
       *
       *  @param  ma  Array slice to get values from.
       */
      valarray<_Tp>& operator=(const mask_array<_Tp>&);

      /**
       *  @brief  Assign elements to an array subset.
       *
       *  Assign elements of array to values in @a ia.  Results are undefined
       *  if @a ia does not have the same size as this array.
       *
       *  @param  ia  Array slice to get values from.
       */
      valarray<_Tp>& operator=(const indirect_array<_Tp>&);

#ifdef __GXX_EXPERIMENTAL_CXX0X__
      /**
       *  @brief  Assign elements to an initializer_list.
       *
       *  Assign elements of array to values in @a l.  Results are undefined
       *  if @a l does not have the same size as this array.
       *
       *  @param  l  initializer_list to get values from.
       */
      valarray& operator=(initializer_list<_Tp>);
#endif

      template<class _Dom> valarray<_Tp>&
	operator= (const _Expr<_Dom, _Tp>&);

      // _lib.valarray.access_ element access:
      /**
       *  Return a reference to the i'th array element.  
       *
       *  @param  i  Index of element to return.
       *  @return  Reference to the i'th element.
       */
      _Tp&                operator[](size_t);

      // _GLIBCXX_RESOLVE_LIB_DEFECTS
      // 389. Const overload of valarray::operator[] returns by value.
      const _Tp&          operator[](size_t) const;

      // _lib.valarray.sub_ subset operations:
      /**
       *  @brief  Return an array subset.
       *
       *  Returns a new valarray containing the elements of the array
       *  indicated by the slice argument.  The new valarray has the same size
       *  as the input slice.  @see slice.
       *
       *  @param  s  The source slice.
       *  @return  New valarray containing elements in @a s.
       */
      _Expr<_SClos<_ValArray, _Tp>, _Tp> operator[](slice) const;

      /**
       *  @brief  Return a reference to an array subset.
       *
       *  Returns a new valarray containing the elements of the array
       *  indicated by the slice argument.  The new valarray has the same size
       *  as the input slice.  @see slice.
       *
       *  @param  s  The source slice.
       *  @return  New valarray containing elements in @a s.
       */
      slice_array<_Tp>    operator[](slice);

      /**
       *  @brief  Return an array subset.
       *
       *  Returns a slice_array referencing the elements of the array
       *  indicated by the slice argument.  @see gslice.
       *
       *  @param  s  The source slice.
       *  @return  Slice_array referencing elements indicated by @a s.
       */
      _Expr<_GClos<_ValArray, _Tp>, _Tp> operator[](const gslice&) const;

      /**
       *  @brief  Return a reference to an array subset.
       *
       *  Returns a new valarray containing the elements of the array
       *  indicated by the gslice argument.  The new valarray has
       *  the same size as the input gslice.  @see gslice.
       *
       *  @param  s  The source gslice.
       *  @return  New valarray containing elements in @a s.
       */
      gslice_array<_Tp>   operator[](const gslice&);

      /**
       *  @brief  Return an array subset.
       *
       *  Returns a new valarray containing the elements of the array
       *  indicated by the argument.  The input is a valarray of bool which
       *  represents a bitmask indicating which elements should be copied into
       *  the new valarray.  Each element of the array is added to the return
       *  valarray if the corresponding element of the argument is true.
       *
       *  @param  m  The valarray bitmask.
       *  @return  New valarray containing elements indicated by @a m.
       */
      valarray<_Tp>       operator[](const valarray<bool>&) const;

      /**
       *  @brief  Return a reference to an array subset.
       *
       *  Returns a new mask_array referencing the elements of the array
       *  indicated by the argument.  The input is a valarray of bool which
       *  represents a bitmask indicating which elements are part of the
       *  subset.  Elements of the array are part of the subset if the
       *  corresponding element of the argument is true.
       *
       *  @param  m  The valarray bitmask.
       *  @return  New valarray containing elements indicated by @a m.
       */
      mask_array<_Tp>     operator[](const valarray<bool>&);

      /**
       *  @brief  Return an array subset.
       *
       *  Returns a new valarray containing the elements of the array
       *  indicated by the argument.  The elements in the argument are
       *  interpreted as the indices of elements of this valarray to copy to
       *  the return valarray.
       *
       *  @param  i  The valarray element index list.
       *  @return  New valarray containing elements in @a s.
       */
      _Expr<_IClos<_ValArray, _Tp>, _Tp>
        operator[](const valarray<size_t>&) const;

      /**
       *  @brief  Return a reference to an array subset.
       *
       *  Returns an indirect_array referencing the elements of the array
       *  indicated by the argument.  The elements in the argument are
       *  interpreted as the indices of elements of this valarray to include
       *  in the subset.  The returned indirect_array refers to these
       *  elements.
       *
       *  @param  i  The valarray element index list.
       *  @return  Indirect_array referencing elements in @a i.
       */
      indirect_array<_Tp> operator[](const valarray<size_t>&);

      // _lib.valarray.unary_ unary operators:
      ///  Return a new valarray by applying unary + to each element.
      typename _UnaryOp<__unary_plus>::_Rt  operator+() const;

      ///  Return a new valarray by applying unary - to each element.
      typename _UnaryOp<__negate>::_Rt      operator-() const;

      ///  Return a new valarray by applying unary ~ to each element.
      typename _UnaryOp<__bitwise_not>::_Rt operator~() const;

      ///  Return a new valarray by applying unary ! to each element.
      typename _UnaryOp<__logical_not>::_Rt operator!() const;

      // _lib.valarray.cassign_ computed assignment:
      ///  Multiply each element of array by @a t.
      valarray<_Tp>& operator*=(const _Tp&);

      ///  Divide each element of array by @a t.
      valarray<_Tp>& operator/=(const _Tp&);

      ///  Set each element e of array to e % @a t.
      valarray<_Tp>& operator%=(const _Tp&);

      ///  Add @a t to each element of array.
      valarray<_Tp>& operator+=(const _Tp&);

      ///  Subtract @a t to each element of array.
      valarray<_Tp>& operator-=(const _Tp&);

      ///  Set each element e of array to e ^ @a t.
      valarray<_Tp>& operator^=(const _Tp&);

      ///  Set each element e of array to e & @a t.
      valarray<_Tp>& operator&=(const _Tp&);

      ///  Set each element e of array to e | @a t.
      valarray<_Tp>& operator|=(const _Tp&);

      ///  Left shift each element e of array by @a t bits.
      valarray<_Tp>& operator<<=(const _Tp&);

      ///  Right shift each element e of array by @a t bits.
      valarray<_Tp>& operator>>=(const _Tp&);

      ///  Multiply elements of array by corresponding elements of @a v.
      valarray<_Tp>& operator*=(const valarray<_Tp>&);

      ///  Divide elements of array by corresponding elements of @a v.
      valarray<_Tp>& operator/=(const valarray<_Tp>&);

      ///  Modulo elements of array by corresponding elements of @a v.
      valarray<_Tp>& operator%=(const valarray<_Tp>&);

      ///  Add corresponding elements of @a v to elements of array.
      valarray<_Tp>& operator+=(const valarray<_Tp>&);

      ///  Subtract corresponding elements of @a v from elements of array.
      valarray<_Tp>& operator-=(const valarray<_Tp>&);

      ///  Logical xor corresponding elements of @a v with elements of array.
      valarray<_Tp>& operator^=(const valarray<_Tp>&);

      ///  Logical or corresponding elements of @a v with elements of array.
      valarray<_Tp>& operator|=(const valarray<_Tp>&);

      ///  Logical and corresponding elements of @a v with elements of array.
      valarray<_Tp>& operator&=(const valarray<_Tp>&);

      ///  Left shift elements of array by corresponding elements of @a v.
      valarray<_Tp>& operator<<=(const valarray<_Tp>&);

      ///  Right shift elements of array by corresponding elements of @a v.
      valarray<_Tp>& operator>>=(const valarray<_Tp>&);

      template<class _Dom>
	valarray<_Tp>& operator*=(const _Expr<_Dom, _Tp>&);
      template<class _Dom>
	valarray<_Tp>& operator/=(const _Expr<_Dom, _Tp>&);
      template<class _Dom>
	valarray<_Tp>& operator%=(const _Expr<_Dom, _Tp>&);
      template<class _Dom>
	valarray<_Tp>& operator+=(const _Expr<_Dom, _Tp>&);
      template<class _Dom>
	valarray<_Tp>& operator-=(const _Expr<_Dom, _Tp>&);
      template<class _Dom>
	valarray<_Tp>& operator^=(const _Expr<_Dom, _Tp>&);
      template<class _Dom>
	valarray<_Tp>& operator|=(const _Expr<_Dom, _Tp>&);
      template<class _Dom>
	valarray<_Tp>& operator&=(const _Expr<_Dom, _Tp>&);
      template<class _Dom>
        valarray<_Tp>& operator<<=(const _Expr<_Dom, _Tp>&);
      template<class _Dom>
	valarray<_Tp>& operator>>=(const _Expr<_Dom, _Tp>&);

      // _lib.valarray.members_ member functions:
      ///  Return the number of elements in array.
      size_t size() const;

      /**
       *  @brief  Return the sum of all elements in the array.
       *
       *  Accumulates the sum of all elements into a Tp using +=.  The order
       *  of adding the elements is unspecified.
       */
      _Tp    sum() const;

      ///  Return the minimum element using operator<().
      _Tp    min() const;	

      ///  Return the maximum element using operator<().
      _Tp    max() const;	

      /**
       *  @brief  Return a shifted array.
       *
       *  A new valarray is constructed as a copy of this array with elements
       *  in shifted positions.  For an element with index i, the new position
       *  is i - n.  The new valarray has the same size as the current one.
       *  New elements without a value are set to 0.  Elements whose new
       *  position is outside the bounds of the array are discarded.
       *
       *  Positive arguments shift toward index 0, discarding elements [0, n).
       *  Negative arguments discard elements from the top of the array.
       *
       *  @param  n  Number of element positions to shift.
       *  @return  New valarray with elements in shifted positions.
       */
      valarray<_Tp> shift (int) const;

      /**
       *  @brief  Return a rotated array.
       *
       *  A new valarray is constructed as a copy of this array with elements
       *  in shifted positions.  For an element with index i, the new position
       *  is (i - n) % size().  The new valarray has the same size as the
       *  current one.  Elements that are shifted beyond the array bounds are
       *  shifted into the other end of the array.  No elements are lost.
       *
       *  Positive arguments shift toward index 0, wrapping around the top.
       *  Negative arguments shift towards the top, wrapping around to 0.
       *
       *  @param  n  Number of element positions to rotate.
       *  @return  New valarray with elements in shifted positions.
       */
      valarray<_Tp> cshift(int) const;

      /**
       *  @brief  Apply a function to the array.
       *
       *  Returns a new valarray with elements assigned to the result of
       *  applying func to the corresponding element of this array.  The new
       *  array has the same size as this one.
       *
       *  @param  func  Function of Tp returning Tp to apply.
       *  @return  New valarray with transformed elements.
       */
      _Expr<_ValFunClos<_ValArray, _Tp>, _Tp> apply(_Tp func(_Tp)) const;

      /**
       *  @brief  Apply a function to the array.
       *
       *  Returns a new valarray with elements assigned to the result of
       *  applying func to the corresponding element of this array.  The new
       *  array has the same size as this one.
       *
       *  @param  func  Function of const Tp& returning Tp to apply.
       *  @return  New valarray with transformed elements.
       */
      _Expr<_RefFunClos<_ValArray, _Tp>, _Tp> apply(_Tp func(const _Tp&)) const;

      /**
       *  @brief  Resize array.
       *
       *  Resize this array to @a size and set all elements to @a c.  All
       *  references and iterators are invalidated.
       *
       *  @param  size  New array size.
       *  @param  c  New value for all elements.
       */
      void resize(size_t __size, _Tp __c = _Tp());

    private:
      size_t _M_size;
      _Tp* __restrict__ _M_data;
      
      friend class _Array<_Tp>;
    };
  
  template<typename _Tp>
    inline const _Tp&
    valarray<_Tp>::operator[](size_t __i) const
    { 
      __glibcxx_requires_subscript(__i);
      return _M_data[__i];
    }

  template<typename _Tp>
    inline _Tp&
    valarray<_Tp>::operator[](size_t __i)
    { 
      __glibcxx_requires_subscript(__i);
      return _M_data[__i];
    }

  // @} group numeric_arrays

<<<<<<< HEAD
_GLIBCXX_END_NAMESPACE
=======
_GLIBCXX_END_NAMESPACE_VERSION
} // namespace
>>>>>>> 03d20231

#include <bits/valarray_after.h>
#include <bits/slice_array.h>
#include <bits/gslice.h>
#include <bits/gslice_array.h>
#include <bits/mask_array.h>
#include <bits/indirect_array.h>

namespace std _GLIBCXX_VISIBILITY(default)
{
_GLIBCXX_BEGIN_NAMESPACE_VERSION

  /**
   * @addtogroup numeric_arrays
   * @{
   */

  /**
   * @addtogroup numeric_arrays
   * @{
   */

  template<typename _Tp>
    inline
    valarray<_Tp>::valarray() : _M_size(0), _M_data(0) {}

  template<typename _Tp>
    inline 
    valarray<_Tp>::valarray(size_t __n) 
    : _M_size(__n), _M_data(__valarray_get_storage<_Tp>(__n))
    { std::__valarray_default_construct(_M_data, _M_data + __n); }

  template<typename _Tp>
    inline
    valarray<_Tp>::valarray(const _Tp& __t, size_t __n)
    : _M_size(__n), _M_data(__valarray_get_storage<_Tp>(__n))
    { std::__valarray_fill_construct(_M_data, _M_data + __n, __t); }

  template<typename _Tp>
    inline
    valarray<_Tp>::valarray(const _Tp* __restrict__ __p, size_t __n)
    : _M_size(__n), _M_data(__valarray_get_storage<_Tp>(__n))
    { 
      _GLIBCXX_DEBUG_ASSERT(__p != 0 || __n == 0);
      std::__valarray_copy_construct(__p, __p + __n, _M_data); 
    }

  template<typename _Tp>
    inline
    valarray<_Tp>::valarray(const valarray<_Tp>& __v)
    : _M_size(__v._M_size), _M_data(__valarray_get_storage<_Tp>(__v._M_size))
    { std::__valarray_copy_construct(__v._M_data, __v._M_data + _M_size,
				     _M_data); }

  template<typename _Tp>
    inline
    valarray<_Tp>::valarray(const slice_array<_Tp>& __sa)
    : _M_size(__sa._M_sz), _M_data(__valarray_get_storage<_Tp>(__sa._M_sz))
    {
      std::__valarray_copy_construct
	(__sa._M_array, __sa._M_sz, __sa._M_stride, _Array<_Tp>(_M_data));
    }

  template<typename _Tp>
    inline
    valarray<_Tp>::valarray(const gslice_array<_Tp>& __ga)
    : _M_size(__ga._M_index.size()),
      _M_data(__valarray_get_storage<_Tp>(_M_size))
    {
      std::__valarray_copy_construct
	(__ga._M_array, _Array<size_t>(__ga._M_index),
	 _Array<_Tp>(_M_data), _M_size);
    }

  template<typename _Tp>
    inline
    valarray<_Tp>::valarray(const mask_array<_Tp>& __ma)
    : _M_size(__ma._M_sz), _M_data(__valarray_get_storage<_Tp>(__ma._M_sz))
    {
      std::__valarray_copy_construct
	(__ma._M_array, __ma._M_mask, _Array<_Tp>(_M_data), _M_size);
    }

  template<typename _Tp>
    inline
    valarray<_Tp>::valarray(const indirect_array<_Tp>& __ia)
    : _M_size(__ia._M_sz), _M_data(__valarray_get_storage<_Tp>(__ia._M_sz))
    {
      std::__valarray_copy_construct
	(__ia._M_array, __ia._M_index, _Array<_Tp>(_M_data), _M_size);
    }

#ifdef __GXX_EXPERIMENTAL_CXX0X__
  template<typename _Tp>
    inline
    valarray<_Tp>::valarray(initializer_list<_Tp> __l)
    : _M_size(__l.size()), _M_data(__valarray_get_storage<_Tp>(__l.size()))
    { std::__valarray_copy_construct (__l.begin(), __l.end(), _M_data); }
#endif

  template<typename _Tp> template<class _Dom>
    inline
    valarray<_Tp>::valarray(const _Expr<_Dom, _Tp>& __e)
    : _M_size(__e.size()), _M_data(__valarray_get_storage<_Tp>(_M_size))
    { std::__valarray_copy_construct(__e, _M_size, _Array<_Tp>(_M_data)); }

  template<typename _Tp>
    inline
    valarray<_Tp>::~valarray()
    {
      std::__valarray_destroy_elements(_M_data, _M_data + _M_size);
      std::__valarray_release_memory(_M_data);
    }

  template<typename _Tp>
    inline valarray<_Tp>&
    valarray<_Tp>::operator=(const valarray<_Tp>& __v)
    {
      // _GLIBCXX_RESOLVE_LIB_DEFECTS
      // 630. arrays of valarray.
      if (_M_size == __v._M_size)
	std::__valarray_copy(__v._M_data, _M_size, _M_data);
      else
	{
	  if (_M_data)
	    {
	      std::__valarray_destroy_elements(_M_data, _M_data + _M_size);
	      std::__valarray_release_memory(_M_data);
	    }
	  _M_size = __v._M_size;
	  _M_data = __valarray_get_storage<_Tp>(_M_size);
	  std::__valarray_copy_construct(__v._M_data, __v._M_data + _M_size,
					 _M_data);
	}
      return *this;
    }

#ifdef __GXX_EXPERIMENTAL_CXX0X__
  template<typename _Tp>
    inline valarray<_Tp>&
    valarray<_Tp>::operator=(initializer_list<_Tp> __l)
    {
      // _GLIBCXX_RESOLVE_LIB_DEFECTS
      // 630. arrays of valarray.
      if (_M_size == __l.size())
	std::__valarray_copy(__l.begin(), __l.size(), _M_data);
      else
	{
	  if (_M_data)
	    {
	      std::__valarray_destroy_elements(_M_data, _M_data + _M_size);
	      std::__valarray_release_memory(_M_data);
	    }
	  _M_size = __l.size();
	  _M_data = __valarray_get_storage<_Tp>(_M_size);
	  std::__valarray_copy_construct(__l.begin(), __l.begin() + _M_size,
					 _M_data);
	}
      return *this;
    }
#endif

  template<typename _Tp>
    inline valarray<_Tp>&
    valarray<_Tp>::operator=(const _Tp& __t)
    {
      std::__valarray_fill(_M_data, _M_size, __t);
      return *this;
    }

  template<typename _Tp>
    inline valarray<_Tp>&
    valarray<_Tp>::operator=(const slice_array<_Tp>& __sa)
    {
      _GLIBCXX_DEBUG_ASSERT(_M_size == __sa._M_sz);
      std::__valarray_copy(__sa._M_array, __sa._M_sz,
			   __sa._M_stride, _Array<_Tp>(_M_data));
      return *this;
    }

  template<typename _Tp>
    inline valarray<_Tp>&
    valarray<_Tp>::operator=(const gslice_array<_Tp>& __ga)
    {
      _GLIBCXX_DEBUG_ASSERT(_M_size == __ga._M_index.size());
      std::__valarray_copy(__ga._M_array, _Array<size_t>(__ga._M_index),
			   _Array<_Tp>(_M_data), _M_size);
      return *this;
    }

  template<typename _Tp>
    inline valarray<_Tp>&
    valarray<_Tp>::operator=(const mask_array<_Tp>& __ma)
    {
      _GLIBCXX_DEBUG_ASSERT(_M_size == __ma._M_sz);
      std::__valarray_copy(__ma._M_array, __ma._M_mask,
			   _Array<_Tp>(_M_data), _M_size);
      return *this;
    }

  template<typename _Tp>
    inline valarray<_Tp>&
    valarray<_Tp>::operator=(const indirect_array<_Tp>& __ia)
    {
      _GLIBCXX_DEBUG_ASSERT(_M_size == __ia._M_sz);
      std::__valarray_copy(__ia._M_array, __ia._M_index,
			   _Array<_Tp>(_M_data), _M_size);
      return *this;
    }

  template<typename _Tp> template<class _Dom>
    inline valarray<_Tp>&
    valarray<_Tp>::operator=(const _Expr<_Dom, _Tp>& __e)
    {
      _GLIBCXX_DEBUG_ASSERT(_M_size == __e.size());
      std::__valarray_copy(__e, _M_size, _Array<_Tp>(_M_data));
      return *this;
    }

  template<typename _Tp>
    inline _Expr<_SClos<_ValArray,_Tp>, _Tp>
    valarray<_Tp>::operator[](slice __s) const
    {
      typedef _SClos<_ValArray,_Tp> _Closure;
      return _Expr<_Closure, _Tp>(_Closure (_Array<_Tp>(_M_data), __s));
    }

  template<typename _Tp>
    inline slice_array<_Tp>
    valarray<_Tp>::operator[](slice __s)
    { return slice_array<_Tp>(_Array<_Tp>(_M_data), __s); }

  template<typename _Tp>
    inline _Expr<_GClos<_ValArray,_Tp>, _Tp>
    valarray<_Tp>::operator[](const gslice& __gs) const
    {
      typedef _GClos<_ValArray,_Tp> _Closure;
      return _Expr<_Closure, _Tp>
	(_Closure(_Array<_Tp>(_M_data), __gs._M_index->_M_index));
    }

  template<typename _Tp>
    inline gslice_array<_Tp>
    valarray<_Tp>::operator[](const gslice& __gs)
    {
      return gslice_array<_Tp>
	(_Array<_Tp>(_M_data), __gs._M_index->_M_index);
    }

  template<typename _Tp>
    inline valarray<_Tp>
    valarray<_Tp>::operator[](const valarray<bool>& __m) const
    {
      size_t __s = 0;
      size_t __e = __m.size();
      for (size_t __i=0; __i<__e; ++__i)
	if (__m[__i]) ++__s;
      return valarray<_Tp>(mask_array<_Tp>(_Array<_Tp>(_M_data), __s,
					   _Array<bool> (__m)));
    }

  template<typename _Tp>
    inline mask_array<_Tp>
    valarray<_Tp>::operator[](const valarray<bool>& __m)
    {
      size_t __s = 0;
      size_t __e = __m.size();
      for (size_t __i=0; __i<__e; ++__i)
	if (__m[__i]) ++__s;
      return mask_array<_Tp>(_Array<_Tp>(_M_data), __s, _Array<bool>(__m));
    }

  template<typename _Tp>
    inline _Expr<_IClos<_ValArray,_Tp>, _Tp>
    valarray<_Tp>::operator[](const valarray<size_t>& __i) const
    {
      typedef _IClos<_ValArray,_Tp> _Closure;
      return _Expr<_Closure, _Tp>(_Closure(*this, __i));
    }

  template<typename _Tp>
    inline indirect_array<_Tp>
    valarray<_Tp>::operator[](const valarray<size_t>& __i)
    {
      return indirect_array<_Tp>(_Array<_Tp>(_M_data), __i.size(),
				 _Array<size_t>(__i));
    }

  template<class _Tp>
    inline size_t 
    valarray<_Tp>::size() const
    { return _M_size; }

  template<class _Tp>
    inline _Tp
    valarray<_Tp>::sum() const
    {
      _GLIBCXX_DEBUG_ASSERT(_M_size > 0);
      return std::__valarray_sum(_M_data, _M_data + _M_size);
    }

  template<class _Tp>
     inline valarray<_Tp>
     valarray<_Tp>::shift(int __n) const
     {
       valarray<_Tp> __ret;

       if (_M_size == 0)
	 return __ret;

       _Tp* __restrict__ __tmp_M_data =
	 std::__valarray_get_storage<_Tp>(_M_size);

       if (__n == 0)
	 std::__valarray_copy_construct(_M_data,
					_M_data + _M_size, __tmp_M_data);
       else if (__n > 0)      // shift left
	 {
	   if (size_t(__n) > _M_size)
	     __n = int(_M_size);

	   std::__valarray_copy_construct(_M_data + __n,
					  _M_data + _M_size, __tmp_M_data);
	   std::__valarray_default_construct(__tmp_M_data + _M_size - __n,
					     __tmp_M_data + _M_size);
	 }
       else                   // shift right
	 {
	   if (-size_t(__n) > _M_size)
	     __n = -int(_M_size);

	   std::__valarray_copy_construct(_M_data, _M_data + _M_size + __n,
					  __tmp_M_data - __n);
	   std::__valarray_default_construct(__tmp_M_data,
					     __tmp_M_data - __n);
	 }

       __ret._M_size = _M_size;
       __ret._M_data = __tmp_M_data;
       return __ret;
     }

  template<class _Tp>
     inline valarray<_Tp>
     valarray<_Tp>::cshift(int __n) const
     {
       valarray<_Tp> __ret;

       if (_M_size == 0)
	 return __ret;

       _Tp* __restrict__ __tmp_M_data =
	 std::__valarray_get_storage<_Tp>(_M_size);

       if (__n == 0)
	 std::__valarray_copy_construct(_M_data,
					_M_data + _M_size, __tmp_M_data);
       else if (__n > 0)      // cshift left
	 {
	   if (size_t(__n) > _M_size)
	     __n = int(__n % _M_size);

	   std::__valarray_copy_construct(_M_data, _M_data + __n,
					  __tmp_M_data + _M_size - __n);
	   std::__valarray_copy_construct(_M_data + __n, _M_data + _M_size,
					  __tmp_M_data);
	 }
       else                   // cshift right
	 {
	   if (-size_t(__n) > _M_size)
	     __n = -int(-size_t(__n) % _M_size);

	   std::__valarray_copy_construct(_M_data + _M_size + __n,
					  _M_data + _M_size, __tmp_M_data);
	   std::__valarray_copy_construct(_M_data, _M_data + _M_size + __n,
					  __tmp_M_data - __n);
	 }

       __ret._M_size = _M_size;
       __ret._M_data = __tmp_M_data;
       return __ret;
     }

  template<class _Tp>
    inline void
    valarray<_Tp>::resize(size_t __n, _Tp __c)
    {
      // This complication is so to make valarray<valarray<T> > work
      // even though it is not required by the standard.  Nobody should
      // be saying valarray<valarray<T> > anyway.  See the specs.
      std::__valarray_destroy_elements(_M_data, _M_data + _M_size);
      if (_M_size != __n)
	{
	  std::__valarray_release_memory(_M_data);
	  _M_size = __n;
	  _M_data = __valarray_get_storage<_Tp>(__n);
	}
      std::__valarray_fill_construct(_M_data, _M_data + __n, __c);
    }
    
  template<typename _Tp>
    inline _Tp
    valarray<_Tp>::min() const
    {
      _GLIBCXX_DEBUG_ASSERT(_M_size > 0);
      return *std::min_element(_M_data, _M_data + _M_size);
    }

  template<typename _Tp>
    inline _Tp
    valarray<_Tp>::max() const
    {
      _GLIBCXX_DEBUG_ASSERT(_M_size > 0);
      return *std::max_element(_M_data, _M_data + _M_size);
    }
  
  template<class _Tp>
    inline _Expr<_ValFunClos<_ValArray, _Tp>, _Tp>
    valarray<_Tp>::apply(_Tp func(_Tp)) const
    {
      typedef _ValFunClos<_ValArray, _Tp> _Closure;
      return _Expr<_Closure, _Tp>(_Closure(*this, func));
    }

  template<class _Tp>
    inline _Expr<_RefFunClos<_ValArray, _Tp>, _Tp>
    valarray<_Tp>::apply(_Tp func(const _Tp &)) const
    {
      typedef _RefFunClos<_ValArray, _Tp> _Closure;
      return _Expr<_Closure, _Tp>(_Closure(*this, func));
    }

#define _DEFINE_VALARRAY_UNARY_OPERATOR(_Op, _Name)                     \
  template<typename _Tp>						\
    inline typename valarray<_Tp>::template _UnaryOp<_Name>::_Rt      	\
    valarray<_Tp>::operator _Op() const					\
    {									\
      typedef _UnClos<_Name, _ValArray, _Tp> _Closure;	                \
      typedef typename __fun<_Name, _Tp>::result_type _Rt;              \
      return _Expr<_Closure, _Rt>(_Closure(*this));			\
    }

    _DEFINE_VALARRAY_UNARY_OPERATOR(+, __unary_plus)
    _DEFINE_VALARRAY_UNARY_OPERATOR(-, __negate)
    _DEFINE_VALARRAY_UNARY_OPERATOR(~, __bitwise_not)
    _DEFINE_VALARRAY_UNARY_OPERATOR (!, __logical_not)

#undef _DEFINE_VALARRAY_UNARY_OPERATOR

#define _DEFINE_VALARRAY_AUGMENTED_ASSIGNMENT(_Op, _Name)               \
  template<class _Tp>							\
    inline valarray<_Tp>&						\
    valarray<_Tp>::operator _Op##=(const _Tp &__t)			\
    {									\
      _Array_augmented_##_Name(_Array<_Tp>(_M_data), _M_size, __t);	\
      return *this;							\
    }									\
									\
  template<class _Tp>							\
    inline valarray<_Tp>&						\
    valarray<_Tp>::operator _Op##=(const valarray<_Tp> &__v)		\
    {									\
      _GLIBCXX_DEBUG_ASSERT(_M_size == __v._M_size);                    \
      _Array_augmented_##_Name(_Array<_Tp>(_M_data), _M_size, 		\
			       _Array<_Tp>(__v._M_data));		\
      return *this;							\
    }

_DEFINE_VALARRAY_AUGMENTED_ASSIGNMENT(+, __plus)
_DEFINE_VALARRAY_AUGMENTED_ASSIGNMENT(-, __minus)
_DEFINE_VALARRAY_AUGMENTED_ASSIGNMENT(*, __multiplies)
_DEFINE_VALARRAY_AUGMENTED_ASSIGNMENT(/, __divides)
_DEFINE_VALARRAY_AUGMENTED_ASSIGNMENT(%, __modulus)
_DEFINE_VALARRAY_AUGMENTED_ASSIGNMENT(^, __bitwise_xor)
_DEFINE_VALARRAY_AUGMENTED_ASSIGNMENT(&, __bitwise_and)
_DEFINE_VALARRAY_AUGMENTED_ASSIGNMENT(|, __bitwise_or)
_DEFINE_VALARRAY_AUGMENTED_ASSIGNMENT(<<, __shift_left)
_DEFINE_VALARRAY_AUGMENTED_ASSIGNMENT(>>, __shift_right)

#undef _DEFINE_VALARRAY_AUGMENTED_ASSIGNMENT

#define _DEFINE_VALARRAY_EXPR_AUGMENTED_ASSIGNMENT(_Op, _Name)          \
  template<class _Tp> template<class _Dom>				\
    inline valarray<_Tp>&						\
    valarray<_Tp>::operator _Op##=(const _Expr<_Dom, _Tp>& __e)		\
    {									\
      _Array_augmented_##_Name(_Array<_Tp>(_M_data), __e, _M_size);	\
      return *this;							\
    }

_DEFINE_VALARRAY_EXPR_AUGMENTED_ASSIGNMENT(+, __plus)
_DEFINE_VALARRAY_EXPR_AUGMENTED_ASSIGNMENT(-, __minus)
_DEFINE_VALARRAY_EXPR_AUGMENTED_ASSIGNMENT(*, __multiplies)
_DEFINE_VALARRAY_EXPR_AUGMENTED_ASSIGNMENT(/, __divides)
_DEFINE_VALARRAY_EXPR_AUGMENTED_ASSIGNMENT(%, __modulus)
_DEFINE_VALARRAY_EXPR_AUGMENTED_ASSIGNMENT(^, __bitwise_xor)
_DEFINE_VALARRAY_EXPR_AUGMENTED_ASSIGNMENT(&, __bitwise_and)
_DEFINE_VALARRAY_EXPR_AUGMENTED_ASSIGNMENT(|, __bitwise_or)
_DEFINE_VALARRAY_EXPR_AUGMENTED_ASSIGNMENT(<<, __shift_left)
_DEFINE_VALARRAY_EXPR_AUGMENTED_ASSIGNMENT(>>, __shift_right)

#undef _DEFINE_VALARRAY_EXPR_AUGMENTED_ASSIGNMENT
    

#define _DEFINE_BINARY_OPERATOR(_Op, _Name)				\
  template<typename _Tp>						\
    inline _Expr<_BinClos<_Name, _ValArray, _ValArray, _Tp, _Tp>,       \
                 typename __fun<_Name, _Tp>::result_type>               \
    operator _Op(const valarray<_Tp>& __v, const valarray<_Tp>& __w)	\
    {									\
      _GLIBCXX_DEBUG_ASSERT(__v.size() == __w.size());                  \
      typedef _BinClos<_Name, _ValArray, _ValArray, _Tp, _Tp> _Closure; \
      typedef typename __fun<_Name, _Tp>::result_type _Rt;              \
      return _Expr<_Closure, _Rt>(_Closure(__v, __w));                  \
    }									\
									\
  template<typename _Tp>						\
    inline _Expr<_BinClos<_Name, _ValArray,_Constant, _Tp, _Tp>,        \
                 typename __fun<_Name, _Tp>::result_type>               \
    operator _Op(const valarray<_Tp>& __v, const _Tp& __t)		\
    {									\
      typedef _BinClos<_Name, _ValArray, _Constant, _Tp, _Tp> _Closure;	\
      typedef typename __fun<_Name, _Tp>::result_type _Rt;              \
      return _Expr<_Closure, _Rt>(_Closure(__v, __t));	                \
    }									\
									\
  template<typename _Tp>						\
    inline _Expr<_BinClos<_Name, _Constant, _ValArray, _Tp, _Tp>,       \
                 typename __fun<_Name, _Tp>::result_type>               \
    operator _Op(const _Tp& __t, const valarray<_Tp>& __v)		\
    {									\
      typedef _BinClos<_Name, _Constant, _ValArray, _Tp, _Tp> _Closure; \
      typedef typename __fun<_Name, _Tp>::result_type _Rt;              \
      return _Expr<_Closure, _Rt>(_Closure(__t, __v));        	        \
    }

_DEFINE_BINARY_OPERATOR(+, __plus)
_DEFINE_BINARY_OPERATOR(-, __minus)
_DEFINE_BINARY_OPERATOR(*, __multiplies)
_DEFINE_BINARY_OPERATOR(/, __divides)
_DEFINE_BINARY_OPERATOR(%, __modulus)
_DEFINE_BINARY_OPERATOR(^, __bitwise_xor)
_DEFINE_BINARY_OPERATOR(&, __bitwise_and)
_DEFINE_BINARY_OPERATOR(|, __bitwise_or)
_DEFINE_BINARY_OPERATOR(<<, __shift_left)
_DEFINE_BINARY_OPERATOR(>>, __shift_right)
_DEFINE_BINARY_OPERATOR(&&, __logical_and)
_DEFINE_BINARY_OPERATOR(||, __logical_or)
_DEFINE_BINARY_OPERATOR(==, __equal_to)
_DEFINE_BINARY_OPERATOR(!=, __not_equal_to)
_DEFINE_BINARY_OPERATOR(<, __less)
_DEFINE_BINARY_OPERATOR(>, __greater)
_DEFINE_BINARY_OPERATOR(<=, __less_equal)
_DEFINE_BINARY_OPERATOR(>=, __greater_equal)

#undef _DEFINE_BINARY_OPERATOR

<<<<<<< HEAD
  // @} group numeric_arrays

_GLIBCXX_END_NAMESPACE
=======
#ifdef __GXX_EXPERIMENTAL_CXX0X__
  /**
   *  @brief  Return an iterator pointing to the first element of
   *          the valarray.
   *  @param  va  valarray.
   */
  template<class _Tp>
    inline _Tp*
    begin(valarray<_Tp>& __va)
    { return std::__addressof(__va[0]); }

  /**
   *  @brief  Return an iterator pointing to the first element of
   *          the const valarray.
   *  @param  va  valarray.
   */
  template<class _Tp>
    inline const _Tp*
    begin(const valarray<_Tp>& __va)
    { return std::__addressof(__va[0]); }

  /**
   *  @brief  Return an iterator pointing to one past the last element of
   *          the valarray.
   *  @param  va  valarray.
   */
  template<class _Tp>
    inline _Tp*
    end(valarray<_Tp>& __va)
    { return std::__addressof(__va[0]) + __va.size(); }

  /**
   *  @brief  Return an iterator pointing to one past the last element of
   *          the const valarray.
   *  @param  va  valarray.
   */
  template<class _Tp>
    inline const _Tp*
    end(const valarray<_Tp>& __va)
    { return std::__addressof(__va[0]) + __va.size(); }
#endif // __GXX_EXPERIMENTAL_CXX0X__

  // @} group numeric_arrays

_GLIBCXX_END_NAMESPACE_VERSION
} // namespace
>>>>>>> 03d20231

#endif /* _GLIBCXX_VALARRAY */<|MERGE_RESOLUTION|>--- conflicted
+++ resolved
@@ -24,11 +24,7 @@
 // see the files COPYING3 and COPYING.RUNTIME respectively.  If not, see
 // <http://www.gnu.org/licenses/>.
 
-<<<<<<< HEAD
-/** @file valarray
-=======
 /** @file include/valarray
->>>>>>> 03d20231
  *  This is a Standard C++ Library header. 
  */
 
@@ -96,14 +92,6 @@
 namespace std _GLIBCXX_VISIBILITY(default)
 {
 _GLIBCXX_BEGIN_NAMESPACE_VERSION
-
-  /**
-   * @defgroup numeric_arrays Numeric Arrays
-   * @ingroup numerics
-   *
-   * Classes and functions for representing and manipulating arrays of elements.
-   * @{
-   */
 
   /**
    * @defgroup numeric_arrays Numeric Arrays
@@ -573,12 +561,8 @@
 
   // @} group numeric_arrays
 
-<<<<<<< HEAD
-_GLIBCXX_END_NAMESPACE
-=======
 _GLIBCXX_END_NAMESPACE_VERSION
 } // namespace
->>>>>>> 03d20231
 
 #include <bits/valarray_after.h>
 #include <bits/slice_array.h>
@@ -590,11 +574,6 @@
 namespace std _GLIBCXX_VISIBILITY(default)
 {
 _GLIBCXX_BEGIN_NAMESPACE_VERSION
-
-  /**
-   * @addtogroup numeric_arrays
-   * @{
-   */
 
   /**
    * @addtogroup numeric_arrays
@@ -1136,11 +1115,6 @@
 
 #undef _DEFINE_BINARY_OPERATOR
 
-<<<<<<< HEAD
-  // @} group numeric_arrays
-
-_GLIBCXX_END_NAMESPACE
-=======
 #ifdef __GXX_EXPERIMENTAL_CXX0X__
   /**
    *  @brief  Return an iterator pointing to the first element of
@@ -1187,6 +1161,5 @@
 
 _GLIBCXX_END_NAMESPACE_VERSION
 } // namespace
->>>>>>> 03d20231
 
 #endif /* _GLIBCXX_VALARRAY */