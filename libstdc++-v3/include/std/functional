--- conflicted
+++ resolved
@@ -2135,28 +2135,14 @@
     swap(function<_Res(_Args...)>& __x, function<_Res(_Args...)>& __y) noexcept
     { __x.swap(__y); }
 
-<<<<<<< HEAD
-
-#if __cplusplus > 201402L
-
-#define __cpp_lib_not_fn 201603
-
-    /// Generalized negator.
-=======
 #if __cplusplus >= 201402L
   /// Generalized negator.
->>>>>>> 9833e931
   template<typename _Fn>
     class _Not_fn
     {
     public:
       template<typename _Fn2>
-<<<<<<< HEAD
-	explicit
-	_Not_fn(_Fn2&& __fn)
-=======
 	_Not_fn(_Fn2&& __fn, int)
->>>>>>> 9833e931
 	: _M_fn(std::forward<_Fn2>(__fn)) { }
 
       _Not_fn(const _Not_fn& __fn) = default;
@@ -2166,33 +2152,21 @@
       template<typename... _Args>
 	auto
 	operator()(_Args&&... __args) &
-<<<<<<< HEAD
-	noexcept(is_nothrow_callable_v<_Fn&(_Args&&...)>)
-=======
 	noexcept(__is_nothrow_callable<_Fn&(_Args&&...)>::value)
->>>>>>> 9833e931
 	-> decltype(!std::declval<result_of_t<_Fn&(_Args&&...)>>())
 	{ return !std::__invoke(_M_fn, std::forward<_Args>(__args)...); }
 
       template<typename... _Args>
 	auto
 	operator()(_Args&&... __args) const &
-<<<<<<< HEAD
-	noexcept(is_nothrow_callable_v<const _Fn&(_Args&&...)>)
-=======
 	noexcept(__is_nothrow_callable<const _Fn&(_Args&&...)>::value)
->>>>>>> 9833e931
 	-> decltype(!std::declval<result_of_t<const _Fn&(_Args&&...)>>())
 	{ return !std::__invoke(_M_fn, std::forward<_Args>(__args)...); }
 
       template<typename... _Args>
 	auto
 	operator()(_Args&&... __args) &&
-<<<<<<< HEAD
-	noexcept(is_nothrow_callable_v<_Fn&&(_Args&&...)>)
-=======
 	noexcept(__is_nothrow_callable<_Fn&&(_Args&&...)>::value)
->>>>>>> 9833e931
 	-> decltype(!std::declval<result_of_t<_Fn&&(_Args&&...)>>())
 	{
 	  return !std::__invoke(std::move(_M_fn),
@@ -2202,11 +2176,7 @@
       template<typename... _Args>
 	auto
 	operator()(_Args&&... __args) const &&
-<<<<<<< HEAD
-	noexcept(is_nothrow_callable_v<const _Fn&&(_Args&&...)>)
-=======
 	noexcept(__is_nothrow_callable<const _Fn&&(_Args&&...)>::value)
->>>>>>> 9833e931
 	-> decltype(!std::declval<result_of_t<const _Fn&&(_Args&&...)>>())
 	{
 	  return !std::__invoke(std::move(_M_fn),
@@ -2216,14 +2186,11 @@
     private:
       _Fn _M_fn;
     };
-<<<<<<< HEAD
-=======
 #endif // C++14
 
 #if __cplusplus > 201402L
 
 #define __cpp_lib_not_fn 201603
->>>>>>> 9833e931
 
   /// [func.not_fn] Function template not_fn
   template<typename _Fn>
@@ -2231,12 +2198,6 @@
     not_fn(_Fn&& __fn)
     noexcept(std::is_nothrow_constructible<std::decay_t<_Fn>, _Fn&&>::value)
     {
-<<<<<<< HEAD
-      return _Not_fn<std::decay_t<_Fn>>{std::forward<_Fn>(__fn)};
-    }
-
-#endif
-=======
       return _Not_fn<std::decay_t<_Fn>>{std::forward<_Fn>(__fn), 0};
     }
 
@@ -2551,7 +2512,6 @@
     }
 
 #endif // C++17
->>>>>>> 9833e931
 
 _GLIBCXX_END_NAMESPACE_VERSION
 } // namespace std
