--- conflicted
+++ resolved
@@ -23,11 +23,7 @@
 // see the files COPYING3 and COPYING.RUNTIME respectively.  If not, see
 // <http://www.gnu.org/licenses/>.
 
-<<<<<<< HEAD
-/** @file mutex
-=======
 /** @file include/mutex
->>>>>>> 03d20231
  *  This is a Standard C++ Library header.
  */
 
@@ -54,11 +50,8 @@
 
 namespace std _GLIBCXX_VISIBILITY(default)
 {
-<<<<<<< HEAD
-=======
 _GLIBCXX_BEGIN_NAMESPACE_VERSION
 
->>>>>>> 03d20231
   /**
    * @defgroup mutexes Mutexes
    * @ingroup concurrency
@@ -82,13 +75,6 @@
     mutex()
     {
       // XXX EAGAIN, ENOMEM, EPERM, EBUSY(may), EINVAL(may)
-<<<<<<< HEAD
-#ifdef __GTHREAD_MUTEX_INIT
-      __native_type __tmp = __GTHREAD_MUTEX_INIT;
-      _M_mutex = __tmp;
-#else
-=======
->>>>>>> 03d20231
       __GTHREAD_MUTEX_INIT_FUNCTION(&_M_mutex);
     }
 
@@ -125,8 +111,6 @@
     native_handle_type
     native_handle()
     { return &_M_mutex; }
-<<<<<<< HEAD
-=======
   };
 
 #ifndef __GTHREAD_RECURSIVE_MUTEX_INIT
@@ -165,7 +149,6 @@
       typename enable_if<is_same<_Rm, __gthread_mutex_t>::value, void>::type
       _S_destroy(_Rm* __mx)
       { __gthread_mutex_destroy(__mx); }
->>>>>>> 03d20231
   };
 #endif
 
@@ -184,13 +167,6 @@
     recursive_mutex()
     {
       // XXX EAGAIN, ENOMEM, EPERM, EBUSY(may), EINVAL(may)
-<<<<<<< HEAD
-#ifdef __GTHREAD_RECURSIVE_MUTEX_INIT
-      __native_type __tmp = __GTHREAD_RECURSIVE_MUTEX_INIT;
-      _M_mutex = __tmp;
-#else
-=======
->>>>>>> 03d20231
       __GTHREAD_RECURSIVE_MUTEX_INIT_FUNCTION(&_M_mutex);
     }
 
@@ -247,12 +223,7 @@
     typedef __native_type* 		  	native_handle_type;
 
 #ifdef __GTHREAD_MUTEX_INIT
-<<<<<<< HEAD
-      __native_type __tmp = __GTHREAD_MUTEX_INIT;
-      _M_mutex = __tmp;
-=======
     timed_mutex() : _M_mutex(__GTHREAD_MUTEX_INIT) { }
->>>>>>> 03d20231
 #else
     timed_mutex()
     {
@@ -362,13 +333,6 @@
     recursive_timed_mutex()
     {
       // XXX EAGAIN, ENOMEM, EPERM, EBUSY(may), EINVAL(may)
-<<<<<<< HEAD
-#ifdef __GTHREAD_RECURSIVE_MUTEX_INIT
-      __native_type __tmp = __GTHREAD_RECURSIVE_MUTEX_INIT;
-      _M_mutex = __tmp;
-#else
-=======
->>>>>>> 03d20231
       __GTHREAD_RECURSIVE_MUTEX_INIT_FUNCTION(&_M_mutex);
     }
 
@@ -464,15 +428,9 @@
   /// and manage it.
   struct adopt_lock_t { };
 
-<<<<<<< HEAD
-  extern const defer_lock_t	defer_lock;
-  extern const try_to_lock_t	try_to_lock;
-  extern const adopt_lock_t	adopt_lock;
-=======
   constexpr defer_lock_t	defer_lock { };
   constexpr try_to_lock_t	try_to_lock { };
   constexpr adopt_lock_t	adopt_lock { };
->>>>>>> 03d20231
 
   /// @brief  Scoped lock idiom.
   // Acquire the mutex here with a constructor call, then release with
@@ -709,21 +667,6 @@
     struct __try_lock_impl
     {
       template<typename... _Lock>
-<<<<<<< HEAD
-	static int
-	__do_try_lock(tuple<_Lock&...>& __locks)
-	{
-	  if(std::get<_Idx>(__locks).try_lock())
-	    {
-	      return __try_lock_impl<_Idx + 1,
-		_Idx + 2 < sizeof...(_Lock)>::__do_try_lock(__locks);
-	    }
-	  else
-	    {
-	      __unlock_impl<_Idx>::__do_unlock(__locks);
-	      return _Idx;
-	    }
-=======
 	static void
 	__do_try_lock(tuple<_Lock&...>& __locks, int& __idx)
 	{
@@ -736,7 +679,6 @@
               if (__idx == -1)
                 __lock.release();
             }
->>>>>>> 03d20231
 	}
     };
 
@@ -744,18 +686,6 @@
     struct __try_lock_impl<_Idx, false>
     {
       template<typename... _Lock>
-<<<<<<< HEAD
-	static int
-	__do_try_lock(tuple<_Lock&...>& __locks)
-	{
-	  if(std::get<_Idx>(__locks).try_lock())
-	    return -1;
-	  else
-	    {
-	      __unlock_impl<_Idx>::__do_unlock(__locks);
-	      return _Idx;
-	    }
-=======
 	static void
 	__do_try_lock(tuple<_Lock&...>& __locks, int& __idx)
 	{
@@ -766,7 +696,6 @@
               __idx = -1;
               __lock.release();
             }
->>>>>>> 03d20231
 	}
     };
 
@@ -793,9 +722,6 @@
       return __idx;
     }
 
-<<<<<<< HEAD
-  /// lock
-=======
   /** @brief Generic lock.
    *  @param __l1 Meets Mutex requirements (try_lock() may throw).
    *  @param __l2 Meets Mutex requirements (try_lock() may throw).
@@ -807,7 +733,6 @@
    *  and unlock().  If the call exits via an exception any locks that were
    *  obtained will be released.
    */
->>>>>>> 03d20231
   template<typename _L1, typename _L2, typename ..._L3>
     void
     lock(_L1& __l1, _L2& __l2, _L3&... __l3)
@@ -832,31 +757,16 @@
   private:
     typedef __gthread_once_t __native_type;
     __native_type  _M_once;
-<<<<<<< HEAD
-
-  public:
-    once_flag()
-    {
-      __native_type __tmp = __GTHREAD_ONCE_INIT;
-      _M_once = __tmp;
-    }
-
-=======
 
   public:
     constexpr once_flag() : _M_once(__GTHREAD_ONCE_INIT) { }
 
->>>>>>> 03d20231
     once_flag(const once_flag&) = delete;
     once_flag& operator=(const once_flag&) = delete;
 
     template<typename _Callable, typename... _Args>
       friend void
-<<<<<<< HEAD
-      call_once(once_flag& __once, _Callable __f, _Args&&... __args);
-=======
       call_once(once_flag& __once, _Callable&& __f, _Args&&... __args);
->>>>>>> 03d20231
   };
 
 #ifdef _GLIBCXX_HAVE_TLS
@@ -887,22 +797,14 @@
     call_once(once_flag& __once, _Callable&& __f, _Args&&... __args)
     {
 #ifdef _GLIBCXX_HAVE_TLS
-<<<<<<< HEAD
-      auto __bound_functor = std::bind<void>(__f, __args...);
-=======
       auto __bound_functor = std::bind<void>(std::forward<_Callable>(__f),
           std::forward<_Args>(__args)...);
->>>>>>> 03d20231
       __once_callable = &__bound_functor;
       __once_call = &__once_call_impl<decltype(__bound_functor)>;
 #else
       unique_lock<mutex> __functor_lock(__get_once_mutex());
-<<<<<<< HEAD
-      __once_functor = std::bind<void>(__f, __args...);
-=======
       __once_functor = std::bind<void>(std::forward<_Callable>(__f),
           std::forward<_Args>(__args)...);
->>>>>>> 03d20231
       __set_once_functor_lock_ptr(&__functor_lock);
 #endif
 
@@ -918,12 +820,8 @@
     }
 
   // @} group mutexes
-<<<<<<< HEAD
-}
-=======
 _GLIBCXX_END_NAMESPACE_VERSION
 } // namespace
->>>>>>> 03d20231
 
 #endif // _GLIBCXX_HAS_GTHREADS && _GLIBCXX_USE_C99_STDINT_TR1
 
