--- conflicted
+++ resolved
@@ -386,21 +386,6 @@
   extern const try_to_lock_t	try_to_lock;
   extern const adopt_lock_t	adopt_lock;
 
-<<<<<<< HEAD
-  /** 
-   *  @brief Thrown to indicate errors with lock operations.
-   *
-   *  @ingroup exceptions
-   */
-  class lock_error : public exception
-  {
-  public:
-    virtual const char*
-    _GLIBCXX_CONST what() const throw();
-  };
-
-=======
->>>>>>> 42a9ba1d
   /// @brief  Scoped lock idiom.
   // Acquire the mutex here with a constructor call, then release with
   // the destructor call in accordance with RAII style.
@@ -722,16 +707,11 @@
 #else
   extern function<void()> __once_functor;
 
-<<<<<<< HEAD
-  extern unique_lock<mutex>&
-  __get_once_functor_lock();
-=======
   extern void
   __set_once_functor_lock_ptr(unique_lock<mutex>*);
 
   extern mutex&
   __get_once_mutex();
->>>>>>> 42a9ba1d
 #endif
 
   extern "C" void __once_proxy();
@@ -746,12 +726,7 @@
       __once_callable = &__bound_functor;
       __once_call = &__once_call_impl<decltype(__bound_functor)>;
 #else
-<<<<<<< HEAD
-      unique_lock<mutex>& __functor_lock = __get_once_functor_lock();
-      __functor_lock.lock();
-=======
       unique_lock<mutex> __functor_lock(__get_once_mutex());
->>>>>>> 42a9ba1d
       __once_functor = bind(__f, __args...);
       __set_once_functor_lock_ptr(&__functor_lock);
 #endif
@@ -760,11 +735,7 @@
 
 #ifndef _GLIBCXX_HAVE_TLS
       if (__functor_lock)
-<<<<<<< HEAD
-	__functor_lock.unlock();
-=======
         __set_once_functor_lock_ptr(0);
->>>>>>> 42a9ba1d
 #endif
 
       if (__e)
