// Components for manipulating sequences of characters -*- C++ -*-

// Copyright (C) 1997, 1998, 1999, 2000, 2001, 2002, 2003, 2004, 2005,
<<<<<<< HEAD
// 2006, 2007, 2008, 2009, 2010
=======
// 2006, 2007, 2008, 2009, 2010, 2011
>>>>>>> 03d20231
// Free Software Foundation, Inc.
//
// This file is part of the GNU ISO C++ Library.  This library is free
// software; you can redistribute it and/or modify it under the
// terms of the GNU General Public License as published by the
// Free Software Foundation; either version 3, or (at your option)
// any later version.

// This library is distributed in the hope that it will be useful,
// but WITHOUT ANY WARRANTY; without even the implied warranty of
// MERCHANTABILITY or FITNESS FOR A PARTICULAR PURPOSE.  See the
// GNU General Public License for more details.

// Under Section 7 of GPL version 3, you are granted additional
// permissions described in the GCC Runtime Library Exception, version
// 3.1, as published by the Free Software Foundation.

// You should have received a copy of the GNU General Public License and
// a copy of the GCC Runtime Library Exception along with this program;
// see the files COPYING3 and COPYING.RUNTIME respectively.  If not, see
// <http://www.gnu.org/licenses/>.

<<<<<<< HEAD
/** @file basic_string.h
=======
/** @file bits/basic_string.h
>>>>>>> 03d20231
 *  This is an internal header file, included by other library headers.
 *  Do not attempt to use it directly. @headername{string}
 */

//
// ISO C++ 14882: 21 Strings library
//

#ifndef _BASIC_STRING_H
#define _BASIC_STRING_H 1

#pragma GCC system_header

#include <ext/atomicity.h>
#include <debug/debug.h>
#include <initializer_list>

namespace std _GLIBCXX_VISIBILITY(default)
{
_GLIBCXX_BEGIN_NAMESPACE_VERSION

  /**
   *  @class basic_string basic_string.h <string>
   *  @brief  Managing sequences of characters and character-like objects.
   *
   *  @ingroup strings
   *  @ingroup sequences
   *
   *  Meets the requirements of a <a href="tables.html#65">container</a>, a
   *  <a href="tables.html#66">reversible container</a>, and a
   *  <a href="tables.html#67">sequence</a>.  Of the
   *  <a href="tables.html#68">optional sequence requirements</a>, only
   *  @c push_back, @c at, and @c %array access are supported.
   *
   *  @doctodo
   *
   *
   *  Documentation?  What's that?
   *  Nathan Myers <ncm@cantrip.org>.
   *
   *  A string looks like this:
   *
   *  @code
   *                                        [_Rep]
   *                                        _M_length
   *   [basic_string<char_type>]            _M_capacity
   *   _M_dataplus                          _M_refcount
   *   _M_p ---------------->               unnamed array of char_type
   *  @endcode
   *
   *  Where the _M_p points to the first character in the string, and
   *  you cast it to a pointer-to-_Rep and subtract 1 to get a
   *  pointer to the header.
   *
   *  This approach has the enormous advantage that a string object
   *  requires only one allocation.  All the ugliness is confined
   *  within a single %pair of inline functions, which each compile to
   *  a single @a add instruction: _Rep::_M_data(), and
   *  string::_M_rep(); and the allocation function which gets a
   *  block of raw bytes and with room enough and constructs a _Rep
   *  object at the front.
   *
   *  The reason you want _M_data pointing to the character %array and
   *  not the _Rep is so that the debugger can see the string
   *  contents. (Probably we should add a non-inline member to get
   *  the _Rep for the debugger to use, so users can check the actual
   *  string length.)
   *
   *  Note that the _Rep object is a POD so that you can have a
   *  static <em>empty string</em> _Rep object already @a constructed before
   *  static constructors have run.  The reference-count encoding is
   *  chosen so that a 0 indicates one reference, so you never try to
   *  destroy the empty-string _Rep object.
   *
   *  All but the last paragraph is considered pretty conventional
   *  for a C++ string implementation.
  */
  // 21.3  Template class basic_string
  template<typename _CharT, typename _Traits, typename _Alloc>
    class basic_string
    {
      typedef typename _Alloc::template rebind<_CharT>::other _CharT_alloc_type;

      // Types:
    public:
      typedef _Traits					    traits_type;
      typedef typename _Traits::char_type		    value_type;
      typedef _Alloc					    allocator_type;
      typedef typename _CharT_alloc_type::size_type	    size_type;
      typedef typename _CharT_alloc_type::difference_type   difference_type;
      typedef typename _CharT_alloc_type::reference	    reference;
      typedef typename _CharT_alloc_type::const_reference   const_reference;
      typedef typename _CharT_alloc_type::pointer	    pointer;
      typedef typename _CharT_alloc_type::const_pointer	    const_pointer;
      typedef __gnu_cxx::__normal_iterator<pointer, basic_string>  iterator;
      typedef __gnu_cxx::__normal_iterator<const_pointer, basic_string>
                                                            const_iterator;
      typedef std::reverse_iterator<const_iterator>	const_reverse_iterator;
      typedef std::reverse_iterator<iterator>		    reverse_iterator;

    private:
      // _Rep: string representation
      //   Invariants:
      //   1. String really contains _M_length + 1 characters: due to 21.3.4
      //      must be kept null-terminated.
      //   2. _M_capacity >= _M_length
      //      Allocated memory is always (_M_capacity + 1) * sizeof(_CharT).
      //   3. _M_refcount has three states:
      //      -1: leaked, one reference, no ref-copies allowed, non-const.
      //       0: one reference, non-const.
      //     n>0: n + 1 references, operations require a lock, const.
      //   4. All fields==0 is an empty string, given the extra storage
      //      beyond-the-end for a null terminator; thus, the shared
      //      empty string representation needs no constructor.

      struct _Rep_base
      {
	size_type		_M_length;
	size_type		_M_capacity;
	_Atomic_word		_M_refcount;
      };

      struct _Rep : _Rep_base
      {
	// Types:
	typedef typename _Alloc::template rebind<char>::other _Raw_bytes_alloc;

	// (Public) Data members:

	// The maximum number of individual char_type elements of an
	// individual string is determined by _S_max_size. This is the
	// value that will be returned by max_size().  (Whereas npos
	// is the maximum number of bytes the allocator can allocate.)
	// If one was to divvy up the theoretical largest size string,
	// with a terminating character and m _CharT elements, it'd
	// look like this:
	// npos = sizeof(_Rep) + (m * sizeof(_CharT)) + sizeof(_CharT)
	// Solving for m:
	// m = ((npos - sizeof(_Rep))/sizeof(CharT)) - 1
	// In addition, this implementation quarters this amount.
	static const size_type	_S_max_size;
	static const _CharT	_S_terminal;

	// The following storage is init'd to 0 by the linker, resulting
        // (carefully) in an empty string with one reference.
        static size_type _S_empty_rep_storage[];

        static _Rep&
        _S_empty_rep()
        { 
	  // NB: Mild hack to avoid strict-aliasing warnings.  Note that
	  // _S_empty_rep_storage is never modified and the punning should
	  // be reasonably safe in this case.
	  void* __p = reinterpret_cast<void*>(&_S_empty_rep_storage);
	  return *reinterpret_cast<_Rep*>(__p);
	}

        bool
	_M_is_leaked() const
        { return this->_M_refcount < 0; }

        bool
	_M_is_shared() const
        { return this->_M_refcount > 0; }

        void
	_M_set_leaked()
        { this->_M_refcount = -1; }

        void
	_M_set_sharable()
        { this->_M_refcount = 0; }

	void
	_M_set_length_and_sharable(size_type __n)
	{
#ifndef _GLIBCXX_FULLY_DYNAMIC_STRING
	  if (__builtin_expect(this != &_S_empty_rep(), false))
#endif
	    {
	      this->_M_set_sharable();  // One reference.
	      this->_M_length = __n;
	      traits_type::assign(this->_M_refdata()[__n], _S_terminal);
	      // grrr. (per 21.3.4)
	      // You cannot leave those LWG people alone for a second.
	    }
	}

	_CharT*
	_M_refdata() throw()
	{ return reinterpret_cast<_CharT*>(this + 1); }

	_CharT*
	_M_grab(const _Alloc& __alloc1, const _Alloc& __alloc2)
	{
	  return (!_M_is_leaked() && __alloc1 == __alloc2)
	          ? _M_refcopy() : _M_clone(__alloc1);
	}

	// Create & Destroy
	static _Rep*
	_S_create(size_type, size_type, const _Alloc&);

	void
	_M_dispose(const _Alloc& __a)
	{
#ifndef _GLIBCXX_FULLY_DYNAMIC_STRING
	  if (__builtin_expect(this != &_S_empty_rep(), false))
#endif
	    {
	      // Be race-detector-friendly.  For more info see bits/c++config.
	      _GLIBCXX_SYNCHRONIZATION_HAPPENS_BEFORE(&this->_M_refcount);
	      if (__gnu_cxx::__exchange_and_add_dispatch(&this->_M_refcount,
							 -1) <= 0)
		{
		  _GLIBCXX_SYNCHRONIZATION_HAPPENS_AFTER(&this->_M_refcount);
		  _M_destroy(__a);
		}
	    }
	}  // XXX MT

	void
	_M_destroy(const _Alloc&) throw();

	_CharT*
	_M_refcopy() throw()
	{
#ifndef _GLIBCXX_FULLY_DYNAMIC_STRING
	  if (__builtin_expect(this != &_S_empty_rep(), false))
#endif
            __gnu_cxx::__atomic_add_dispatch(&this->_M_refcount, 1);
	  return _M_refdata();
	}  // XXX MT

	_CharT*
	_M_clone(const _Alloc&, size_type __res = 0);
      };

      // Use empty-base optimization: http://www.cantrip.org/emptyopt.html
      struct _Alloc_hider : _Alloc
      {
	_Alloc_hider(_CharT* __dat, const _Alloc& __a)
	: _Alloc(__a), _M_p(__dat) { }

	_CharT* _M_p; // The actual data.
      };

    public:
      // Data Members (public):
      // NB: This is an unsigned type, and thus represents the maximum
      // size that the allocator can hold.
      ///  Value returned by various member functions when they fail.
      static const size_type	npos = static_cast<size_type>(-1);

    private:
      // Data Members (private):
      mutable _Alloc_hider	_M_dataplus;

      _CharT*
      _M_data() const
      { return  _M_dataplus._M_p; }

      _CharT*
      _M_data(_CharT* __p)
      { return (_M_dataplus._M_p = __p); }

      _Rep*
      _M_rep() const
      { return &((reinterpret_cast<_Rep*> (_M_data()))[-1]); }

      // For the internal use we have functions similar to `begin'/`end'
      // but they do not call _M_leak.
      iterator
      _M_ibegin() const
      { return iterator(_M_data()); }

      iterator
      _M_iend() const
      { return iterator(_M_data() + this->size()); }

      void
      _M_leak()    // for use in begin() & non-const op[]
      {
	if (!_M_rep()->_M_is_leaked())
	  _M_leak_hard();
      }

      size_type
      _M_check(size_type __pos, const char* __s) const
      {
	if (__pos > this->size())
	  __throw_out_of_range(__N(__s));
	return __pos;
      }

      void
      _M_check_length(size_type __n1, size_type __n2, const char* __s) const
      {
	if (this->max_size() - (this->size() - __n1) < __n2)
	  __throw_length_error(__N(__s));
      }

      // NB: _M_limit doesn't check for a bad __pos value.
      size_type
      _M_limit(size_type __pos, size_type __off) const
      {
	const bool __testoff =  __off < this->size() - __pos;
	return __testoff ? __off : this->size() - __pos;
      }

      // True if _Rep and source do not overlap.
      bool
      _M_disjunct(const _CharT* __s) const
      {
	return (less<const _CharT*>()(__s, _M_data())
		|| less<const _CharT*>()(_M_data() + this->size(), __s));
      }

      // When __n = 1 way faster than the general multichar
      // traits_type::copy/move/assign.
      static void
      _M_copy(_CharT* __d, const _CharT* __s, size_type __n)
      {
	if (__n == 1)
	  traits_type::assign(*__d, *__s);
	else
	  traits_type::copy(__d, __s, __n);
      }

      static void
      _M_move(_CharT* __d, const _CharT* __s, size_type __n)
      {
	if (__n == 1)
	  traits_type::assign(*__d, *__s);
	else
	  traits_type::move(__d, __s, __n);	  
      }

      static void
      _M_assign(_CharT* __d, size_type __n, _CharT __c)
      {
	if (__n == 1)
	  traits_type::assign(*__d, __c);
	else
	  traits_type::assign(__d, __n, __c);	  
      }

      // _S_copy_chars is a separate template to permit specialization
      // to optimize for the common case of pointers as iterators.
      template<class _Iterator>
        static void
        _S_copy_chars(_CharT* __p, _Iterator __k1, _Iterator __k2)
        {
	  for (; __k1 != __k2; ++__k1, ++__p)
	    traits_type::assign(*__p, *__k1); // These types are off.
	}

      static void
      _S_copy_chars(_CharT* __p, iterator __k1, iterator __k2)
      { _S_copy_chars(__p, __k1.base(), __k2.base()); }

      static void
      _S_copy_chars(_CharT* __p, const_iterator __k1, const_iterator __k2)
      { _S_copy_chars(__p, __k1.base(), __k2.base()); }

      static void
      _S_copy_chars(_CharT* __p, _CharT* __k1, _CharT* __k2)
      { _M_copy(__p, __k1, __k2 - __k1); }

      static void
      _S_copy_chars(_CharT* __p, const _CharT* __k1, const _CharT* __k2)
      { _M_copy(__p, __k1, __k2 - __k1); }

      static int
      _S_compare(size_type __n1, size_type __n2)
      {
	const difference_type __d = difference_type(__n1 - __n2);

	if (__d > __gnu_cxx::__numeric_traits<int>::__max)
	  return __gnu_cxx::__numeric_traits<int>::__max;
	else if (__d < __gnu_cxx::__numeric_traits<int>::__min)
	  return __gnu_cxx::__numeric_traits<int>::__min;
	else
	  return int(__d);
      }

      void
      _M_mutate(size_type __pos, size_type __len1, size_type __len2);

      void
      _M_leak_hard();

      static _Rep&
      _S_empty_rep()
      { return _Rep::_S_empty_rep(); }

    public:
      // Construct/copy/destroy:
      // NB: We overload ctors in some cases instead of using default
      // arguments, per 17.4.4.4 para. 2 item 2.

      /**
       *  @brief  Default constructor creates an empty string.
       */
      basic_string()
#ifndef _GLIBCXX_FULLY_DYNAMIC_STRING
      : _M_dataplus(_S_empty_rep()._M_refdata(), _Alloc()) { }
#else
      : _M_dataplus(_S_construct(size_type(), _CharT(), _Alloc()), _Alloc()){ }
#endif

      /**
       *  @brief  Construct an empty string using allocator @a a.
       */
      explicit
      basic_string(const _Alloc& __a);

      // NB: per LWG issue 42, semantics different from IS:
      /**
       *  @brief  Construct string with copy of value of @a str.
       *  @param  str  Source string.
       */
      basic_string(const basic_string& __str);
      /**
       *  @brief  Construct string as copy of a substring.
       *  @param  str  Source string.
       *  @param  pos  Index of first character to copy from.
       *  @param  n  Number of characters to copy (default remainder).
       */
      basic_string(const basic_string& __str, size_type __pos,
		   size_type __n = npos);
      /**
       *  @brief  Construct string as copy of a substring.
       *  @param  str  Source string.
       *  @param  pos  Index of first character to copy from.
       *  @param  n  Number of characters to copy.
       *  @param  a  Allocator to use.
       */
      basic_string(const basic_string& __str, size_type __pos,
		   size_type __n, const _Alloc& __a);

      /**
       *  @brief  Construct string initialized by a character %array.
       *  @param  s  Source character %array.
       *  @param  n  Number of characters to copy.
       *  @param  a  Allocator to use (default is default allocator).
       *
       *  NB: @a s must have at least @a n characters, &apos;\\0&apos;
       *  has no special meaning.
       */
      basic_string(const _CharT* __s, size_type __n,
		   const _Alloc& __a = _Alloc());
      /**
       *  @brief  Construct string as copy of a C string.
       *  @param  s  Source C string.
       *  @param  a  Allocator to use (default is default allocator).
       */
      basic_string(const _CharT* __s, const _Alloc& __a = _Alloc());
      /**
       *  @brief  Construct string as multiple characters.
       *  @param  n  Number of characters.
       *  @param  c  Character to use.
       *  @param  a  Allocator to use (default is default allocator).
       */
      basic_string(size_type __n, _CharT __c, const _Alloc& __a = _Alloc());

#ifdef __GXX_EXPERIMENTAL_CXX0X__
      /**
       *  @brief  Move construct string.
       *  @param  str  Source string.
       *
       *  The newly-created string contains the exact contents of @a str.
       *  @a str is a valid, but unspecified string.
       **/
      basic_string(basic_string&& __str)
      : _M_dataplus(__str._M_dataplus)
      {
#ifndef _GLIBCXX_FULLY_DYNAMIC_STRING	
	__str._M_data(_S_empty_rep()._M_refdata());
#else
	__str._M_data(_S_construct(size_type(), _CharT(), get_allocator()));
#endif
      }

      /**
       *  @brief  Construct string from an initializer %list.
       *  @param  l  std::initializer_list of characters.
       *  @param  a  Allocator to use (default is default allocator).
       */
      basic_string(initializer_list<_CharT> __l, const _Alloc& __a = _Alloc());
#endif // __GXX_EXPERIMENTAL_CXX0X__

      /**
       *  @brief  Construct string as copy of a range.
       *  @param  beg  Start of range.
       *  @param  end  End of range.
       *  @param  a  Allocator to use (default is default allocator).
       */
      template<class _InputIterator>
        basic_string(_InputIterator __beg, _InputIterator __end,
		     const _Alloc& __a = _Alloc());

      /**
       *  @brief  Destroy the string instance.
       */
      ~basic_string()
      { _M_rep()->_M_dispose(this->get_allocator()); }

      /**
       *  @brief  Assign the value of @a str to this string.
       *  @param  str  Source string.
       */
      basic_string&
      operator=(const basic_string& __str) 
      { return this->assign(__str); }

      /**
       *  @brief  Copy contents of @a s into this string.
       *  @param  s  Source null-terminated string.
       */
      basic_string&
      operator=(const _CharT* __s) 
      { return this->assign(__s); }

      /**
       *  @brief  Set value to string of length 1.
       *  @param  c  Source character.
       *
       *  Assigning to a character makes this string length 1 and
       *  (*this)[0] == @a c.
       */
      basic_string&
      operator=(_CharT __c) 
      { 
	this->assign(1, __c); 
	return *this;
      }

#ifdef __GXX_EXPERIMENTAL_CXX0X__
      /**
       *  @brief  Move assign the value of @a str to this string.
       *  @param  str  Source string.
       *
       *  The contents of @a str are moved into this string (without copying).
       *  @a str is a valid, but unspecified string.
       **/
      basic_string&
      operator=(basic_string&& __str)
      {
	// NB: DR 1204.
	this->swap(__str);
	return *this;
      }

      /**
       *  @brief  Set value to string constructed from initializer %list.
       *  @param  l  std::initializer_list.
       */
      basic_string&
      operator=(initializer_list<_CharT> __l)
      {
	this->assign(__l.begin(), __l.size());
	return *this;
      }
#endif // __GXX_EXPERIMENTAL_CXX0X__

      // Iterators:
      /**
       *  Returns a read/write iterator that points to the first character in
       *  the %string.  Unshares the string.
       */
      iterator
      begin()
      {
	_M_leak();
	return iterator(_M_data());
      }

      /**
       *  Returns a read-only (constant) iterator that points to the first
       *  character in the %string.
       */
      const_iterator
      begin() const
      { return const_iterator(_M_data()); }

      /**
       *  Returns a read/write iterator that points one past the last
       *  character in the %string.  Unshares the string.
       */
      iterator
      end()
      {
	_M_leak();
	return iterator(_M_data() + this->size());
      }

      /**
       *  Returns a read-only (constant) iterator that points one past the
       *  last character in the %string.
       */
      const_iterator
      end() const
      { return const_iterator(_M_data() + this->size()); }

      /**
       *  Returns a read/write reverse iterator that points to the last
       *  character in the %string.  Iteration is done in reverse element
       *  order.  Unshares the string.
       */
      reverse_iterator
      rbegin()
      { return reverse_iterator(this->end()); }

      /**
       *  Returns a read-only (constant) reverse iterator that points
       *  to the last character in the %string.  Iteration is done in
       *  reverse element order.
       */
      const_reverse_iterator
      rbegin() const
      { return const_reverse_iterator(this->end()); }

      /**
       *  Returns a read/write reverse iterator that points to one before the
       *  first character in the %string.  Iteration is done in reverse
       *  element order.  Unshares the string.
       */
      reverse_iterator
      rend()
      { return reverse_iterator(this->begin()); }

      /**
       *  Returns a read-only (constant) reverse iterator that points
       *  to one before the first character in the %string.  Iteration
       *  is done in reverse element order.
       */
      const_reverse_iterator
      rend() const
      { return const_reverse_iterator(this->begin()); }

#ifdef __GXX_EXPERIMENTAL_CXX0X__
      /**
       *  Returns a read-only (constant) iterator that points to the first
       *  character in the %string.
       */
      const_iterator
      cbegin() const
      { return const_iterator(this->_M_data()); }

      /**
       *  Returns a read-only (constant) iterator that points one past the
       *  last character in the %string.
       */
      const_iterator
      cend() const
      { return const_iterator(this->_M_data() + this->size()); }

      /**
       *  Returns a read-only (constant) reverse iterator that points
       *  to the last character in the %string.  Iteration is done in
       *  reverse element order.
       */
      const_reverse_iterator
      crbegin() const
      { return const_reverse_iterator(this->end()); }

      /**
       *  Returns a read-only (constant) reverse iterator that points
       *  to one before the first character in the %string.  Iteration
       *  is done in reverse element order.
       */
      const_reverse_iterator
      crend() const
      { return const_reverse_iterator(this->begin()); }
#endif

    public:
      // Capacity:
      ///  Returns the number of characters in the string, not including any
      ///  null-termination.
      size_type
      size() const
      { return _M_rep()->_M_length; }

      ///  Returns the number of characters in the string, not including any
      ///  null-termination.
      size_type
      length() const
      { return _M_rep()->_M_length; }

      ///  Returns the size() of the largest possible %string.
      size_type
      max_size() const
      { return _Rep::_S_max_size; }

      /**
       *  @brief  Resizes the %string to the specified number of characters.
       *  @param  n  Number of characters the %string should contain.
       *  @param  c  Character to fill any new elements.
       *
       *  This function will %resize the %string to the specified
       *  number of characters.  If the number is smaller than the
       *  %string's current size the %string is truncated, otherwise
       *  the %string is extended and new elements are %set to @a c.
       */
      void
      resize(size_type __n, _CharT __c);

      /**
       *  @brief  Resizes the %string to the specified number of characters.
       *  @param  n  Number of characters the %string should contain.
       *
       *  This function will resize the %string to the specified length.  If
       *  the new size is smaller than the %string's current size the %string
       *  is truncated, otherwise the %string is extended and new characters
       *  are default-constructed.  For basic types such as char, this means
       *  setting them to 0.
       */
      void
      resize(size_type __n)
      { this->resize(__n, _CharT()); }

#ifdef __GXX_EXPERIMENTAL_CXX0X__
      ///  A non-binding request to reduce capacity() to size().
      void
      shrink_to_fit()
      {
	__try
	  { reserve(0); }
	__catch(...)
	  { }
      }
#endif

      /**
       *  Returns the total number of characters that the %string can hold
       *  before needing to allocate more memory.
       */
      size_type
      capacity() const
      { return _M_rep()->_M_capacity; }

      /**
       *  @brief  Attempt to preallocate enough memory for specified number of
       *          characters.
       *  @param  res_arg  Number of characters required.
       *  @throw  std::length_error  If @a res_arg exceeds @c max_size().
       *
       *  This function attempts to reserve enough memory for the
       *  %string to hold the specified number of characters.  If the
       *  number requested is more than max_size(), length_error is
       *  thrown.
       *
       *  The advantage of this function is that if optimal code is a
       *  necessity and the user can determine the string length that will be
       *  required, the user can reserve the memory in %advance, and thus
       *  prevent a possible reallocation of memory and copying of %string
       *  data.
       */
      void
      reserve(size_type __res_arg = 0);

      /**
       *  Erases the string, making it empty.
       */
      void
      clear()
      { _M_mutate(0, this->size(), 0); }

      /**
       *  Returns true if the %string is empty.  Equivalent to 
       *  <code>*this == ""</code>.
       */
      bool
      empty() const
      { return this->size() == 0; }

      // Element access:
      /**
       *  @brief  Subscript access to the data contained in the %string.
       *  @param  pos  The index of the character to access.
       *  @return  Read-only (constant) reference to the character.
       *
       *  This operator allows for easy, array-style, data access.
       *  Note that data access with this operator is unchecked and
       *  out_of_range lookups are not defined. (For checked lookups
       *  see at().)
       */
      const_reference
      operator[] (size_type __pos) const
      {
	_GLIBCXX_DEBUG_ASSERT(__pos <= size());
	return _M_data()[__pos];
      }

      /**
       *  @brief  Subscript access to the data contained in the %string.
       *  @param  pos  The index of the character to access.
       *  @return  Read/write reference to the character.
       *
       *  This operator allows for easy, array-style, data access.
       *  Note that data access with this operator is unchecked and
       *  out_of_range lookups are not defined. (For checked lookups
       *  see at().)  Unshares the string.
       */
      reference
      operator[](size_type __pos)
      {
        // allow pos == size() as v3 extension:
	_GLIBCXX_DEBUG_ASSERT(__pos <= size());
        // but be strict in pedantic mode:
	_GLIBCXX_DEBUG_PEDASSERT(__pos < size());
	_M_leak();
	return _M_data()[__pos];
      }

      /**
       *  @brief  Provides access to the data contained in the %string.
       *  @param n The index of the character to access.
       *  @return  Read-only (const) reference to the character.
       *  @throw  std::out_of_range  If @a n is an invalid index.
       *
       *  This function provides for safer data access.  The parameter is
       *  first checked that it is in the range of the string.  The function
       *  throws out_of_range if the check fails.
       */
      const_reference
      at(size_type __n) const
      {
	if (__n >= this->size())
	  __throw_out_of_range(__N("basic_string::at"));
	return _M_data()[__n];
      }

#ifdef __GXX_EXPERIMENTAL_CXX0X__
      /**
       *  Returns a read/write reference to the data at the first
       *  element of the %string.
       */
      reference
      front()
      { return operator[](0); }

      /**
       *  Returns a read-only (constant) reference to the data at the first
       *  element of the %string.
       */
      const_reference
      front() const
      { return operator[](0); }

      /**
       *  Returns a read/write reference to the data at the last
       *  element of the %string.
       */
      reference
      back()
      { return operator[](this->size() - 1); }

      /**
       *  Returns a read-only (constant) reference to the data at the
       *  last element of the %string.
       */
      const_reference
      back() const
      { return operator[](this->size() - 1); }
#endif

      /**
       *  @brief  Provides access to the data contained in the %string.
       *  @param n The index of the character to access.
       *  @return  Read/write reference to the character.
       *  @throw  std::out_of_range  If @a n is an invalid index.
       *
       *  This function provides for safer data access.  The parameter is
       *  first checked that it is in the range of the string.  The function
       *  throws out_of_range if the check fails.  Success results in
       *  unsharing the string.
       */
      reference
      at(size_type __n)
      {
	if (__n >= size())
	  __throw_out_of_range(__N("basic_string::at"));
	_M_leak();
	return _M_data()[__n];
      }

      // Modifiers:
      /**
       *  @brief  Append a string to this string.
       *  @param str  The string to append.
       *  @return  Reference to this string.
       */
      basic_string&
      operator+=(const basic_string& __str)
      { return this->append(__str); }

      /**
       *  @brief  Append a C string.
       *  @param s  The C string to append.
       *  @return  Reference to this string.
       */
      basic_string&
      operator+=(const _CharT* __s)
      { return this->append(__s); }

      /**
       *  @brief  Append a character.
       *  @param c  The character to append.
       *  @return  Reference to this string.
       */
      basic_string&
      operator+=(_CharT __c)
      { 
	this->push_back(__c);
	return *this;
      }

#ifdef __GXX_EXPERIMENTAL_CXX0X__
      /**
       *  @brief  Append an initializer_list of characters.
       *  @param l  The initializer_list of characters to be appended.
       *  @return  Reference to this string.
       */
      basic_string&
      operator+=(initializer_list<_CharT> __l)
      { return this->append(__l.begin(), __l.size()); }
#endif // __GXX_EXPERIMENTAL_CXX0X__

      /**
       *  @brief  Append a string to this string.
       *  @param str  The string to append.
       *  @return  Reference to this string.
       */
      basic_string&
      append(const basic_string& __str);

      /**
       *  @brief  Append a substring.
       *  @param str  The string to append.
       *  @param pos  Index of the first character of str to append.
       *  @param n  The number of characters to append.
       *  @return  Reference to this string.
       *  @throw  std::out_of_range if @a pos is not a valid index.
       *
       *  This function appends @a n characters from @a str starting at @a pos
       *  to this string.  If @a n is is larger than the number of available
       *  characters in @a str, the remainder of @a str is appended.
       */
      basic_string&
      append(const basic_string& __str, size_type __pos, size_type __n);

      /**
       *  @brief  Append a C substring.
       *  @param s  The C string to append.
       *  @param n  The number of characters to append.
       *  @return  Reference to this string.
       */
      basic_string&
      append(const _CharT* __s, size_type __n);

      /**
       *  @brief  Append a C string.
       *  @param s  The C string to append.
       *  @return  Reference to this string.
       */
      basic_string&
      append(const _CharT* __s)
      {
	__glibcxx_requires_string(__s);
	return this->append(__s, traits_type::length(__s));
      }

      /**
       *  @brief  Append multiple characters.
       *  @param n  The number of characters to append.
       *  @param c  The character to use.
       *  @return  Reference to this string.
       *
       *  Appends n copies of c to this string.
       */
      basic_string&
      append(size_type __n, _CharT __c);

#ifdef __GXX_EXPERIMENTAL_CXX0X__
      /**
       *  @brief  Append an initializer_list of characters.
       *  @param l  The initializer_list of characters to append.
       *  @return  Reference to this string.
       */
      basic_string&
      append(initializer_list<_CharT> __l)
      { return this->append(__l.begin(), __l.size()); }
#endif // __GXX_EXPERIMENTAL_CXX0X__

      /**
       *  @brief  Append a range of characters.
       *  @param first  Iterator referencing the first character to append.
       *  @param last  Iterator marking the end of the range.
       *  @return  Reference to this string.
       *
       *  Appends characters in the range [first,last) to this string.
       */
      template<class _InputIterator>
        basic_string&
        append(_InputIterator __first, _InputIterator __last)
        { return this->replace(_M_iend(), _M_iend(), __first, __last); }

      /**
       *  @brief  Append a single character.
       *  @param c  Character to append.
       */
      void
      push_back(_CharT __c)
      { 
	const size_type __len = 1 + this->size();
	if (__len > this->capacity() || _M_rep()->_M_is_shared())
	  this->reserve(__len);
	traits_type::assign(_M_data()[this->size()], __c);
	_M_rep()->_M_set_length_and_sharable(__len);
      }

      /**
       *  @brief  Set value to contents of another string.
       *  @param  str  Source string to use.
       *  @return  Reference to this string.
       */
      basic_string&
      assign(const basic_string& __str);

#ifdef __GXX_EXPERIMENTAL_CXX0X__
      /**
       *  @brief  Set value to contents of another string.
       *  @param  str  Source string to use.
       *  @return  Reference to this string.
       *
       *  This function sets this string to the exact contents of @a str.
       *  @a str is a valid, but unspecified string.
       */
      basic_string&
      assign(basic_string&& __str)
      {
	this->swap(__str);
	return *this;
      }
#endif // __GXX_EXPERIMENTAL_CXX0X__

      /**
       *  @brief  Set value to a substring of a string.
       *  @param str  The string to use.
       *  @param pos  Index of the first character of str.
       *  @param n  Number of characters to use.
       *  @return  Reference to this string.
       *  @throw  std::out_of_range if @a pos is not a valid index.
       *
       *  This function sets this string to the substring of @a str consisting
       *  of @a n characters at @a pos.  If @a n is is larger than the number
       *  of available characters in @a str, the remainder of @a str is used.
       */
      basic_string&
      assign(const basic_string& __str, size_type __pos, size_type __n)
      { return this->assign(__str._M_data()
			    + __str._M_check(__pos, "basic_string::assign"),
			    __str._M_limit(__pos, __n)); }

      /**
       *  @brief  Set value to a C substring.
       *  @param s  The C string to use.
       *  @param n  Number of characters to use.
       *  @return  Reference to this string.
       *
       *  This function sets the value of this string to the first @a n
       *  characters of @a s.  If @a n is is larger than the number of
       *  available characters in @a s, the remainder of @a s is used.
       */
      basic_string&
      assign(const _CharT* __s, size_type __n);

      /**
       *  @brief  Set value to contents of a C string.
       *  @param s  The C string to use.
       *  @return  Reference to this string.
       *
       *  This function sets the value of this string to the value of @a s.
       *  The data is copied, so there is no dependence on @a s once the
       *  function returns.
       */
      basic_string&
      assign(const _CharT* __s)
      {
	__glibcxx_requires_string(__s);
	return this->assign(__s, traits_type::length(__s));
      }

      /**
       *  @brief  Set value to multiple characters.
       *  @param n  Length of the resulting string.
       *  @param c  The character to use.
       *  @return  Reference to this string.
       *
       *  This function sets the value of this string to @a n copies of
       *  character @a c.
       */
      basic_string&
      assign(size_type __n, _CharT __c)
      { return _M_replace_aux(size_type(0), this->size(), __n, __c); }

      /**
       *  @brief  Set value to a range of characters.
       *  @param first  Iterator referencing the first character to append.
       *  @param last  Iterator marking the end of the range.
       *  @return  Reference to this string.
       *
       *  Sets value of string to characters in the range [first,last).
      */
      template<class _InputIterator>
        basic_string&
        assign(_InputIterator __first, _InputIterator __last)
        { return this->replace(_M_ibegin(), _M_iend(), __first, __last); }

#ifdef __GXX_EXPERIMENTAL_CXX0X__
      /**
       *  @brief  Set value to an initializer_list of characters.
       *  @param l  The initializer_list of characters to assign.
       *  @return  Reference to this string.
       */
      basic_string&
      assign(initializer_list<_CharT> __l)
      { return this->assign(__l.begin(), __l.size()); }
#endif // __GXX_EXPERIMENTAL_CXX0X__

      /**
       *  @brief  Insert multiple characters.
       *  @param p  Iterator referencing location in string to insert at.
       *  @param n  Number of characters to insert
       *  @param c  The character to insert.
       *  @throw  std::length_error  If new length exceeds @c max_size().
       *
       *  Inserts @a n copies of character @a c starting at the position
       *  referenced by iterator @a p.  If adding characters causes the length
       *  to exceed max_size(), length_error is thrown.  The value of the
       *  string doesn't change if an error is thrown.
      */
      void
      insert(iterator __p, size_type __n, _CharT __c)
      {	this->replace(__p, __p, __n, __c);  }

      /**
       *  @brief  Insert a range of characters.
       *  @param p  Iterator referencing location in string to insert at.
       *  @param beg  Start of range.
       *  @param end  End of range.
       *  @throw  std::length_error  If new length exceeds @c max_size().
       *
       *  Inserts characters in range [beg,end).  If adding characters causes
       *  the length to exceed max_size(), length_error is thrown.  The value
       *  of the string doesn't change if an error is thrown.
      */
      template<class _InputIterator>
        void
        insert(iterator __p, _InputIterator __beg, _InputIterator __end)
        { this->replace(__p, __p, __beg, __end); }

#ifdef __GXX_EXPERIMENTAL_CXX0X__
      /**
       *  @brief  Insert an initializer_list of characters.
       *  @param p  Iterator referencing location in string to insert at.
       *  @param l  The initializer_list of characters to insert.
       *  @throw  std::length_error  If new length exceeds @c max_size().
       */
      void
      insert(iterator __p, initializer_list<_CharT> __l)
      {
	_GLIBCXX_DEBUG_PEDASSERT(__p >= _M_ibegin() && __p <= _M_iend());
	this->insert(__p - _M_ibegin(), __l.begin(), __l.size());
      }
#endif // __GXX_EXPERIMENTAL_CXX0X__

      /**
       *  @brief  Insert value of a string.
       *  @param pos1  Iterator referencing location in string to insert at.
       *  @param str  The string to insert.
       *  @return  Reference to this string.
       *  @throw  std::length_error  If new length exceeds @c max_size().
       *
       *  Inserts value of @a str starting at @a pos1.  If adding characters
       *  causes the length to exceed max_size(), length_error is thrown.  The
       *  value of the string doesn't change if an error is thrown.
      */
      basic_string&
      insert(size_type __pos1, const basic_string& __str)
      { return this->insert(__pos1, __str, size_type(0), __str.size()); }

      /**
       *  @brief  Insert a substring.
       *  @param pos1  Iterator referencing location in string to insert at.
       *  @param str  The string to insert.
       *  @param pos2  Start of characters in str to insert.
       *  @param n  Number of characters to insert.
       *  @return  Reference to this string.
       *  @throw  std::length_error  If new length exceeds @c max_size().
       *  @throw  std::out_of_range  If @a pos1 > size() or
       *  @a pos2 > @a str.size().
       *
       *  Starting at @a pos1, insert @a n character of @a str beginning with
       *  @a pos2.  If adding characters causes the length to exceed
       *  max_size(), length_error is thrown.  If @a pos1 is beyond the end of
       *  this string or @a pos2 is beyond the end of @a str, out_of_range is
       *  thrown.  The value of the string doesn't change if an error is
       *  thrown.
      */
      basic_string&
      insert(size_type __pos1, const basic_string& __str,
	     size_type __pos2, size_type __n)
      { return this->insert(__pos1, __str._M_data()
			    + __str._M_check(__pos2, "basic_string::insert"),
			    __str._M_limit(__pos2, __n)); }

      /**
       *  @brief  Insert a C substring.
       *  @param pos  Iterator referencing location in string to insert at.
       *  @param s  The C string to insert.
       *  @param n  The number of characters to insert.
       *  @return  Reference to this string.
       *  @throw  std::length_error  If new length exceeds @c max_size().
       *  @throw  std::out_of_range  If @a pos is beyond the end of this
       *  string.
       *
       *  Inserts the first @a n characters of @a s starting at @a pos.  If
       *  adding characters causes the length to exceed max_size(),
       *  length_error is thrown.  If @a pos is beyond end(), out_of_range is
       *  thrown.  The value of the string doesn't change if an error is
       *  thrown.
      */
      basic_string&
      insert(size_type __pos, const _CharT* __s, size_type __n);

      /**
       *  @brief  Insert a C string.
       *  @param pos  Iterator referencing location in string to insert at.
       *  @param s  The C string to insert.
       *  @return  Reference to this string.
       *  @throw  std::length_error  If new length exceeds @c max_size().
       *  @throw  std::out_of_range  If @a pos is beyond the end of this
       *  string.
       *
       *  Inserts the first @a n characters of @a s starting at @a pos.  If
       *  adding characters causes the length to exceed max_size(),
       *  length_error is thrown.  If @a pos is beyond end(), out_of_range is
       *  thrown.  The value of the string doesn't change if an error is
       *  thrown.
      */
      basic_string&
      insert(size_type __pos, const _CharT* __s)
      {
	__glibcxx_requires_string(__s);
	return this->insert(__pos, __s, traits_type::length(__s));
      }

      /**
       *  @brief  Insert multiple characters.
       *  @param pos  Index in string to insert at.
       *  @param n  Number of characters to insert
       *  @param c  The character to insert.
       *  @return  Reference to this string.
       *  @throw  std::length_error  If new length exceeds @c max_size().
       *  @throw  std::out_of_range  If @a pos is beyond the end of this
       *  string.
       *
       *  Inserts @a n copies of character @a c starting at index @a pos.  If
       *  adding characters causes the length to exceed max_size(),
       *  length_error is thrown.  If @a pos > length(), out_of_range is
       *  thrown.  The value of the string doesn't change if an error is
       *  thrown.
      */
      basic_string&
      insert(size_type __pos, size_type __n, _CharT __c)
      { return _M_replace_aux(_M_check(__pos, "basic_string::insert"),
			      size_type(0), __n, __c); }

      /**
       *  @brief  Insert one character.
       *  @param p  Iterator referencing position in string to insert at.
       *  @param c  The character to insert.
       *  @return  Iterator referencing newly inserted char.
       *  @throw  std::length_error  If new length exceeds @c max_size().
       *
       *  Inserts character @a c at position referenced by @a p.  If adding
       *  character causes the length to exceed max_size(), length_error is
       *  thrown.  If @a p is beyond end of string, out_of_range is thrown.
       *  The value of the string doesn't change if an error is thrown.
      */
      iterator
      insert(iterator __p, _CharT __c)
      {
	_GLIBCXX_DEBUG_PEDASSERT(__p >= _M_ibegin() && __p <= _M_iend());
	const size_type __pos = __p - _M_ibegin();
	_M_replace_aux(__pos, size_type(0), size_type(1), __c);
	_M_rep()->_M_set_leaked();
	return iterator(_M_data() + __pos);
      }

      /**
       *  @brief  Remove characters.
       *  @param pos  Index of first character to remove (default 0).
       *  @param n  Number of characters to remove (default remainder).
       *  @return  Reference to this string.
       *  @throw  std::out_of_range  If @a pos is beyond the end of this
       *  string.
       *
       *  Removes @a n characters from this string starting at @a pos.  The
       *  length of the string is reduced by @a n.  If there are < @a n
       *  characters to remove, the remainder of the string is truncated.  If
       *  @a p is beyond end of string, out_of_range is thrown.  The value of
       *  the string doesn't change if an error is thrown.
      */
      basic_string&
      erase(size_type __pos = 0, size_type __n = npos)
      { 
	_M_mutate(_M_check(__pos, "basic_string::erase"),
		  _M_limit(__pos, __n), size_type(0));
	return *this;
      }

      /**
       *  @brief  Remove one character.
       *  @param position  Iterator referencing the character to remove.
       *  @return  iterator referencing same location after removal.
       *
       *  Removes the character at @a position from this string. The value
       *  of the string doesn't change if an error is thrown.
      */
      iterator
      erase(iterator __position)
      {
	_GLIBCXX_DEBUG_PEDASSERT(__position >= _M_ibegin()
				 && __position < _M_iend());
	const size_type __pos = __position - _M_ibegin();
	_M_mutate(__pos, size_type(1), size_type(0));
	_M_rep()->_M_set_leaked();
	return iterator(_M_data() + __pos);
      }

      /**
       *  @brief  Remove a range of characters.
       *  @param first  Iterator referencing the first character to remove.
       *  @param last  Iterator referencing the end of the range.
       *  @return  Iterator referencing location of first after removal.
       *
       *  Removes the characters in the range [first,last) from this string.
       *  The value of the string doesn't change if an error is thrown.
      */
      iterator
      erase(iterator __first, iterator __last);
 
      /**
       *  @brief  Replace characters with value from another string.
       *  @param pos  Index of first character to replace.
       *  @param n  Number of characters to be replaced.
       *  @param str  String to insert.
       *  @return  Reference to this string.
       *  @throw  std::out_of_range  If @a pos is beyond the end of this
       *  string.
       *  @throw  std::length_error  If new length exceeds @c max_size().
       *
       *  Removes the characters in the range [pos,pos+n) from this string.
       *  In place, the value of @a str is inserted.  If @a pos is beyond end
       *  of string, out_of_range is thrown.  If the length of the result
       *  exceeds max_size(), length_error is thrown.  The value of the string
       *  doesn't change if an error is thrown.
      */
      basic_string&
      replace(size_type __pos, size_type __n, const basic_string& __str)
      { return this->replace(__pos, __n, __str._M_data(), __str.size()); }

      /**
       *  @brief  Replace characters with value from another string.
       *  @param pos1  Index of first character to replace.
       *  @param n1  Number of characters to be replaced.
       *  @param str  String to insert.
       *  @param pos2  Index of first character of str to use.
       *  @param n2  Number of characters from str to use.
       *  @return  Reference to this string.
       *  @throw  std::out_of_range  If @a pos1 > size() or @a pos2 >
       *  str.size().
       *  @throw  std::length_error  If new length exceeds @c max_size().
       *
       *  Removes the characters in the range [pos1,pos1 + n) from this
       *  string.  In place, the value of @a str is inserted.  If @a pos is
       *  beyond end of string, out_of_range is thrown.  If the length of the
       *  result exceeds max_size(), length_error is thrown.  The value of the
       *  string doesn't change if an error is thrown.
      */
      basic_string&
      replace(size_type __pos1, size_type __n1, const basic_string& __str,
	      size_type __pos2, size_type __n2)
      { return this->replace(__pos1, __n1, __str._M_data()
			     + __str._M_check(__pos2, "basic_string::replace"),
			     __str._M_limit(__pos2, __n2)); }

      /**
       *  @brief  Replace characters with value of a C substring.
       *  @param pos  Index of first character to replace.
       *  @param n1  Number of characters to be replaced.
       *  @param s  C string to insert.
       *  @param n2  Number of characters from @a s to use.
       *  @return  Reference to this string.
       *  @throw  std::out_of_range  If @a pos1 > size().
       *  @throw  std::length_error  If new length exceeds @c max_size().
       *
       *  Removes the characters in the range [pos,pos + n1) from this string.
       *  In place, the first @a n2 characters of @a s are inserted, or all
       *  of @a s if @a n2 is too large.  If @a pos is beyond end of string,
       *  out_of_range is thrown.  If the length of result exceeds max_size(),
       *  length_error is thrown.  The value of the string doesn't change if
       *  an error is thrown.
      */
      basic_string&
      replace(size_type __pos, size_type __n1, const _CharT* __s,
	      size_type __n2);

      /**
       *  @brief  Replace characters with value of a C string.
       *  @param pos  Index of first character to replace.
       *  @param n1  Number of characters to be replaced.
       *  @param s  C string to insert.
       *  @return  Reference to this string.
       *  @throw  std::out_of_range  If @a pos > size().
       *  @throw  std::length_error  If new length exceeds @c max_size().
       *
       *  Removes the characters in the range [pos,pos + n1) from this string.
       *  In place, the characters of @a s are inserted.  If @a pos is beyond
       *  end of string, out_of_range is thrown.  If the length of result
       *  exceeds max_size(), length_error is thrown.  The value of the string
       *  doesn't change if an error is thrown.
      */
      basic_string&
      replace(size_type __pos, size_type __n1, const _CharT* __s)
      {
	__glibcxx_requires_string(__s);
	return this->replace(__pos, __n1, __s, traits_type::length(__s));
      }

      /**
       *  @brief  Replace characters with multiple characters.
       *  @param pos  Index of first character to replace.
       *  @param n1  Number of characters to be replaced.
       *  @param n2  Number of characters to insert.
       *  @param c  Character to insert.
       *  @return  Reference to this string.
       *  @throw  std::out_of_range  If @a pos > size().
       *  @throw  std::length_error  If new length exceeds @c max_size().
       *
       *  Removes the characters in the range [pos,pos + n1) from this string.
       *  In place, @a n2 copies of @a c are inserted.  If @a pos is beyond
       *  end of string, out_of_range is thrown.  If the length of result
       *  exceeds max_size(), length_error is thrown.  The value of the string
       *  doesn't change if an error is thrown.
      */
      basic_string&
      replace(size_type __pos, size_type __n1, size_type __n2, _CharT __c)
      { return _M_replace_aux(_M_check(__pos, "basic_string::replace"),
			      _M_limit(__pos, __n1), __n2, __c); }

      /**
       *  @brief  Replace range of characters with string.
       *  @param i1  Iterator referencing start of range to replace.
       *  @param i2  Iterator referencing end of range to replace.
       *  @param str  String value to insert.
       *  @return  Reference to this string.
       *  @throw  std::length_error  If new length exceeds @c max_size().
       *
       *  Removes the characters in the range [i1,i2).  In place, the value of
       *  @a str is inserted.  If the length of result exceeds max_size(),
       *  length_error is thrown.  The value of the string doesn't change if
       *  an error is thrown.
      */
      basic_string&
      replace(iterator __i1, iterator __i2, const basic_string& __str)
      { return this->replace(__i1, __i2, __str._M_data(), __str.size()); }

      /**
       *  @brief  Replace range of characters with C substring.
       *  @param i1  Iterator referencing start of range to replace.
       *  @param i2  Iterator referencing end of range to replace.
       *  @param s  C string value to insert.
       *  @param n  Number of characters from s to insert.
       *  @return  Reference to this string.
       *  @throw  std::length_error  If new length exceeds @c max_size().
       *
       *  Removes the characters in the range [i1,i2).  In place, the first @a
       *  n characters of @a s are inserted.  If the length of result exceeds
       *  max_size(), length_error is thrown.  The value of the string doesn't
       *  change if an error is thrown.
      */
      basic_string&
      replace(iterator __i1, iterator __i2, const _CharT* __s, size_type __n)
      {
	_GLIBCXX_DEBUG_PEDASSERT(_M_ibegin() <= __i1 && __i1 <= __i2
				 && __i2 <= _M_iend());
	return this->replace(__i1 - _M_ibegin(), __i2 - __i1, __s, __n);
      }

      /**
       *  @brief  Replace range of characters with C string.
       *  @param i1  Iterator referencing start of range to replace.
       *  @param i2  Iterator referencing end of range to replace.
       *  @param s  C string value to insert.
       *  @return  Reference to this string.
       *  @throw  std::length_error  If new length exceeds @c max_size().
       *
       *  Removes the characters in the range [i1,i2).  In place, the
       *  characters of @a s are inserted.  If the length of result exceeds
       *  max_size(), length_error is thrown.  The value of the string doesn't
       *  change if an error is thrown.
      */
      basic_string&
      replace(iterator __i1, iterator __i2, const _CharT* __s)
      {
	__glibcxx_requires_string(__s);
	return this->replace(__i1, __i2, __s, traits_type::length(__s));
      }

      /**
       *  @brief  Replace range of characters with multiple characters
       *  @param i1  Iterator referencing start of range to replace.
       *  @param i2  Iterator referencing end of range to replace.
       *  @param n  Number of characters to insert.
       *  @param c  Character to insert.
       *  @return  Reference to this string.
       *  @throw  std::length_error  If new length exceeds @c max_size().
       *
       *  Removes the characters in the range [i1,i2).  In place, @a n copies
       *  of @a c are inserted.  If the length of result exceeds max_size(),
       *  length_error is thrown.  The value of the string doesn't change if
       *  an error is thrown.
      */
      basic_string&
      replace(iterator __i1, iterator __i2, size_type __n, _CharT __c)
      {
	_GLIBCXX_DEBUG_PEDASSERT(_M_ibegin() <= __i1 && __i1 <= __i2
				 && __i2 <= _M_iend());
	return _M_replace_aux(__i1 - _M_ibegin(), __i2 - __i1, __n, __c);
      }

      /**
       *  @brief  Replace range of characters with range.
       *  @param i1  Iterator referencing start of range to replace.
       *  @param i2  Iterator referencing end of range to replace.
       *  @param k1  Iterator referencing start of range to insert.
       *  @param k2  Iterator referencing end of range to insert.
       *  @return  Reference to this string.
       *  @throw  std::length_error  If new length exceeds @c max_size().
       *
       *  Removes the characters in the range [i1,i2).  In place, characters
       *  in the range [k1,k2) are inserted.  If the length of result exceeds
       *  max_size(), length_error is thrown.  The value of the string doesn't
       *  change if an error is thrown.
      */
      template<class _InputIterator>
        basic_string&
        replace(iterator __i1, iterator __i2,
		_InputIterator __k1, _InputIterator __k2)
        {
	  _GLIBCXX_DEBUG_PEDASSERT(_M_ibegin() <= __i1 && __i1 <= __i2
				   && __i2 <= _M_iend());
	  __glibcxx_requires_valid_range(__k1, __k2);
	  typedef typename std::__is_integer<_InputIterator>::__type _Integral;
	  return _M_replace_dispatch(__i1, __i2, __k1, __k2, _Integral());
	}

      // Specializations for the common case of pointer and iterator:
      // useful to avoid the overhead of temporary buffering in _M_replace.
      basic_string&
      replace(iterator __i1, iterator __i2, _CharT* __k1, _CharT* __k2)
      {
	_GLIBCXX_DEBUG_PEDASSERT(_M_ibegin() <= __i1 && __i1 <= __i2
				 && __i2 <= _M_iend());
	__glibcxx_requires_valid_range(__k1, __k2);
	return this->replace(__i1 - _M_ibegin(), __i2 - __i1,
			     __k1, __k2 - __k1);
      }

      basic_string&
      replace(iterator __i1, iterator __i2,
	      const _CharT* __k1, const _CharT* __k2)
      {
	_GLIBCXX_DEBUG_PEDASSERT(_M_ibegin() <= __i1 && __i1 <= __i2
				 && __i2 <= _M_iend());
	__glibcxx_requires_valid_range(__k1, __k2);
	return this->replace(__i1 - _M_ibegin(), __i2 - __i1,
			     __k1, __k2 - __k1);
      }

      basic_string&
      replace(iterator __i1, iterator __i2, iterator __k1, iterator __k2)
      {
	_GLIBCXX_DEBUG_PEDASSERT(_M_ibegin() <= __i1 && __i1 <= __i2
				 && __i2 <= _M_iend());
	__glibcxx_requires_valid_range(__k1, __k2);
	return this->replace(__i1 - _M_ibegin(), __i2 - __i1,
			     __k1.base(), __k2 - __k1);
      }

      basic_string&
      replace(iterator __i1, iterator __i2,
	      const_iterator __k1, const_iterator __k2)
      {
	_GLIBCXX_DEBUG_PEDASSERT(_M_ibegin() <= __i1 && __i1 <= __i2
				 && __i2 <= _M_iend());
	__glibcxx_requires_valid_range(__k1, __k2);
	return this->replace(__i1 - _M_ibegin(), __i2 - __i1,
			     __k1.base(), __k2 - __k1);
      }
      
#ifdef __GXX_EXPERIMENTAL_CXX0X__
      /**
       *  @brief  Replace range of characters with initializer_list.
       *  @param i1  Iterator referencing start of range to replace.
       *  @param i2  Iterator referencing end of range to replace.
       *  @param l  The initializer_list of characters to insert.
       *  @return  Reference to this string.
       *  @throw  std::length_error  If new length exceeds @c max_size().
       *
       *  Removes the characters in the range [i1,i2).  In place, characters
       *  in the range [k1,k2) are inserted.  If the length of result exceeds
       *  max_size(), length_error is thrown.  The value of the string doesn't
       *  change if an error is thrown.
      */
      basic_string& replace(iterator __i1, iterator __i2,
			    initializer_list<_CharT> __l)
      { return this->replace(__i1, __i2, __l.begin(), __l.end()); }
#endif // __GXX_EXPERIMENTAL_CXX0X__

    private:
      template<class _Integer>
	basic_string&
	_M_replace_dispatch(iterator __i1, iterator __i2, _Integer __n,
			    _Integer __val, __true_type)
        { return _M_replace_aux(__i1 - _M_ibegin(), __i2 - __i1, __n, __val); }

      template<class _InputIterator>
	basic_string&
	_M_replace_dispatch(iterator __i1, iterator __i2, _InputIterator __k1,
			    _InputIterator __k2, __false_type);

      basic_string&
      _M_replace_aux(size_type __pos1, size_type __n1, size_type __n2,
		     _CharT __c);

      basic_string&
      _M_replace_safe(size_type __pos1, size_type __n1, const _CharT* __s,
		      size_type __n2);

      // _S_construct_aux is used to implement the 21.3.1 para 15 which
      // requires special behaviour if _InIter is an integral type
      template<class _InIterator>
        static _CharT*
        _S_construct_aux(_InIterator __beg, _InIterator __end,
			 const _Alloc& __a, __false_type)
	{
          typedef typename iterator_traits<_InIterator>::iterator_category _Tag;
          return _S_construct(__beg, __end, __a, _Tag());
	}

      // _GLIBCXX_RESOLVE_LIB_DEFECTS
      // 438. Ambiguity in the "do the right thing" clause
      template<class _Integer>
        static _CharT*
        _S_construct_aux(_Integer __beg, _Integer __end,
			 const _Alloc& __a, __true_type)
        { return _S_construct_aux_2(static_cast<size_type>(__beg),
				    __end, __a); }

      static _CharT*
      _S_construct_aux_2(size_type __req, _CharT __c, const _Alloc& __a)
      { return _S_construct(__req, __c, __a); }

      template<class _InIterator>
        static _CharT*
        _S_construct(_InIterator __beg, _InIterator __end, const _Alloc& __a)
	{
	  typedef typename std::__is_integer<_InIterator>::__type _Integral;
	  return _S_construct_aux(__beg, __end, __a, _Integral());
        }

      // For Input Iterators, used in istreambuf_iterators, etc.
      template<class _InIterator>
        static _CharT*
         _S_construct(_InIterator __beg, _InIterator __end, const _Alloc& __a,
		      input_iterator_tag);

      // For forward_iterators up to random_access_iterators, used for
      // string::iterator, _CharT*, etc.
      template<class _FwdIterator>
        static _CharT*
        _S_construct(_FwdIterator __beg, _FwdIterator __end, const _Alloc& __a,
		     forward_iterator_tag);

      static _CharT*
      _S_construct(size_type __req, _CharT __c, const _Alloc& __a);

    public:

      /**
       *  @brief  Copy substring into C string.
       *  @param s  C string to copy value into.
       *  @param n  Number of characters to copy.
       *  @param pos  Index of first character to copy.
       *  @return  Number of characters actually copied
       *  @throw  std::out_of_range  If pos > size().
       *
       *  Copies up to @a n characters starting at @a pos into the C string @a
       *  s.  If @a pos is %greater than size(), out_of_range is thrown.
      */
      size_type
      copy(_CharT* __s, size_type __n, size_type __pos = 0) const;

      /**
       *  @brief  Swap contents with another string.
       *  @param s  String to swap with.
       *
       *  Exchanges the contents of this string with that of @a s in constant
       *  time.
      */
      void
      swap(basic_string& __s);

      // String operations:
      /**
       *  @brief  Return const pointer to null-terminated contents.
       *
       *  This is a handle to internal data.  Do not modify or dire things may
       *  happen.
      */
      const _CharT*
      c_str() const
      { return _M_data(); }

      /**
       *  @brief  Return const pointer to contents.
       *
       *  This is a handle to internal data.  Do not modify or dire things may
       *  happen.
      */
      const _CharT*
      data() const
      { return _M_data(); }

      /**
       *  @brief  Return copy of allocator used to construct this string.
      */
      allocator_type
      get_allocator() const
      { return _M_dataplus; }

      /**
       *  @brief  Find position of a C substring.
       *  @param s  C string to locate.
       *  @param pos  Index of character to search from.
       *  @param n  Number of characters from @a s to search for.
       *  @return  Index of start of first occurrence.
       *
       *  Starting from @a pos, searches forward for the first @a n characters
       *  in @a s within this string.  If found, returns the index where it
       *  begins.  If not found, returns npos.
      */
      size_type
      find(const _CharT* __s, size_type __pos, size_type __n) const;

      /**
       *  @brief  Find position of a string.
       *  @param str  String to locate.
       *  @param pos  Index of character to search from (default 0).
       *  @return  Index of start of first occurrence.
       *
       *  Starting from @a pos, searches forward for value of @a str within
       *  this string.  If found, returns the index where it begins.  If not
       *  found, returns npos.
      */
      size_type
      find(const basic_string& __str, size_type __pos = 0) const
      { return this->find(__str.data(), __pos, __str.size()); }

      /**
       *  @brief  Find position of a C string.
       *  @param s  C string to locate.
       *  @param pos  Index of character to search from (default 0).
       *  @return  Index of start of first occurrence.
       *
       *  Starting from @a pos, searches forward for the value of @a s within
       *  this string.  If found, returns the index where it begins.  If not
       *  found, returns npos.
      */
      size_type
      find(const _CharT* __s, size_type __pos = 0) const
      {
	__glibcxx_requires_string(__s);
	return this->find(__s, __pos, traits_type::length(__s));
      }

      /**
       *  @brief  Find position of a character.
       *  @param c  Character to locate.
       *  @param pos  Index of character to search from (default 0).
       *  @return  Index of first occurrence.
       *
       *  Starting from @a pos, searches forward for @a c within this string.
       *  If found, returns the index where it was found.  If not found,
       *  returns npos.
      */
      size_type
      find(_CharT __c, size_type __pos = 0) const;

      /**
       *  @brief  Find last position of a string.
       *  @param str  String to locate.
       *  @param pos  Index of character to search back from (default end).
       *  @return  Index of start of last occurrence.
       *
       *  Starting from @a pos, searches backward for value of @a str within
       *  this string.  If found, returns the index where it begins.  If not
       *  found, returns npos.
      */
      size_type
      rfind(const basic_string& __str, size_type __pos = npos) const
      { return this->rfind(__str.data(), __pos, __str.size()); }

      /**
       *  @brief  Find last position of a C substring.
       *  @param s  C string to locate.
       *  @param pos  Index of character to search back from.
       *  @param n  Number of characters from s to search for.
       *  @return  Index of start of last occurrence.
       *
       *  Starting from @a pos, searches backward for the first @a n
       *  characters in @a s within this string.  If found, returns the index
       *  where it begins.  If not found, returns npos.
      */
      size_type
      rfind(const _CharT* __s, size_type __pos, size_type __n) const;

      /**
       *  @brief  Find last position of a C string.
       *  @param s  C string to locate.
       *  @param pos  Index of character to start search at (default end).
       *  @return  Index of start of  last occurrence.
       *
       *  Starting from @a pos, searches backward for the value of @a s within
       *  this string.  If found, returns the index where it begins.  If not
       *  found, returns npos.
      */
      size_type
      rfind(const _CharT* __s, size_type __pos = npos) const
      {
	__glibcxx_requires_string(__s);
	return this->rfind(__s, __pos, traits_type::length(__s));
      }

      /**
       *  @brief  Find last position of a character.
       *  @param c  Character to locate.
       *  @param pos  Index of character to search back from (default end).
       *  @return  Index of last occurrence.
       *
       *  Starting from @a pos, searches backward for @a c within this string.
       *  If found, returns the index where it was found.  If not found,
       *  returns npos.
      */
      size_type
      rfind(_CharT __c, size_type __pos = npos) const;

      /**
       *  @brief  Find position of a character of string.
       *  @param str  String containing characters to locate.
       *  @param pos  Index of character to search from (default 0).
       *  @return  Index of first occurrence.
       *
       *  Starting from @a pos, searches forward for one of the characters of
       *  @a str within this string.  If found, returns the index where it was
       *  found.  If not found, returns npos.
      */
      size_type
      find_first_of(const basic_string& __str, size_type __pos = 0) const
      { return this->find_first_of(__str.data(), __pos, __str.size()); }

      /**
       *  @brief  Find position of a character of C substring.
       *  @param s  String containing characters to locate.
       *  @param pos  Index of character to search from.
       *  @param n  Number of characters from s to search for.
       *  @return  Index of first occurrence.
       *
       *  Starting from @a pos, searches forward for one of the first @a n
       *  characters of @a s within this string.  If found, returns the index
       *  where it was found.  If not found, returns npos.
      */
      size_type
      find_first_of(const _CharT* __s, size_type __pos, size_type __n) const;

      /**
       *  @brief  Find position of a character of C string.
       *  @param s  String containing characters to locate.
       *  @param pos  Index of character to search from (default 0).
       *  @return  Index of first occurrence.
       *
       *  Starting from @a pos, searches forward for one of the characters of
       *  @a s within this string.  If found, returns the index where it was
       *  found.  If not found, returns npos.
      */
      size_type
      find_first_of(const _CharT* __s, size_type __pos = 0) const
      {
	__glibcxx_requires_string(__s);
	return this->find_first_of(__s, __pos, traits_type::length(__s));
      }

      /**
       *  @brief  Find position of a character.
       *  @param c  Character to locate.
       *  @param pos  Index of character to search from (default 0).
       *  @return  Index of first occurrence.
       *
       *  Starting from @a pos, searches forward for the character @a c within
       *  this string.  If found, returns the index where it was found.  If
       *  not found, returns npos.
       *
       *  Note: equivalent to find(c, pos).
      */
      size_type
      find_first_of(_CharT __c, size_type __pos = 0) const
      { return this->find(__c, __pos); }

      /**
       *  @brief  Find last position of a character of string.
       *  @param str  String containing characters to locate.
       *  @param pos  Index of character to search back from (default end).
       *  @return  Index of last occurrence.
       *
       *  Starting from @a pos, searches backward for one of the characters of
       *  @a str within this string.  If found, returns the index where it was
       *  found.  If not found, returns npos.
      */
      size_type
      find_last_of(const basic_string& __str, size_type __pos = npos) const
      { return this->find_last_of(__str.data(), __pos, __str.size()); }

      /**
       *  @brief  Find last position of a character of C substring.
       *  @param s  C string containing characters to locate.
       *  @param pos  Index of character to search back from.
       *  @param n  Number of characters from s to search for.
       *  @return  Index of last occurrence.
       *
       *  Starting from @a pos, searches backward for one of the first @a n
       *  characters of @a s within this string.  If found, returns the index
       *  where it was found.  If not found, returns npos.
      */
      size_type
      find_last_of(const _CharT* __s, size_type __pos, size_type __n) const;

      /**
       *  @brief  Find last position of a character of C string.
       *  @param s  C string containing characters to locate.
       *  @param pos  Index of character to search back from (default end).
       *  @return  Index of last occurrence.
       *
       *  Starting from @a pos, searches backward for one of the characters of
       *  @a s within this string.  If found, returns the index where it was
       *  found.  If not found, returns npos.
      */
      size_type
      find_last_of(const _CharT* __s, size_type __pos = npos) const
      {
	__glibcxx_requires_string(__s);
	return this->find_last_of(__s, __pos, traits_type::length(__s));
      }

      /**
       *  @brief  Find last position of a character.
       *  @param c  Character to locate.
       *  @param pos  Index of character to search back from (default end).
       *  @return  Index of last occurrence.
       *
       *  Starting from @a pos, searches backward for @a c within this string.
       *  If found, returns the index where it was found.  If not found,
       *  returns npos.
       *
       *  Note: equivalent to rfind(c, pos).
      */
      size_type
      find_last_of(_CharT __c, size_type __pos = npos) const
      { return this->rfind(__c, __pos); }

      /**
       *  @brief  Find position of a character not in string.
       *  @param str  String containing characters to avoid.
       *  @param pos  Index of character to search from (default 0).
       *  @return  Index of first occurrence.
       *
       *  Starting from @a pos, searches forward for a character not contained
       *  in @a str within this string.  If found, returns the index where it
       *  was found.  If not found, returns npos.
      */
      size_type
      find_first_not_of(const basic_string& __str, size_type __pos = 0) const
      { return this->find_first_not_of(__str.data(), __pos, __str.size()); }

      /**
       *  @brief  Find position of a character not in C substring.
       *  @param s  C string containing characters to avoid.
       *  @param pos  Index of character to search from.
       *  @param n  Number of characters from s to consider.
       *  @return  Index of first occurrence.
       *
       *  Starting from @a pos, searches forward for a character not contained
       *  in the first @a n characters of @a s within this string.  If found,
       *  returns the index where it was found.  If not found, returns npos.
      */
      size_type
      find_first_not_of(const _CharT* __s, size_type __pos,
			size_type __n) const;

      /**
       *  @brief  Find position of a character not in C string.
       *  @param s  C string containing characters to avoid.
       *  @param pos  Index of character to search from (default 0).
       *  @return  Index of first occurrence.
       *
       *  Starting from @a pos, searches forward for a character not contained
       *  in @a s within this string.  If found, returns the index where it
       *  was found.  If not found, returns npos.
      */
      size_type
      find_first_not_of(const _CharT* __s, size_type __pos = 0) const
      {
	__glibcxx_requires_string(__s);
	return this->find_first_not_of(__s, __pos, traits_type::length(__s));
      }

      /**
       *  @brief  Find position of a different character.
       *  @param c  Character to avoid.
       *  @param pos  Index of character to search from (default 0).
       *  @return  Index of first occurrence.
       *
       *  Starting from @a pos, searches forward for a character other than @a c
       *  within this string.  If found, returns the index where it was found.
       *  If not found, returns npos.
      */
      size_type
      find_first_not_of(_CharT __c, size_type __pos = 0) const;

      /**
       *  @brief  Find last position of a character not in string.
       *  @param str  String containing characters to avoid.
       *  @param pos  Index of character to search back from (default end).
       *  @return  Index of last occurrence.
       *
       *  Starting from @a pos, searches backward for a character not
       *  contained in @a str within this string.  If found, returns the index
       *  where it was found.  If not found, returns npos.
      */
      size_type
      find_last_not_of(const basic_string& __str, size_type __pos = npos) const
      { return this->find_last_not_of(__str.data(), __pos, __str.size()); }

      /**
       *  @brief  Find last position of a character not in C substring.
       *  @param s  C string containing characters to avoid.
       *  @param pos  Index of character to search back from.
       *  @param n  Number of characters from s to consider.
       *  @return  Index of last occurrence.
       *
       *  Starting from @a pos, searches backward for a character not
       *  contained in the first @a n characters of @a s within this string.
       *  If found, returns the index where it was found.  If not found,
       *  returns npos.
      */
      size_type
      find_last_not_of(const _CharT* __s, size_type __pos,
		       size_type __n) const;
      /**
       *  @brief  Find last position of a character not in C string.
       *  @param s  C string containing characters to avoid.
       *  @param pos  Index of character to search back from (default end).
       *  @return  Index of last occurrence.
       *
       *  Starting from @a pos, searches backward for a character not
       *  contained in @a s within this string.  If found, returns the index
       *  where it was found.  If not found, returns npos.
      */
      size_type
      find_last_not_of(const _CharT* __s, size_type __pos = npos) const
      {
	__glibcxx_requires_string(__s);
	return this->find_last_not_of(__s, __pos, traits_type::length(__s));
      }

      /**
       *  @brief  Find last position of a different character.
       *  @param c  Character to avoid.
       *  @param pos  Index of character to search back from (default end).
       *  @return  Index of last occurrence.
       *
       *  Starting from @a pos, searches backward for a character other than
       *  @a c within this string.  If found, returns the index where it was
       *  found.  If not found, returns npos.
      */
      size_type
      find_last_not_of(_CharT __c, size_type __pos = npos) const;

      /**
       *  @brief  Get a substring.
       *  @param pos  Index of first character (default 0).
       *  @param n  Number of characters in substring (default remainder).
       *  @return  The new string.
       *  @throw  std::out_of_range  If pos > size().
       *
       *  Construct and return a new string using the @a n characters starting
       *  at @a pos.  If the string is too short, use the remainder of the
       *  characters.  If @a pos is beyond the end of the string, out_of_range
       *  is thrown.
      */
      basic_string
      substr(size_type __pos = 0, size_type __n = npos) const
      { return basic_string(*this,
			    _M_check(__pos, "basic_string::substr"), __n); }

      /**
       *  @brief  Compare to a string.
       *  @param str  String to compare against.
       *  @return  Integer < 0, 0, or > 0.
       *
       *  Returns an integer < 0 if this string is ordered before @a str, 0 if
       *  their values are equivalent, or > 0 if this string is ordered after
       *  @a str.  Determines the effective length rlen of the strings to
       *  compare as the smallest of size() and str.size().  The function
       *  then compares the two strings by calling traits::compare(data(),
       *  str.data(),rlen).  If the result of the comparison is nonzero returns
       *  it, otherwise the shorter one is ordered first.
      */
      int
      compare(const basic_string& __str) const
      {
	const size_type __size = this->size();
	const size_type __osize = __str.size();
	const size_type __len = std::min(__size, __osize);

	int __r = traits_type::compare(_M_data(), __str.data(), __len);
	if (!__r)
	  __r = _S_compare(__size, __osize);
	return __r;
      }

      /**
       *  @brief  Compare substring to a string.
       *  @param pos  Index of first character of substring.
       *  @param n  Number of characters in substring.
       *  @param str  String to compare against.
       *  @return  Integer < 0, 0, or > 0.
       *
       *  Form the substring of this string from the @a n characters starting
       *  at @a pos.  Returns an integer < 0 if the substring is ordered
       *  before @a str, 0 if their values are equivalent, or > 0 if the
       *  substring is ordered after @a str.  Determines the effective length
       *  rlen of the strings to compare as the smallest of the length of the
       *  substring and @a str.size().  The function then compares the two
       *  strings by calling traits::compare(substring.data(),str.data(),rlen).
       *  If the result of the comparison is nonzero returns it, otherwise the
       *  shorter one is ordered first.
      */
      int
      compare(size_type __pos, size_type __n, const basic_string& __str) const;

      /**
       *  @brief  Compare substring to a substring.
       *  @param pos1  Index of first character of substring.
       *  @param n1  Number of characters in substring.
       *  @param str  String to compare against.
       *  @param pos2  Index of first character of substring of str.
       *  @param n2  Number of characters in substring of str.
       *  @return  Integer < 0, 0, or > 0.
       *
       *  Form the substring of this string from the @a n1 characters starting
       *  at @a pos1.  Form the substring of @a str from the @a n2 characters
       *  starting at @a pos2.  Returns an integer < 0 if this substring is
       *  ordered before the substring of @a str, 0 if their values are
       *  equivalent, or > 0 if this substring is ordered after the substring
       *  of @a str.  Determines the effective length rlen of the strings
       *  to compare as the smallest of the lengths of the substrings.  The
       *  function then compares the two strings by calling
       *  traits::compare(substring.data(),str.substr(pos2,n2).data(),rlen).
       *  If the result of the comparison is nonzero returns it, otherwise the
       *  shorter one is ordered first.
      */
      int
      compare(size_type __pos1, size_type __n1, const basic_string& __str,
	      size_type __pos2, size_type __n2) const;

      /**
       *  @brief  Compare to a C string.
       *  @param s  C string to compare against.
       *  @return  Integer < 0, 0, or > 0.
       *
       *  Returns an integer < 0 if this string is ordered before @a s, 0 if
       *  their values are equivalent, or > 0 if this string is ordered after
       *  @a s.  Determines the effective length rlen of the strings to
       *  compare as the smallest of size() and the length of a string
       *  constructed from @a s.  The function then compares the two strings
       *  by calling traits::compare(data(),s,rlen).  If the result of the
       *  comparison is nonzero returns it, otherwise the shorter one is
       *  ordered first.
      */
      int
      compare(const _CharT* __s) const;

      // _GLIBCXX_RESOLVE_LIB_DEFECTS
      // 5 String::compare specification questionable
      /**
       *  @brief  Compare substring to a C string.
       *  @param pos  Index of first character of substring.
       *  @param n1  Number of characters in substring.
       *  @param s  C string to compare against.
       *  @return  Integer < 0, 0, or > 0.
       *
       *  Form the substring of this string from the @a n1 characters starting
       *  at @a pos.  Returns an integer < 0 if the substring is ordered
       *  before @a s, 0 if their values are equivalent, or > 0 if the
       *  substring is ordered after @a s.  Determines the effective length
       *  rlen of the strings to compare as the smallest of the length of the 
       *  substring and the length of a string constructed from @a s.  The
       *  function then compares the two string by calling
       *  traits::compare(substring.data(),s,rlen).  If the result of the
       *  comparison is nonzero returns it, otherwise the shorter one is
       *  ordered first.
      */
      int
      compare(size_type __pos, size_type __n1, const _CharT* __s) const;

      /**
       *  @brief  Compare substring against a character %array.
       *  @param pos1  Index of first character of substring.
       *  @param n1  Number of characters in substring.
       *  @param s  character %array to compare against.
       *  @param n2  Number of characters of s.
       *  @return  Integer < 0, 0, or > 0.
       *
       *  Form the substring of this string from the @a n1 characters starting
       *  at @a pos1.  Form a string from the first @a n2 characters of @a s.
       *  Returns an integer < 0 if this substring is ordered before the string
       *  from @a s, 0 if their values are equivalent, or > 0 if this substring
       *  is ordered after the string from @a s.   Determines the effective
       *  length rlen of the strings to compare as the smallest of the length
       *  of the substring and @a n2.  The function then compares the two
       *  strings by calling traits::compare(substring.data(),s,rlen).  If the
       *  result of the comparison is nonzero returns it, otherwise the shorter
       *  one is ordered first.
       *
       *  NB: s must have at least n2 characters, &apos;\\0&apos; has
       *  no special meaning.
      */
      int
      compare(size_type __pos, size_type __n1, const _CharT* __s,
	      size_type __n2) const;
  };

  // operator+
  /**
   *  @brief  Concatenate two strings.
   *  @param lhs  First string.
   *  @param rhs  Last string.
   *  @return  New string with value of @a lhs followed by @a rhs.
   */
  template<typename _CharT, typename _Traits, typename _Alloc>
    basic_string<_CharT, _Traits, _Alloc>
    operator+(const basic_string<_CharT, _Traits, _Alloc>& __lhs,
	      const basic_string<_CharT, _Traits, _Alloc>& __rhs)
    {
      basic_string<_CharT, _Traits, _Alloc> __str(__lhs);
      __str.append(__rhs);
      return __str;
    }

  /**
   *  @brief  Concatenate C string and string.
   *  @param lhs  First string.
   *  @param rhs  Last string.
   *  @return  New string with value of @a lhs followed by @a rhs.
   */
  template<typename _CharT, typename _Traits, typename _Alloc>
    basic_string<_CharT,_Traits,_Alloc>
    operator+(const _CharT* __lhs,
	      const basic_string<_CharT,_Traits,_Alloc>& __rhs);

  /**
   *  @brief  Concatenate character and string.
   *  @param lhs  First string.
   *  @param rhs  Last string.
   *  @return  New string with @a lhs followed by @a rhs.
   */
  template<typename _CharT, typename _Traits, typename _Alloc>
    basic_string<_CharT,_Traits,_Alloc>
    operator+(_CharT __lhs, const basic_string<_CharT,_Traits,_Alloc>& __rhs);

  /**
   *  @brief  Concatenate string and C string.
   *  @param lhs  First string.
   *  @param rhs  Last string.
   *  @return  New string with @a lhs followed by @a rhs.
   */
  template<typename _CharT, typename _Traits, typename _Alloc>
    inline basic_string<_CharT, _Traits, _Alloc>
    operator+(const basic_string<_CharT, _Traits, _Alloc>& __lhs,
	     const _CharT* __rhs)
    {
      basic_string<_CharT, _Traits, _Alloc> __str(__lhs);
      __str.append(__rhs);
      return __str;
    }

  /**
   *  @brief  Concatenate string and character.
   *  @param lhs  First string.
   *  @param rhs  Last string.
   *  @return  New string with @a lhs followed by @a rhs.
   */
  template<typename _CharT, typename _Traits, typename _Alloc>
    inline basic_string<_CharT, _Traits, _Alloc>
    operator+(const basic_string<_CharT, _Traits, _Alloc>& __lhs, _CharT __rhs)
    {
      typedef basic_string<_CharT, _Traits, _Alloc>	__string_type;
      typedef typename __string_type::size_type		__size_type;
      __string_type __str(__lhs);
      __str.append(__size_type(1), __rhs);
      return __str;
    }

#ifdef __GXX_EXPERIMENTAL_CXX0X__
  template<typename _CharT, typename _Traits, typename _Alloc>
    inline basic_string<_CharT, _Traits, _Alloc>
    operator+(basic_string<_CharT, _Traits, _Alloc>&& __lhs,
	      const basic_string<_CharT, _Traits, _Alloc>& __rhs)
    { return std::move(__lhs.append(__rhs)); }

  template<typename _CharT, typename _Traits, typename _Alloc>
    inline basic_string<_CharT, _Traits, _Alloc>
    operator+(const basic_string<_CharT, _Traits, _Alloc>& __lhs,
	      basic_string<_CharT, _Traits, _Alloc>&& __rhs)
    { return std::move(__rhs.insert(0, __lhs)); }

  template<typename _CharT, typename _Traits, typename _Alloc>
    inline basic_string<_CharT, _Traits, _Alloc>
    operator+(basic_string<_CharT, _Traits, _Alloc>&& __lhs,
	      basic_string<_CharT, _Traits, _Alloc>&& __rhs)
    {
      const auto __size = __lhs.size() + __rhs.size();
      const bool __cond = (__size > __lhs.capacity()
			   && __size <= __rhs.capacity());
      return __cond ? std::move(__rhs.insert(0, __lhs))
	            : std::move(__lhs.append(__rhs));
    }

  template<typename _CharT, typename _Traits, typename _Alloc>
    inline basic_string<_CharT, _Traits, _Alloc>
    operator+(const _CharT* __lhs,
	      basic_string<_CharT, _Traits, _Alloc>&& __rhs)
    { return std::move(__rhs.insert(0, __lhs)); }

  template<typename _CharT, typename _Traits, typename _Alloc>
    inline basic_string<_CharT, _Traits, _Alloc>
    operator+(_CharT __lhs,
	      basic_string<_CharT, _Traits, _Alloc>&& __rhs)
    { return std::move(__rhs.insert(0, 1, __lhs)); }

  template<typename _CharT, typename _Traits, typename _Alloc>
    inline basic_string<_CharT, _Traits, _Alloc>
    operator+(basic_string<_CharT, _Traits, _Alloc>&& __lhs,
	      const _CharT* __rhs)
    { return std::move(__lhs.append(__rhs)); }

  template<typename _CharT, typename _Traits, typename _Alloc>
    inline basic_string<_CharT, _Traits, _Alloc>
    operator+(basic_string<_CharT, _Traits, _Alloc>&& __lhs,
	      _CharT __rhs)
    { return std::move(__lhs.append(1, __rhs)); }
#endif

  // operator ==
  /**
   *  @brief  Test equivalence of two strings.
   *  @param lhs  First string.
   *  @param rhs  Second string.
   *  @return  True if @a lhs.compare(@a rhs) == 0.  False otherwise.
   */
  template<typename _CharT, typename _Traits, typename _Alloc>
    inline bool
    operator==(const basic_string<_CharT, _Traits, _Alloc>& __lhs,
	       const basic_string<_CharT, _Traits, _Alloc>& __rhs)
    { return __lhs.compare(__rhs) == 0; }

  template<typename _CharT>
    inline
    typename __gnu_cxx::__enable_if<__is_char<_CharT>::__value, bool>::__type
    operator==(const basic_string<_CharT>& __lhs,
	       const basic_string<_CharT>& __rhs)
    { return (__lhs.size() == __rhs.size()
	      && !std::char_traits<_CharT>::compare(__lhs.data(), __rhs.data(),
						    __lhs.size())); }

  /**
   *  @brief  Test equivalence of C string and string.
   *  @param lhs  C string.
   *  @param rhs  String.
   *  @return  True if @a rhs.compare(@a lhs) == 0.  False otherwise.
   */
  template<typename _CharT, typename _Traits, typename _Alloc>
    inline bool
    operator==(const _CharT* __lhs,
	       const basic_string<_CharT, _Traits, _Alloc>& __rhs)
    { return __rhs.compare(__lhs) == 0; }

  /**
   *  @brief  Test equivalence of string and C string.
   *  @param lhs  String.
   *  @param rhs  C string.
   *  @return  True if @a lhs.compare(@a rhs) == 0.  False otherwise.
   */
  template<typename _CharT, typename _Traits, typename _Alloc>
    inline bool
    operator==(const basic_string<_CharT, _Traits, _Alloc>& __lhs,
	       const _CharT* __rhs)
    { return __lhs.compare(__rhs) == 0; }

  // operator !=
  /**
   *  @brief  Test difference of two strings.
   *  @param lhs  First string.
   *  @param rhs  Second string.
   *  @return  True if @a lhs.compare(@a rhs) != 0.  False otherwise.
   */
  template<typename _CharT, typename _Traits, typename _Alloc>
    inline bool
    operator!=(const basic_string<_CharT, _Traits, _Alloc>& __lhs,
	       const basic_string<_CharT, _Traits, _Alloc>& __rhs)
    { return !(__lhs == __rhs); }

  /**
   *  @brief  Test difference of C string and string.
   *  @param lhs  C string.
   *  @param rhs  String.
   *  @return  True if @a rhs.compare(@a lhs) != 0.  False otherwise.
   */
  template<typename _CharT, typename _Traits, typename _Alloc>
    inline bool
    operator!=(const _CharT* __lhs,
	       const basic_string<_CharT, _Traits, _Alloc>& __rhs)
    { return !(__lhs == __rhs); }

  /**
   *  @brief  Test difference of string and C string.
   *  @param lhs  String.
   *  @param rhs  C string.
   *  @return  True if @a lhs.compare(@a rhs) != 0.  False otherwise.
   */
  template<typename _CharT, typename _Traits, typename _Alloc>
    inline bool
    operator!=(const basic_string<_CharT, _Traits, _Alloc>& __lhs,
	       const _CharT* __rhs)
    { return !(__lhs == __rhs); }

  // operator <
  /**
   *  @brief  Test if string precedes string.
   *  @param lhs  First string.
   *  @param rhs  Second string.
   *  @return  True if @a lhs precedes @a rhs.  False otherwise.
   */
  template<typename _CharT, typename _Traits, typename _Alloc>
    inline bool
    operator<(const basic_string<_CharT, _Traits, _Alloc>& __lhs,
	      const basic_string<_CharT, _Traits, _Alloc>& __rhs)
    { return __lhs.compare(__rhs) < 0; }

  /**
   *  @brief  Test if string precedes C string.
   *  @param lhs  String.
   *  @param rhs  C string.
   *  @return  True if @a lhs precedes @a rhs.  False otherwise.
   */
  template<typename _CharT, typename _Traits, typename _Alloc>
    inline bool
    operator<(const basic_string<_CharT, _Traits, _Alloc>& __lhs,
	      const _CharT* __rhs)
    { return __lhs.compare(__rhs) < 0; }

  /**
   *  @brief  Test if C string precedes string.
   *  @param lhs  C string.
   *  @param rhs  String.
   *  @return  True if @a lhs precedes @a rhs.  False otherwise.
   */
  template<typename _CharT, typename _Traits, typename _Alloc>
    inline bool
    operator<(const _CharT* __lhs,
	      const basic_string<_CharT, _Traits, _Alloc>& __rhs)
    { return __rhs.compare(__lhs) > 0; }

  // operator >
  /**
   *  @brief  Test if string follows string.
   *  @param lhs  First string.
   *  @param rhs  Second string.
   *  @return  True if @a lhs follows @a rhs.  False otherwise.
   */
  template<typename _CharT, typename _Traits, typename _Alloc>
    inline bool
    operator>(const basic_string<_CharT, _Traits, _Alloc>& __lhs,
	      const basic_string<_CharT, _Traits, _Alloc>& __rhs)
    { return __lhs.compare(__rhs) > 0; }

  /**
   *  @brief  Test if string follows C string.
   *  @param lhs  String.
   *  @param rhs  C string.
   *  @return  True if @a lhs follows @a rhs.  False otherwise.
   */
  template<typename _CharT, typename _Traits, typename _Alloc>
    inline bool
    operator>(const basic_string<_CharT, _Traits, _Alloc>& __lhs,
	      const _CharT* __rhs)
    { return __lhs.compare(__rhs) > 0; }

  /**
   *  @brief  Test if C string follows string.
   *  @param lhs  C string.
   *  @param rhs  String.
   *  @return  True if @a lhs follows @a rhs.  False otherwise.
   */
  template<typename _CharT, typename _Traits, typename _Alloc>
    inline bool
    operator>(const _CharT* __lhs,
	      const basic_string<_CharT, _Traits, _Alloc>& __rhs)
    { return __rhs.compare(__lhs) < 0; }

  // operator <=
  /**
   *  @brief  Test if string doesn't follow string.
   *  @param lhs  First string.
   *  @param rhs  Second string.
   *  @return  True if @a lhs doesn't follow @a rhs.  False otherwise.
   */
  template<typename _CharT, typename _Traits, typename _Alloc>
    inline bool
    operator<=(const basic_string<_CharT, _Traits, _Alloc>& __lhs,
	       const basic_string<_CharT, _Traits, _Alloc>& __rhs)
    { return __lhs.compare(__rhs) <= 0; }

  /**
   *  @brief  Test if string doesn't follow C string.
   *  @param lhs  String.
   *  @param rhs  C string.
   *  @return  True if @a lhs doesn't follow @a rhs.  False otherwise.
   */
  template<typename _CharT, typename _Traits, typename _Alloc>
    inline bool
    operator<=(const basic_string<_CharT, _Traits, _Alloc>& __lhs,
	       const _CharT* __rhs)
    { return __lhs.compare(__rhs) <= 0; }

  /**
   *  @brief  Test if C string doesn't follow string.
   *  @param lhs  C string.
   *  @param rhs  String.
   *  @return  True if @a lhs doesn't follow @a rhs.  False otherwise.
   */
  template<typename _CharT, typename _Traits, typename _Alloc>
    inline bool
    operator<=(const _CharT* __lhs,
	       const basic_string<_CharT, _Traits, _Alloc>& __rhs)
    { return __rhs.compare(__lhs) >= 0; }

  // operator >=
  /**
   *  @brief  Test if string doesn't precede string.
   *  @param lhs  First string.
   *  @param rhs  Second string.
   *  @return  True if @a lhs doesn't precede @a rhs.  False otherwise.
   */
  template<typename _CharT, typename _Traits, typename _Alloc>
    inline bool
    operator>=(const basic_string<_CharT, _Traits, _Alloc>& __lhs,
	       const basic_string<_CharT, _Traits, _Alloc>& __rhs)
    { return __lhs.compare(__rhs) >= 0; }

  /**
   *  @brief  Test if string doesn't precede C string.
   *  @param lhs  String.
   *  @param rhs  C string.
   *  @return  True if @a lhs doesn't precede @a rhs.  False otherwise.
   */
  template<typename _CharT, typename _Traits, typename _Alloc>
    inline bool
    operator>=(const basic_string<_CharT, _Traits, _Alloc>& __lhs,
	       const _CharT* __rhs)
    { return __lhs.compare(__rhs) >= 0; }

  /**
   *  @brief  Test if C string doesn't precede string.
   *  @param lhs  C string.
   *  @param rhs  String.
   *  @return  True if @a lhs doesn't precede @a rhs.  False otherwise.
   */
  template<typename _CharT, typename _Traits, typename _Alloc>
    inline bool
    operator>=(const _CharT* __lhs,
	     const basic_string<_CharT, _Traits, _Alloc>& __rhs)
    { return __rhs.compare(__lhs) <= 0; }

  /**
   *  @brief  Swap contents of two strings.
   *  @param lhs  First string.
   *  @param rhs  Second string.
   *
   *  Exchanges the contents of @a lhs and @a rhs in constant time.
   */
  template<typename _CharT, typename _Traits, typename _Alloc>
    inline void
    swap(basic_string<_CharT, _Traits, _Alloc>& __lhs,
	 basic_string<_CharT, _Traits, _Alloc>& __rhs)
    { __lhs.swap(__rhs); }

  /**
   *  @brief  Read stream into a string.
   *  @param is  Input stream.
   *  @param str  Buffer to store into.
   *  @return  Reference to the input stream.
   *
   *  Stores characters from @a is into @a str until whitespace is found, the
   *  end of the stream is encountered, or str.max_size() is reached.  If
   *  is.width() is non-zero, that is the limit on the number of characters
   *  stored into @a str.  Any previous contents of @a str are erased.
   */
  template<typename _CharT, typename _Traits, typename _Alloc>
    basic_istream<_CharT, _Traits>&
    operator>>(basic_istream<_CharT, _Traits>& __is,
	       basic_string<_CharT, _Traits, _Alloc>& __str);

  template<>
    basic_istream<char>&
    operator>>(basic_istream<char>& __is, basic_string<char>& __str);

  /**
   *  @brief  Write string to a stream.
   *  @param os  Output stream.
   *  @param str  String to write out.
   *  @return  Reference to the output stream.
   *
   *  Output characters of @a str into os following the same rules as for
   *  writing a C string.
   */
  template<typename _CharT, typename _Traits, typename _Alloc>
    inline basic_ostream<_CharT, _Traits>&
    operator<<(basic_ostream<_CharT, _Traits>& __os,
	       const basic_string<_CharT, _Traits, _Alloc>& __str)
    {
      // _GLIBCXX_RESOLVE_LIB_DEFECTS
      // 586. string inserter not a formatted function
      return __ostream_insert(__os, __str.data(), __str.size());
    }

  /**
   *  @brief  Read a line from stream into a string.
   *  @param is  Input stream.
   *  @param str  Buffer to store into.
   *  @param delim  Character marking end of line.
   *  @return  Reference to the input stream.
   *
   *  Stores characters from @a is into @a str until @a delim is found, the
   *  end of the stream is encountered, or str.max_size() is reached.  If
   *  is.width() is non-zero, that is the limit on the number of characters
   *  stored into @a str.  Any previous contents of @a str are erased.  If @a
   *  delim was encountered, it is extracted but not stored into @a str.
   */
  template<typename _CharT, typename _Traits, typename _Alloc>
    basic_istream<_CharT, _Traits>&
    getline(basic_istream<_CharT, _Traits>& __is,
	    basic_string<_CharT, _Traits, _Alloc>& __str, _CharT __delim);

  /**
   *  @brief  Read a line from stream into a string.
   *  @param is  Input stream.
   *  @param str  Buffer to store into.
   *  @return  Reference to the input stream.
   *
   *  Stores characters from is into @a str until &apos;\n&apos; is
   *  found, the end of the stream is encountered, or str.max_size()
   *  is reached.  If is.width() is non-zero, that is the limit on the
   *  number of characters stored into @a str.  Any previous contents
   *  of @a str are erased.  If end of line was encountered, it is
   *  extracted but not stored into @a str.
   */
  template<typename _CharT, typename _Traits, typename _Alloc>
    inline basic_istream<_CharT, _Traits>&
    getline(basic_istream<_CharT, _Traits>& __is,
	    basic_string<_CharT, _Traits, _Alloc>& __str)
    { return getline(__is, __str, __is.widen('\n')); }

  template<>
    basic_istream<char>&
    getline(basic_istream<char>& __in, basic_string<char>& __str,
	    char __delim);

#ifdef _GLIBCXX_USE_WCHAR_T
  template<>
    basic_istream<wchar_t>&
    getline(basic_istream<wchar_t>& __in, basic_string<wchar_t>& __str,
	    wchar_t __delim);
#endif  

_GLIBCXX_END_NAMESPACE_VERSION
} // namespace

#if (defined(__GXX_EXPERIMENTAL_CXX0X__) && defined(_GLIBCXX_USE_C99) \
     && !defined(_GLIBCXX_HAVE_BROKEN_VSWPRINTF))

#include <ext/string_conversions.h>

namespace std _GLIBCXX_VISIBILITY(default)
{
_GLIBCXX_BEGIN_NAMESPACE_VERSION

  // 21.4 Numeric Conversions [string.conversions].
  inline int
  stoi(const string& __str, size_t* __idx = 0, int __base = 10)
  { return __gnu_cxx::__stoa<long, int>(&std::strtol, "stoi", __str.c_str(),
					__idx, __base); }

  inline long
  stol(const string& __str, size_t* __idx = 0, int __base = 10)
  { return __gnu_cxx::__stoa(&std::strtol, "stol", __str.c_str(),
			     __idx, __base); }

  inline unsigned long
  stoul(const string& __str, size_t* __idx = 0, int __base = 10)
  { return __gnu_cxx::__stoa(&std::strtoul, "stoul", __str.c_str(),
			     __idx, __base); }

  inline long long
  stoll(const string& __str, size_t* __idx = 0, int __base = 10)
  { return __gnu_cxx::__stoa(&std::strtoll, "stoll", __str.c_str(),
			     __idx, __base); }

  inline unsigned long long
  stoull(const string& __str, size_t* __idx = 0, int __base = 10)
  { return __gnu_cxx::__stoa(&std::strtoull, "stoull", __str.c_str(),
			     __idx, __base); }

  // NB: strtof vs strtod.
  inline float
  stof(const string& __str, size_t* __idx = 0)
  { return __gnu_cxx::__stoa(&std::strtof, "stof", __str.c_str(), __idx); }

  inline double
  stod(const string& __str, size_t* __idx = 0)
  { return __gnu_cxx::__stoa(&std::strtod, "stod", __str.c_str(), __idx); }

  inline long double
  stold(const string& __str, size_t* __idx = 0)
  { return __gnu_cxx::__stoa(&std::strtold, "stold", __str.c_str(), __idx); }

  // NB: (v)snprintf vs sprintf.

  // DR 1261.
  inline string
  to_string(int __val)
  { return __gnu_cxx::__to_xstring<string>(&std::vsnprintf, 4 * sizeof(int),
					   "%d", __val); }

  inline string
  to_string(unsigned __val)
  { return __gnu_cxx::__to_xstring<string>(&std::vsnprintf,
					   4 * sizeof(unsigned),
					   "%u", __val); }

  inline string
  to_string(long __val)
  { return __gnu_cxx::__to_xstring<string>(&std::vsnprintf, 4 * sizeof(long),
					   "%ld", __val); }

  inline string
  to_string(unsigned long __val)
  { return __gnu_cxx::__to_xstring<string>(&std::vsnprintf,
					   4 * sizeof(unsigned long),
					   "%lu", __val); }

  inline string
  to_string(long long __val)
  { return __gnu_cxx::__to_xstring<string>(&std::vsnprintf,
					   4 * sizeof(long long),
					   "%lld", __val); }

  inline string
  to_string(unsigned long long __val)
  { return __gnu_cxx::__to_xstring<string>(&std::vsnprintf,
					   4 * sizeof(unsigned long long),
					   "%llu", __val); }

  inline string
  to_string(float __val)
  {
    const int __n = 
      __gnu_cxx::__numeric_traits<float>::__max_exponent10 + 20;
    return __gnu_cxx::__to_xstring<string>(&std::vsnprintf, __n,
					   "%f", __val);
  }

  inline string
  to_string(double __val)
  {
    const int __n = 
      __gnu_cxx::__numeric_traits<double>::__max_exponent10 + 20;
    return __gnu_cxx::__to_xstring<string>(&std::vsnprintf, __n,
					   "%f", __val);
  }

  inline string
  to_string(long double __val)
  {
    const int __n = 
      __gnu_cxx::__numeric_traits<long double>::__max_exponent10 + 20;
    return __gnu_cxx::__to_xstring<string>(&std::vsnprintf, __n,
					   "%Lf", __val);
  }

#ifdef _GLIBCXX_USE_WCHAR_T
  inline int 
  stoi(const wstring& __str, size_t* __idx = 0, int __base = 10)
  { return __gnu_cxx::__stoa<long, int>(&std::wcstol, "stoi", __str.c_str(),
					__idx, __base); }

  inline long 
  stol(const wstring& __str, size_t* __idx = 0, int __base = 10)
  { return __gnu_cxx::__stoa(&std::wcstol, "stol", __str.c_str(),
			     __idx, __base); }

  inline unsigned long
  stoul(const wstring& __str, size_t* __idx = 0, int __base = 10)
  { return __gnu_cxx::__stoa(&std::wcstoul, "stoul", __str.c_str(),
			     __idx, __base); }

  inline long long
  stoll(const wstring& __str, size_t* __idx = 0, int __base = 10)
  { return __gnu_cxx::__stoa(&std::wcstoll, "stoll", __str.c_str(),
			     __idx, __base); }

  inline unsigned long long
  stoull(const wstring& __str, size_t* __idx = 0, int __base = 10)
  { return __gnu_cxx::__stoa(&std::wcstoull, "stoull", __str.c_str(),
			     __idx, __base); }

  // NB: wcstof vs wcstod.
  inline float
  stof(const wstring& __str, size_t* __idx = 0)
  { return __gnu_cxx::__stoa(&std::wcstof, "stof", __str.c_str(), __idx); }

  inline double
  stod(const wstring& __str, size_t* __idx = 0)
  { return __gnu_cxx::__stoa(&std::wcstod, "stod", __str.c_str(), __idx); }

  inline long double
  stold(const wstring& __str, size_t* __idx = 0)
  { return __gnu_cxx::__stoa(&std::wcstold, "stold", __str.c_str(), __idx); }

  // DR 1261.
  inline wstring
  to_wstring(int __val)
  { return __gnu_cxx::__to_xstring<wstring>(&std::vswprintf, 4 * sizeof(int),
					    L"%d", __val); }

  inline wstring
  to_wstring(unsigned __val)
  { return __gnu_cxx::__to_xstring<wstring>(&std::vswprintf,
					    4 * sizeof(unsigned),
					    L"%u", __val); }

  inline wstring
  to_wstring(long __val)
  { return __gnu_cxx::__to_xstring<wstring>(&std::vswprintf, 4 * sizeof(long),
					    L"%ld", __val); }

  inline wstring
  to_wstring(unsigned long __val)
  { return __gnu_cxx::__to_xstring<wstring>(&std::vswprintf,
					    4 * sizeof(unsigned long),
					    L"%lu", __val); }

  inline wstring
  to_wstring(long long __val)
  { return __gnu_cxx::__to_xstring<wstring>(&std::vswprintf,
					    4 * sizeof(long long),
					    L"%lld", __val); }

  inline wstring
  to_wstring(unsigned long long __val)
  { return __gnu_cxx::__to_xstring<wstring>(&std::vswprintf,
					    4 * sizeof(unsigned long long),
					    L"%llu", __val); }

  inline wstring
  to_wstring(float __val)
  {
    const int __n =
      __gnu_cxx::__numeric_traits<float>::__max_exponent10 + 20;
    return __gnu_cxx::__to_xstring<wstring>(&std::vswprintf, __n,
					    L"%f", __val);
  }

  inline wstring
  to_wstring(double __val)
  {
    const int __n =
      __gnu_cxx::__numeric_traits<double>::__max_exponent10 + 20;
    return __gnu_cxx::__to_xstring<wstring>(&std::vswprintf, __n,
					    L"%f", __val);
  }

  inline wstring
  to_wstring(long double __val)
  {
    const int __n =
      __gnu_cxx::__numeric_traits<long double>::__max_exponent10 + 20;
    return __gnu_cxx::__to_xstring<wstring>(&std::vswprintf, __n,
					    L"%Lf", __val);
  }
#endif

_GLIBCXX_END_NAMESPACE_VERSION
} // namespace

#endif /* __GXX_EXPERIMENTAL_CXX0X__ && _GLIBCXX_USE_C99 ... */

#ifdef __GXX_EXPERIMENTAL_CXX0X__

#include <bits/functional_hash.h>

namespace std _GLIBCXX_VISIBILITY(default)
{
_GLIBCXX_BEGIN_NAMESPACE_VERSION

  // DR 1182.

#ifndef _GLIBCXX_COMPATIBILITY_CXX0X
  /// std::hash specialization for string.
  template<>
    struct hash<string>
    : public __hash_base<size_t, string>
    {
      size_t
      operator()(const string& __s) const
      { return std::_Hash_impl::hash(__s.data(), __s.length()); }
    };

<<<<<<< HEAD
#endif /* __GXX_EXPERIMENTAL_CXX0X__ && _GLIBCXX_USE_C99 ... */

#ifdef __GXX_EXPERIMENTAL_CXX0X__

#include <bits/functional_hash.h>

_GLIBCXX_BEGIN_NAMESPACE(std)

  // DR 1182.

#ifndef _GLIBCXX_COMPATIBILITY_CXX0X
  /// std::hash specialization for string.
  template<>
    struct hash<string>
    : public std::unary_function<string, size_t>
    {
      size_t
      operator()(const string& __s) const
      { return std::_Fnv_hash::hash(__s.data(), __s.length()); }
    };

#ifdef _GLIBCXX_USE_WCHAR_T
  /// std::hash specialization for wstring.
  template<>
    struct hash<wstring>
    : public std::unary_function<wstring, size_t>
    {
      size_t
      operator()(const wstring& __s) const
      { return std::_Fnv_hash::hash(__s.data(),
				    __s.length() * sizeof(wchar_t)); }
=======
#ifdef _GLIBCXX_USE_WCHAR_T
  /// std::hash specialization for wstring.
  template<>
    struct hash<wstring>
    : public __hash_base<size_t, wstring>
    {
      size_t
      operator()(const wstring& __s) const
      { return std::_Hash_impl::hash(__s.data(),
                                     __s.length() * sizeof(wchar_t)); }
    };
#endif
#endif /* _GLIBCXX_COMPATIBILITY_CXX0X */

#ifdef _GLIBCXX_USE_C99_STDINT_TR1
  /// std::hash specialization for u16string.
  template<>
    struct hash<u16string>
    : public __hash_base<size_t, u16string>
    {
      size_t
      operator()(const u16string& __s) const
      { return std::_Hash_impl::hash(__s.data(),
                                     __s.length() * sizeof(char16_t)); }
    };

  /// std::hash specialization for u32string.
  template<>
    struct hash<u32string>
    : public __hash_base<size_t, u32string>
    {
      size_t
      operator()(const u32string& __s) const
      { return std::_Hash_impl::hash(__s.data(),
                                     __s.length() * sizeof(char32_t)); }
>>>>>>> 03d20231
    };
#endif
#endif /* _GLIBCXX_COMPATIBILITY_CXX0X */

#ifdef _GLIBCXX_USE_C99_STDINT_TR1
  /// std::hash specialization for u16string.
  template<>
    struct hash<u16string>
    : public std::unary_function<u16string, size_t>
    {
      size_t
      operator()(const u16string& __s) const
      { return std::_Fnv_hash::hash(__s.data(),
				    __s.length() * sizeof(char16_t)); }
    };

  /// std::hash specialization for u32string.
  template<>
    struct hash<u32string>
    : public std::unary_function<u32string, size_t>
    {
      size_t
      operator()(const u32string& __s) const
      { return std::_Fnv_hash::hash(__s.data(),
				    __s.length() * sizeof(char32_t)); }
    };
#endif

_GLIBCXX_END_NAMESPACE

#endif /* __GXX_EXPERIMENTAL_CXX0X__ */

_GLIBCXX_END_NAMESPACE_VERSION
} // namespace

#endif /* __GXX_EXPERIMENTAL_CXX0X__ */

#endif /* _BASIC_STRING_H */<|MERGE_RESOLUTION|>--- conflicted
+++ resolved
@@ -1,11 +1,7 @@
 // Components for manipulating sequences of characters -*- C++ -*-
 
 // Copyright (C) 1997, 1998, 1999, 2000, 2001, 2002, 2003, 2004, 2005,
-<<<<<<< HEAD
-// 2006, 2007, 2008, 2009, 2010
-=======
 // 2006, 2007, 2008, 2009, 2010, 2011
->>>>>>> 03d20231
 // Free Software Foundation, Inc.
 //
 // This file is part of the GNU ISO C++ Library.  This library is free
@@ -28,11 +24,7 @@
 // see the files COPYING3 and COPYING.RUNTIME respectively.  If not, see
 // <http://www.gnu.org/licenses/>.
 
-<<<<<<< HEAD
-/** @file basic_string.h
-=======
 /** @file bits/basic_string.h
->>>>>>> 03d20231
  *  This is an internal header file, included by other library headers.
  *  Do not attempt to use it directly. @headername{string}
  */
@@ -2998,39 +2990,6 @@
       { return std::_Hash_impl::hash(__s.data(), __s.length()); }
     };
 
-<<<<<<< HEAD
-#endif /* __GXX_EXPERIMENTAL_CXX0X__ && _GLIBCXX_USE_C99 ... */
-
-#ifdef __GXX_EXPERIMENTAL_CXX0X__
-
-#include <bits/functional_hash.h>
-
-_GLIBCXX_BEGIN_NAMESPACE(std)
-
-  // DR 1182.
-
-#ifndef _GLIBCXX_COMPATIBILITY_CXX0X
-  /// std::hash specialization for string.
-  template<>
-    struct hash<string>
-    : public std::unary_function<string, size_t>
-    {
-      size_t
-      operator()(const string& __s) const
-      { return std::_Fnv_hash::hash(__s.data(), __s.length()); }
-    };
-
-#ifdef _GLIBCXX_USE_WCHAR_T
-  /// std::hash specialization for wstring.
-  template<>
-    struct hash<wstring>
-    : public std::unary_function<wstring, size_t>
-    {
-      size_t
-      operator()(const wstring& __s) const
-      { return std::_Fnv_hash::hash(__s.data(),
-				    __s.length() * sizeof(wchar_t)); }
-=======
 #ifdef _GLIBCXX_USE_WCHAR_T
   /// std::hash specialization for wstring.
   template<>
@@ -3066,38 +3025,8 @@
       operator()(const u32string& __s) const
       { return std::_Hash_impl::hash(__s.data(),
                                      __s.length() * sizeof(char32_t)); }
->>>>>>> 03d20231
     };
 #endif
-#endif /* _GLIBCXX_COMPATIBILITY_CXX0X */
-
-#ifdef _GLIBCXX_USE_C99_STDINT_TR1
-  /// std::hash specialization for u16string.
-  template<>
-    struct hash<u16string>
-    : public std::unary_function<u16string, size_t>
-    {
-      size_t
-      operator()(const u16string& __s) const
-      { return std::_Fnv_hash::hash(__s.data(),
-				    __s.length() * sizeof(char16_t)); }
-    };
-
-  /// std::hash specialization for u32string.
-  template<>
-    struct hash<u32string>
-    : public std::unary_function<u32string, size_t>
-    {
-      size_t
-      operator()(const u32string& __s) const
-      { return std::_Fnv_hash::hash(__s.data(),
-				    __s.length() * sizeof(char32_t)); }
-    };
-#endif
-
-_GLIBCXX_END_NAMESPACE
-
-#endif /* __GXX_EXPERIMENTAL_CXX0X__ */
 
 _GLIBCXX_END_NAMESPACE_VERSION
 } // namespace
