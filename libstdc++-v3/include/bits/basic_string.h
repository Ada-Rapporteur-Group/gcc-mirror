// Components for manipulating sequences of characters -*- C++ -*-

// Copyright (C) 1997, 1998, 1999, 2000, 2001, 2002, 2003, 2004, 2005,
<<<<<<< HEAD
// 2006, 2007
=======
// 2006, 2007, 2008
>>>>>>> 751ff693
// Free Software Foundation, Inc.
//
// This file is part of the GNU ISO C++ Library.  This library is free
// software; you can redistribute it and/or modify it under the
// terms of the GNU General Public License as published by the
// Free Software Foundation; either version 2, or (at your option)
// any later version.

// This library is distributed in the hope that it will be useful,
// but WITHOUT ANY WARRANTY; without even the implied warranty of
// MERCHANTABILITY or FITNESS FOR A PARTICULAR PURPOSE.  See the
// GNU General Public License for more details.

// You should have received a copy of the GNU General Public License along
// with this library; see the file COPYING.  If not, write to the Free
// Software Foundation, 51 Franklin Street, Fifth Floor, Boston, MA 02110-1301,
// USA.

// As a special exception, you may use this file as part of a free software
// library without restriction.  Specifically, if other files instantiate
// templates or use macros or inline functions from this file, or you compile
// this file and link it with other files to produce an executable, this
// file does not by itself cause the resulting executable to be covered by
// the GNU General Public License.  This exception does not however
// invalidate any other reasons why the executable file might be covered by
// the GNU General Public License.

/** @file basic_string.h
 *  This is an internal header file, included by other library headers.
 *  You should not attempt to use it directly.
 */

//
// ISO C++ 14882: 21 Strings library
//

#ifndef _BASIC_STRING_H
#define _BASIC_STRING_H 1

#pragma GCC system_header

#include <ext/atomicity.h>
#include <debug/debug.h>

_GLIBCXX_BEGIN_NAMESPACE(std)

  /**
   *  @class basic_string basic_string.h <string>
   *  @brief  Managing sequences of characters and character-like objects.
   *
   *  @ingroup Containers
   *  @ingroup Sequences
   *
   *  Meets the requirements of a <a href="tables.html#65">container</a>, a
   *  <a href="tables.html#66">reversible container</a>, and a
   *  <a href="tables.html#67">sequence</a>.  Of the
   *  <a href="tables.html#68">optional sequence requirements</a>, only
   *  @c push_back, @c at, and array access are supported.
   *
   *  @doctodo
   *
   *
<<<<<<< HEAD
   *  @if maint
=======
>>>>>>> 751ff693
   *  Documentation?  What's that?
   *  Nathan Myers <ncm@cantrip.org>.
   *
   *  A string looks like this:
   *
   *  @code
   *                                        [_Rep]
   *                                        _M_length
   *   [basic_string<char_type>]            _M_capacity
   *   _M_dataplus                          _M_refcount
   *   _M_p ---------------->               unnamed array of char_type
   *  @endcode
   *
   *  Where the _M_p points to the first character in the string, and
   *  you cast it to a pointer-to-_Rep and subtract 1 to get a
   *  pointer to the header.
   *
   *  This approach has the enormous advantage that a string object
   *  requires only one allocation.  All the ugliness is confined
   *  within a single pair of inline functions, which each compile to
   *  a single "add" instruction: _Rep::_M_data(), and
   *  string::_M_rep(); and the allocation function which gets a
   *  block of raw bytes and with room enough and constructs a _Rep
   *  object at the front.
   *
   *  The reason you want _M_data pointing to the character array and
   *  not the _Rep is so that the debugger can see the string
   *  contents. (Probably we should add a non-inline member to get
   *  the _Rep for the debugger to use, so users can check the actual
   *  string length.)
   *
   *  Note that the _Rep object is a POD so that you can have a
   *  static "empty string" _Rep object already "constructed" before
   *  static constructors have run.  The reference-count encoding is
   *  chosen so that a 0 indicates one reference, so you never try to
   *  destroy the empty-string _Rep object.
   *
   *  All but the last paragraph is considered pretty conventional
   *  for a C++ string implementation.
<<<<<<< HEAD
   *  @endif
=======
>>>>>>> 751ff693
  */
  // 21.3  Template class basic_string
  template<typename _CharT, typename _Traits, typename _Alloc>
    class basic_string
    {
      typedef typename _Alloc::template rebind<_CharT>::other _CharT_alloc_type;

      // Types:
    public:
      typedef _Traits					    traits_type;
      typedef typename _Traits::char_type		    value_type;
      typedef _Alloc					    allocator_type;
      typedef typename _CharT_alloc_type::size_type	    size_type;
      typedef typename _CharT_alloc_type::difference_type   difference_type;
      typedef typename _CharT_alloc_type::reference	    reference;
      typedef typename _CharT_alloc_type::const_reference   const_reference;
      typedef typename _CharT_alloc_type::pointer	    pointer;
      typedef typename _CharT_alloc_type::const_pointer	    const_pointer;
      typedef __gnu_cxx::__normal_iterator<pointer, basic_string>  iterator;
      typedef __gnu_cxx::__normal_iterator<const_pointer, basic_string>
                                                            const_iterator;
      typedef std::reverse_iterator<const_iterator>	const_reverse_iterator;
      typedef std::reverse_iterator<iterator>		    reverse_iterator;

    private:
      // _Rep: string representation
      //   Invariants:
      //   1. String really contains _M_length + 1 characters: due to 21.3.4
      //      must be kept null-terminated.
      //   2. _M_capacity >= _M_length
      //      Allocated memory is always (_M_capacity + 1) * sizeof(_CharT).
      //   3. _M_refcount has three states:
      //      -1: leaked, one reference, no ref-copies allowed, non-const.
      //       0: one reference, non-const.
      //     n>0: n + 1 references, operations require a lock, const.
      //   4. All fields==0 is an empty string, given the extra storage
      //      beyond-the-end for a null terminator; thus, the shared
      //      empty string representation needs no constructor.

      struct _Rep_base
      {
	size_type		_M_length;
	size_type		_M_capacity;
	_Atomic_word		_M_refcount;
      };

      struct _Rep : _Rep_base
      {
	// Types:
	typedef typename _Alloc::template rebind<char>::other _Raw_bytes_alloc;

	// (Public) Data members:

	// The maximum number of individual char_type elements of an
	// individual string is determined by _S_max_size. This is the
	// value that will be returned by max_size().  (Whereas npos
	// is the maximum number of bytes the allocator can allocate.)
	// If one was to divvy up the theoretical largest size string,
	// with a terminating character and m _CharT elements, it'd
	// look like this:
	// npos = sizeof(_Rep) + (m * sizeof(_CharT)) + sizeof(_CharT)
	// Solving for m:
	// m = ((npos - sizeof(_Rep))/sizeof(CharT)) - 1
	// In addition, this implementation quarters this amount.
	static const size_type	_S_max_size;
	static const _CharT	_S_terminal;

	// The following storage is init'd to 0 by the linker, resulting
        // (carefully) in an empty string with one reference.
        static size_type _S_empty_rep_storage[];

        static _Rep&
        _S_empty_rep()
        { 
	  // NB: Mild hack to avoid strict-aliasing warnings.  Note that
	  // _S_empty_rep_storage is never modified and the punning should
	  // be reasonably safe in this case.
	  void* __p = reinterpret_cast<void*>(&_S_empty_rep_storage);
	  return *reinterpret_cast<_Rep*>(__p);
	}

        bool
	_M_is_leaked() const
        { return this->_M_refcount < 0; }

        bool
	_M_is_shared() const
        { return this->_M_refcount > 0; }

        void
	_M_set_leaked()
        { this->_M_refcount = -1; }

        void
	_M_set_sharable()
        { this->_M_refcount = 0; }

	void
	_M_set_length_and_sharable(size_type __n)
	{ 
	  this->_M_set_sharable();  // One reference.
	  this->_M_length = __n;
	  traits_type::assign(this->_M_refdata()[__n], _S_terminal);
	  // grrr. (per 21.3.4)
	  // You cannot leave those LWG people alone for a second.
	}

	_CharT*
	_M_refdata() throw()
	{ return reinterpret_cast<_CharT*>(this + 1); }

	_CharT*
	_M_grab(const _Alloc& __alloc1, const _Alloc& __alloc2)
	{
	  return (!_M_is_leaked() && __alloc1 == __alloc2)
	          ? _M_refcopy() : _M_clone(__alloc1);
	}

	// Create & Destroy
	static _Rep*
	_S_create(size_type, size_type, const _Alloc&);

	void
	_M_dispose(const _Alloc& __a)
	{
#ifndef _GLIBCXX_FULLY_DYNAMIC_STRING
	  if (__builtin_expect(this != &_S_empty_rep(), false))
#endif
	    if (__gnu_cxx::__exchange_and_add_dispatch(&this->_M_refcount,
						       -1) <= 0)
	      _M_destroy(__a);
	}  // XXX MT

	void
	_M_destroy(const _Alloc&) throw();

	_CharT*
	_M_refcopy() throw()
	{
#ifndef _GLIBCXX_FULLY_DYNAMIC_STRING
	  if (__builtin_expect(this != &_S_empty_rep(), false))
#endif
            __gnu_cxx::__atomic_add_dispatch(&this->_M_refcount, 1);
	  return _M_refdata();
	}  // XXX MT

	_CharT*
	_M_clone(const _Alloc&, size_type __res = 0);
      };

      // Use empty-base optimization: http://www.cantrip.org/emptyopt.html
      struct _Alloc_hider : _Alloc
      {
	_Alloc_hider(_CharT* __dat, const _Alloc& __a)
	: _Alloc(__a), _M_p(__dat) { }

	_CharT* _M_p; // The actual data.
      };

    public:
      // Data Members (public):
      // NB: This is an unsigned type, and thus represents the maximum
      // size that the allocator can hold.
      ///  Value returned by various member functions when they fail.
      static const size_type	npos = static_cast<size_type>(-1);

    private:
      // Data Members (private):
      mutable _Alloc_hider	_M_dataplus;

      _CharT*
      _M_data() const
      { return  _M_dataplus._M_p; }

      _CharT*
      _M_data(_CharT* __p)
      { return (_M_dataplus._M_p = __p); }

      _Rep*
      _M_rep() const
      { return &((reinterpret_cast<_Rep*> (_M_data()))[-1]); }

      // For the internal use we have functions similar to `begin'/`end'
      // but they do not call _M_leak.
      iterator
      _M_ibegin() const
      { return iterator(_M_data()); }

      iterator
      _M_iend() const
      { return iterator(_M_data() + this->size()); }

      void
      _M_leak()    // for use in begin() & non-const op[]
      {
	if (!_M_rep()->_M_is_leaked())
	  _M_leak_hard();
      }

      size_type
      _M_check(size_type __pos, const char* __s) const
      {
	if (__pos > this->size())
	  __throw_out_of_range(__N(__s));
	return __pos;
      }

      void
      _M_check_length(size_type __n1, size_type __n2, const char* __s) const
      {
	if (this->max_size() - (this->size() - __n1) < __n2)
	  __throw_length_error(__N(__s));
      }

      // NB: _M_limit doesn't check for a bad __pos value.
      size_type
      _M_limit(size_type __pos, size_type __off) const
      {
	const bool __testoff =  __off < this->size() - __pos;
	return __testoff ? __off : this->size() - __pos;
      }

      // True if _Rep and source do not overlap.
      bool
      _M_disjunct(const _CharT* __s) const
      {
	return (less<const _CharT*>()(__s, _M_data())
		|| less<const _CharT*>()(_M_data() + this->size(), __s));
      }

      // When __n = 1 way faster than the general multichar
      // traits_type::copy/move/assign.
      static void
      _M_copy(_CharT* __d, const _CharT* __s, size_type __n)
      {
	if (__n == 1)
	  traits_type::assign(*__d, *__s);
	else
	  traits_type::copy(__d, __s, __n);
      }

      static void
      _M_move(_CharT* __d, const _CharT* __s, size_type __n)
      {
	if (__n == 1)
	  traits_type::assign(*__d, *__s);
	else
	  traits_type::move(__d, __s, __n);	  
      }

      static void
      _M_assign(_CharT* __d, size_type __n, _CharT __c)
      {
	if (__n == 1)
	  traits_type::assign(*__d, __c);
	else
	  traits_type::assign(__d, __n, __c);	  
      }

      // _S_copy_chars is a separate template to permit specialization
      // to optimize for the common case of pointers as iterators.
      template<class _Iterator>
        static void
        _S_copy_chars(_CharT* __p, _Iterator __k1, _Iterator __k2)
        {
	  for (; __k1 != __k2; ++__k1, ++__p)
	    traits_type::assign(*__p, *__k1); // These types are off.
	}

      static void
      _S_copy_chars(_CharT* __p, iterator __k1, iterator __k2)
      { _S_copy_chars(__p, __k1.base(), __k2.base()); }

      static void
      _S_copy_chars(_CharT* __p, const_iterator __k1, const_iterator __k2)
      { _S_copy_chars(__p, __k1.base(), __k2.base()); }

      static void
      _S_copy_chars(_CharT* __p, _CharT* __k1, _CharT* __k2)
      { _M_copy(__p, __k1, __k2 - __k1); }

      static void
      _S_copy_chars(_CharT* __p, const _CharT* __k1, const _CharT* __k2)
      { _M_copy(__p, __k1, __k2 - __k1); }
<<<<<<< HEAD

      static int
      _S_compare(size_type __n1, size_type __n2)
      {
	const difference_type __d = difference_type(__n1 - __n2);

	if (__d > numeric_limits<int>::max())
	  return numeric_limits<int>::max();
	else if (__d < numeric_limits<int>::min())
	  return numeric_limits<int>::min();
	else
	  return int(__d);	
=======

      static int
      _S_compare(size_type __n1, size_type __n2)
      {
	const difference_type __d = difference_type(__n1 - __n2);

	if (__d > __gnu_cxx::__numeric_traits<int>::__max)
	  return __gnu_cxx::__numeric_traits<int>::__max;
	else if (__d < __gnu_cxx::__numeric_traits<int>::__min)
	  return __gnu_cxx::__numeric_traits<int>::__min;
	else
	  return int(__d);
>>>>>>> 751ff693
      }

      void
      _M_mutate(size_type __pos, size_type __len1, size_type __len2);

      void
      _M_leak_hard();

      static _Rep&
      _S_empty_rep()
      { return _Rep::_S_empty_rep(); }

    public:
      // Construct/copy/destroy:
      // NB: We overload ctors in some cases instead of using default
      // arguments, per 17.4.4.4 para. 2 item 2.

      /**
       *  @brief  Default constructor creates an empty string.
       */
      inline
      basic_string();

      /**
       *  @brief  Construct an empty string using allocator @a a.
       */
      explicit
      basic_string(const _Alloc& __a);

      // NB: per LWG issue 42, semantics different from IS:
      /**
       *  @brief  Construct string with copy of value of @a str.
       *  @param  str  Source string.
       */
      basic_string(const basic_string& __str);
      /**
       *  @brief  Construct string as copy of a substring.
       *  @param  str  Source string.
       *  @param  pos  Index of first character to copy from.
       *  @param  n  Number of characters to copy (default remainder).
       */
      basic_string(const basic_string& __str, size_type __pos,
		   size_type __n = npos);
      /**
       *  @brief  Construct string as copy of a substring.
       *  @param  str  Source string.
       *  @param  pos  Index of first character to copy from.
       *  @param  n  Number of characters to copy.
       *  @param  a  Allocator to use.
       */
      basic_string(const basic_string& __str, size_type __pos,
		   size_type __n, const _Alloc& __a);

      /**
       *  @brief  Construct string initialized by a character array.
       *  @param  s  Source character array.
       *  @param  n  Number of characters to copy.
       *  @param  a  Allocator to use (default is default allocator).
       *
       *  NB: @a s must have at least @a n characters, '\0' has no special
       *  meaning.
       */
      basic_string(const _CharT* __s, size_type __n,
		   const _Alloc& __a = _Alloc());
      /**
       *  @brief  Construct string as copy of a C string.
       *  @param  s  Source C string.
       *  @param  a  Allocator to use (default is default allocator).
       */
      basic_string(const _CharT* __s, const _Alloc& __a = _Alloc());
      /**
       *  @brief  Construct string as multiple characters.
       *  @param  n  Number of characters.
       *  @param  c  Character to use.
       *  @param  a  Allocator to use (default is default allocator).
       */
      basic_string(size_type __n, _CharT __c, const _Alloc& __a = _Alloc());

      /**
       *  @brief  Construct string as copy of a range.
       *  @param  beg  Start of range.
       *  @param  end  End of range.
       *  @param  a  Allocator to use (default is default allocator).
       */
      template<class _InputIterator>
        basic_string(_InputIterator __beg, _InputIterator __end,
		     const _Alloc& __a = _Alloc());

      /**
       *  @brief  Destroy the string instance.
       */
      ~basic_string()
      { _M_rep()->_M_dispose(this->get_allocator()); }

      /**
       *  @brief  Assign the value of @a str to this string.
       *  @param  str  Source string.
       */
      basic_string&
      operator=(const basic_string& __str) 
      { return this->assign(__str); }

      /**
       *  @brief  Copy contents of @a s into this string.
       *  @param  s  Source null-terminated string.
       */
      basic_string&
      operator=(const _CharT* __s) 
      { return this->assign(__s); }

      /**
       *  @brief  Set value to string of length 1.
       *  @param  c  Source character.
       *
       *  Assigning to a character makes this string length 1 and
       *  (*this)[0] == @a c.
       */
      basic_string&
      operator=(_CharT __c) 
      { 
	this->assign(1, __c); 
	return *this;
      }

      // Iterators:
      /**
       *  Returns a read/write iterator that points to the first character in
       *  the %string.  Unshares the string.
       */
      iterator
      begin()
      {
	_M_leak();
	return iterator(_M_data());
      }

      /**
       *  Returns a read-only (constant) iterator that points to the first
       *  character in the %string.
       */
      const_iterator
      begin() const
      { return const_iterator(_M_data()); }

      /**
       *  Returns a read/write iterator that points one past the last
       *  character in the %string.  Unshares the string.
       */
      iterator
      end()
      {
	_M_leak();
	return iterator(_M_data() + this->size());
      }

      /**
       *  Returns a read-only (constant) iterator that points one past the
       *  last character in the %string.
       */
      const_iterator
      end() const
      { return const_iterator(_M_data() + this->size()); }

      /**
       *  Returns a read/write reverse iterator that points to the last
       *  character in the %string.  Iteration is done in reverse element
       *  order.  Unshares the string.
       */
      reverse_iterator
      rbegin()
      { return reverse_iterator(this->end()); }

      /**
       *  Returns a read-only (constant) reverse iterator that points
       *  to the last character in the %string.  Iteration is done in
       *  reverse element order.
       */
      const_reverse_iterator
      rbegin() const
      { return const_reverse_iterator(this->end()); }

      /**
       *  Returns a read/write reverse iterator that points to one before the
       *  first character in the %string.  Iteration is done in reverse
       *  element order.  Unshares the string.
       */
      reverse_iterator
      rend()
      { return reverse_iterator(this->begin()); }

      /**
       *  Returns a read-only (constant) reverse iterator that points
       *  to one before the first character in the %string.  Iteration
       *  is done in reverse element order.
       */
      const_reverse_iterator
      rend() const
      { return const_reverse_iterator(this->begin()); }

    public:
      // Capacity:
      ///  Returns the number of characters in the string, not including any
      ///  null-termination.
      size_type
      size() const
      { return _M_rep()->_M_length; }

      ///  Returns the number of characters in the string, not including any
      ///  null-termination.
      size_type
      length() const
      { return _M_rep()->_M_length; }

      /// Returns the size() of the largest possible %string.
      size_type
      max_size() const
      { return _Rep::_S_max_size; }

      /**
       *  @brief  Resizes the %string to the specified number of characters.
       *  @param  n  Number of characters the %string should contain.
       *  @param  c  Character to fill any new elements.
       *
       *  This function will %resize the %string to the specified
       *  number of characters.  If the number is smaller than the
       *  %string's current size the %string is truncated, otherwise
       *  the %string is extended and new elements are set to @a c.
       */
      void
      resize(size_type __n, _CharT __c);

      /**
       *  @brief  Resizes the %string to the specified number of characters.
       *  @param  n  Number of characters the %string should contain.
       *
       *  This function will resize the %string to the specified length.  If
       *  the new size is smaller than the %string's current size the %string
       *  is truncated, otherwise the %string is extended and new characters
       *  are default-constructed.  For basic types such as char, this means
       *  setting them to 0.
       */
      void
      resize(size_type __n)
      { this->resize(__n, _CharT()); }

      /**
       *  Returns the total number of characters that the %string can hold
       *  before needing to allocate more memory.
       */
      size_type
      capacity() const
      { return _M_rep()->_M_capacity; }

      /**
       *  @brief  Attempt to preallocate enough memory for specified number of
       *          characters.
       *  @param  res_arg  Number of characters required.
       *  @throw  std::length_error  If @a res_arg exceeds @c max_size().
       *
       *  This function attempts to reserve enough memory for the
       *  %string to hold the specified number of characters.  If the
       *  number requested is more than max_size(), length_error is
       *  thrown.
       *
       *  The advantage of this function is that if optimal code is a
       *  necessity and the user can determine the string length that will be
       *  required, the user can reserve the memory in %advance, and thus
       *  prevent a possible reallocation of memory and copying of %string
       *  data.
       */
      void
      reserve(size_type __res_arg = 0);

      /**
       *  Erases the string, making it empty.
       */
      void
      clear()
      { _M_mutate(0, this->size(), 0); }

      /**
       *  Returns true if the %string is empty.  Equivalent to *this == "".
       */
      bool
      empty() const
      { return this->size() == 0; }

      // Element access:
      /**
       *  @brief  Subscript access to the data contained in the %string.
       *  @param  pos  The index of the character to access.
       *  @return  Read-only (constant) reference to the character.
       *
       *  This operator allows for easy, array-style, data access.
       *  Note that data access with this operator is unchecked and
       *  out_of_range lookups are not defined. (For checked lookups
       *  see at().)
       */
      const_reference
      operator[] (size_type __pos) const
      {
	_GLIBCXX_DEBUG_ASSERT(__pos <= size());
	return _M_data()[__pos];
      }

      /**
       *  @brief  Subscript access to the data contained in the %string.
       *  @param  pos  The index of the character to access.
       *  @return  Read/write reference to the character.
       *
       *  This operator allows for easy, array-style, data access.
       *  Note that data access with this operator is unchecked and
       *  out_of_range lookups are not defined. (For checked lookups
       *  see at().)  Unshares the string.
       */
      reference
      operator[](size_type __pos)
      {
        // allow pos == size() as v3 extension:
	_GLIBCXX_DEBUG_ASSERT(__pos <= size());
        // but be strict in pedantic mode:
	_GLIBCXX_DEBUG_PEDASSERT(__pos < size());
	_M_leak();
	return _M_data()[__pos];
      }

      /**
       *  @brief  Provides access to the data contained in the %string.
       *  @param n The index of the character to access.
       *  @return  Read-only (const) reference to the character.
       *  @throw  std::out_of_range  If @a n is an invalid index.
       *
       *  This function provides for safer data access.  The parameter is
       *  first checked that it is in the range of the string.  The function
       *  throws out_of_range if the check fails.
       */
      const_reference
      at(size_type __n) const
      {
	if (__n >= this->size())
	  __throw_out_of_range(__N("basic_string::at"));
	return _M_data()[__n];
      }

      /**
       *  @brief  Provides access to the data contained in the %string.
       *  @param n The index of the character to access.
       *  @return  Read/write reference to the character.
       *  @throw  std::out_of_range  If @a n is an invalid index.
       *
       *  This function provides for safer data access.  The parameter is
       *  first checked that it is in the range of the string.  The function
       *  throws out_of_range if the check fails.  Success results in
       *  unsharing the string.
       */
      reference
      at(size_type __n)
      {
	if (__n >= size())
	  __throw_out_of_range(__N("basic_string::at"));
	_M_leak();
	return _M_data()[__n];
      }

      // Modifiers:
      /**
       *  @brief  Append a string to this string.
       *  @param str  The string to append.
       *  @return  Reference to this string.
       */
      basic_string&
      operator+=(const basic_string& __str)
      { return this->append(__str); }

      /**
       *  @brief  Append a C string.
       *  @param s  The C string to append.
       *  @return  Reference to this string.
       */
      basic_string&
      operator+=(const _CharT* __s)
      { return this->append(__s); }

      /**
       *  @brief  Append a character.
       *  @param c  The character to append.
       *  @return  Reference to this string.
       */
      basic_string&
      operator+=(_CharT __c)
      { 
	this->push_back(__c);
	return *this;
      }

      /**
       *  @brief  Append a string to this string.
       *  @param str  The string to append.
       *  @return  Reference to this string.
       */
      basic_string&
      append(const basic_string& __str);

      /**
       *  @brief  Append a substring.
       *  @param str  The string to append.
       *  @param pos  Index of the first character of str to append.
       *  @param n  The number of characters to append.
       *  @return  Reference to this string.
       *  @throw  std::out_of_range if @a pos is not a valid index.
       *
       *  This function appends @a n characters from @a str starting at @a pos
       *  to this string.  If @a n is is larger than the number of available
       *  characters in @a str, the remainder of @a str is appended.
       */
      basic_string&
      append(const basic_string& __str, size_type __pos, size_type __n);

      /**
       *  @brief  Append a C substring.
       *  @param s  The C string to append.
       *  @param n  The number of characters to append.
       *  @return  Reference to this string.
       */
      basic_string&
      append(const _CharT* __s, size_type __n);

      /**
       *  @brief  Append a C string.
       *  @param s  The C string to append.
       *  @return  Reference to this string.
       */
      basic_string&
      append(const _CharT* __s)
      {
	__glibcxx_requires_string(__s);
	return this->append(__s, traits_type::length(__s));
      }

      /**
       *  @brief  Append multiple characters.
       *  @param n  The number of characters to append.
       *  @param c  The character to use.
       *  @return  Reference to this string.
       *
       *  Appends n copies of c to this string.
       */
      basic_string&
      append(size_type __n, _CharT __c);

      /**
       *  @brief  Append a range of characters.
       *  @param first  Iterator referencing the first character to append.
       *  @param last  Iterator marking the end of the range.
       *  @return  Reference to this string.
       *
       *  Appends characters in the range [first,last) to this string.
       */
      template<class _InputIterator>
        basic_string&
        append(_InputIterator __first, _InputIterator __last)
        { return this->replace(_M_iend(), _M_iend(), __first, __last); }

      /**
       *  @brief  Append a single character.
       *  @param c  Character to append.
       */
      void
      push_back(_CharT __c)
      { 
	const size_type __len = 1 + this->size();
	if (__len > this->capacity() || _M_rep()->_M_is_shared())
	  this->reserve(__len);
	traits_type::assign(_M_data()[this->size()], __c);
	_M_rep()->_M_set_length_and_sharable(__len);
      }

      /**
       *  @brief  Set value to contents of another string.
       *  @param  str  Source string to use.
       *  @return  Reference to this string.
       */
      basic_string&
      assign(const basic_string& __str);

      /**
       *  @brief  Set value to a substring of a string.
       *  @param str  The string to use.
       *  @param pos  Index of the first character of str.
       *  @param n  Number of characters to use.
       *  @return  Reference to this string.
       *  @throw  std::out_of_range if @a pos is not a valid index.
       *
       *  This function sets this string to the substring of @a str consisting
       *  of @a n characters at @a pos.  If @a n is is larger than the number
       *  of available characters in @a str, the remainder of @a str is used.
       */
      basic_string&
      assign(const basic_string& __str, size_type __pos, size_type __n)
      { return this->assign(__str._M_data()
			    + __str._M_check(__pos, "basic_string::assign"),
			    __str._M_limit(__pos, __n)); }

      /**
       *  @brief  Set value to a C substring.
       *  @param s  The C string to use.
       *  @param n  Number of characters to use.
       *  @return  Reference to this string.
       *
       *  This function sets the value of this string to the first @a n
       *  characters of @a s.  If @a n is is larger than the number of
       *  available characters in @a s, the remainder of @a s is used.
       */
      basic_string&
      assign(const _CharT* __s, size_type __n);

      /**
       *  @brief  Set value to contents of a C string.
       *  @param s  The C string to use.
       *  @return  Reference to this string.
       *
       *  This function sets the value of this string to the value of @a s.
       *  The data is copied, so there is no dependence on @a s once the
       *  function returns.
       */
      basic_string&
      assign(const _CharT* __s)
      {
	__glibcxx_requires_string(__s);
	return this->assign(__s, traits_type::length(__s));
      }

      /**
       *  @brief  Set value to multiple characters.
       *  @param n  Length of the resulting string.
       *  @param c  The character to use.
       *  @return  Reference to this string.
       *
       *  This function sets the value of this string to @a n copies of
       *  character @a c.
       */
      basic_string&
      assign(size_type __n, _CharT __c)
      { return _M_replace_aux(size_type(0), this->size(), __n, __c); }

      /**
       *  @brief  Set value to a range of characters.
       *  @param first  Iterator referencing the first character to append.
       *  @param last  Iterator marking the end of the range.
       *  @return  Reference to this string.
       *
       *  Sets value of string to characters in the range [first,last).
      */
      template<class _InputIterator>
        basic_string&
        assign(_InputIterator __first, _InputIterator __last)
        { return this->replace(_M_ibegin(), _M_iend(), __first, __last); }

      /**
       *  @brief  Insert multiple characters.
       *  @param p  Iterator referencing location in string to insert at.
       *  @param n  Number of characters to insert
       *  @param c  The character to insert.
       *  @throw  std::length_error  If new length exceeds @c max_size().
       *
       *  Inserts @a n copies of character @a c starting at the position
       *  referenced by iterator @a p.  If adding characters causes the length
       *  to exceed max_size(), length_error is thrown.  The value of the
       *  string doesn't change if an error is thrown.
      */
      void
      insert(iterator __p, size_type __n, _CharT __c)
      {	this->replace(__p, __p, __n, __c);  }

      /**
       *  @brief  Insert a range of characters.
       *  @param p  Iterator referencing location in string to insert at.
       *  @param beg  Start of range.
       *  @param end  End of range.
       *  @throw  std::length_error  If new length exceeds @c max_size().
       *
       *  Inserts characters in range [beg,end).  If adding characters causes
       *  the length to exceed max_size(), length_error is thrown.  The value
       *  of the string doesn't change if an error is thrown.
      */
      template<class _InputIterator>
        void
        insert(iterator __p, _InputIterator __beg, _InputIterator __end)
        { this->replace(__p, __p, __beg, __end); }

      /**
       *  @brief  Insert value of a string.
       *  @param pos1  Iterator referencing location in string to insert at.
       *  @param str  The string to insert.
       *  @return  Reference to this string.
       *  @throw  std::length_error  If new length exceeds @c max_size().
       *
       *  Inserts value of @a str starting at @a pos1.  If adding characters
       *  causes the length to exceed max_size(), length_error is thrown.  The
       *  value of the string doesn't change if an error is thrown.
      */
      basic_string&
      insert(size_type __pos1, const basic_string& __str)
      { return this->insert(__pos1, __str, size_type(0), __str.size()); }

      /**
       *  @brief  Insert a substring.
       *  @param pos1  Iterator referencing location in string to insert at.
       *  @param str  The string to insert.
       *  @param pos2  Start of characters in str to insert.
       *  @param n  Number of characters to insert.
       *  @return  Reference to this string.
       *  @throw  std::length_error  If new length exceeds @c max_size().
       *  @throw  std::out_of_range  If @a pos1 > size() or
       *  @a pos2 > @a str.size().
       *
       *  Starting at @a pos1, insert @a n character of @a str beginning with
       *  @a pos2.  If adding characters causes the length to exceed
       *  max_size(), length_error is thrown.  If @a pos1 is beyond the end of
       *  this string or @a pos2 is beyond the end of @a str, out_of_range is
       *  thrown.  The value of the string doesn't change if an error is
       *  thrown.
      */
      basic_string&
      insert(size_type __pos1, const basic_string& __str,
	     size_type __pos2, size_type __n)
      { return this->insert(__pos1, __str._M_data()
			    + __str._M_check(__pos2, "basic_string::insert"),
			    __str._M_limit(__pos2, __n)); }

      /**
       *  @brief  Insert a C substring.
       *  @param pos  Iterator referencing location in string to insert at.
       *  @param s  The C string to insert.
       *  @param n  The number of characters to insert.
       *  @return  Reference to this string.
       *  @throw  std::length_error  If new length exceeds @c max_size().
       *  @throw  std::out_of_range  If @a pos is beyond the end of this
       *  string.
       *
       *  Inserts the first @a n characters of @a s starting at @a pos.  If
       *  adding characters causes the length to exceed max_size(),
       *  length_error is thrown.  If @a pos is beyond end(), out_of_range is
       *  thrown.  The value of the string doesn't change if an error is
       *  thrown.
      */
      basic_string&
      insert(size_type __pos, const _CharT* __s, size_type __n);

      /**
       *  @brief  Insert a C string.
       *  @param pos  Iterator referencing location in string to insert at.
       *  @param s  The C string to insert.
       *  @return  Reference to this string.
       *  @throw  std::length_error  If new length exceeds @c max_size().
       *  @throw  std::out_of_range  If @a pos is beyond the end of this
       *  string.
       *
       *  Inserts the first @a n characters of @a s starting at @a pos.  If
       *  adding characters causes the length to exceed max_size(),
       *  length_error is thrown.  If @a pos is beyond end(), out_of_range is
       *  thrown.  The value of the string doesn't change if an error is
       *  thrown.
      */
      basic_string&
      insert(size_type __pos, const _CharT* __s)
      {
	__glibcxx_requires_string(__s);
	return this->insert(__pos, __s, traits_type::length(__s));
      }

      /**
       *  @brief  Insert multiple characters.
       *  @param pos  Index in string to insert at.
       *  @param n  Number of characters to insert
       *  @param c  The character to insert.
       *  @return  Reference to this string.
       *  @throw  std::length_error  If new length exceeds @c max_size().
       *  @throw  std::out_of_range  If @a pos is beyond the end of this
       *  string.
       *
       *  Inserts @a n copies of character @a c starting at index @a pos.  If
       *  adding characters causes the length to exceed max_size(),
       *  length_error is thrown.  If @a pos > length(), out_of_range is
       *  thrown.  The value of the string doesn't change if an error is
       *  thrown.
      */
      basic_string&
      insert(size_type __pos, size_type __n, _CharT __c)
      { return _M_replace_aux(_M_check(__pos, "basic_string::insert"),
			      size_type(0), __n, __c); }

      /**
       *  @brief  Insert one character.
       *  @param p  Iterator referencing position in string to insert at.
       *  @param c  The character to insert.
       *  @return  Iterator referencing newly inserted char.
       *  @throw  std::length_error  If new length exceeds @c max_size().
       *
       *  Inserts character @a c at position referenced by @a p.  If adding
       *  character causes the length to exceed max_size(), length_error is
       *  thrown.  If @a p is beyond end of string, out_of_range is thrown.
       *  The value of the string doesn't change if an error is thrown.
      */
      iterator
      insert(iterator __p, _CharT __c)
      {
	_GLIBCXX_DEBUG_PEDASSERT(__p >= _M_ibegin() && __p <= _M_iend());
	const size_type __pos = __p - _M_ibegin();
	_M_replace_aux(__pos, size_type(0), size_type(1), __c);
	_M_rep()->_M_set_leaked();
	return iterator(_M_data() + __pos);
      }

      /**
       *  @brief  Remove characters.
       *  @param pos  Index of first character to remove (default 0).
       *  @param n  Number of characters to remove (default remainder).
       *  @return  Reference to this string.
       *  @throw  std::out_of_range  If @a pos is beyond the end of this
       *  string.
       *
       *  Removes @a n characters from this string starting at @a pos.  The
       *  length of the string is reduced by @a n.  If there are < @a n
       *  characters to remove, the remainder of the string is truncated.  If
       *  @a p is beyond end of string, out_of_range is thrown.  The value of
       *  the string doesn't change if an error is thrown.
      */
      basic_string&
      erase(size_type __pos = 0, size_type __n = npos)
      { 
	_M_mutate(_M_check(__pos, "basic_string::erase"),
		  _M_limit(__pos, __n), size_type(0));
	return *this;
      }

      /**
       *  @brief  Remove one character.
       *  @param position  Iterator referencing the character to remove.
       *  @return  iterator referencing same location after removal.
       *
       *  Removes the character at @a position from this string. The value
       *  of the string doesn't change if an error is thrown.
      */
      iterator
      erase(iterator __position)
      {
	_GLIBCXX_DEBUG_PEDASSERT(__position >= _M_ibegin()
				 && __position < _M_iend());
	const size_type __pos = __position - _M_ibegin();
	_M_mutate(__pos, size_type(1), size_type(0));
	_M_rep()->_M_set_leaked();
	return iterator(_M_data() + __pos);
      }

      /**
       *  @brief  Remove a range of characters.
       *  @param first  Iterator referencing the first character to remove.
       *  @param last  Iterator referencing the end of the range.
       *  @return  Iterator referencing location of first after removal.
       *
       *  Removes the characters in the range [first,last) from this string.
       *  The value of the string doesn't change if an error is thrown.
      */
      iterator
      erase(iterator __first, iterator __last)
      {
	_GLIBCXX_DEBUG_PEDASSERT(__first >= _M_ibegin() && __first <= __last
				 && __last <= _M_iend());
        const size_type __pos = __first - _M_ibegin();
	_M_mutate(__pos, __last - __first, size_type(0));
	_M_rep()->_M_set_leaked();
	return iterator(_M_data() + __pos);
      }

      /**
       *  @brief  Replace characters with value from another string.
       *  @param pos  Index of first character to replace.
       *  @param n  Number of characters to be replaced.
       *  @param str  String to insert.
       *  @return  Reference to this string.
       *  @throw  std::out_of_range  If @a pos is beyond the end of this
       *  string.
       *  @throw  std::length_error  If new length exceeds @c max_size().
       *
       *  Removes the characters in the range [pos,pos+n) from this string.
       *  In place, the value of @a str is inserted.  If @a pos is beyond end
       *  of string, out_of_range is thrown.  If the length of the result
       *  exceeds max_size(), length_error is thrown.  The value of the string
       *  doesn't change if an error is thrown.
      */
      basic_string&
      replace(size_type __pos, size_type __n, const basic_string& __str)
      { return this->replace(__pos, __n, __str._M_data(), __str.size()); }

      /**
       *  @brief  Replace characters with value from another string.
       *  @param pos1  Index of first character to replace.
       *  @param n1  Number of characters to be replaced.
       *  @param str  String to insert.
       *  @param pos2  Index of first character of str to use.
       *  @param n2  Number of characters from str to use.
       *  @return  Reference to this string.
       *  @throw  std::out_of_range  If @a pos1 > size() or @a pos2 >
       *  str.size().
       *  @throw  std::length_error  If new length exceeds @c max_size().
       *
       *  Removes the characters in the range [pos1,pos1 + n) from this
       *  string.  In place, the value of @a str is inserted.  If @a pos is
       *  beyond end of string, out_of_range is thrown.  If the length of the
       *  result exceeds max_size(), length_error is thrown.  The value of the
       *  string doesn't change if an error is thrown.
      */
      basic_string&
      replace(size_type __pos1, size_type __n1, const basic_string& __str,
	      size_type __pos2, size_type __n2)
      { return this->replace(__pos1, __n1, __str._M_data()
			     + __str._M_check(__pos2, "basic_string::replace"),
			     __str._M_limit(__pos2, __n2)); }

      /**
       *  @brief  Replace characters with value of a C substring.
       *  @param pos  Index of first character to replace.
       *  @param n1  Number of characters to be replaced.
       *  @param s  C string to insert.
       *  @param n2  Number of characters from @a s to use.
       *  @return  Reference to this string.
       *  @throw  std::out_of_range  If @a pos1 > size().
       *  @throw  std::length_error  If new length exceeds @c max_size().
       *
       *  Removes the characters in the range [pos,pos + n1) from this string.
       *  In place, the first @a n2 characters of @a s are inserted, or all
       *  of @a s if @a n2 is too large.  If @a pos is beyond end of string,
       *  out_of_range is thrown.  If the length of result exceeds max_size(),
       *  length_error is thrown.  The value of the string doesn't change if
       *  an error is thrown.
      */
      basic_string&
      replace(size_type __pos, size_type __n1, const _CharT* __s,
	      size_type __n2);

      /**
       *  @brief  Replace characters with value of a C string.
       *  @param pos  Index of first character to replace.
       *  @param n1  Number of characters to be replaced.
       *  @param s  C string to insert.
       *  @return  Reference to this string.
       *  @throw  std::out_of_range  If @a pos > size().
       *  @throw  std::length_error  If new length exceeds @c max_size().
       *
       *  Removes the characters in the range [pos,pos + n1) from this string.
       *  In place, the first @a n characters of @a s are inserted.  If @a
       *  pos is beyond end of string, out_of_range is thrown.  If the length
       *  of result exceeds max_size(), length_error is thrown.  The value of
       *  the string doesn't change if an error is thrown.
      */
      basic_string&
      replace(size_type __pos, size_type __n1, const _CharT* __s)
      {
	__glibcxx_requires_string(__s);
	return this->replace(__pos, __n1, __s, traits_type::length(__s));
      }

      /**
       *  @brief  Replace characters with multiple characters.
       *  @param pos  Index of first character to replace.
       *  @param n1  Number of characters to be replaced.
       *  @param n2  Number of characters to insert.
       *  @param c  Character to insert.
       *  @return  Reference to this string.
       *  @throw  std::out_of_range  If @a pos > size().
       *  @throw  std::length_error  If new length exceeds @c max_size().
       *
       *  Removes the characters in the range [pos,pos + n1) from this string.
       *  In place, @a n2 copies of @a c are inserted.  If @a pos is beyond
       *  end of string, out_of_range is thrown.  If the length of result
       *  exceeds max_size(), length_error is thrown.  The value of the string
       *  doesn't change if an error is thrown.
      */
      basic_string&
      replace(size_type __pos, size_type __n1, size_type __n2, _CharT __c)
      { return _M_replace_aux(_M_check(__pos, "basic_string::replace"),
			      _M_limit(__pos, __n1), __n2, __c); }

      /**
       *  @brief  Replace range of characters with string.
       *  @param i1  Iterator referencing start of range to replace.
       *  @param i2  Iterator referencing end of range to replace.
       *  @param str  String value to insert.
       *  @return  Reference to this string.
       *  @throw  std::length_error  If new length exceeds @c max_size().
       *
       *  Removes the characters in the range [i1,i2).  In place, the value of
       *  @a str is inserted.  If the length of result exceeds max_size(),
       *  length_error is thrown.  The value of the string doesn't change if
       *  an error is thrown.
      */
      basic_string&
      replace(iterator __i1, iterator __i2, const basic_string& __str)
      { return this->replace(__i1, __i2, __str._M_data(), __str.size()); }

      /**
       *  @brief  Replace range of characters with C substring.
       *  @param i1  Iterator referencing start of range to replace.
       *  @param i2  Iterator referencing end of range to replace.
       *  @param s  C string value to insert.
       *  @param n  Number of characters from s to insert.
       *  @return  Reference to this string.
       *  @throw  std::length_error  If new length exceeds @c max_size().
       *
       *  Removes the characters in the range [i1,i2).  In place, the first @a
       *  n characters of @a s are inserted.  If the length of result exceeds
       *  max_size(), length_error is thrown.  The value of the string doesn't
       *  change if an error is thrown.
      */
      basic_string&
      replace(iterator __i1, iterator __i2, const _CharT* __s, size_type __n)
      {
	_GLIBCXX_DEBUG_PEDASSERT(_M_ibegin() <= __i1 && __i1 <= __i2
				 && __i2 <= _M_iend());
	return this->replace(__i1 - _M_ibegin(), __i2 - __i1, __s, __n);
      }

      /**
       *  @brief  Replace range of characters with C string.
       *  @param i1  Iterator referencing start of range to replace.
       *  @param i2  Iterator referencing end of range to replace.
       *  @param s  C string value to insert.
       *  @return  Reference to this string.
       *  @throw  std::length_error  If new length exceeds @c max_size().
       *
       *  Removes the characters in the range [i1,i2).  In place, the
       *  characters of @a s are inserted.  If the length of result exceeds
       *  max_size(), length_error is thrown.  The value of the string doesn't
       *  change if an error is thrown.
      */
      basic_string&
      replace(iterator __i1, iterator __i2, const _CharT* __s)
      {
	__glibcxx_requires_string(__s);
	return this->replace(__i1, __i2, __s, traits_type::length(__s));
      }

      /**
       *  @brief  Replace range of characters with multiple characters
       *  @param i1  Iterator referencing start of range to replace.
       *  @param i2  Iterator referencing end of range to replace.
       *  @param n  Number of characters to insert.
       *  @param c  Character to insert.
       *  @return  Reference to this string.
       *  @throw  std::length_error  If new length exceeds @c max_size().
       *
       *  Removes the characters in the range [i1,i2).  In place, @a n copies
       *  of @a c are inserted.  If the length of result exceeds max_size(),
       *  length_error is thrown.  The value of the string doesn't change if
       *  an error is thrown.
      */
      basic_string&
      replace(iterator __i1, iterator __i2, size_type __n, _CharT __c)
      {
	_GLIBCXX_DEBUG_PEDASSERT(_M_ibegin() <= __i1 && __i1 <= __i2
				 && __i2 <= _M_iend());
	return _M_replace_aux(__i1 - _M_ibegin(), __i2 - __i1, __n, __c);
      }

      /**
       *  @brief  Replace range of characters with range.
       *  @param i1  Iterator referencing start of range to replace.
       *  @param i2  Iterator referencing end of range to replace.
       *  @param k1  Iterator referencing start of range to insert.
       *  @param k2  Iterator referencing end of range to insert.
       *  @return  Reference to this string.
       *  @throw  std::length_error  If new length exceeds @c max_size().
       *
       *  Removes the characters in the range [i1,i2).  In place, characters
       *  in the range [k1,k2) are inserted.  If the length of result exceeds
       *  max_size(), length_error is thrown.  The value of the string doesn't
       *  change if an error is thrown.
      */
      template<class _InputIterator>
        basic_string&
        replace(iterator __i1, iterator __i2,
		_InputIterator __k1, _InputIterator __k2)
        {
	  _GLIBCXX_DEBUG_PEDASSERT(_M_ibegin() <= __i1 && __i1 <= __i2
				   && __i2 <= _M_iend());
	  __glibcxx_requires_valid_range(__k1, __k2);
	  typedef typename std::__is_integer<_InputIterator>::__type _Integral;
	  return _M_replace_dispatch(__i1, __i2, __k1, __k2, _Integral());
	}

      // Specializations for the common case of pointer and iterator:
      // useful to avoid the overhead of temporary buffering in _M_replace.
      basic_string&
      replace(iterator __i1, iterator __i2, _CharT* __k1, _CharT* __k2)
      {
	_GLIBCXX_DEBUG_PEDASSERT(_M_ibegin() <= __i1 && __i1 <= __i2
				 && __i2 <= _M_iend());
	__glibcxx_requires_valid_range(__k1, __k2);
	return this->replace(__i1 - _M_ibegin(), __i2 - __i1,
			     __k1, __k2 - __k1);
      }

      basic_string&
      replace(iterator __i1, iterator __i2,
	      const _CharT* __k1, const _CharT* __k2)
      {
	_GLIBCXX_DEBUG_PEDASSERT(_M_ibegin() <= __i1 && __i1 <= __i2
				 && __i2 <= _M_iend());
	__glibcxx_requires_valid_range(__k1, __k2);
	return this->replace(__i1 - _M_ibegin(), __i2 - __i1,
			     __k1, __k2 - __k1);
      }

      basic_string&
      replace(iterator __i1, iterator __i2, iterator __k1, iterator __k2)
      {
	_GLIBCXX_DEBUG_PEDASSERT(_M_ibegin() <= __i1 && __i1 <= __i2
				 && __i2 <= _M_iend());
	__glibcxx_requires_valid_range(__k1, __k2);
	return this->replace(__i1 - _M_ibegin(), __i2 - __i1,
			     __k1.base(), __k2 - __k1);
      }

      basic_string&
      replace(iterator __i1, iterator __i2,
	      const_iterator __k1, const_iterator __k2)
      {
	_GLIBCXX_DEBUG_PEDASSERT(_M_ibegin() <= __i1 && __i1 <= __i2
				 && __i2 <= _M_iend());
	__glibcxx_requires_valid_range(__k1, __k2);
	return this->replace(__i1 - _M_ibegin(), __i2 - __i1,
			     __k1.base(), __k2 - __k1);
      }
      
    private:
      template<class _Integer>
	basic_string&
	_M_replace_dispatch(iterator __i1, iterator __i2, _Integer __n,
			    _Integer __val, __true_type)
        { return _M_replace_aux(__i1 - _M_ibegin(), __i2 - __i1, __n, __val); }

      template<class _InputIterator>
	basic_string&
	_M_replace_dispatch(iterator __i1, iterator __i2, _InputIterator __k1,
			    _InputIterator __k2, __false_type);

      basic_string&
      _M_replace_aux(size_type __pos1, size_type __n1, size_type __n2,
		     _CharT __c);

      basic_string&
      _M_replace_safe(size_type __pos1, size_type __n1, const _CharT* __s,
		      size_type __n2);

      // _S_construct_aux is used to implement the 21.3.1 para 15 which
      // requires special behaviour if _InIter is an integral type
      template<class _InIterator>
        static _CharT*
        _S_construct_aux(_InIterator __beg, _InIterator __end,
			 const _Alloc& __a, __false_type)
	{
          typedef typename iterator_traits<_InIterator>::iterator_category _Tag;
          return _S_construct(__beg, __end, __a, _Tag());
	}

<<<<<<< HEAD
      template<class _InIterator>
        static _CharT*
        _S_construct_aux(_InIterator __beg, _InIterator __end,
			 const _Alloc& __a, __true_type)
	{ return _S_construct(static_cast<size_type>(__beg),
			      static_cast<value_type>(__end), __a); }
=======
      // _GLIBCXX_RESOLVE_LIB_DEFECTS
      // 438. Ambiguity in the "do the right thing" clause
      template<class _Integer>
        static _CharT*
        _S_construct_aux(_Integer __beg, _Integer __end,
			 const _Alloc& __a, __true_type)
        { return _S_construct(static_cast<size_type>(__beg), __end, __a); }
>>>>>>> 751ff693

      template<class _InIterator>
        static _CharT*
        _S_construct(_InIterator __beg, _InIterator __end, const _Alloc& __a)
	{
	  typedef typename std::__is_integer<_InIterator>::__type _Integral;
	  return _S_construct_aux(__beg, __end, __a, _Integral());
        }

      // For Input Iterators, used in istreambuf_iterators, etc.
      template<class _InIterator>
        static _CharT*
         _S_construct(_InIterator __beg, _InIterator __end, const _Alloc& __a,
		      input_iterator_tag);

      // For forward_iterators up to random_access_iterators, used for
      // string::iterator, _CharT*, etc.
      template<class _FwdIterator>
        static _CharT*
        _S_construct(_FwdIterator __beg, _FwdIterator __end, const _Alloc& __a,
		     forward_iterator_tag);

      static _CharT*
      _S_construct(size_type __req, _CharT __c, const _Alloc& __a);

    public:

      /**
       *  @brief  Copy substring into C string.
       *  @param s  C string to copy value into.
       *  @param n  Number of characters to copy.
       *  @param pos  Index of first character to copy.
       *  @return  Number of characters actually copied
       *  @throw  std::out_of_range  If pos > size().
       *
       *  Copies up to @a n characters starting at @a pos into the C string @a
       *  s.  If @a pos is greater than size(), out_of_range is thrown.
      */
      size_type
      copy(_CharT* __s, size_type __n, size_type __pos = 0) const;

      /**
       *  @brief  Swap contents with another string.
       *  @param s  String to swap with.
       *
       *  Exchanges the contents of this string with that of @a s in constant
       *  time.
      */
      void
      swap(basic_string& __s);

      // String operations:
      /**
       *  @brief  Return const pointer to null-terminated contents.
       *
       *  This is a handle to internal data.  Do not modify or dire things may
       *  happen.
      */
      const _CharT*
      c_str() const
      { return _M_data(); }

      /**
       *  @brief  Return const pointer to contents.
       *
       *  This is a handle to internal data.  Do not modify or dire things may
       *  happen.
      */
      const _CharT*
      data() const
      { return _M_data(); }

      /**
       *  @brief  Return copy of allocator used to construct this string.
      */
      allocator_type
      get_allocator() const
      { return _M_dataplus; }

      /**
       *  @brief  Find position of a C substring.
       *  @param s  C string to locate.
       *  @param pos  Index of character to search from.
       *  @param n  Number of characters from @a s to search for.
       *  @return  Index of start of first occurrence.
       *
       *  Starting from @a pos, searches forward for the first @a n characters
       *  in @a s within this string.  If found, returns the index where it
       *  begins.  If not found, returns npos.
      */
      size_type
      find(const _CharT* __s, size_type __pos, size_type __n) const;

      /**
       *  @brief  Find position of a string.
       *  @param str  String to locate.
       *  @param pos  Index of character to search from (default 0).
       *  @return  Index of start of first occurrence.
       *
       *  Starting from @a pos, searches forward for value of @a str within
       *  this string.  If found, returns the index where it begins.  If not
       *  found, returns npos.
      */
      size_type
      find(const basic_string& __str, size_type __pos = 0) const
      { return this->find(__str.data(), __pos, __str.size()); }

      /**
       *  @brief  Find position of a C string.
       *  @param s  C string to locate.
       *  @param pos  Index of character to search from (default 0).
       *  @return  Index of start of first occurrence.
       *
       *  Starting from @a pos, searches forward for the value of @a s within
       *  this string.  If found, returns the index where it begins.  If not
       *  found, returns npos.
      */
      size_type
      find(const _CharT* __s, size_type __pos = 0) const
      {
	__glibcxx_requires_string(__s);
	return this->find(__s, __pos, traits_type::length(__s));
      }

      /**
       *  @brief  Find position of a character.
       *  @param c  Character to locate.
       *  @param pos  Index of character to search from (default 0).
       *  @return  Index of first occurrence.
       *
       *  Starting from @a pos, searches forward for @a c within this string.
       *  If found, returns the index where it was found.  If not found,
       *  returns npos.
      */
      size_type
      find(_CharT __c, size_type __pos = 0) const;

      /**
       *  @brief  Find last position of a string.
       *  @param str  String to locate.
       *  @param pos  Index of character to search back from (default end).
       *  @return  Index of start of last occurrence.
       *
       *  Starting from @a pos, searches backward for value of @a str within
       *  this string.  If found, returns the index where it begins.  If not
       *  found, returns npos.
      */
      size_type
      rfind(const basic_string& __str, size_type __pos = npos) const
      { return this->rfind(__str.data(), __pos, __str.size()); }

      /**
       *  @brief  Find last position of a C substring.
       *  @param s  C string to locate.
       *  @param pos  Index of character to search back from.
       *  @param n  Number of characters from s to search for.
       *  @return  Index of start of last occurrence.
       *
       *  Starting from @a pos, searches backward for the first @a n
       *  characters in @a s within this string.  If found, returns the index
       *  where it begins.  If not found, returns npos.
      */
      size_type
      rfind(const _CharT* __s, size_type __pos, size_type __n) const;

      /**
       *  @brief  Find last position of a C string.
       *  @param s  C string to locate.
       *  @param pos  Index of character to start search at (default end).
       *  @return  Index of start of  last occurrence.
       *
       *  Starting from @a pos, searches backward for the value of @a s within
       *  this string.  If found, returns the index where it begins.  If not
       *  found, returns npos.
      */
      size_type
      rfind(const _CharT* __s, size_type __pos = npos) const
      {
	__glibcxx_requires_string(__s);
	return this->rfind(__s, __pos, traits_type::length(__s));
      }

      /**
       *  @brief  Find last position of a character.
       *  @param c  Character to locate.
       *  @param pos  Index of character to search back from (default end).
       *  @return  Index of last occurrence.
       *
       *  Starting from @a pos, searches backward for @a c within this string.
       *  If found, returns the index where it was found.  If not found,
       *  returns npos.
      */
      size_type
      rfind(_CharT __c, size_type __pos = npos) const;

      /**
       *  @brief  Find position of a character of string.
       *  @param str  String containing characters to locate.
       *  @param pos  Index of character to search from (default 0).
       *  @return  Index of first occurrence.
       *
       *  Starting from @a pos, searches forward for one of the characters of
       *  @a str within this string.  If found, returns the index where it was
       *  found.  If not found, returns npos.
      */
      size_type
      find_first_of(const basic_string& __str, size_type __pos = 0) const
      { return this->find_first_of(__str.data(), __pos, __str.size()); }

      /**
       *  @brief  Find position of a character of C substring.
       *  @param s  String containing characters to locate.
<<<<<<< HEAD
       *  @param pos  Index of character to search from (default 0).
=======
       *  @param pos  Index of character to search from.
>>>>>>> 751ff693
       *  @param n  Number of characters from s to search for.
       *  @return  Index of first occurrence.
       *
       *  Starting from @a pos, searches forward for one of the first @a n
       *  characters of @a s within this string.  If found, returns the index
       *  where it was found.  If not found, returns npos.
      */
      size_type
      find_first_of(const _CharT* __s, size_type __pos, size_type __n) const;

      /**
       *  @brief  Find position of a character of C string.
       *  @param s  String containing characters to locate.
       *  @param pos  Index of character to search from (default 0).
       *  @return  Index of first occurrence.
       *
       *  Starting from @a pos, searches forward for one of the characters of
       *  @a s within this string.  If found, returns the index where it was
       *  found.  If not found, returns npos.
      */
      size_type
      find_first_of(const _CharT* __s, size_type __pos = 0) const
      {
	__glibcxx_requires_string(__s);
	return this->find_first_of(__s, __pos, traits_type::length(__s));
      }

      /**
       *  @brief  Find position of a character.
       *  @param c  Character to locate.
       *  @param pos  Index of character to search from (default 0).
       *  @return  Index of first occurrence.
       *
       *  Starting from @a pos, searches forward for the character @a c within
       *  this string.  If found, returns the index where it was found.  If
       *  not found, returns npos.
       *
       *  Note: equivalent to find(c, pos).
      */
      size_type
      find_first_of(_CharT __c, size_type __pos = 0) const
      { return this->find(__c, __pos); }

      /**
       *  @brief  Find last position of a character of string.
       *  @param str  String containing characters to locate.
       *  @param pos  Index of character to search back from (default end).
       *  @return  Index of last occurrence.
       *
       *  Starting from @a pos, searches backward for one of the characters of
       *  @a str within this string.  If found, returns the index where it was
       *  found.  If not found, returns npos.
      */
      size_type
      find_last_of(const basic_string& __str, size_type __pos = npos) const
      { return this->find_last_of(__str.data(), __pos, __str.size()); }

      /**
       *  @brief  Find last position of a character of C substring.
       *  @param s  C string containing characters to locate.
<<<<<<< HEAD
       *  @param pos  Index of character to search back from (default end).
=======
       *  @param pos  Index of character to search back from.
>>>>>>> 751ff693
       *  @param n  Number of characters from s to search for.
       *  @return  Index of last occurrence.
       *
       *  Starting from @a pos, searches backward for one of the first @a n
       *  characters of @a s within this string.  If found, returns the index
       *  where it was found.  If not found, returns npos.
      */
      size_type
      find_last_of(const _CharT* __s, size_type __pos, size_type __n) const;

      /**
       *  @brief  Find last position of a character of C string.
       *  @param s  C string containing characters to locate.
       *  @param pos  Index of character to search back from (default end).
       *  @return  Index of last occurrence.
       *
       *  Starting from @a pos, searches backward for one of the characters of
       *  @a s within this string.  If found, returns the index where it was
       *  found.  If not found, returns npos.
      */
      size_type
      find_last_of(const _CharT* __s, size_type __pos = npos) const
      {
	__glibcxx_requires_string(__s);
	return this->find_last_of(__s, __pos, traits_type::length(__s));
      }

      /**
       *  @brief  Find last position of a character.
       *  @param c  Character to locate.
<<<<<<< HEAD
       *  @param pos  Index of character to search back from (default 0).
=======
       *  @param pos  Index of character to search back from (default end).
>>>>>>> 751ff693
       *  @return  Index of last occurrence.
       *
       *  Starting from @a pos, searches backward for @a c within this string.
       *  If found, returns the index where it was found.  If not found,
       *  returns npos.
       *
       *  Note: equivalent to rfind(c, pos).
      */
      size_type
      find_last_of(_CharT __c, size_type __pos = npos) const
      { return this->rfind(__c, __pos); }

      /**
       *  @brief  Find position of a character not in string.
       *  @param str  String containing characters to avoid.
       *  @param pos  Index of character to search from (default 0).
       *  @return  Index of first occurrence.
       *
       *  Starting from @a pos, searches forward for a character not contained
       *  in @a str within this string.  If found, returns the index where it
       *  was found.  If not found, returns npos.
      */
      size_type
      find_first_not_of(const basic_string& __str, size_type __pos = 0) const
      { return this->find_first_not_of(__str.data(), __pos, __str.size()); }

      /**
       *  @brief  Find position of a character not in C substring.
       *  @param s  C string containing characters to avoid.
<<<<<<< HEAD
       *  @param pos  Index of character to search from (default 0).
=======
       *  @param pos  Index of character to search from.
>>>>>>> 751ff693
       *  @param n  Number of characters from s to consider.
       *  @return  Index of first occurrence.
       *
       *  Starting from @a pos, searches forward for a character not contained
       *  in the first @a n characters of @a s within this string.  If found,
       *  returns the index where it was found.  If not found, returns npos.
      */
      size_type
      find_first_not_of(const _CharT* __s, size_type __pos,
			size_type __n) const;

      /**
       *  @brief  Find position of a character not in C string.
       *  @param s  C string containing characters to avoid.
       *  @param pos  Index of character to search from (default 0).
       *  @return  Index of first occurrence.
       *
       *  Starting from @a pos, searches forward for a character not contained
       *  in @a s within this string.  If found, returns the index where it
       *  was found.  If not found, returns npos.
      */
      size_type
      find_first_not_of(const _CharT* __s, size_type __pos = 0) const
      {
	__glibcxx_requires_string(__s);
	return this->find_first_not_of(__s, __pos, traits_type::length(__s));
      }

      /**
       *  @brief  Find position of a different character.
       *  @param c  Character to avoid.
       *  @param pos  Index of character to search from (default 0).
       *  @return  Index of first occurrence.
       *
       *  Starting from @a pos, searches forward for a character other than @a c
       *  within this string.  If found, returns the index where it was found.
       *  If not found, returns npos.
      */
      size_type
      find_first_not_of(_CharT __c, size_type __pos = 0) const;

      /**
       *  @brief  Find last position of a character not in string.
       *  @param str  String containing characters to avoid.
<<<<<<< HEAD
       *  @param pos  Index of character to search from (default 0).
       *  @return  Index of first occurrence.
=======
       *  @param pos  Index of character to search back from (default end).
       *  @return  Index of last occurrence.
>>>>>>> 751ff693
       *
       *  Starting from @a pos, searches backward for a character not
       *  contained in @a str within this string.  If found, returns the index
       *  where it was found.  If not found, returns npos.
      */
      size_type
      find_last_not_of(const basic_string& __str, size_type __pos = npos) const
      { return this->find_last_not_of(__str.data(), __pos, __str.size()); }

      /**
       *  @brief  Find last position of a character not in C substring.
       *  @param s  C string containing characters to avoid.
<<<<<<< HEAD
       *  @param pos  Index of character to search from (default 0).
       *  @param n  Number of characters from s to consider.
       *  @return  Index of first occurrence.
=======
       *  @param pos  Index of character to search back from.
       *  @param n  Number of characters from s to consider.
       *  @return  Index of last occurrence.
>>>>>>> 751ff693
       *
       *  Starting from @a pos, searches backward for a character not
       *  contained in the first @a n characters of @a s within this string.
       *  If found, returns the index where it was found.  If not found,
       *  returns npos.
      */
      size_type
      find_last_not_of(const _CharT* __s, size_type __pos,
		       size_type __n) const;
      /**
<<<<<<< HEAD
       *  @brief  Find position of a character not in C string.
       *  @param s  C string containing characters to avoid.
       *  @param pos  Index of character to search from (default 0).
       *  @return  Index of first occurrence.
=======
       *  @brief  Find last position of a character not in C string.
       *  @param s  C string containing characters to avoid.
       *  @param pos  Index of character to search back from (default end).
       *  @return  Index of last occurrence.
>>>>>>> 751ff693
       *
       *  Starting from @a pos, searches backward for a character not
       *  contained in @a s within this string.  If found, returns the index
       *  where it was found.  If not found, returns npos.
      */
      size_type
      find_last_not_of(const _CharT* __s, size_type __pos = npos) const
      {
	__glibcxx_requires_string(__s);
	return this->find_last_not_of(__s, __pos, traits_type::length(__s));
      }

      /**
       *  @brief  Find last position of a different character.
       *  @param c  Character to avoid.
<<<<<<< HEAD
       *  @param pos  Index of character to search from (default 0).
       *  @return  Index of first occurrence.
=======
       *  @param pos  Index of character to search back from (default end).
       *  @return  Index of last occurrence.
>>>>>>> 751ff693
       *
       *  Starting from @a pos, searches backward for a character other than
       *  @a c within this string.  If found, returns the index where it was
       *  found.  If not found, returns npos.
      */
      size_type
      find_last_not_of(_CharT __c, size_type __pos = npos) const;

      /**
       *  @brief  Get a substring.
       *  @param pos  Index of first character (default 0).
       *  @param n  Number of characters in substring (default remainder).
       *  @return  The new string.
       *  @throw  std::out_of_range  If pos > size().
       *
       *  Construct and return a new string using the @a n characters starting
       *  at @a pos.  If the string is too short, use the remainder of the
       *  characters.  If @a pos is beyond the end of the string, out_of_range
       *  is thrown.
      */
      basic_string
      substr(size_type __pos = 0, size_type __n = npos) const
      { return basic_string(*this,
			    _M_check(__pos, "basic_string::substr"), __n); }

      /**
       *  @brief  Compare to a string.
       *  @param str  String to compare against.
       *  @return  Integer < 0, 0, or > 0.
       *
       *  Returns an integer < 0 if this string is ordered before @a str, 0 if
       *  their values are equivalent, or > 0 if this string is ordered after
       *  @a str.  Determines the effective length rlen of the strings to
       *  compare as the smallest of size() and str.size().  The function
       *  then compares the two strings by calling traits::compare(data(),
       *  str.data(),rlen).  If the result of the comparison is nonzero returns
       *  it, otherwise the shorter one is ordered first.
      */
      int
      compare(const basic_string& __str) const
      {
	const size_type __size = this->size();
	const size_type __osize = __str.size();
	const size_type __len = std::min(__size, __osize);

	int __r = traits_type::compare(_M_data(), __str.data(), __len);
	if (!__r)
	  __r = _S_compare(__size, __osize);
	return __r;
      }

      /**
       *  @brief  Compare substring to a string.
       *  @param pos  Index of first character of substring.
       *  @param n  Number of characters in substring.
       *  @param str  String to compare against.
       *  @return  Integer < 0, 0, or > 0.
       *
       *  Form the substring of this string from the @a n characters starting
       *  at @a pos.  Returns an integer < 0 if the substring is ordered
       *  before @a str, 0 if their values are equivalent, or > 0 if the
       *  substring is ordered after @a str.  Determines the effective length
       *  rlen of the strings to compare as the smallest of the length of the
       *  substring and @a str.size().  The function then compares the two
       *  strings by calling traits::compare(substring.data(),str.data(),rlen).
       *  If the result of the comparison is nonzero returns it, otherwise the
       *  shorter one is ordered first.
      */
      int
      compare(size_type __pos, size_type __n, const basic_string& __str) const;

      /**
       *  @brief  Compare substring to a substring.
       *  @param pos1  Index of first character of substring.
       *  @param n1  Number of characters in substring.
       *  @param str  String to compare against.
       *  @param pos2  Index of first character of substring of str.
       *  @param n2  Number of characters in substring of str.
       *  @return  Integer < 0, 0, or > 0.
       *
       *  Form the substring of this string from the @a n1 characters starting
       *  at @a pos1.  Form the substring of @a str from the @a n2 characters
       *  starting at @a pos2.  Returns an integer < 0 if this substring is
       *  ordered before the substring of @a str, 0 if their values are
       *  equivalent, or > 0 if this substring is ordered after the substring
       *  of @a str.  Determines the effective length rlen of the strings
       *  to compare as the smallest of the lengths of the substrings.  The
       *  function then compares the two strings by calling
       *  traits::compare(substring.data(),str.substr(pos2,n2).data(),rlen).
       *  If the result of the comparison is nonzero returns it, otherwise the
       *  shorter one is ordered first.
      */
      int
      compare(size_type __pos1, size_type __n1, const basic_string& __str,
	      size_type __pos2, size_type __n2) const;

      /**
       *  @brief  Compare to a C string.
       *  @param s  C string to compare against.
       *  @return  Integer < 0, 0, or > 0.
       *
       *  Returns an integer < 0 if this string is ordered before @a s, 0 if
       *  their values are equivalent, or > 0 if this string is ordered after
       *  @a s.  Determines the effective length rlen of the strings to
       *  compare as the smallest of size() and the length of a string
       *  constructed from @a s.  The function then compares the two strings
       *  by calling traits::compare(data(),s,rlen).  If the result of the
       *  comparison is nonzero returns it, otherwise the shorter one is
       *  ordered first.
      */
      int
      compare(const _CharT* __s) const;

      // _GLIBCXX_RESOLVE_LIB_DEFECTS
      // 5 String::compare specification questionable
      /**
       *  @brief  Compare substring to a C string.
       *  @param pos  Index of first character of substring.
       *  @param n1  Number of characters in substring.
       *  @param s  C string to compare against.
       *  @return  Integer < 0, 0, or > 0.
       *
       *  Form the substring of this string from the @a n1 characters starting
       *  at @a pos.  Returns an integer < 0 if the substring is ordered
       *  before @a s, 0 if their values are equivalent, or > 0 if the
       *  substring is ordered after @a s.  Determines the effective length
       *  rlen of the strings to compare as the smallest of the length of the 
       *  substring and the length of a string constructed from @a s.  The
       *  function then compares the two string by calling
       *  traits::compare(substring.data(),s,rlen).  If the result of the
       *  comparison is nonzero returns it, otherwise the shorter one is
       *  ordered first.
      */
      int
      compare(size_type __pos, size_type __n1, const _CharT* __s) const;

      /**
       *  @brief  Compare substring against a character array.
       *  @param pos1  Index of first character of substring.
       *  @param n1  Number of characters in substring.
       *  @param s  character array to compare against.
       *  @param n2  Number of characters of s.
       *  @return  Integer < 0, 0, or > 0.
       *
       *  Form the substring of this string from the @a n1 characters starting
       *  at @a pos1.  Form a string from the first @a n2 characters of @a s.
       *  Returns an integer < 0 if this substring is ordered before the string
       *  from @a s, 0 if their values are equivalent, or > 0 if this substring
       *  is ordered after the string from @a s.   Determines the effective
       *  length rlen of the strings to compare as the smallest of the length
       *  of the substring and @a n2.  The function then compares the two
       *  strings by calling traits::compare(substring.data(),s,rlen).  If the
       *  result of the comparison is nonzero returns it, otherwise the shorter
       *  one is ordered first.
       *
       *  NB: s must have at least n2 characters, '\0' has no special
       *  meaning.
      */
      int
      compare(size_type __pos, size_type __n1, const _CharT* __s,
	      size_type __n2) const;
  };

  template<typename _CharT, typename _Traits, typename _Alloc>
    inline basic_string<_CharT, _Traits, _Alloc>::
    basic_string()
#ifndef _GLIBCXX_FULLY_DYNAMIC_STRING
    : _M_dataplus(_S_empty_rep()._M_refdata(), _Alloc()) { }
#else
    : _M_dataplus(_S_construct(size_type(), _CharT(), _Alloc()), _Alloc()) { }
#endif

  // operator+
  /**
   *  @brief  Concatenate two strings.
   *  @param lhs  First string.
   *  @param rhs  Last string.
   *  @return  New string with value of @a lhs followed by @a rhs.
   */
  template<typename _CharT, typename _Traits, typename _Alloc>
    basic_string<_CharT, _Traits, _Alloc>
    operator+(const basic_string<_CharT, _Traits, _Alloc>& __lhs,
	      const basic_string<_CharT, _Traits, _Alloc>& __rhs)
    {
      basic_string<_CharT, _Traits, _Alloc> __str(__lhs);
      __str.append(__rhs);
      return __str;
    }

  /**
   *  @brief  Concatenate C string and string.
   *  @param lhs  First string.
   *  @param rhs  Last string.
   *  @return  New string with value of @a lhs followed by @a rhs.
   */
  template<typename _CharT, typename _Traits, typename _Alloc>
    basic_string<_CharT,_Traits,_Alloc>
    operator+(const _CharT* __lhs,
	      const basic_string<_CharT,_Traits,_Alloc>& __rhs);

  /**
   *  @brief  Concatenate character and string.
   *  @param lhs  First string.
   *  @param rhs  Last string.
   *  @return  New string with @a lhs followed by @a rhs.
   */
  template<typename _CharT, typename _Traits, typename _Alloc>
    basic_string<_CharT,_Traits,_Alloc>
    operator+(_CharT __lhs, const basic_string<_CharT,_Traits,_Alloc>& __rhs);

  /**
   *  @brief  Concatenate string and C string.
   *  @param lhs  First string.
   *  @param rhs  Last string.
   *  @return  New string with @a lhs followed by @a rhs.
   */
  template<typename _CharT, typename _Traits, typename _Alloc>
    inline basic_string<_CharT, _Traits, _Alloc>
    operator+(const basic_string<_CharT, _Traits, _Alloc>& __lhs,
	     const _CharT* __rhs)
    {
      basic_string<_CharT, _Traits, _Alloc> __str(__lhs);
      __str.append(__rhs);
      return __str;
    }

  /**
   *  @brief  Concatenate string and character.
   *  @param lhs  First string.
   *  @param rhs  Last string.
   *  @return  New string with @a lhs followed by @a rhs.
   */
  template<typename _CharT, typename _Traits, typename _Alloc>
    inline basic_string<_CharT, _Traits, _Alloc>
    operator+(const basic_string<_CharT, _Traits, _Alloc>& __lhs, _CharT __rhs)
    {
      typedef basic_string<_CharT, _Traits, _Alloc>	__string_type;
      typedef typename __string_type::size_type		__size_type;
      __string_type __str(__lhs);
      __str.append(__size_type(1), __rhs);
      return __str;
    }

  // operator ==
  /**
   *  @brief  Test equivalence of two strings.
   *  @param lhs  First string.
   *  @param rhs  Second string.
   *  @return  True if @a lhs.compare(@a rhs) == 0.  False otherwise.
   */
  template<typename _CharT, typename _Traits, typename _Alloc>
    inline bool
    operator==(const basic_string<_CharT, _Traits, _Alloc>& __lhs,
	       const basic_string<_CharT, _Traits, _Alloc>& __rhs)
    { return __lhs.compare(__rhs) == 0; }

<<<<<<< HEAD
=======
  template<typename _CharT>
    inline
    typename __gnu_cxx::__enable_if<__is_char<_CharT>::__value, bool>::__type
    operator==(const basic_string<_CharT>& __lhs,
	       const basic_string<_CharT>& __rhs)
    { return (__lhs.size() == __rhs.size()
	      && !std::char_traits<_CharT>::compare(__lhs.data(), __rhs.data(),
						    __lhs.size())); }

>>>>>>> 751ff693
  /**
   *  @brief  Test equivalence of C string and string.
   *  @param lhs  C string.
   *  @param rhs  String.
   *  @return  True if @a rhs.compare(@a lhs) == 0.  False otherwise.
   */
  template<typename _CharT, typename _Traits, typename _Alloc>
    inline bool
    operator==(const _CharT* __lhs,
	       const basic_string<_CharT, _Traits, _Alloc>& __rhs)
    { return __rhs.compare(__lhs) == 0; }

  /**
   *  @brief  Test equivalence of string and C string.
   *  @param lhs  String.
   *  @param rhs  C string.
   *  @return  True if @a lhs.compare(@a rhs) == 0.  False otherwise.
   */
  template<typename _CharT, typename _Traits, typename _Alloc>
    inline bool
    operator==(const basic_string<_CharT, _Traits, _Alloc>& __lhs,
	       const _CharT* __rhs)
    { return __lhs.compare(__rhs) == 0; }

  // operator !=
  /**
   *  @brief  Test difference of two strings.
   *  @param lhs  First string.
   *  @param rhs  Second string.
   *  @return  True if @a lhs.compare(@a rhs) != 0.  False otherwise.
   */
  template<typename _CharT, typename _Traits, typename _Alloc>
    inline bool
    operator!=(const basic_string<_CharT, _Traits, _Alloc>& __lhs,
	       const basic_string<_CharT, _Traits, _Alloc>& __rhs)
<<<<<<< HEAD
    { return __rhs.compare(__lhs) != 0; }
=======
    { return !(__lhs == __rhs); }
>>>>>>> 751ff693

  /**
   *  @brief  Test difference of C string and string.
   *  @param lhs  C string.
   *  @param rhs  String.
   *  @return  True if @a rhs.compare(@a lhs) != 0.  False otherwise.
   */
  template<typename _CharT, typename _Traits, typename _Alloc>
    inline bool
    operator!=(const _CharT* __lhs,
	       const basic_string<_CharT, _Traits, _Alloc>& __rhs)
<<<<<<< HEAD
    { return __rhs.compare(__lhs) != 0; }
=======
    { return !(__lhs == __rhs); }
>>>>>>> 751ff693

  /**
   *  @brief  Test difference of string and C string.
   *  @param lhs  String.
   *  @param rhs  C string.
   *  @return  True if @a lhs.compare(@a rhs) != 0.  False otherwise.
   */
  template<typename _CharT, typename _Traits, typename _Alloc>
    inline bool
    operator!=(const basic_string<_CharT, _Traits, _Alloc>& __lhs,
	       const _CharT* __rhs)
    { return !(__lhs == __rhs); }

  // operator <
  /**
   *  @brief  Test if string precedes string.
   *  @param lhs  First string.
   *  @param rhs  Second string.
   *  @return  True if @a lhs precedes @a rhs.  False otherwise.
   */
  template<typename _CharT, typename _Traits, typename _Alloc>
    inline bool
    operator<(const basic_string<_CharT, _Traits, _Alloc>& __lhs,
	      const basic_string<_CharT, _Traits, _Alloc>& __rhs)
    { return __lhs.compare(__rhs) < 0; }

  /**
   *  @brief  Test if string precedes C string.
   *  @param lhs  String.
   *  @param rhs  C string.
   *  @return  True if @a lhs precedes @a rhs.  False otherwise.
   */
  template<typename _CharT, typename _Traits, typename _Alloc>
    inline bool
    operator<(const basic_string<_CharT, _Traits, _Alloc>& __lhs,
	      const _CharT* __rhs)
    { return __lhs.compare(__rhs) < 0; }

  /**
   *  @brief  Test if C string precedes string.
   *  @param lhs  C string.
   *  @param rhs  String.
   *  @return  True if @a lhs precedes @a rhs.  False otherwise.
   */
  template<typename _CharT, typename _Traits, typename _Alloc>
    inline bool
    operator<(const _CharT* __lhs,
	      const basic_string<_CharT, _Traits, _Alloc>& __rhs)
    { return __rhs.compare(__lhs) > 0; }

  // operator >
  /**
   *  @brief  Test if string follows string.
   *  @param lhs  First string.
   *  @param rhs  Second string.
   *  @return  True if @a lhs follows @a rhs.  False otherwise.
   */
  template<typename _CharT, typename _Traits, typename _Alloc>
    inline bool
    operator>(const basic_string<_CharT, _Traits, _Alloc>& __lhs,
	      const basic_string<_CharT, _Traits, _Alloc>& __rhs)
    { return __lhs.compare(__rhs) > 0; }

  /**
   *  @brief  Test if string follows C string.
   *  @param lhs  String.
   *  @param rhs  C string.
   *  @return  True if @a lhs follows @a rhs.  False otherwise.
   */
  template<typename _CharT, typename _Traits, typename _Alloc>
    inline bool
    operator>(const basic_string<_CharT, _Traits, _Alloc>& __lhs,
	      const _CharT* __rhs)
    { return __lhs.compare(__rhs) > 0; }

  /**
   *  @brief  Test if C string follows string.
   *  @param lhs  C string.
   *  @param rhs  String.
   *  @return  True if @a lhs follows @a rhs.  False otherwise.
   */
  template<typename _CharT, typename _Traits, typename _Alloc>
    inline bool
    operator>(const _CharT* __lhs,
	      const basic_string<_CharT, _Traits, _Alloc>& __rhs)
    { return __rhs.compare(__lhs) < 0; }

  // operator <=
  /**
   *  @brief  Test if string doesn't follow string.
   *  @param lhs  First string.
   *  @param rhs  Second string.
   *  @return  True if @a lhs doesn't follow @a rhs.  False otherwise.
   */
  template<typename _CharT, typename _Traits, typename _Alloc>
    inline bool
    operator<=(const basic_string<_CharT, _Traits, _Alloc>& __lhs,
	       const basic_string<_CharT, _Traits, _Alloc>& __rhs)
    { return __lhs.compare(__rhs) <= 0; }

  /**
   *  @brief  Test if string doesn't follow C string.
   *  @param lhs  String.
   *  @param rhs  C string.
   *  @return  True if @a lhs doesn't follow @a rhs.  False otherwise.
   */
  template<typename _CharT, typename _Traits, typename _Alloc>
    inline bool
    operator<=(const basic_string<_CharT, _Traits, _Alloc>& __lhs,
	       const _CharT* __rhs)
    { return __lhs.compare(__rhs) <= 0; }

  /**
   *  @brief  Test if C string doesn't follow string.
   *  @param lhs  C string.
   *  @param rhs  String.
   *  @return  True if @a lhs doesn't follow @a rhs.  False otherwise.
   */
  template<typename _CharT, typename _Traits, typename _Alloc>
    inline bool
    operator<=(const _CharT* __lhs,
	       const basic_string<_CharT, _Traits, _Alloc>& __rhs)
    { return __rhs.compare(__lhs) >= 0; }

  // operator >=
  /**
   *  @brief  Test if string doesn't precede string.
   *  @param lhs  First string.
   *  @param rhs  Second string.
   *  @return  True if @a lhs doesn't precede @a rhs.  False otherwise.
   */
  template<typename _CharT, typename _Traits, typename _Alloc>
    inline bool
    operator>=(const basic_string<_CharT, _Traits, _Alloc>& __lhs,
	       const basic_string<_CharT, _Traits, _Alloc>& __rhs)
    { return __lhs.compare(__rhs) >= 0; }

  /**
   *  @brief  Test if string doesn't precede C string.
   *  @param lhs  String.
   *  @param rhs  C string.
   *  @return  True if @a lhs doesn't precede @a rhs.  False otherwise.
   */
  template<typename _CharT, typename _Traits, typename _Alloc>
    inline bool
    operator>=(const basic_string<_CharT, _Traits, _Alloc>& __lhs,
	       const _CharT* __rhs)
    { return __lhs.compare(__rhs) >= 0; }

  /**
   *  @brief  Test if C string doesn't precede string.
   *  @param lhs  C string.
   *  @param rhs  String.
   *  @return  True if @a lhs doesn't precede @a rhs.  False otherwise.
   */
  template<typename _CharT, typename _Traits, typename _Alloc>
    inline bool
    operator>=(const _CharT* __lhs,
	     const basic_string<_CharT, _Traits, _Alloc>& __rhs)
    { return __rhs.compare(__lhs) <= 0; }

  /**
   *  @brief  Swap contents of two strings.
   *  @param lhs  First string.
   *  @param rhs  Second string.
   *
   *  Exchanges the contents of @a lhs and @a rhs in constant time.
   */
  template<typename _CharT, typename _Traits, typename _Alloc>
    inline void
    swap(basic_string<_CharT, _Traits, _Alloc>& __lhs,
	 basic_string<_CharT, _Traits, _Alloc>& __rhs)
    { __lhs.swap(__rhs); }

  /**
   *  @brief  Read stream into a string.
   *  @param is  Input stream.
   *  @param str  Buffer to store into.
   *  @return  Reference to the input stream.
   *
   *  Stores characters from @a is into @a str until whitespace is found, the
   *  end of the stream is encountered, or str.max_size() is reached.  If
   *  is.width() is non-zero, that is the limit on the number of characters
   *  stored into @a str.  Any previous contents of @a str are erased.
   */
  template<typename _CharT, typename _Traits, typename _Alloc>
    basic_istream<_CharT, _Traits>&
    operator>>(basic_istream<_CharT, _Traits>& __is,
	       basic_string<_CharT, _Traits, _Alloc>& __str);

  template<>
    basic_istream<char>&
    operator>>(basic_istream<char>& __is, basic_string<char>& __str);

  /**
   *  @brief  Write string to a stream.
   *  @param os  Output stream.
   *  @param str  String to write out.
   *  @return  Reference to the output stream.
   *
   *  Output characters of @a str into os following the same rules as for
   *  writing a C string.
   */
  template<typename _CharT, typename _Traits, typename _Alloc>
    inline basic_ostream<_CharT, _Traits>&
    operator<<(basic_ostream<_CharT, _Traits>& __os,
	       const basic_string<_CharT, _Traits, _Alloc>& __str)
    {
      // _GLIBCXX_RESOLVE_LIB_DEFECTS
      // 586. string inserter not a formatted function
<<<<<<< HEAD
      return __os._M_insert(__str.data(), __str.size());
=======
      return __ostream_insert(__os, __str.data(), __str.size());
>>>>>>> 751ff693
    }

  /**
   *  @brief  Read a line from stream into a string.
   *  @param is  Input stream.
   *  @param str  Buffer to store into.
   *  @param delim  Character marking end of line.
   *  @return  Reference to the input stream.
   *
   *  Stores characters from @a is into @a str until @a delim is found, the
   *  end of the stream is encountered, or str.max_size() is reached.  If
   *  is.width() is non-zero, that is the limit on the number of characters
   *  stored into @a str.  Any previous contents of @a str are erased.  If @a
   *  delim was encountered, it is extracted but not stored into @a str.
   */
  template<typename _CharT, typename _Traits, typename _Alloc>
    basic_istream<_CharT, _Traits>&
    getline(basic_istream<_CharT, _Traits>& __is,
	    basic_string<_CharT, _Traits, _Alloc>& __str, _CharT __delim);

  /**
   *  @brief  Read a line from stream into a string.
   *  @param is  Input stream.
   *  @param str  Buffer to store into.
   *  @return  Reference to the input stream.
   *
   *  Stores characters from is into @a str until '\n' is found, the end of
   *  the stream is encountered, or str.max_size() is reached.  If is.width()
   *  is non-zero, that is the limit on the number of characters stored into
   *  @a str.  Any previous contents of @a str are erased.  If end of line was
   *  encountered, it is extracted but not stored into @a str.
   */
  template<typename _CharT, typename _Traits, typename _Alloc>
    inline basic_istream<_CharT, _Traits>&
    getline(basic_istream<_CharT, _Traits>& __is,
	    basic_string<_CharT, _Traits, _Alloc>& __str)
    { return getline(__is, __str, __is.widen('\n')); }

  template<>
    basic_istream<char>&
    getline(basic_istream<char>& __in, basic_string<char>& __str,
	    char __delim);

#ifdef _GLIBCXX_USE_WCHAR_T
  template<>
    basic_istream<wchar_t>&
    getline(basic_istream<wchar_t>& __in, basic_string<wchar_t>& __str,
	    wchar_t __delim);
#endif  

_GLIBCXX_END_NAMESPACE

#endif /* _BASIC_STRING_H */<|MERGE_RESOLUTION|>--- conflicted
+++ resolved
@@ -1,11 +1,7 @@
 // Components for manipulating sequences of characters -*- C++ -*-
 
 // Copyright (C) 1997, 1998, 1999, 2000, 2001, 2002, 2003, 2004, 2005,
-<<<<<<< HEAD
-// 2006, 2007
-=======
 // 2006, 2007, 2008
->>>>>>> 751ff693
 // Free Software Foundation, Inc.
 //
 // This file is part of the GNU ISO C++ Library.  This library is free
@@ -68,10 +64,6 @@
    *  @doctodo
    *
    *
-<<<<<<< HEAD
-   *  @if maint
-=======
->>>>>>> 751ff693
    *  Documentation?  What's that?
    *  Nathan Myers <ncm@cantrip.org>.
    *
@@ -111,10 +103,6 @@
    *
    *  All but the last paragraph is considered pretty conventional
    *  for a C++ string implementation.
-<<<<<<< HEAD
-   *  @endif
-=======
->>>>>>> 751ff693
   */
   // 21.3  Template class basic_string
   template<typename _CharT, typename _Traits, typename _Alloc>
@@ -399,20 +387,6 @@
       static void
       _S_copy_chars(_CharT* __p, const _CharT* __k1, const _CharT* __k2)
       { _M_copy(__p, __k1, __k2 - __k1); }
-<<<<<<< HEAD
-
-      static int
-      _S_compare(size_type __n1, size_type __n2)
-      {
-	const difference_type __d = difference_type(__n1 - __n2);
-
-	if (__d > numeric_limits<int>::max())
-	  return numeric_limits<int>::max();
-	else if (__d < numeric_limits<int>::min())
-	  return numeric_limits<int>::min();
-	else
-	  return int(__d);	
-=======
 
       static int
       _S_compare(size_type __n1, size_type __n2)
@@ -425,7 +399,6 @@
 	  return __gnu_cxx::__numeric_traits<int>::__min;
 	else
 	  return int(__d);
->>>>>>> 751ff693
       }
 
       void
@@ -1492,14 +1465,6 @@
           return _S_construct(__beg, __end, __a, _Tag());
 	}
 
-<<<<<<< HEAD
-      template<class _InIterator>
-        static _CharT*
-        _S_construct_aux(_InIterator __beg, _InIterator __end,
-			 const _Alloc& __a, __true_type)
-	{ return _S_construct(static_cast<size_type>(__beg),
-			      static_cast<value_type>(__end), __a); }
-=======
       // _GLIBCXX_RESOLVE_LIB_DEFECTS
       // 438. Ambiguity in the "do the right thing" clause
       template<class _Integer>
@@ -1507,7 +1472,6 @@
         _S_construct_aux(_Integer __beg, _Integer __end,
 			 const _Alloc& __a, __true_type)
         { return _S_construct(static_cast<size_type>(__beg), __end, __a); }
->>>>>>> 751ff693
 
       template<class _InIterator>
         static _CharT*
@@ -1720,11 +1684,7 @@
       /**
        *  @brief  Find position of a character of C substring.
        *  @param s  String containing characters to locate.
-<<<<<<< HEAD
-       *  @param pos  Index of character to search from (default 0).
-=======
        *  @param pos  Index of character to search from.
->>>>>>> 751ff693
        *  @param n  Number of characters from s to search for.
        *  @return  Index of first occurrence.
        *
@@ -1785,11 +1745,7 @@
       /**
        *  @brief  Find last position of a character of C substring.
        *  @param s  C string containing characters to locate.
-<<<<<<< HEAD
-       *  @param pos  Index of character to search back from (default end).
-=======
        *  @param pos  Index of character to search back from.
->>>>>>> 751ff693
        *  @param n  Number of characters from s to search for.
        *  @return  Index of last occurrence.
        *
@@ -1820,11 +1776,7 @@
       /**
        *  @brief  Find last position of a character.
        *  @param c  Character to locate.
-<<<<<<< HEAD
-       *  @param pos  Index of character to search back from (default 0).
-=======
        *  @param pos  Index of character to search back from (default end).
->>>>>>> 751ff693
        *  @return  Index of last occurrence.
        *
        *  Starting from @a pos, searches backward for @a c within this string.
@@ -1854,11 +1806,7 @@
       /**
        *  @brief  Find position of a character not in C substring.
        *  @param s  C string containing characters to avoid.
-<<<<<<< HEAD
-       *  @param pos  Index of character to search from (default 0).
-=======
        *  @param pos  Index of character to search from.
->>>>>>> 751ff693
        *  @param n  Number of characters from s to consider.
        *  @return  Index of first occurrence.
        *
@@ -1903,13 +1851,8 @@
       /**
        *  @brief  Find last position of a character not in string.
        *  @param str  String containing characters to avoid.
-<<<<<<< HEAD
-       *  @param pos  Index of character to search from (default 0).
-       *  @return  Index of first occurrence.
-=======
        *  @param pos  Index of character to search back from (default end).
        *  @return  Index of last occurrence.
->>>>>>> 751ff693
        *
        *  Starting from @a pos, searches backward for a character not
        *  contained in @a str within this string.  If found, returns the index
@@ -1922,15 +1865,9 @@
       /**
        *  @brief  Find last position of a character not in C substring.
        *  @param s  C string containing characters to avoid.
-<<<<<<< HEAD
-       *  @param pos  Index of character to search from (default 0).
-       *  @param n  Number of characters from s to consider.
-       *  @return  Index of first occurrence.
-=======
        *  @param pos  Index of character to search back from.
        *  @param n  Number of characters from s to consider.
        *  @return  Index of last occurrence.
->>>>>>> 751ff693
        *
        *  Starting from @a pos, searches backward for a character not
        *  contained in the first @a n characters of @a s within this string.
@@ -1941,17 +1878,10 @@
       find_last_not_of(const _CharT* __s, size_type __pos,
 		       size_type __n) const;
       /**
-<<<<<<< HEAD
-       *  @brief  Find position of a character not in C string.
-       *  @param s  C string containing characters to avoid.
-       *  @param pos  Index of character to search from (default 0).
-       *  @return  Index of first occurrence.
-=======
        *  @brief  Find last position of a character not in C string.
        *  @param s  C string containing characters to avoid.
        *  @param pos  Index of character to search back from (default end).
        *  @return  Index of last occurrence.
->>>>>>> 751ff693
        *
        *  Starting from @a pos, searches backward for a character not
        *  contained in @a s within this string.  If found, returns the index
@@ -1967,13 +1897,8 @@
       /**
        *  @brief  Find last position of a different character.
        *  @param c  Character to avoid.
-<<<<<<< HEAD
-       *  @param pos  Index of character to search from (default 0).
-       *  @return  Index of first occurrence.
-=======
        *  @param pos  Index of character to search back from (default end).
        *  @return  Index of last occurrence.
->>>>>>> 751ff693
        *
        *  Starting from @a pos, searches backward for a character other than
        *  @a c within this string.  If found, returns the index where it was
@@ -2230,8 +2155,6 @@
 	       const basic_string<_CharT, _Traits, _Alloc>& __rhs)
     { return __lhs.compare(__rhs) == 0; }
 
-<<<<<<< HEAD
-=======
   template<typename _CharT>
     inline
     typename __gnu_cxx::__enable_if<__is_char<_CharT>::__value, bool>::__type
@@ -2241,7 +2164,6 @@
 	      && !std::char_traits<_CharT>::compare(__lhs.data(), __rhs.data(),
 						    __lhs.size())); }
 
->>>>>>> 751ff693
   /**
    *  @brief  Test equivalence of C string and string.
    *  @param lhs  C string.
@@ -2277,11 +2199,7 @@
     inline bool
     operator!=(const basic_string<_CharT, _Traits, _Alloc>& __lhs,
 	       const basic_string<_CharT, _Traits, _Alloc>& __rhs)
-<<<<<<< HEAD
-    { return __rhs.compare(__lhs) != 0; }
-=======
     { return !(__lhs == __rhs); }
->>>>>>> 751ff693
 
   /**
    *  @brief  Test difference of C string and string.
@@ -2293,11 +2211,7 @@
     inline bool
     operator!=(const _CharT* __lhs,
 	       const basic_string<_CharT, _Traits, _Alloc>& __rhs)
-<<<<<<< HEAD
-    { return __rhs.compare(__lhs) != 0; }
-=======
     { return !(__lhs == __rhs); }
->>>>>>> 751ff693
 
   /**
    *  @brief  Test difference of string and C string.
@@ -2508,11 +2422,7 @@
     {
       // _GLIBCXX_RESOLVE_LIB_DEFECTS
       // 586. string inserter not a formatted function
-<<<<<<< HEAD
-      return __os._M_insert(__str.data(), __str.size());
-=======
       return __ostream_insert(__os, __str.data(), __str.size());
->>>>>>> 751ff693
     }
 
   /**
