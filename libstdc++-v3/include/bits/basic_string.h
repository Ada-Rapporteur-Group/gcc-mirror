--- conflicted
+++ resolved
@@ -1,11 +1,7 @@
 // Components for manipulating sequences of characters -*- C++ -*-
 
 // Copyright (C) 1997, 1998, 1999, 2000, 2001, 2002, 2003, 2004, 2005,
-<<<<<<< HEAD
-// 2006, 2007, 2008, 2009, 2010
-=======
 // 2006, 2007, 2008, 2009, 2010, 2011
->>>>>>> 3082eeb7
 // Free Software Foundation, Inc.
 //
 // This file is part of the GNU ISO C++ Library.  This library is free
@@ -28,11 +24,7 @@
 // see the files COPYING3 and COPYING.RUNTIME respectively.  If not, see
 // <http://www.gnu.org/licenses/>.
 
-<<<<<<< HEAD
-/** @file basic_string.h
-=======
 /** @file bits/basic_string.h
->>>>>>> 3082eeb7
  *  This is an internal header file, included by other library headers.
  *  Do not attempt to use it directly. @headername{string}
  */
@@ -58,10 +50,7 @@
    *  @class basic_string basic_string.h <string>
    *  @brief  Managing sequences of characters and character-like objects.
    *
-<<<<<<< HEAD
-=======
    *  @ingroup strings
->>>>>>> 3082eeb7
    *  @ingroup sequences
    *
    *  Meets the requirements of a <a href="tables.html#65">container</a>, a
@@ -92,11 +81,7 @@
    *
    *  This approach has the enormous advantage that a string object
    *  requires only one allocation.  All the ugliness is confined
-<<<<<<< HEAD
-   *  within a single pair of inline functions, which each compile to
-=======
    *  within a single %pair of inline functions, which each compile to
->>>>>>> 3082eeb7
    *  a single @a add instruction: _Rep::_M_data(), and
    *  string::_M_rep(); and the allocation function which gets a
    *  block of raw bytes and with room enough and constructs a _Rep
@@ -487,11 +472,7 @@
        *  @param  __n  Number of characters to copy.
        *  @param  __a  Allocator to use (default is default allocator).
        *
-<<<<<<< HEAD
-       *  NB: @a s must have at least @a n characters, &apos;\\0&apos;
-=======
        *  NB: @a __s must have at least @a __n characters, &apos;\\0&apos;
->>>>>>> 3082eeb7
        *  has no special meaning.
        */
       basic_string(const _CharT* __s, size_type __n,
@@ -513,21 +494,12 @@
 #ifdef __GXX_EXPERIMENTAL_CXX0X__
       /**
        *  @brief  Move construct string.
-<<<<<<< HEAD
-       *  @param  str  Source string.
-       *
-       *  The newly-created string contains the exact contents of @a str.
-       *  @a str is a valid, but unspecified string.
-       **/
-      basic_string(basic_string&& __str)
-=======
        *  @param  __str  Source string.
        *
        *  The newly-created string contains the exact contents of @a __str.
        *  @a __str is a valid, but unspecified string.
        **/
       basic_string(basic_string&& __str) noexcept
->>>>>>> 3082eeb7
       : _M_dataplus(__str._M_dataplus)
       {
 #ifndef _GLIBCXX_FULLY_DYNAMIC_STRING	
@@ -538,15 +510,9 @@
       }
 
       /**
-<<<<<<< HEAD
-       *  @brief  Construct string from an initializer list.
-       *  @param  l  std::initializer_list of characters.
-       *  @param  a  Allocator to use (default is default allocator).
-=======
        *  @brief  Construct string from an initializer %list.
        *  @param  __l  std::initializer_list of characters.
        *  @param  __a  Allocator to use (default is default allocator).
->>>>>>> 3082eeb7
        */
       basic_string(initializer_list<_CharT> __l, const _Alloc& __a = _Alloc());
 #endif // __GXX_EXPERIMENTAL_CXX0X__
@@ -600,11 +566,7 @@
 #ifdef __GXX_EXPERIMENTAL_CXX0X__
       /**
        *  @brief  Move assign the value of @a str to this string.
-<<<<<<< HEAD
-       *  @param  str  Source string.
-=======
        *  @param  __str  Source string.
->>>>>>> 3082eeb7
        *
        *  The contents of @a str are moved into this string (without copying).
        *  @a str is a valid, but unspecified string.
@@ -618,13 +580,8 @@
       }
 
       /**
-<<<<<<< HEAD
-       *  @brief  Set value to string constructed from initializer list.
-       *  @param  l  std::initializer_list.
-=======
        *  @brief  Set value to string constructed from initializer %list.
        *  @param  __l  std::initializer_list.
->>>>>>> 3082eeb7
        */
       basic_string&
       operator=(initializer_list<_CharT> __l)
@@ -742,42 +699,6 @@
        */
       const_reverse_iterator
       crend() const noexcept
-      { return const_reverse_iterator(this->begin()); }
-#endif
-
-#ifdef __GXX_EXPERIMENTAL_CXX0X__
-      /**
-       *  Returns a read-only (constant) iterator that points to the first
-       *  character in the %string.
-       */
-      const_iterator
-      cbegin() const
-      { return const_iterator(this->_M_data()); }
-
-      /**
-       *  Returns a read-only (constant) iterator that points one past the
-       *  last character in the %string.
-       */
-      const_iterator
-      cend() const
-      { return const_iterator(this->_M_data() + this->size()); }
-
-      /**
-       *  Returns a read-only (constant) reverse iterator that points
-       *  to the last character in the %string.  Iteration is done in
-       *  reverse element order.
-       */
-      const_reverse_iterator
-      crbegin() const
-      { return const_reverse_iterator(this->end()); }
-
-      /**
-       *  Returns a read-only (constant) reverse iterator that points
-       *  to one before the first character in the %string.  Iteration
-       *  is done in reverse element order.
-       */
-      const_reverse_iterator
-      crend() const
       { return const_reverse_iterator(this->begin()); }
 #endif
 
@@ -832,12 +753,6 @@
       void
       shrink_to_fit()
       {
-<<<<<<< HEAD
-	__try
-	  { reserve(0); }
-	__catch(...)
-	  { }
-=======
 	if (capacity() > size())
 	  {
 	    __try
@@ -845,7 +760,6 @@
 	    __catch(...)
 	      { }
 	  }
->>>>>>> 3082eeb7
       }
 #endif
 
@@ -1150,19 +1064,11 @@
 #ifdef __GXX_EXPERIMENTAL_CXX0X__
       /**
        *  @brief  Set value to contents of another string.
-<<<<<<< HEAD
-       *  @param  str  Source string to use.
-       *  @return  Reference to this string.
-       *
-       *  This function sets this string to the exact contents of @a str.
-       *  @a str is a valid, but unspecified string.
-=======
        *  @param  __str  Source string to use.
        *  @return  Reference to this string.
        *
        *  This function sets this string to the exact contents of @a __str.
        *  @a __str is a valid, but unspecified string.
->>>>>>> 3082eeb7
        */
       basic_string&
       assign(basic_string&& __str)
@@ -1563,20 +1469,12 @@
        *  @throw  std::out_of_range  If @a pos > size().
        *  @throw  std::length_error  If new length exceeds @c max_size().
        *
-<<<<<<< HEAD
-       *  Removes the characters in the range [pos,pos + n1) from this string.
-       *  In place, the characters of @a s are inserted.  If @a pos is beyond
-       *  end of string, out_of_range is thrown.  If the length of result
-       *  exceeds max_size(), length_error is thrown.  The value of the string
-       *  doesn't change if an error is thrown.
-=======
        *  Removes the characters in the range [__pos,__pos + __n1)
        *  from this string.  In place, the characters of @a __s are
        *  inserted.  If @a __pos is beyond end of string, out_of_range
        *  is thrown.  If the length of result exceeds max_size(),
        *  length_error is thrown.  The value of the string doesn't
        *  change if an error is thrown.
->>>>>>> 3082eeb7
       */
       basic_string&
       replace(size_type __pos, size_type __n1, const _CharT* __s)
@@ -2869,21 +2767,12 @@
    *  @param __str  Buffer to store into.
    *  @return  Reference to the input stream.
    *
-<<<<<<< HEAD
-   *  Stores characters from is into @a str until &apos;\n&apos; is
-   *  found, the end of the stream is encountered, or str.max_size()
-   *  is reached.  If is.width() is non-zero, that is the limit on the
-   *  number of characters stored into @a str.  Any previous contents
-   *  of @a str are erased.  If end of line was encountered, it is
-   *  extracted but not stored into @a str.
-=======
    *  Stores characters from is into @a __str until &apos;\n&apos; is
    *  found, the end of the stream is encountered, or str.max_size()
    *  is reached.  If __is.width() is non-zero, that is the limit on
    *  the number of characters stored into @a __str.  Any previous
    *  contents of @a __str are erased.  If end of line was
    *  encountered, it is extracted but not stored into @a __str.
->>>>>>> 3082eeb7
    */
   template<typename _CharT, typename _Traits, typename _Alloc>
     inline basic_istream<_CharT, _Traits>&
@@ -3172,39 +3061,6 @@
                                      __s.length() * sizeof(char16_t)); }
     };
 
-<<<<<<< HEAD
-#endif /* __GXX_EXPERIMENTAL_CXX0X__ && _GLIBCXX_USE_C99 ... */
-
-#ifdef __GXX_EXPERIMENTAL_CXX0X__
-
-#include <bits/functional_hash.h>
-
-_GLIBCXX_BEGIN_NAMESPACE(std)
-
-  // DR 1182.
-
-#ifndef _GLIBCXX_COMPATIBILITY_CXX0X
-  /// std::hash specialization for string.
-  template<>
-    struct hash<string>
-    : public std::unary_function<string, size_t>
-    {
-      size_t
-      operator()(const string& __s) const
-      { return std::_Fnv_hash::hash(__s.data(), __s.length()); }
-    };
-
-#ifdef _GLIBCXX_USE_WCHAR_T
-  /// std::hash specialization for wstring.
-  template<>
-    struct hash<wstring>
-    : public std::unary_function<wstring, size_t>
-    {
-      size_t
-      operator()(const wstring& __s) const
-      { return std::_Fnv_hash::hash(__s.data(),
-				    __s.length() * sizeof(wchar_t)); }
-=======
   /// std::hash specialization for u32string.
   template<>
     struct hash<u32string>
@@ -3214,38 +3070,8 @@
       operator()(const u32string& __s) const
       { return std::_Hash_impl::hash(__s.data(),
                                      __s.length() * sizeof(char32_t)); }
->>>>>>> 3082eeb7
     };
 #endif
-#endif /* _GLIBCXX_COMPATIBILITY_CXX0X */
-
-#ifdef _GLIBCXX_USE_C99_STDINT_TR1
-  /// std::hash specialization for u16string.
-  template<>
-    struct hash<u16string>
-    : public std::unary_function<u16string, size_t>
-    {
-      size_t
-      operator()(const u16string& __s) const
-      { return std::_Fnv_hash::hash(__s.data(),
-				    __s.length() * sizeof(char16_t)); }
-    };
-
-  /// std::hash specialization for u32string.
-  template<>
-    struct hash<u32string>
-    : public std::unary_function<u32string, size_t>
-    {
-      size_t
-      operator()(const u32string& __s) const
-      { return std::_Fnv_hash::hash(__s.data(),
-				    __s.length() * sizeof(char32_t)); }
-    };
-#endif
-
-_GLIBCXX_END_NAMESPACE
-
-#endif /* __GXX_EXPERIMENTAL_CXX0X__ */
 
 _GLIBCXX_END_NAMESPACE_VERSION
 } // namespace
