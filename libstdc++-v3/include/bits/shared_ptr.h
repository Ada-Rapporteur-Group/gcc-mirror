// shared_ptr and weak_ptr implementation -*- C++ -*-

// Copyright (C) 2007, 2008, 2009, 2010 Free Software Foundation, Inc.
//
// This file is part of the GNU ISO C++ Library.  This library is free
// software; you can redistribute it and/or modify it under the
// terms of the GNU General Public License as published by the
// Free Software Foundation; either version 3, or (at your option)
// any later version.

// This library is distributed in the hope that it will be useful,
// but WITHOUT ANY WARRANTY; without even the implied warranty of
// MERCHANTABILITY or FITNESS FOR A PARTICULAR PURPOSE.  See the
// GNU General Public License for more details.

// Under Section 7 of GPL version 3, you are granted additional
// permissions described in the GCC Runtime Library Exception, version
// 3.1, as published by the Free Software Foundation.

// You should have received a copy of the GNU General Public License and
// a copy of the GCC Runtime Library Exception along with this program;
// see the files COPYING3 and COPYING.RUNTIME respectively.  If not, see
// <http://www.gnu.org/licenses/>.

// GCC Note: Based on files from version 1.32.0 of the Boost library.

//  shared_count.hpp
//  Copyright (c) 2001, 2002, 2003 Peter Dimov and Multi Media Ltd.

//  shared_ptr.hpp
//  Copyright (C) 1998, 1999 Greg Colvin and Beman Dawes.
//  Copyright (C) 2001, 2002, 2003 Peter Dimov

//  weak_ptr.hpp
//  Copyright (C) 2001, 2002, 2003 Peter Dimov

//  enable_shared_from_this.hpp
//  Copyright (C) 2002 Peter Dimov

// Distributed under the Boost Software License, Version 1.0. (See
// accompanying file LICENSE_1_0.txt or copy at
// http://www.boost.org/LICENSE_1_0.txt)

/** @file bits/shared_ptr.h
 *  This is an internal header file, included by other library headers.
 *  You should not attempt to use it directly.
 */

#ifndef _SHARED_PTR_H
#define _SHARED_PTR_H 1

#include <bits/shared_ptr_base.h>

_GLIBCXX_BEGIN_NAMESPACE(std)

  /**
   * @addtogroup pointer_abstractions
   * @{
   */

  /// 2.2.3.7 shared_ptr I/O
  template<typename _Ch, typename _Tr, typename _Tp, _Lock_policy _Lp>
    inline std::basic_ostream<_Ch, _Tr>&
    operator<<(std::basic_ostream<_Ch, _Tr>& __os,
	       const __shared_ptr<_Tp, _Lp>& __p)
    {
      __os << __p.get();
      return __os;
    }

  /// 2.2.3.10 shared_ptr get_deleter (experimental)
  template<typename _Del, typename _Tp, _Lock_policy _Lp>
    inline _Del*
    get_deleter(const __shared_ptr<_Tp, _Lp>& __p)
    {
#ifdef __GXX_RTTI
      return static_cast<_Del*>(__p._M_get_deleter(typeid(_Del)));
#else
      return 0;
#endif
    }


  /**
   *  @brief  A smart pointer with reference-counted copy semantics.
   *
   *  The object pointed to is deleted when the last shared_ptr pointing to
   *  it is destroyed or reset.
  */
  template<typename _Tp>
    class shared_ptr : public __shared_ptr<_Tp>
    {
    public:
      /**
       *  @brief  Construct an empty %shared_ptr.
       *  @post   use_count()==0 && get()==0
       */
      constexpr shared_ptr()
      : __shared_ptr<_Tp>() { }

      /**
       *  @brief  Construct a %shared_ptr that owns the pointer @a __p.
       *  @param  __p  A pointer that is convertible to element_type*.
       *  @post   use_count() == 1 && get() == __p
       *  @throw  std::bad_alloc, in which case @c delete @a __p is called.
       */
      template<typename _Tp1>
	explicit shared_ptr(_Tp1* __p)
        : __shared_ptr<_Tp>(__p) { }

      /**
       *  @brief  Construct a %shared_ptr that owns the pointer @a __p
       *          and the deleter @a __d.
       *  @param  __p  A pointer.
       *  @param  __d  A deleter.
       *  @post   use_count() == 1 && get() == __p
       *  @throw  std::bad_alloc, in which case @a __d(__p) is called.
       *
       *  Requirements: _Deleter's copy constructor and destructor must
       *  not throw
       *
       *  __shared_ptr will release __p by calling __d(__p)
       */
      template<typename _Tp1, typename _Deleter>
	shared_ptr(_Tp1* __p, _Deleter __d) : __shared_ptr<_Tp>(__p, __d) { }

      /**
       *  @brief  Construct a %shared_ptr that owns a null pointer
       *          and the deleter @a __d.
       *  @param  __p  A null pointer constant.
       *  @param  __d  A deleter.
       *  @post   use_count() == 1 && get() == __p
       *  @throw  std::bad_alloc, in which case @a __d(__p) is called.
       *
       *  Requirements: _Deleter's copy constructor and destructor must
       *  not throw
       *
       *  The last owner will call __d(__p)
       */
      template<typename _Deleter>
	shared_ptr(nullptr_t __p, _Deleter __d)
        : __shared_ptr<_Tp>(__p, __d) { }

      /**
       *  @brief  Construct a %shared_ptr that owns the pointer @a __p
       *          and the deleter @a __d.
       *  @param  __p  A pointer.
       *  @param  __d  A deleter.
       *  @param  __a  An allocator.
       *  @post   use_count() == 1 && get() == __p
       *  @throw  std::bad_alloc, in which case @a __d(__p) is called.
       *
       *  Requirements: _Deleter's copy constructor and destructor must
       *  not throw _Alloc's copy constructor and destructor must not
       *  throw.
       *
       *  __shared_ptr will release __p by calling __d(__p)
       */
      template<typename _Tp1, typename _Deleter, typename _Alloc>
	shared_ptr(_Tp1* __p, _Deleter __d, const _Alloc& __a)
	: __shared_ptr<_Tp>(__p, __d, __a) { }

      /**
       *  @brief  Construct a %shared_ptr that owns a null pointer
       *          and the deleter @a __d.
       *  @param  __p  A null pointer constant.
       *  @param  __d  A deleter.
       *  @param  __a  An allocator.
       *  @post   use_count() == 1 && get() == __p
       *  @throw  std::bad_alloc, in which case @a __d(__p) is called.
       *
       *  Requirements: _Deleter's copy constructor and destructor must
       *  not throw _Alloc's copy constructor and destructor must not
       *  throw.
       *
       *  The last owner will call __d(__p)
       */
      template<typename _Deleter, typename _Alloc>
	shared_ptr(nullptr_t __p, _Deleter __d, const _Alloc& __a)
	: __shared_ptr<_Tp>(__p, __d, __a) { }

      // Aliasing constructor

      /**
       *  @brief  Constructs a %shared_ptr instance that stores @a __p
       *          and shares ownership with @a __r.
       *  @param  __r  A %shared_ptr.
       *  @param  __p  A pointer that will remain valid while @a *__r is valid.
       *  @post   get() == __p && use_count() == __r.use_count()
       *
       *  This can be used to construct a @c shared_ptr to a sub-object
       *  of an object managed by an existing @c shared_ptr.
       *
       * @code
       * shared_ptr< pair<int,int> > pii(new pair<int,int>());
       * shared_ptr<int> pi(pii, &pii->first);
       * assert(pii.use_count() == 2);
       * @endcode
       */
      template<typename _Tp1>
	shared_ptr(const shared_ptr<_Tp1>& __r, _Tp* __p)
	: __shared_ptr<_Tp>(__r, __p) { }

      /**
       *  @brief  If @a __r is empty, constructs an empty %shared_ptr;
       *          otherwise construct a %shared_ptr that shares ownership
       *          with @a __r.
       *  @param  __r  A %shared_ptr.
       *  @post   get() == __r.get() && use_count() == __r.use_count()
       */
      template<typename _Tp1, typename = typename
	       std::enable_if<std::is_convertible<_Tp1*, _Tp*>::value>::type>
	shared_ptr(const shared_ptr<_Tp1>& __r)
        : __shared_ptr<_Tp>(__r) { }

      /**
       *  @brief  Move-constructs a %shared_ptr instance from @a __r.
       *  @param  __r  A %shared_ptr rvalue.
       *  @post   *this contains the old value of @a __r, @a __r is empty.
       */
      shared_ptr(shared_ptr&& __r)
      : __shared_ptr<_Tp>(std::move(__r)) { }

      /**
       *  @brief  Move-constructs a %shared_ptr instance from @a __r.
       *  @param  __r  A %shared_ptr rvalue.
       *  @post   *this contains the old value of @a __r, @a __r is empty.
       */
      template<typename _Tp1, typename = typename
	       std::enable_if<std::is_convertible<_Tp1*, _Tp*>::value>::type>
	shared_ptr(shared_ptr<_Tp1>&& __r)
	: __shared_ptr<_Tp>(std::move(__r)) { }

      /**
       *  @brief  Constructs a %shared_ptr that shares ownership with @a __r
       *          and stores a copy of the pointer stored in @a __r.
       *  @param  __r  A weak_ptr.
       *  @post   use_count() == __r.use_count()
       *  @throw  bad_weak_ptr when __r.expired(),
       *          in which case the constructor has no effect.
       */
      template<typename _Tp1>
	explicit shared_ptr(const weak_ptr<_Tp1>& __r)
	: __shared_ptr<_Tp>(__r) { }

#if _GLIBCXX_DEPRECATED
      template<typename _Tp1>
	shared_ptr(std::auto_ptr<_Tp1>&& __r)
	: __shared_ptr<_Tp>(std::move(__r)) { }
#endif

      template<typename _Tp1, typename _Del>
	shared_ptr(std::unique_ptr<_Tp1, _Del>&& __r)
	: __shared_ptr<_Tp>(std::move(__r)) { }

      /**
       *  @brief  Construct an empty %shared_ptr.
       *  @param  __p  A null pointer constant.
       *  @post   use_count() == 0 && get() == nullptr
       */
<<<<<<< HEAD
      shared_ptr(nullptr_t __p) : __shared_ptr<_Tp>(__p) { }
=======
      constexpr shared_ptr(nullptr_t __p)
      : __shared_ptr<_Tp>(__p) { }
>>>>>>> 155d23aa

      template<typename _Tp1>
	shared_ptr&
	operator=(const shared_ptr<_Tp1>& __r) // never throws
	{
	  this->__shared_ptr<_Tp>::operator=(__r);
	  return *this;
	}

#if _GLIBCXX_DEPRECATED
      template<typename _Tp1>
	shared_ptr&
	operator=(std::auto_ptr<_Tp1>&& __r)
	{
	  this->__shared_ptr<_Tp>::operator=(std::move(__r));
	  return *this;
	}
#endif

      shared_ptr&
      operator=(shared_ptr&& __r)
      {
	this->__shared_ptr<_Tp>::operator=(std::move(__r));
	return *this;
      }

      template<class _Tp1>
	shared_ptr&
	operator=(shared_ptr<_Tp1>&& __r)
	{
	  this->__shared_ptr<_Tp>::operator=(std::move(__r));
	  return *this;
	}

      template<typename _Tp1, typename _Del>
	shared_ptr&
	operator=(std::unique_ptr<_Tp1, _Del>&& __r)
	{
	  this->__shared_ptr<_Tp>::operator=(std::move(__r));
	  return *this;
	}

    private:
      // This constructor is non-standard, it is used by allocate_shared.
      template<typename _Alloc, typename... _Args>
	shared_ptr(_Sp_make_shared_tag __tag, _Alloc __a, _Args&&... __args)
	: __shared_ptr<_Tp>(__tag, __a, std::forward<_Args>(__args)...)
	{ }

      template<typename _Tp1, typename _Alloc, typename... _Args>
	friend shared_ptr<_Tp1>
	allocate_shared(_Alloc __a, _Args&&... __args);
    };

  // 20.8.13.2.7 shared_ptr comparisons
  template<typename _Tp1, typename _Tp2>
    inline bool
    operator==(const shared_ptr<_Tp1>& __a, const shared_ptr<_Tp2>& __b)
    { return __a.get() == __b.get(); }

  template<typename _Tp>
    inline bool
    operator==(const shared_ptr<_Tp>& __a, nullptr_t)
    { return __a.get() == nullptr; }

  template<typename _Tp>
    inline bool
    operator==(nullptr_t, const shared_ptr<_Tp>& __b)
    { return nullptr == __b.get(); }

  template<typename _Tp1, typename _Tp2>
    inline bool
    operator!=(const shared_ptr<_Tp1>& __a, const shared_ptr<_Tp2>& __b)
    { return __a.get() != __b.get(); }

  template<typename _Tp>
    inline bool
    operator!=(const shared_ptr<_Tp>& __a, nullptr_t)
    { return __a.get() != nullptr; }

  template<typename _Tp>
    inline bool
    operator!=(nullptr_t, const shared_ptr<_Tp>& __b)
    { return nullptr != __b.get(); }

  template<typename _Tp1, typename _Tp2>
    inline bool
    operator<(const shared_ptr<_Tp1>& __a, const shared_ptr<_Tp2>& __b)
    { return __a.get() < __b.get(); }

  template<typename _Tp>
    struct less<shared_ptr<_Tp>> : public _Sp_less<shared_ptr<_Tp>>
    { };

  // 20.8.13.2.9 shared_ptr specialized algorithms.
  template<typename _Tp>
    inline void
    swap(shared_ptr<_Tp>& __a, shared_ptr<_Tp>& __b)
    { __a.swap(__b); }

  // 20.8.13.2.10 shared_ptr casts.
  template<typename _Tp, typename _Tp1>
    inline shared_ptr<_Tp>
    static_pointer_cast(const shared_ptr<_Tp1>& __r)
    { return shared_ptr<_Tp>(__r, static_cast<_Tp*>(__r.get())); }

  template<typename _Tp, typename _Tp1>
    inline shared_ptr<_Tp>
    const_pointer_cast(const shared_ptr<_Tp1>& __r)
    { return shared_ptr<_Tp>(__r, const_cast<_Tp*>(__r.get())); }

  template<typename _Tp, typename _Tp1>
    inline shared_ptr<_Tp>
    dynamic_pointer_cast(const shared_ptr<_Tp1>& __r)
    {
      if (_Tp* __p = dynamic_cast<_Tp*>(__r.get()))
	return shared_ptr<_Tp>(__r, __p);
      return shared_ptr<_Tp>();
    }


  /**
   *  @brief  A smart pointer with weak semantics.
   *
   *  With forwarding constructors and assignment operators.
   */
  template<typename _Tp>
    class weak_ptr : public __weak_ptr<_Tp>
    {
    public:
      constexpr weak_ptr()
      : __weak_ptr<_Tp>() { }

      template<typename _Tp1, typename = typename
	       std::enable_if<std::is_convertible<_Tp1*, _Tp*>::value>::type>
	weak_ptr(const weak_ptr<_Tp1>& __r)
	: __weak_ptr<_Tp>(__r) { }

      template<typename _Tp1, typename = typename
	       std::enable_if<std::is_convertible<_Tp1*, _Tp*>::value>::type>
	weak_ptr(const shared_ptr<_Tp1>& __r)
	: __weak_ptr<_Tp>(__r) { }

      template<typename _Tp1>
	weak_ptr&
	operator=(const weak_ptr<_Tp1>& __r) // never throws
	{
	  this->__weak_ptr<_Tp>::operator=(__r);
	  return *this;
	}

      template<typename _Tp1>
	weak_ptr&
	operator=(const shared_ptr<_Tp1>& __r) // never throws
	{
	  this->__weak_ptr<_Tp>::operator=(__r);
	  return *this;
	}

      shared_ptr<_Tp>
      lock() const // never throws
      {
#ifdef __GTHREADS
	if (this->expired())
	  return shared_ptr<_Tp>();

	__try
	  {
	    return shared_ptr<_Tp>(*this);
	  }
	__catch(const bad_weak_ptr&)
	  {
	    return shared_ptr<_Tp>();
	  }
#else
	return this->expired() ? shared_ptr<_Tp>() : shared_ptr<_Tp>(*this);
#endif
      }
    };

  // 20.8.13.3.7 weak_ptr specialized algorithms.
  template<typename _Tp>
    inline void
    swap(weak_ptr<_Tp>& __a, weak_ptr<_Tp>& __b)
    { __a.swap(__b); }


  /// Primary template owner_less
  template<typename _Tp>
    struct owner_less;

  /// Partial specialization of owner_less for shared_ptr.
  template<typename _Tp>
    struct owner_less<shared_ptr<_Tp>>
    : public _Sp_owner_less<shared_ptr<_Tp>, weak_ptr<_Tp>>
    { };

  /// Partial specialization of owner_less for weak_ptr.
  template<typename _Tp>
    struct owner_less<weak_ptr<_Tp>>
    : public _Sp_owner_less<weak_ptr<_Tp>, shared_ptr<_Tp>>
    { };

  /**
   *  @brief Base class allowing use of member function shared_from_this.
   */
  template<typename _Tp>
    class enable_shared_from_this
    {
    protected:
      constexpr enable_shared_from_this() { }

      enable_shared_from_this(const enable_shared_from_this&) { }

      enable_shared_from_this&
      operator=(const enable_shared_from_this&)
      { return *this; }

      ~enable_shared_from_this() { }

    public:
      shared_ptr<_Tp>
      shared_from_this()
      { return shared_ptr<_Tp>(this->_M_weak_this); }

      shared_ptr<const _Tp>
      shared_from_this() const
      { return shared_ptr<const _Tp>(this->_M_weak_this); }

    private:
      template<typename _Tp1>
	void
	_M_weak_assign(_Tp1* __p, const __shared_count<>& __n) const
	{ _M_weak_this._M_assign(__p, __n); }

      template<typename _Tp1>
	friend void
	__enable_shared_from_this_helper(const __shared_count<>& __pn,
					 const enable_shared_from_this* __pe,
					 const _Tp1* __px)
	{
	  if (__pe != 0)
	    __pe->_M_weak_assign(const_cast<_Tp1*>(__px), __pn);
	}

      mutable weak_ptr<_Tp>  _M_weak_this;
    };

  /**
   *  @brief  Create an object that is owned by a shared_ptr.
   *  @param  __a     An allocator.
   *  @param  __args  Arguments for the @a _Tp object's constructor.
   *  @return A shared_ptr that owns the newly created object.
   *  @throw  An exception thrown from @a _Alloc::allocate or from the
   *          constructor of @a _Tp.
   *
   *  A copy of @a __a will be used to allocate memory for the shared_ptr
   *  and the new object.
   */
  template<typename _Tp, typename _Alloc, typename... _Args>
    inline shared_ptr<_Tp>
    allocate_shared(_Alloc __a, _Args&&... __args)
    {
      return shared_ptr<_Tp>(_Sp_make_shared_tag(), std::forward<_Alloc>(__a),
			     std::forward<_Args>(__args)...);
    }

  /**
   *  @brief  Create an object that is owned by a shared_ptr.
   *  @param  __args  Arguments for the @a _Tp object's constructor.
   *  @return A shared_ptr that owns the newly created object.
   *  @throw  std::bad_alloc, or an exception thrown from the
   *          constructor of @a _Tp.
   */
  template<typename _Tp, typename... _Args>
    inline shared_ptr<_Tp>
    make_shared(_Args&&... __args)
    {
      typedef typename std::remove_const<_Tp>::type _Tp_nc;
      return allocate_shared<_Tp>(std::allocator<_Tp_nc>(),
				  std::forward<_Args>(__args)...);
    }

  /// std::hash specialization for shared_ptr.
  template<typename _Tp>
    struct hash<shared_ptr<_Tp>>
    : public std::unary_function<shared_ptr<_Tp>, size_t>
    {
      size_t
      operator()(const shared_ptr<_Tp>& __s) const
      { return std::hash<_Tp*>()(__s.get()); }
    };

  // @} group pointer_abstractions

_GLIBCXX_END_NAMESPACE

#endif // _SHARED_PTR_H<|MERGE_RESOLUTION|>--- conflicted
+++ resolved
@@ -258,12 +258,8 @@
        *  @param  __p  A null pointer constant.
        *  @post   use_count() == 0 && get() == nullptr
        */
-<<<<<<< HEAD
-      shared_ptr(nullptr_t __p) : __shared_ptr<_Tp>(__p) { }
-=======
       constexpr shared_ptr(nullptr_t __p)
       : __shared_ptr<_Tp>(__p) { }
->>>>>>> 155d23aa
 
       template<typename _Tp1>
 	shared_ptr&
