// ostream classes -*- C++ -*-

<<<<<<< HEAD
// Copyright (C) 1997, 1998, 1999, 2000, 2001, 2002, 2003, 2004, 2005
=======
// Copyright (C) 1997, 1998, 1999, 2000, 2001, 2002, 2003, 2004, 2005, 2006
>>>>>>> c355071f
// Free Software Foundation, Inc.
//
// This file is part of the GNU ISO C++ Library.  This library is free
// software; you can redistribute it and/or modify it under the
// terms of the GNU General Public License as published by the
// Free Software Foundation; either version 2, or (at your option)
// any later version.

// This library is distributed in the hope that it will be useful,
// but WITHOUT ANY WARRANTY; without even the implied warranty of
// MERCHANTABILITY or FITNESS FOR A PARTICULAR PURPOSE.  See the
// GNU General Public License for more details.

// You should have received a copy of the GNU General Public License along
// with this library; see the file COPYING.  If not, write to the Free
// Software Foundation, 51 Franklin Street, Fifth Floor, Boston, MA 02110-1301,
// USA.

// As a special exception, you may use this file as part of a free software
// library without restriction.  Specifically, if other files instantiate
// templates or use macros or inline functions from this file, or you compile
// this file and link it with other files to produce an executable, this
// file does not by itself cause the resulting executable to be covered by
// the GNU General Public License.  This exception does not however
// invalidate any other reasons why the executable file might be covered by
// the GNU General Public License.

/** @file ostream.tcc
 *  This is an internal header file, included by other library headers.
 *  You should not attempt to use it directly.
 */

//
// ISO C++ 14882: 27.6.2  Output streams
//

#ifndef _OSTREAM_TCC
#define _OSTREAM_TCC 1

#pragma GCC system_header

#include <locale>

_GLIBCXX_BEGIN_NAMESPACE(std)

  template<typename _CharT, typename _Traits>
    basic_ostream<_CharT, _Traits>::sentry::
    sentry(basic_ostream<_CharT, _Traits>& __os)
    : _M_ok(false), _M_os(__os)
    {
      // XXX MT
      if (__os.tie() && __os.good())
	__os.tie()->flush();

      if (__os.good())
	_M_ok = true;
      else
	__os.setstate(ios_base::failbit);
    }

  template<typename _CharT, typename _Traits>
    template<typename _ValueT>
      basic_ostream<_CharT, _Traits>&
      basic_ostream<_CharT, _Traits>::
      _M_insert(_ValueT __v)
      {
	sentry __cerb(*this);
	if (__cerb)
	  {
	    ios_base::iostate __err = ios_base::iostate(ios_base::goodbit);
	    try
	      {
		const __num_put_type& __np = __check_facet(this->_M_num_put);
		if (__np.put(*this, *this, this->fill(), __v).failed())
		  __err |= ios_base::badbit;
	      }
	    catch(...)
	      { this->_M_setstate(ios_base::badbit); }
	    if (__err)
	      this->setstate(__err);
	  }
	return *this;
      }

  template<typename _CharT, typename _Traits>
    basic_ostream<_CharT, _Traits>&
    basic_ostream<_CharT, _Traits>::
    operator<<(short __n)
    {
      // _GLIBCXX_RESOLVE_LIB_DEFECTS
      // 117. basic_ostream uses nonexistent num_put member functions.
      const ios_base::fmtflags __fmt = this->flags() & ios_base::basefield;
      if (__fmt == ios_base::oct || __fmt == ios_base::hex)
	return _M_insert(static_cast<long>(static_cast<unsigned short>(__n)));
      else
	return _M_insert(static_cast<long>(__n));
    }

  template<typename _CharT, typename _Traits>
    basic_ostream<_CharT, _Traits>&
    basic_ostream<_CharT, _Traits>::
    operator<<(int __n)
    {
      // _GLIBCXX_RESOLVE_LIB_DEFECTS
<<<<<<< HEAD
      // DR 60. What is a formatted input function?
      // The inserters for manipulators are *not* formatted output functions.
      __pf(*this);
      return *this;
    }

  template<typename _CharT, typename _Traits>
    basic_ostream<_CharT, _Traits>&
    basic_ostream<_CharT, _Traits>::
    operator<<(bool __n)
    {
      sentry __cerb(*this);
      if (__cerb)
	{
	  ios_base::iostate __err = ios_base::iostate(ios_base::goodbit);
	  try
	    {
	      const __num_put_type& __np = __check_facet(this->_M_num_put);
	      if (__np.put(*this, *this, this->fill(), __n).failed())
		__err |= ios_base::badbit;
	    }
	  catch(...)
	    { this->_M_setstate(ios_base::badbit); }
	  if (__err)
	    this->setstate(__err);
	}
      return *this;
    }

  template<typename _CharT, typename _Traits>
    basic_ostream<_CharT, _Traits>&
    basic_ostream<_CharT, _Traits>::
    operator<<(short __n)
    {
      sentry __cerb(*this);
      if (__cerb)
	{
	  ios_base::iostate __err = ios_base::iostate(ios_base::goodbit);
	  try
	    {
	      // _GLIBCXX_RESOLVE_LIB_DEFECTS
	      // 117. basic_ostream uses nonexistent num_put member functions.
	      long __l;
	      const ios_base::fmtflags __fmt = (this->flags()
						& ios_base::basefield);
	      if (__fmt == ios_base::oct || __fmt == ios_base::hex)
		__l = static_cast<long>(static_cast<unsigned short>(__n));
	      else
		__l = static_cast<long>(__n);
	      const __num_put_type& __np = __check_facet(this->_M_num_put);
	      if (__np.put(*this, *this, this->fill(), __l).failed())
		__err |= ios_base::badbit;
	    }
	  catch(...)
	    { this->_M_setstate(ios_base::badbit); }
	  if (__err)
	    this->setstate(__err);
	}
      return *this;
    }

  template<typename _CharT, typename _Traits>
    basic_ostream<_CharT, _Traits>&
    basic_ostream<_CharT, _Traits>::
    operator<<(unsigned short __n)
    {
      sentry __cerb(*this);
      if (__cerb)
	{
	  ios_base::iostate __err = ios_base::iostate(ios_base::goodbit);
	  try
	    {
	      // _GLIBCXX_RESOLVE_LIB_DEFECTS
	      // 117. basic_ostream uses nonexistent num_put member functions.
	      const __num_put_type& __np = __check_facet(this->_M_num_put);
	      if (__np.put(*this, *this, this->fill(),
			   static_cast<unsigned long>(__n)).failed())
		__err |= ios_base::badbit;
	    }
	  catch(...)
	    { this->_M_setstate(ios_base::badbit); }
	  if (__err)
	    this->setstate(__err);
	}
      return *this;
    }

  template<typename _CharT, typename _Traits>
    basic_ostream<_CharT, _Traits>&
    basic_ostream<_CharT, _Traits>::
    operator<<(int __n)
    {
      sentry __cerb(*this);
      if (__cerb)
	{
	  ios_base::iostate __err = ios_base::iostate(ios_base::goodbit);
	  try
	    {
	      // _GLIBCXX_RESOLVE_LIB_DEFECTS
	      // 117. basic_ostream uses nonexistent num_put member functions.
	      long __l;
	      const ios_base::fmtflags __fmt = (this->flags()
						& ios_base::basefield);
	      if (__fmt == ios_base::oct || __fmt == ios_base::hex)
		__l = static_cast<long>(static_cast<unsigned int>(__n));
	      else
		__l = static_cast<long>(__n);
	      const __num_put_type& __np = __check_facet(this->_M_num_put);
	      if (__np.put(*this, *this, this->fill(), __l).failed())
		__err |= ios_base::badbit;
	    }
	  catch(...)
	    { this->_M_setstate(ios_base::badbit); }
	  if (__err)
	    this->setstate(__err);
	}
      return *this;
    }

  template<typename _CharT, typename _Traits>
    basic_ostream<_CharT, _Traits>&
    basic_ostream<_CharT, _Traits>::
    operator<<(unsigned int __n)
    {
      sentry __cerb(*this);
      if (__cerb)
	{
	  ios_base::iostate __err = ios_base::iostate(ios_base::goodbit);
	  try
	    {
	      // _GLIBCXX_RESOLVE_LIB_DEFECTS
	      // 117. basic_ostream uses nonexistent num_put member functions.
	      const __num_put_type& __np = __check_facet(this->_M_num_put);
	      if (__np.put(*this, *this, this->fill(),
			   static_cast<unsigned long>(__n)).failed())
		__err |= ios_base::badbit;
	    }
	  catch(...)
	    { this->_M_setstate(ios_base::badbit); }
	  if (__err)
	    this->setstate(__err);
	}
      return *this;
    }

  template<typename _CharT, typename _Traits>
    basic_ostream<_CharT, _Traits>&
    basic_ostream<_CharT, _Traits>::
    operator<<(long __n)
    {
      sentry __cerb(*this);
      if (__cerb)
	{
	  ios_base::iostate __err = ios_base::iostate(ios_base::goodbit);
	  try
	    {
	      const __num_put_type& __np = __check_facet(this->_M_num_put);
	      if (__np.put(*this, *this, this->fill(), __n).failed())
		__err |= ios_base::badbit;
	    }
	  catch(...)
	    { this->_M_setstate(ios_base::badbit); }
	  if (__err)
	    this->setstate(__err);
	}
      return *this;
    }

  template<typename _CharT, typename _Traits>
    basic_ostream<_CharT, _Traits>&
    basic_ostream<_CharT, _Traits>::
    operator<<(unsigned long __n)
    {
      sentry __cerb(*this);
      if (__cerb)
	{
	  ios_base::iostate __err = ios_base::iostate(ios_base::goodbit);
	  try
	    {
	      const __num_put_type& __np = __check_facet(this->_M_num_put);
	      if (__np.put(*this, *this, this->fill(), __n).failed())
		__err |= ios_base::badbit;
	    }
	  catch(...)
	    { this->_M_setstate(ios_base::badbit); }
	  if (__err)
	    this->setstate(__err);
	}
      return *this;
    }

#ifdef _GLIBCXX_USE_LONG_LONG
  template<typename _CharT, typename _Traits>
    basic_ostream<_CharT, _Traits>&
    basic_ostream<_CharT, _Traits>::
    operator<<(long long __n)
    {
      sentry __cerb(*this);
      if (__cerb)
	{
	  ios_base::iostate __err = ios_base::iostate(ios_base::goodbit);
	  try
	    {
	      const __num_put_type& __np = __check_facet(this->_M_num_put);
	      if (__np.put(*this, *this, this->fill(), __n).failed())
		__err |= ios_base::badbit;
	    }
	  catch(...)
	    { this->_M_setstate(ios_base::badbit); }
	  if (__err)
	    this->setstate(__err);
	}
      return *this;
    }

  template<typename _CharT, typename _Traits>
    basic_ostream<_CharT, _Traits>&
    basic_ostream<_CharT, _Traits>::
    operator<<(unsigned long long __n)
    {
      sentry __cerb(*this);
      if (__cerb)
	{
	  ios_base::iostate __err = ios_base::iostate(ios_base::goodbit);
	  try
	    {
	      const __num_put_type& __np = __check_facet(this->_M_num_put);
	      if (__np.put(*this, *this, this->fill(), __n).failed())
		__err |= ios_base::badbit;
	    }
	  catch(...)
	    { this->_M_setstate(ios_base::badbit); }
	  if (__err)
	    this->setstate(__err);
	}
      return *this;
    }
#endif

  template<typename _CharT, typename _Traits>
    basic_ostream<_CharT, _Traits>&
    basic_ostream<_CharT, _Traits>::
    operator<<(float __n)
    {
      sentry __cerb(*this);
      if (__cerb)
	{
	  ios_base::iostate __err = ios_base::iostate(ios_base::goodbit);
	  try
	    {
	      // _GLIBCXX_RESOLVE_LIB_DEFECTS
	      // 117. basic_ostream uses nonexistent num_put member functions.
	      const __num_put_type& __np = __check_facet(this->_M_num_put);
	      if (__np.put(*this, *this, this->fill(),
			   static_cast<double>(__n)).failed())
		__err |= ios_base::badbit;
	    }
	  catch(...)
	    { this->_M_setstate(ios_base::badbit); }
	  if (__err)
	    this->setstate(__err);
	}
      return *this;
    }

  template<typename _CharT, typename _Traits>
    basic_ostream<_CharT, _Traits>&
    basic_ostream<_CharT, _Traits>::
    operator<<(double __n)
    {
      sentry __cerb(*this);
      if (__cerb)
	{
	  ios_base::iostate __err = ios_base::iostate(ios_base::goodbit);
	  try
	    {
	      const __num_put_type& __np = __check_facet(this->_M_num_put);
	      if (__np.put(*this, *this, this->fill(), __n).failed())
		__err |= ios_base::badbit;
	    }
	  catch(...)
	    { this->_M_setstate(ios_base::badbit); }
	  if (__err)
	    this->setstate(__err);
	}
      return *this;
    }

  template<typename _CharT, typename _Traits>
    basic_ostream<_CharT, _Traits>&
    basic_ostream<_CharT, _Traits>::
    operator<<(long double __n)
    {
      sentry __cerb(*this);
      if (__cerb)
	{
	  ios_base::iostate __err = ios_base::iostate(ios_base::goodbit);
	  try
	    {
	      const __num_put_type& __np = __check_facet(this->_M_num_put);
	      if (__np.put(*this, *this, this->fill(), __n).failed())
		__err |= ios_base::badbit;
	    }
	  catch(...)
	    { this->_M_setstate(ios_base::badbit); }
	  if (__err)
	    this->setstate(__err);
	}
      return *this;
    }

  template<typename _CharT, typename _Traits>
    basic_ostream<_CharT, _Traits>&
    basic_ostream<_CharT, _Traits>::
    operator<<(const void* __n)
    {
      sentry __cerb(*this);
      if (__cerb)
	{
	  ios_base::iostate __err = ios_base::iostate(ios_base::goodbit);
	  try
	    {
	      const __num_put_type& __np = __check_facet(this->_M_num_put);
	      if (__np.put(*this, *this, this->fill(), __n).failed())
		__err |= ios_base::badbit;
	    }
	  catch(...)
	    { this->_M_setstate(ios_base::badbit); }
	  if (__err)
	    this->setstate(__err);
	}
      return *this;
=======
      // 117. basic_ostream uses nonexistent num_put member functions.
      const ios_base::fmtflags __fmt = this->flags() & ios_base::basefield;
      if (__fmt == ios_base::oct || __fmt == ios_base::hex)
	return _M_insert(static_cast<long>(static_cast<unsigned int>(__n)));
      else
	return _M_insert(static_cast<long>(__n));
>>>>>>> c355071f
    }
  
  template<typename _CharT, typename _Traits>
    basic_ostream<_CharT, _Traits>&
    basic_ostream<_CharT, _Traits>::
    operator<<(__streambuf_type* __sbin)
    {
      ios_base::iostate __err = ios_base::iostate(ios_base::goodbit);
      sentry __cerb(*this);
      if (__cerb && __sbin)
	{
	  try
	    {
	      if (!__copy_streambufs(__sbin, this->rdbuf()))
		__err |= ios_base::failbit;
	    }
	  catch(...)
	    { this->_M_setstate(ios_base::failbit); }
	}
      else if (!__sbin)
	__err |= ios_base::badbit;
      if (__err)
	this->setstate(__err);
      return *this;
    }

  template<typename _CharT, typename _Traits>
    basic_ostream<_CharT, _Traits>&
    basic_ostream<_CharT, _Traits>::
    put(char_type __c)
    {
      // _GLIBCXX_RESOLVE_LIB_DEFECTS
      // DR 60. What is a formatted input function?
      // basic_ostream::put(char_type) is an unformatted output function.
      // DR 63. Exception-handling policy for unformatted output.
      // Unformatted output functions should catch exceptions thrown
      // from streambuf members.
      sentry __cerb(*this);
      if (__cerb)
	{
	  ios_base::iostate __err = ios_base::iostate(ios_base::goodbit);
	  try
	    {
	      const int_type __put = this->rdbuf()->sputc(__c);
	      if (traits_type::eq_int_type(__put, traits_type::eof()))
		__err |= ios_base::badbit;
	    }
	  catch (...)
	    { this->_M_setstate(ios_base::badbit); }
	  if (__err)
	    this->setstate(__err);
	}
      return *this;
    }

  template<typename _CharT, typename _Traits>
    basic_ostream<_CharT, _Traits>&
    basic_ostream<_CharT, _Traits>::
    write(const _CharT* __s, streamsize __n)
    {
      // _GLIBCXX_RESOLVE_LIB_DEFECTS
      // DR 60. What is a formatted input function?
      // basic_ostream::write(const char_type*, streamsize) is an
      // unformatted output function.
      // DR 63. Exception-handling policy for unformatted output.
      // Unformatted output functions should catch exceptions thrown
      // from streambuf members.
      sentry __cerb(*this);
      if (__cerb)
	{
	  try
	    { _M_write(__s, __n); }
	  catch (...)
	    { this->_M_setstate(ios_base::badbit); }
	}
      return *this;
    }

  template<typename _CharT, typename _Traits>
    basic_ostream<_CharT, _Traits>&
    basic_ostream<_CharT, _Traits>::
    flush()
    {
      // _GLIBCXX_RESOLVE_LIB_DEFECTS
      // DR 60. What is a formatted input function?
      // basic_ostream::flush() is *not* an unformatted output function.
      ios_base::iostate __err = ios_base::iostate(ios_base::goodbit);
      try
	{
	  if (this->rdbuf() && this->rdbuf()->pubsync() == -1)
	    __err |= ios_base::badbit;
	}
      catch(...)
	{ this->_M_setstate(ios_base::badbit); }
      if (__err)
	this->setstate(__err);
      return *this;
    }

  template<typename _CharT, typename _Traits>
    typename basic_ostream<_CharT, _Traits>::pos_type
    basic_ostream<_CharT, _Traits>::
    tellp()
    {
      pos_type __ret = pos_type(-1);
      try
	{
	  if (!this->fail())
	    __ret = this->rdbuf()->pubseekoff(0, ios_base::cur, ios_base::out);
	}
      catch(...)
	{ this->_M_setstate(ios_base::badbit); }
      return __ret;
    }

  template<typename _CharT, typename _Traits>
    basic_ostream<_CharT, _Traits>&
    basic_ostream<_CharT, _Traits>::
    seekp(pos_type __pos)
    {
      ios_base::iostate __err = ios_base::iostate(ios_base::goodbit);
      try
	{
	  if (!this->fail())
	    {
	      // _GLIBCXX_RESOLVE_LIB_DEFECTS
	      // 136.  seekp, seekg setting wrong streams?
	      const pos_type __p = this->rdbuf()->pubseekpos(__pos,
							     ios_base::out);

	      // 129. Need error indication from seekp() and seekg()
	      if (__p == pos_type(off_type(-1)))
		__err |= ios_base::failbit;
	    }
	}
      catch(...)
	{ this->_M_setstate(ios_base::badbit); }
      if (__err)
	this->setstate(__err);
      return *this;
    }

  template<typename _CharT, typename _Traits>
    basic_ostream<_CharT, _Traits>&
    basic_ostream<_CharT, _Traits>::
    seekp(off_type __off, ios_base::seekdir __dir)
    {
      ios_base::iostate __err = ios_base::iostate(ios_base::goodbit);
      try
	{
	  if (!this->fail())
	    {
	      // _GLIBCXX_RESOLVE_LIB_DEFECTS
	      // 136.  seekp, seekg setting wrong streams?
	      const pos_type __p = this->rdbuf()->pubseekoff(__off, __dir,
							     ios_base::out);

	      // 129. Need error indication from seekp() and seekg()
	      if (__p == pos_type(off_type(-1)))
		__err |= ios_base::failbit;
	    }
	}
      catch(...)
	{ this->_M_setstate(ios_base::badbit); }
      if (__err)
	this->setstate(__err);
      return *this;
    }

  template<typename _CharT, typename _Traits>
    basic_ostream<_CharT, _Traits>&
    basic_ostream<_CharT, _Traits>::
    _M_insert(const char_type* __s, streamsize __n)
    {
      sentry __cerb(*this);
      if (__cerb)
	{
	  try
	    {
	      const streamsize __w = this->width();
	      if (__w > __n)
		{
		  const bool __left = ((this->flags() & ios_base::adjustfield)
				       == ios_base::left);
		  if (!__left)
		    _M_write(this->fill(), __w - __n);
		  if (this->good())
		    _M_write(__s, __n);
		  if (__left && this->good())
		    _M_write(this->fill(), __w - __n);
		}
	      else
		_M_write(__s, __n);
	      this->width(0);
	    }
	  catch(...)
	    { this->_M_setstate(ios_base::badbit); }
	}
      return *this;
    }

  template<typename _CharT, typename _Traits>
    basic_ostream<_CharT, _Traits>&
    operator<<(basic_ostream<_CharT, _Traits>& __out, const char* __s)
    {
      if (!__s)
	__out.setstate(ios_base::badbit);
      else
	{
	  // _GLIBCXX_RESOLVE_LIB_DEFECTS
	  // 167.  Improper use of traits_type::length()
	  const size_t __clen = char_traits<char>::length(__s);      
	  _CharT* __ws = 0;
	  try
	    { 
	      __ws = new _CharT[__clen];
	      for (size_t  __i = 0; __i < __clen; ++__i)
		__ws[__i] = __out.widen(__s[__i]);
	    }
	  catch(...)
	    {
	      delete [] __ws;
	      __out._M_setstate(ios_base::badbit);
	      return __out;
	    }

	  try
	    {
	      __out._M_insert(__ws, __clen);
	      delete [] __ws;
	    }
	  catch(...)
	    {
	      delete [] __ws;
	      __throw_exception_again;
	    }
	}
      return __out;
    }

  // Inhibit implicit instantiations for required instantiations,
  // which are defined via explicit instantiations elsewhere.
  // NB:  This syntax is a GNU extension.
#if _GLIBCXX_EXTERN_TEMPLATE
  extern template class basic_ostream<char>;
  extern template ostream& endl(ostream&);
  extern template ostream& ends(ostream&);
  extern template ostream& flush(ostream&);
  extern template ostream& operator<<(ostream&, char);
  extern template ostream& operator<<(ostream&, unsigned char);
  extern template ostream& operator<<(ostream&, signed char);
  extern template ostream& operator<<(ostream&, const char*);
  extern template ostream& operator<<(ostream&, const unsigned char*);
  extern template ostream& operator<<(ostream&, const signed char*);

#ifdef _GLIBCXX_USE_WCHAR_T
  extern template class basic_ostream<wchar_t>;
  extern template wostream& endl(wostream&);
  extern template wostream& ends(wostream&);
  extern template wostream& flush(wostream&);
  extern template wostream& operator<<(wostream&, wchar_t);
  extern template wostream& operator<<(wostream&, char);
  extern template wostream& operator<<(wostream&, const wchar_t*);
  extern template wostream& operator<<(wostream&, const char*);
#endif
#endif

_GLIBCXX_END_NAMESPACE

#endif<|MERGE_RESOLUTION|>--- conflicted
+++ resolved
@@ -1,10 +1,6 @@
 // ostream classes -*- C++ -*-
 
-<<<<<<< HEAD
-// Copyright (C) 1997, 1998, 1999, 2000, 2001, 2002, 2003, 2004, 2005
-=======
 // Copyright (C) 1997, 1998, 1999, 2000, 2001, 2002, 2003, 2004, 2005, 2006
->>>>>>> c355071f
 // Free Software Foundation, Inc.
 //
 // This file is part of the GNU ISO C++ Library.  This library is free
@@ -109,347 +105,12 @@
     operator<<(int __n)
     {
       // _GLIBCXX_RESOLVE_LIB_DEFECTS
-<<<<<<< HEAD
-      // DR 60. What is a formatted input function?
-      // The inserters for manipulators are *not* formatted output functions.
-      __pf(*this);
-      return *this;
-    }
-
-  template<typename _CharT, typename _Traits>
-    basic_ostream<_CharT, _Traits>&
-    basic_ostream<_CharT, _Traits>::
-    operator<<(bool __n)
-    {
-      sentry __cerb(*this);
-      if (__cerb)
-	{
-	  ios_base::iostate __err = ios_base::iostate(ios_base::goodbit);
-	  try
-	    {
-	      const __num_put_type& __np = __check_facet(this->_M_num_put);
-	      if (__np.put(*this, *this, this->fill(), __n).failed())
-		__err |= ios_base::badbit;
-	    }
-	  catch(...)
-	    { this->_M_setstate(ios_base::badbit); }
-	  if (__err)
-	    this->setstate(__err);
-	}
-      return *this;
-    }
-
-  template<typename _CharT, typename _Traits>
-    basic_ostream<_CharT, _Traits>&
-    basic_ostream<_CharT, _Traits>::
-    operator<<(short __n)
-    {
-      sentry __cerb(*this);
-      if (__cerb)
-	{
-	  ios_base::iostate __err = ios_base::iostate(ios_base::goodbit);
-	  try
-	    {
-	      // _GLIBCXX_RESOLVE_LIB_DEFECTS
-	      // 117. basic_ostream uses nonexistent num_put member functions.
-	      long __l;
-	      const ios_base::fmtflags __fmt = (this->flags()
-						& ios_base::basefield);
-	      if (__fmt == ios_base::oct || __fmt == ios_base::hex)
-		__l = static_cast<long>(static_cast<unsigned short>(__n));
-	      else
-		__l = static_cast<long>(__n);
-	      const __num_put_type& __np = __check_facet(this->_M_num_put);
-	      if (__np.put(*this, *this, this->fill(), __l).failed())
-		__err |= ios_base::badbit;
-	    }
-	  catch(...)
-	    { this->_M_setstate(ios_base::badbit); }
-	  if (__err)
-	    this->setstate(__err);
-	}
-      return *this;
-    }
-
-  template<typename _CharT, typename _Traits>
-    basic_ostream<_CharT, _Traits>&
-    basic_ostream<_CharT, _Traits>::
-    operator<<(unsigned short __n)
-    {
-      sentry __cerb(*this);
-      if (__cerb)
-	{
-	  ios_base::iostate __err = ios_base::iostate(ios_base::goodbit);
-	  try
-	    {
-	      // _GLIBCXX_RESOLVE_LIB_DEFECTS
-	      // 117. basic_ostream uses nonexistent num_put member functions.
-	      const __num_put_type& __np = __check_facet(this->_M_num_put);
-	      if (__np.put(*this, *this, this->fill(),
-			   static_cast<unsigned long>(__n)).failed())
-		__err |= ios_base::badbit;
-	    }
-	  catch(...)
-	    { this->_M_setstate(ios_base::badbit); }
-	  if (__err)
-	    this->setstate(__err);
-	}
-      return *this;
-    }
-
-  template<typename _CharT, typename _Traits>
-    basic_ostream<_CharT, _Traits>&
-    basic_ostream<_CharT, _Traits>::
-    operator<<(int __n)
-    {
-      sentry __cerb(*this);
-      if (__cerb)
-	{
-	  ios_base::iostate __err = ios_base::iostate(ios_base::goodbit);
-	  try
-	    {
-	      // _GLIBCXX_RESOLVE_LIB_DEFECTS
-	      // 117. basic_ostream uses nonexistent num_put member functions.
-	      long __l;
-	      const ios_base::fmtflags __fmt = (this->flags()
-						& ios_base::basefield);
-	      if (__fmt == ios_base::oct || __fmt == ios_base::hex)
-		__l = static_cast<long>(static_cast<unsigned int>(__n));
-	      else
-		__l = static_cast<long>(__n);
-	      const __num_put_type& __np = __check_facet(this->_M_num_put);
-	      if (__np.put(*this, *this, this->fill(), __l).failed())
-		__err |= ios_base::badbit;
-	    }
-	  catch(...)
-	    { this->_M_setstate(ios_base::badbit); }
-	  if (__err)
-	    this->setstate(__err);
-	}
-      return *this;
-    }
-
-  template<typename _CharT, typename _Traits>
-    basic_ostream<_CharT, _Traits>&
-    basic_ostream<_CharT, _Traits>::
-    operator<<(unsigned int __n)
-    {
-      sentry __cerb(*this);
-      if (__cerb)
-	{
-	  ios_base::iostate __err = ios_base::iostate(ios_base::goodbit);
-	  try
-	    {
-	      // _GLIBCXX_RESOLVE_LIB_DEFECTS
-	      // 117. basic_ostream uses nonexistent num_put member functions.
-	      const __num_put_type& __np = __check_facet(this->_M_num_put);
-	      if (__np.put(*this, *this, this->fill(),
-			   static_cast<unsigned long>(__n)).failed())
-		__err |= ios_base::badbit;
-	    }
-	  catch(...)
-	    { this->_M_setstate(ios_base::badbit); }
-	  if (__err)
-	    this->setstate(__err);
-	}
-      return *this;
-    }
-
-  template<typename _CharT, typename _Traits>
-    basic_ostream<_CharT, _Traits>&
-    basic_ostream<_CharT, _Traits>::
-    operator<<(long __n)
-    {
-      sentry __cerb(*this);
-      if (__cerb)
-	{
-	  ios_base::iostate __err = ios_base::iostate(ios_base::goodbit);
-	  try
-	    {
-	      const __num_put_type& __np = __check_facet(this->_M_num_put);
-	      if (__np.put(*this, *this, this->fill(), __n).failed())
-		__err |= ios_base::badbit;
-	    }
-	  catch(...)
-	    { this->_M_setstate(ios_base::badbit); }
-	  if (__err)
-	    this->setstate(__err);
-	}
-      return *this;
-    }
-
-  template<typename _CharT, typename _Traits>
-    basic_ostream<_CharT, _Traits>&
-    basic_ostream<_CharT, _Traits>::
-    operator<<(unsigned long __n)
-    {
-      sentry __cerb(*this);
-      if (__cerb)
-	{
-	  ios_base::iostate __err = ios_base::iostate(ios_base::goodbit);
-	  try
-	    {
-	      const __num_put_type& __np = __check_facet(this->_M_num_put);
-	      if (__np.put(*this, *this, this->fill(), __n).failed())
-		__err |= ios_base::badbit;
-	    }
-	  catch(...)
-	    { this->_M_setstate(ios_base::badbit); }
-	  if (__err)
-	    this->setstate(__err);
-	}
-      return *this;
-    }
-
-#ifdef _GLIBCXX_USE_LONG_LONG
-  template<typename _CharT, typename _Traits>
-    basic_ostream<_CharT, _Traits>&
-    basic_ostream<_CharT, _Traits>::
-    operator<<(long long __n)
-    {
-      sentry __cerb(*this);
-      if (__cerb)
-	{
-	  ios_base::iostate __err = ios_base::iostate(ios_base::goodbit);
-	  try
-	    {
-	      const __num_put_type& __np = __check_facet(this->_M_num_put);
-	      if (__np.put(*this, *this, this->fill(), __n).failed())
-		__err |= ios_base::badbit;
-	    }
-	  catch(...)
-	    { this->_M_setstate(ios_base::badbit); }
-	  if (__err)
-	    this->setstate(__err);
-	}
-      return *this;
-    }
-
-  template<typename _CharT, typename _Traits>
-    basic_ostream<_CharT, _Traits>&
-    basic_ostream<_CharT, _Traits>::
-    operator<<(unsigned long long __n)
-    {
-      sentry __cerb(*this);
-      if (__cerb)
-	{
-	  ios_base::iostate __err = ios_base::iostate(ios_base::goodbit);
-	  try
-	    {
-	      const __num_put_type& __np = __check_facet(this->_M_num_put);
-	      if (__np.put(*this, *this, this->fill(), __n).failed())
-		__err |= ios_base::badbit;
-	    }
-	  catch(...)
-	    { this->_M_setstate(ios_base::badbit); }
-	  if (__err)
-	    this->setstate(__err);
-	}
-      return *this;
-    }
-#endif
-
-  template<typename _CharT, typename _Traits>
-    basic_ostream<_CharT, _Traits>&
-    basic_ostream<_CharT, _Traits>::
-    operator<<(float __n)
-    {
-      sentry __cerb(*this);
-      if (__cerb)
-	{
-	  ios_base::iostate __err = ios_base::iostate(ios_base::goodbit);
-	  try
-	    {
-	      // _GLIBCXX_RESOLVE_LIB_DEFECTS
-	      // 117. basic_ostream uses nonexistent num_put member functions.
-	      const __num_put_type& __np = __check_facet(this->_M_num_put);
-	      if (__np.put(*this, *this, this->fill(),
-			   static_cast<double>(__n)).failed())
-		__err |= ios_base::badbit;
-	    }
-	  catch(...)
-	    { this->_M_setstate(ios_base::badbit); }
-	  if (__err)
-	    this->setstate(__err);
-	}
-      return *this;
-    }
-
-  template<typename _CharT, typename _Traits>
-    basic_ostream<_CharT, _Traits>&
-    basic_ostream<_CharT, _Traits>::
-    operator<<(double __n)
-    {
-      sentry __cerb(*this);
-      if (__cerb)
-	{
-	  ios_base::iostate __err = ios_base::iostate(ios_base::goodbit);
-	  try
-	    {
-	      const __num_put_type& __np = __check_facet(this->_M_num_put);
-	      if (__np.put(*this, *this, this->fill(), __n).failed())
-		__err |= ios_base::badbit;
-	    }
-	  catch(...)
-	    { this->_M_setstate(ios_base::badbit); }
-	  if (__err)
-	    this->setstate(__err);
-	}
-      return *this;
-    }
-
-  template<typename _CharT, typename _Traits>
-    basic_ostream<_CharT, _Traits>&
-    basic_ostream<_CharT, _Traits>::
-    operator<<(long double __n)
-    {
-      sentry __cerb(*this);
-      if (__cerb)
-	{
-	  ios_base::iostate __err = ios_base::iostate(ios_base::goodbit);
-	  try
-	    {
-	      const __num_put_type& __np = __check_facet(this->_M_num_put);
-	      if (__np.put(*this, *this, this->fill(), __n).failed())
-		__err |= ios_base::badbit;
-	    }
-	  catch(...)
-	    { this->_M_setstate(ios_base::badbit); }
-	  if (__err)
-	    this->setstate(__err);
-	}
-      return *this;
-    }
-
-  template<typename _CharT, typename _Traits>
-    basic_ostream<_CharT, _Traits>&
-    basic_ostream<_CharT, _Traits>::
-    operator<<(const void* __n)
-    {
-      sentry __cerb(*this);
-      if (__cerb)
-	{
-	  ios_base::iostate __err = ios_base::iostate(ios_base::goodbit);
-	  try
-	    {
-	      const __num_put_type& __np = __check_facet(this->_M_num_put);
-	      if (__np.put(*this, *this, this->fill(), __n).failed())
-		__err |= ios_base::badbit;
-	    }
-	  catch(...)
-	    { this->_M_setstate(ios_base::badbit); }
-	  if (__err)
-	    this->setstate(__err);
-	}
-      return *this;
-=======
       // 117. basic_ostream uses nonexistent num_put member functions.
       const ios_base::fmtflags __fmt = this->flags() & ios_base::basefield;
       if (__fmt == ios_base::oct || __fmt == ios_base::hex)
 	return _M_insert(static_cast<long>(static_cast<unsigned int>(__n)));
       else
 	return _M_insert(static_cast<long>(__n));
->>>>>>> c355071f
     }
   
   template<typename _CharT, typename _Traits>
