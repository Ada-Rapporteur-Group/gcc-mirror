--- conflicted
+++ resolved
@@ -1,11 +1,7 @@
 // Algorithm implementation -*- C++ -*-
 
-<<<<<<< HEAD
-// Copyright (C) 2001, 2002, 2003, 2004, 2005 Free Software Foundation, Inc.
-=======
 // Copyright (C) 2001, 2002, 2003, 2004, 2005, 2006
 // Free Software Foundation, Inc.
->>>>>>> c355071f
 //
 // This file is part of the GNU ISO C++ Library.  This library is free
 // software; you can redistribute it and/or modify it under the
@@ -764,11 +760,7 @@
 	    __n = __count;
 	  _ForwardIterator __i = __first;
 	  ++__i;
-<<<<<<< HEAD
-	  while (__i != __last && __n != 1 && *__i == __val)
-=======
 	  while (__i != __last && __n != 1 && __binary_pred(*__i, __val))
->>>>>>> c355071f
 	    {
 	      ++__i;
 	      --__n;
