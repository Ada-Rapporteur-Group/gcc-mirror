// Queue implementation -*- C++ -*-

<<<<<<< HEAD
// Copyright (C) 2001, 2002, 2003, 2004, 2005, 2006
=======
// Copyright (C) 2001, 2002, 2003, 2004, 2005, 2006, 2007
>>>>>>> 751ff693
// Free Software Foundation, Inc.
//
// This file is part of the GNU ISO C++ Library.  This library is free
// software; you can redistribute it and/or modify it under the
// terms of the GNU General Public License as published by the
// Free Software Foundation; either version 2, or (at your option)
// any later version.

// This library is distributed in the hope that it will be useful,
// but WITHOUT ANY WARRANTY; without even the implied warranty of
// MERCHANTABILITY or FITNESS FOR A PARTICULAR PURPOSE.  See the
// GNU General Public License for more details.

// You should have received a copy of the GNU General Public License along
// with this library; see the file COPYING.  If not, write to the Free
// Software Foundation, 51 Franklin Street, Fifth Floor, Boston, MA 02110-1301,
// USA.

// As a special exception, you may use this file as part of a free software
// library without restriction.  Specifically, if other files instantiate
// templates or use macros or inline functions from this file, or you compile
// this file and link it with other files to produce an executable, this
// file does not by itself cause the resulting executable to be covered by
// the GNU General Public License.  This exception does not however
// invalidate any other reasons why the executable file might be covered by
// the GNU General Public License.

/*
 *
 * Copyright (c) 1994
 * Hewlett-Packard Company
 *
 * Permission to use, copy, modify, distribute and sell this software
 * and its documentation for any purpose is hereby granted without fee,
 * provided that the above copyright notice appear in all copies and
 * that both that copyright notice and this permission notice appear
 * in supporting documentation.  Hewlett-Packard Company makes no
 * representations about the suitability of this software for any
 * purpose.  It is provided "as is" without express or implied warranty.
 *
 *
 * Copyright (c) 1996,1997
 * Silicon Graphics Computer Systems, Inc.
 *
 * Permission to use, copy, modify, distribute and sell this software
 * and its documentation for any purpose is hereby granted without fee,
 * provided that the above copyright notice appear in all copies and
 * that both that copyright notice and this permission notice appear
 * in supporting documentation.  Silicon Graphics makes no
 * representations about the suitability of this software for any
 * purpose.  It is provided "as is" without express or implied warranty.
 */

/** @file stl_queue.h
 *  This is an internal header file, included by other library headers.
 *  You should not attempt to use it directly.
 */

<<<<<<< HEAD
#ifndef _QUEUE_H
#define _QUEUE_H 1
=======
#ifndef _STL_QUEUE_H
#define _STL_QUEUE_H 1
>>>>>>> 751ff693

#include <bits/concept_check.h>
#include <debug/debug.h>

_GLIBCXX_BEGIN_NAMESPACE(std)

  /**
   *  @brief  A standard container giving FIFO behavior.
   *
   *  @ingroup Containers
   *  @ingroup Sequences
   *
   *  Meets many of the requirements of a
   *  <a href="tables.html#65">container</a>,
   *  but does not define anything to do with iterators.  Very few of the
   *  other standard container interfaces are defined.
   *
   *  This is not a true container, but an @e adaptor.  It holds another
   *  container, and provides a wrapper interface to that container.  The
   *  wrapper is what enforces strict first-in-first-out %queue behavior.
   *
   *  The second template parameter defines the type of the underlying
   *  sequence/container.  It defaults to std::deque, but it can be any type
   *  that supports @c front, @c back, @c push_back, and @c pop_front,
   *  such as std::list or an appropriate user-defined type.
   *
   *  Members not found in "normal" containers are @c container_type,
   *  which is a typedef for the second Sequence parameter, and @c push and
   *  @c pop, which are standard %queue/FIFO operations.
  */
  template<typename _Tp, typename _Sequence = deque<_Tp> >
    class queue
    {
      // concept requirements
      typedef typename _Sequence::value_type _Sequence_value_type;
      __glibcxx_class_requires(_Tp, _SGIAssignableConcept)
      __glibcxx_class_requires(_Sequence, _FrontInsertionSequenceConcept)
      __glibcxx_class_requires(_Sequence, _BackInsertionSequenceConcept)
      __glibcxx_class_requires2(_Tp, _Sequence_value_type, _SameTypeConcept)

      template<typename _Tp1, typename _Seq1>
        friend bool
        operator==(const queue<_Tp1, _Seq1>&, const queue<_Tp1, _Seq1>&);

      template<typename _Tp1, typename _Seq1>
        friend bool
        operator<(const queue<_Tp1, _Seq1>&, const queue<_Tp1, _Seq1>&);

    public:
      typedef typename _Sequence::value_type                value_type;
      typedef typename _Sequence::reference                 reference;
      typedef typename _Sequence::const_reference           const_reference;
      typedef typename _Sequence::size_type                 size_type;
      typedef          _Sequence                            container_type;

    protected:
      /**
       *  'c' is the underlying container.  Maintainers wondering why
       *  this isn't uglified as per style guidelines should note that
       *  this name is specified in the standard, [23.2.3.1].  (Why?
       *  Presumably for the same reason that it's protected instead
       *  of private: to allow derivation.  But none of the other
       *  containers allow for derivation.  Odd.)
       */
      _Sequence c;

    public:
      /**
       *  @brief  Default constructor creates no elements.
       */
<<<<<<< HEAD
      explicit
      queue(const _Sequence& __c = _Sequence()) : c(__c) {}
=======
#ifndef __GXX_EXPERIMENTAL_CXX0X__
      explicit
      queue(const _Sequence& __c = _Sequence())
      : c(__c) { }
#else
      explicit
      queue(const _Sequence& __c)
      : c(__c) { }

      explicit
      queue(_Sequence&& __c = _Sequence())
      : c(std::move(__c)) { }

      queue(queue&& __q)
      : c(std::move(__q.c)) { }

      queue&
      operator=(queue&& __q)
      {
	c = std::move(__q.c);
	return *this;
      }
#endif
>>>>>>> 751ff693

      /**
       *  Returns true if the %queue is empty.
       */
      bool
      empty() const
      { return c.empty(); }

      /**  Returns the number of elements in the %queue.  */
      size_type
      size() const
      { return c.size(); }

      /**
       *  Returns a read/write reference to the data at the first
       *  element of the %queue.
       */
      reference
      front()
      {
	__glibcxx_requires_nonempty();
	return c.front();
      }

      /**
       *  Returns a read-only (constant) reference to the data at the first
       *  element of the %queue.
       */
      const_reference
      front() const
      {
	__glibcxx_requires_nonempty();
	return c.front();
      }

      /**
       *  Returns a read/write reference to the data at the last
       *  element of the %queue.
       */
      reference
      back()
      {
	__glibcxx_requires_nonempty();
	return c.back();
      }

      /**
       *  Returns a read-only (constant) reference to the data at the last
       *  element of the %queue.
       */
      const_reference
      back() const
      {
	__glibcxx_requires_nonempty();
	return c.back();
      }

      /**
       *  @brief  Add data to the end of the %queue.
       *  @param  x  Data to be added.
       *
       *  This is a typical %queue operation.  The function creates an
       *  element at the end of the %queue and assigns the given data
       *  to it.  The time complexity of the operation depends on the
       *  underlying sequence.
       */
<<<<<<< HEAD
      void
      push(const value_type& __x)
      { c.push_back(__x); }
=======
#ifndef __GXX_EXPERIMENTAL_CXX0X__
      void
      push(const value_type& __x)
      { c.push_back(__x); }
#else
      // NB: DR 756.
      template<typename... _Args>
        void
        push(_Args&&... __args)
	{ c.push_back(std::forward<_Args>(__args)...); }
#endif
>>>>>>> 751ff693

      /**
       *  @brief  Removes first element.
       *
       *  This is a typical %queue operation.  It shrinks the %queue by one.
       *  The time complexity of the operation depends on the underlying
       *  sequence.
       *
       *  Note that no data is returned, and if the first element's
       *  data is needed, it should be retrieved before pop() is
       *  called.
       */
      void
      pop()
      {
	__glibcxx_requires_nonempty();
	c.pop_front();
      }
<<<<<<< HEAD
    };

=======

#ifdef __GXX_EXPERIMENTAL_CXX0X__
      void
      swap(queue&& __q)
      { c.swap(__q.c); }
#endif
    };
>>>>>>> 751ff693

  /**
   *  @brief  Queue equality comparison.
   *  @param  x  A %queue.
   *  @param  y  A %queue of the same type as @a x.
   *  @return  True iff the size and elements of the queues are equal.
   *
   *  This is an equivalence relation.  Complexity and semantics depend on the
   *  underlying sequence type, but the expected rules are:  this relation is
   *  linear in the size of the sequences, and queues are considered equivalent
   *  if their sequences compare equal.
  */
  template<typename _Tp, typename _Seq>
    inline bool
    operator==(const queue<_Tp, _Seq>& __x, const queue<_Tp, _Seq>& __y)
    { return __x.c == __y.c; }

  /**
   *  @brief  Queue ordering relation.
   *  @param  x  A %queue.
   *  @param  y  A %queue of the same type as @a x.
   *  @return  True iff @a x is lexicographically less than @a y.
   *
   *  This is an total ordering relation.  Complexity and semantics
   *  depend on the underlying sequence type, but the expected rules
   *  are: this relation is linear in the size of the sequences, the
   *  elements must be comparable with @c <, and
   *  std::lexicographical_compare() is usually used to make the
   *  determination.
  */
  template<typename _Tp, typename _Seq>
    inline bool
    operator<(const queue<_Tp, _Seq>& __x, const queue<_Tp, _Seq>& __y)
    { return __x.c < __y.c; }

  /// Based on operator==
  template<typename _Tp, typename _Seq>
    inline bool
    operator!=(const queue<_Tp, _Seq>& __x, const queue<_Tp, _Seq>& __y)
    { return !(__x == __y); }

  /// Based on operator<
  template<typename _Tp, typename _Seq>
    inline bool
    operator>(const queue<_Tp, _Seq>& __x, const queue<_Tp, _Seq>& __y)
    { return __y < __x; }

  /// Based on operator<
  template<typename _Tp, typename _Seq>
    inline bool
    operator<=(const queue<_Tp, _Seq>& __x, const queue<_Tp, _Seq>& __y)
    { return !(__y < __x); }

  /// Based on operator<
  template<typename _Tp, typename _Seq>
    inline bool
    operator>=(const queue<_Tp, _Seq>& __x, const queue<_Tp, _Seq>& __y)
    { return !(__x < __y); }
<<<<<<< HEAD
=======

#ifdef __GXX_EXPERIMENTAL_CXX0X__
  template<typename _Tp, typename _Seq>
    inline void
    swap(queue<_Tp, _Seq>& __x, queue<_Tp, _Seq>& __y)
    { __x.swap(__y); }

  template<typename _Tp, typename _Seq>
    inline void
    swap(queue<_Tp, _Seq>&& __x, queue<_Tp, _Seq>& __y)
    { __x.swap(__y); }

  template<typename _Tp, typename _Seq>
    inline void
    swap(queue<_Tp, _Seq>& __x, queue<_Tp, _Seq>&& __y)
    { __x.swap(__y); }
#endif
>>>>>>> 751ff693

  /**
   *  @brief  A standard container automatically sorting its contents.
   *
   *  @ingroup Containers
   *  @ingroup Sequences
   *
   *  This is not a true container, but an @e adaptor.  It holds
   *  another container, and provides a wrapper interface to that
   *  container.  The wrapper is what enforces priority-based sorting 
   *  and %queue behavior.  Very few of the standard container/sequence
   *  interface requirements are met (e.g., iterators).
   *
   *  The second template parameter defines the type of the underlying
   *  sequence/container.  It defaults to std::vector, but it can be
   *  any type that supports @c front(), @c push_back, @c pop_back,
   *  and random-access iterators, such as std::deque or an
   *  appropriate user-defined type.
   *
   *  The third template parameter supplies the means of making
   *  priority comparisons.  It defaults to @c less<value_type> but
   *  can be anything defining a strict weak ordering.
<<<<<<< HEAD
   *
   *  Members not found in "normal" containers are @c container_type,
   *  which is a typedef for the second Sequence parameter, and @c
   *  push, @c pop, and @c top, which are standard %queue operations.
   *
=======
   *
   *  Members not found in "normal" containers are @c container_type,
   *  which is a typedef for the second Sequence parameter, and @c
   *  push, @c pop, and @c top, which are standard %queue operations.
   *
>>>>>>> 751ff693
   *  @note No equality/comparison operators are provided for
   *  %priority_queue.
   *
   *  @note Sorting of the elements takes place as they are added to,
   *  and removed from, the %priority_queue using the
   *  %priority_queue's member functions.  If you access the elements
   *  by other means, and change their data such that the sorting
   *  order would be different, the %priority_queue will not re-sort
   *  the elements for you.  (How could it know to do so?)
  */
  template<typename _Tp, typename _Sequence = vector<_Tp>,
	   typename _Compare  = less<typename _Sequence::value_type> >
    class priority_queue
    {
      // concept requirements
      typedef typename _Sequence::value_type _Sequence_value_type;
      __glibcxx_class_requires(_Tp, _SGIAssignableConcept)
      __glibcxx_class_requires(_Sequence, _SequenceConcept)
      __glibcxx_class_requires(_Sequence, _RandomAccessContainerConcept)
      __glibcxx_class_requires2(_Tp, _Sequence_value_type, _SameTypeConcept)
      __glibcxx_class_requires4(_Compare, bool, _Tp, _Tp,
				_BinaryFunctionConcept)

    public:
      typedef typename _Sequence::value_type                value_type;
      typedef typename _Sequence::reference                 reference;
      typedef typename _Sequence::const_reference           const_reference;
      typedef typename _Sequence::size_type                 size_type;
      typedef          _Sequence                            container_type;

    protected:
      //  See queue::c for notes on these names.
      _Sequence  c;
      _Compare   comp;

    public:
      /**
       *  @brief  Default constructor creates no elements.
       */
<<<<<<< HEAD
=======
#ifndef __GXX_EXPERIMENTAL_CXX0X__
>>>>>>> 751ff693
      explicit
      priority_queue(const _Compare& __x = _Compare(),
		     const _Sequence& __s = _Sequence())
      : c(__s), comp(__x)
      { std::make_heap(c.begin(), c.end(), comp); }
<<<<<<< HEAD
=======
#else
      explicit
      priority_queue(const _Compare& __x,
		     const _Sequence& __s)
      : c(__s), comp(__x)
      { std::make_heap(c.begin(), c.end(), comp); }

      explicit
      priority_queue(const _Compare& __x = _Compare(),
		     _Sequence&& __s = _Sequence())
      : c(std::move(__s)), comp(__x)
      { std::make_heap(c.begin(), c.end(), comp); }
#endif
>>>>>>> 751ff693

      /**
       *  @brief  Builds a %queue from a range.
       *  @param  first  An input iterator.
       *  @param  last  An input iterator.
       *  @param  x  A comparison functor describing a strict weak ordering.
       *  @param  s  An initial sequence with which to start.
       *
       *  Begins by copying @a s, inserting a copy of the elements
       *  from @a [first,last) into the copy of @a s, then ordering
       *  the copy according to @a x.
       *
       *  For more information on function objects, see the
       *  documentation on @link s20_3_1_base functor base
       *  classes@endlink.
       */
<<<<<<< HEAD
=======
#ifndef __GXX_EXPERIMENTAL_CXX0X__
>>>>>>> 751ff693
      template<typename _InputIterator>
        priority_queue(_InputIterator __first, _InputIterator __last,
		       const _Compare& __x = _Compare(),
		       const _Sequence& __s = _Sequence())
	: c(__s), comp(__x)
        {
	  __glibcxx_requires_valid_range(__first, __last);
	  c.insert(c.end(), __first, __last);
	  std::make_heap(c.begin(), c.end(), comp);
	}
<<<<<<< HEAD

      /**
       *  Returns true if the %queue is empty.
       */
      bool
      empty() const
      { return c.empty(); }

      /**  Returns the number of elements in the %queue.  */
      size_type
      size() const
      { return c.size(); }

      /**
       *  Returns a read-only (constant) reference to the data at the first
       *  element of the %queue.
       */
      const_reference
      top() const
      {
	__glibcxx_requires_nonempty();
	return c.front();
      }
=======
#else
      template<typename _InputIterator>
        priority_queue(_InputIterator __first, _InputIterator __last,
		       const _Compare& __x,
		       const _Sequence& __s)
	: c(__s), comp(__x)
        {
	  __glibcxx_requires_valid_range(__first, __last);
	  c.insert(c.end(), __first, __last);
	  std::make_heap(c.begin(), c.end(), comp);
	}

      template<typename _InputIterator>
        priority_queue(_InputIterator __first, _InputIterator __last,
		       const _Compare& __x = _Compare(),
		       _Sequence&& __s = _Sequence())
	: c(std::move(__s)), comp(__x)
        {
	  __glibcxx_requires_valid_range(__first, __last);
	  c.insert(c.end(), __first, __last);
	  std::make_heap(c.begin(), c.end(), comp);
	}

      priority_queue(priority_queue&& __pq)
      : c(std::move(__pq.c)), comp(std::move(__pq.comp)) { }

      priority_queue&
      operator=(priority_queue&& __pq)
      {
	c = std::move(__pq.c);
	comp = std::move(__pq.comp);
	return *this;
      }
#endif

      /**
       *  Returns true if the %queue is empty.
       */
      bool
      empty() const
      { return c.empty(); }

      /**  Returns the number of elements in the %queue.  */
      size_type
      size() const
      { return c.size(); }

      /**
       *  Returns a read-only (constant) reference to the data at the first
       *  element of the %queue.
       */
      const_reference
      top() const
      {
	__glibcxx_requires_nonempty();
	return c.front();
      }
>>>>>>> 751ff693

      /**
       *  @brief  Add data to the %queue.
       *  @param  x  Data to be added.
       *
       *  This is a typical %queue operation.
       *  The time complexity of the operation depends on the underlying
       *  sequence.
       */
<<<<<<< HEAD
=======
#ifndef __GXX_EXPERIMENTAL_CXX0X__
>>>>>>> 751ff693
      void
      push(const value_type& __x)
      {
	c.push_back(__x);
	std::push_heap(c.begin(), c.end(), comp);
      }
<<<<<<< HEAD
=======
#else
      // NB: DR 756.
      template<typename... _Args>
        void
        push(_Args&&... __args)
	{ 
	  c.push_back(std::forward<_Args>(__args)...);
	  std::push_heap(c.begin(), c.end(), comp);
	}
#endif
>>>>>>> 751ff693

      /**
       *  @brief  Removes first element.
       *
       *  This is a typical %queue operation.  It shrinks the %queue
       *  by one.  The time complexity of the operation depends on the
       *  underlying sequence.
       *
       *  Note that no data is returned, and if the first element's
       *  data is needed, it should be retrieved before pop() is
       *  called.
       */
      void
      pop()
      {
	__glibcxx_requires_nonempty();
	std::pop_heap(c.begin(), c.end(), comp);
	c.pop_back();
      }
<<<<<<< HEAD
    };

  // No equality/comparison operators are provided for priority_queue.

_GLIBCXX_END_NAMESPACE

#endif /* _QUEUE_H */
=======

#ifdef __GXX_EXPERIMENTAL_CXX0X__
      void
      swap(priority_queue&& __pq)
      {
	using std::swap;
	c.swap(__pq.c);
	swap(comp, __pq.comp);
      }
#endif
    };

  // No equality/comparison operators are provided for priority_queue.

#ifdef __GXX_EXPERIMENTAL_CXX0X__
  template<typename _Tp, typename _Sequence, typename _Compare>
    inline void
    swap(priority_queue<_Tp, _Sequence, _Compare>& __x,
	 priority_queue<_Tp, _Sequence, _Compare>& __y)
    { __x.swap(__y); }

  template<typename _Tp, typename _Sequence, typename _Compare>
    inline void
    swap(priority_queue<_Tp, _Sequence, _Compare>&& __x,
	 priority_queue<_Tp, _Sequence, _Compare>& __y)
    { __x.swap(__y); }

  template<typename _Tp, typename _Sequence, typename _Compare>
    inline void
    swap(priority_queue<_Tp, _Sequence, _Compare>& __x,
	 priority_queue<_Tp, _Sequence, _Compare>&& __y)
    { __x.swap(__y); }
#endif

_GLIBCXX_END_NAMESPACE

#endif /* _STL_QUEUE_H */
>>>>>>> 751ff693
<|MERGE_RESOLUTION|>--- conflicted
+++ resolved
@@ -1,10 +1,6 @@
 // Queue implementation -*- C++ -*-
 
-<<<<<<< HEAD
-// Copyright (C) 2001, 2002, 2003, 2004, 2005, 2006
-=======
 // Copyright (C) 2001, 2002, 2003, 2004, 2005, 2006, 2007
->>>>>>> 751ff693
 // Free Software Foundation, Inc.
 //
 // This file is part of the GNU ISO C++ Library.  This library is free
@@ -63,13 +59,8 @@
  *  You should not attempt to use it directly.
  */
 
-<<<<<<< HEAD
-#ifndef _QUEUE_H
-#define _QUEUE_H 1
-=======
 #ifndef _STL_QUEUE_H
 #define _STL_QUEUE_H 1
->>>>>>> 751ff693
 
 #include <bits/concept_check.h>
 #include <debug/debug.h>
@@ -140,10 +131,6 @@
       /**
        *  @brief  Default constructor creates no elements.
        */
-<<<<<<< HEAD
-      explicit
-      queue(const _Sequence& __c = _Sequence()) : c(__c) {}
-=======
 #ifndef __GXX_EXPERIMENTAL_CXX0X__
       explicit
       queue(const _Sequence& __c = _Sequence())
@@ -167,7 +154,6 @@
 	return *this;
       }
 #endif
->>>>>>> 751ff693
 
       /**
        *  Returns true if the %queue is empty.
@@ -234,11 +220,6 @@
        *  to it.  The time complexity of the operation depends on the
        *  underlying sequence.
        */
-<<<<<<< HEAD
-      void
-      push(const value_type& __x)
-      { c.push_back(__x); }
-=======
 #ifndef __GXX_EXPERIMENTAL_CXX0X__
       void
       push(const value_type& __x)
@@ -250,7 +231,6 @@
         push(_Args&&... __args)
 	{ c.push_back(std::forward<_Args>(__args)...); }
 #endif
->>>>>>> 751ff693
 
       /**
        *  @brief  Removes first element.
@@ -269,10 +249,6 @@
 	__glibcxx_requires_nonempty();
 	c.pop_front();
       }
-<<<<<<< HEAD
-    };
-
-=======
 
 #ifdef __GXX_EXPERIMENTAL_CXX0X__
       void
@@ -280,7 +256,6 @@
       { c.swap(__q.c); }
 #endif
     };
->>>>>>> 751ff693
 
   /**
    *  @brief  Queue equality comparison.
@@ -339,8 +314,6 @@
     inline bool
     operator>=(const queue<_Tp, _Seq>& __x, const queue<_Tp, _Seq>& __y)
     { return !(__x < __y); }
-<<<<<<< HEAD
-=======
 
 #ifdef __GXX_EXPERIMENTAL_CXX0X__
   template<typename _Tp, typename _Seq>
@@ -358,7 +331,6 @@
     swap(queue<_Tp, _Seq>& __x, queue<_Tp, _Seq>&& __y)
     { __x.swap(__y); }
 #endif
->>>>>>> 751ff693
 
   /**
    *  @brief  A standard container automatically sorting its contents.
@@ -381,19 +353,11 @@
    *  The third template parameter supplies the means of making
    *  priority comparisons.  It defaults to @c less<value_type> but
    *  can be anything defining a strict weak ordering.
-<<<<<<< HEAD
    *
    *  Members not found in "normal" containers are @c container_type,
    *  which is a typedef for the second Sequence parameter, and @c
    *  push, @c pop, and @c top, which are standard %queue operations.
    *
-=======
-   *
-   *  Members not found in "normal" containers are @c container_type,
-   *  which is a typedef for the second Sequence parameter, and @c
-   *  push, @c pop, and @c top, which are standard %queue operations.
-   *
->>>>>>> 751ff693
    *  @note No equality/comparison operators are provided for
    *  %priority_queue.
    *
@@ -433,17 +397,12 @@
       /**
        *  @brief  Default constructor creates no elements.
        */
-<<<<<<< HEAD
-=======
 #ifndef __GXX_EXPERIMENTAL_CXX0X__
->>>>>>> 751ff693
       explicit
       priority_queue(const _Compare& __x = _Compare(),
 		     const _Sequence& __s = _Sequence())
       : c(__s), comp(__x)
       { std::make_heap(c.begin(), c.end(), comp); }
-<<<<<<< HEAD
-=======
 #else
       explicit
       priority_queue(const _Compare& __x,
@@ -457,7 +416,6 @@
       : c(std::move(__s)), comp(__x)
       { std::make_heap(c.begin(), c.end(), comp); }
 #endif
->>>>>>> 751ff693
 
       /**
        *  @brief  Builds a %queue from a range.
@@ -474,10 +432,7 @@
        *  documentation on @link s20_3_1_base functor base
        *  classes@endlink.
        */
-<<<<<<< HEAD
-=======
 #ifndef __GXX_EXPERIMENTAL_CXX0X__
->>>>>>> 751ff693
       template<typename _InputIterator>
         priority_queue(_InputIterator __first, _InputIterator __last,
 		       const _Compare& __x = _Compare(),
@@ -488,31 +443,6 @@
 	  c.insert(c.end(), __first, __last);
 	  std::make_heap(c.begin(), c.end(), comp);
 	}
-<<<<<<< HEAD
-
-      /**
-       *  Returns true if the %queue is empty.
-       */
-      bool
-      empty() const
-      { return c.empty(); }
-
-      /**  Returns the number of elements in the %queue.  */
-      size_type
-      size() const
-      { return c.size(); }
-
-      /**
-       *  Returns a read-only (constant) reference to the data at the first
-       *  element of the %queue.
-       */
-      const_reference
-      top() const
-      {
-	__glibcxx_requires_nonempty();
-	return c.front();
-      }
-=======
 #else
       template<typename _InputIterator>
         priority_queue(_InputIterator __first, _InputIterator __last,
@@ -570,7 +500,6 @@
 	__glibcxx_requires_nonempty();
 	return c.front();
       }
->>>>>>> 751ff693
 
       /**
        *  @brief  Add data to the %queue.
@@ -580,18 +509,13 @@
        *  The time complexity of the operation depends on the underlying
        *  sequence.
        */
-<<<<<<< HEAD
-=======
 #ifndef __GXX_EXPERIMENTAL_CXX0X__
->>>>>>> 751ff693
       void
       push(const value_type& __x)
       {
 	c.push_back(__x);
 	std::push_heap(c.begin(), c.end(), comp);
       }
-<<<<<<< HEAD
-=======
 #else
       // NB: DR 756.
       template<typename... _Args>
@@ -602,7 +526,6 @@
 	  std::push_heap(c.begin(), c.end(), comp);
 	}
 #endif
->>>>>>> 751ff693
 
       /**
        *  @brief  Removes first element.
@@ -622,15 +545,6 @@
 	std::pop_heap(c.begin(), c.end(), comp);
 	c.pop_back();
       }
-<<<<<<< HEAD
-    };
-
-  // No equality/comparison operators are provided for priority_queue.
-
-_GLIBCXX_END_NAMESPACE
-
-#endif /* _QUEUE_H */
-=======
 
 #ifdef __GXX_EXPERIMENTAL_CXX0X__
       void
@@ -667,5 +581,4 @@
 
 _GLIBCXX_END_NAMESPACE
 
-#endif /* _STL_QUEUE_H */
->>>>>>> 751ff693
+#endif /* _STL_QUEUE_H */