--- conflicted
+++ resolved
@@ -58,13 +58,6 @@
 #define _STL_PAIR_H 1
 
 #include <bits/move.h> // for std::move / std::forward, and std::swap
-<<<<<<< HEAD
-
-#ifdef __GXX_EXPERIMENTAL_CXX0X__
-#include <type_traits> // for std::__decay_and_strip too
-#endif
-=======
->>>>>>> 03d20231
 
 #ifdef __GXX_EXPERIMENTAL_CXX0X__
 #include <type_traits> // for std::__decay_and_strip too
@@ -89,22 +82,7 @@
     struct _Index_tuple;
 #endif
 
-<<<<<<< HEAD
-#ifdef __GXX_EXPERIMENTAL_CXX0X__
-  struct piecewise_construct_t { };
-
-  // forward declarations
-  template<typename...>
-    class tuple;
-
-  template<int...>
-    struct _Index_tuple;
-#endif
-
-  /// pair holds two objects of arbitrary type.
-=======
   /// Struct holding two objects of arbitrary type.
->>>>>>> 03d20231
   template<class _T1, class _T2>
     struct pair
     {
@@ -125,40 +103,6 @@
       _GLIBCXX_CONSTEXPR pair(const _T1& __a, const _T2& __b)
       : first(__a), second(__b) { }
 
-<<<<<<< HEAD
-#ifdef __GXX_EXPERIMENTAL_CXX0X__
-      pair(const pair&) = default;
-
-      // DR 811.
-      template<class _U1, class = typename
-	       std::enable_if<std::is_convertible<_U1, _T1>::value>::type>
-        pair(_U1&& __x, const _T2& __y)
-	: first(std::forward<_U1>(__x)),
-	  second(__y) { }
-
-      template<class _U2, class = typename
-	       std::enable_if<std::is_convertible<_U2, _T2>::value>::type>
-        pair(const _T1& __x, _U2&& __y)
-	: first(__x),
-	  second(std::forward<_U2>(__y)) { }
-
-      template<class _U1, class _U2, class = typename
-	       std::enable_if<std::is_convertible<_U1, _T1>::value
-			      && std::is_convertible<_U2, _T2>::value>::type>
-        pair(_U1&& __x, _U2&& __y)
-	: first(std::forward<_U1>(__x)),
-	  second(std::forward<_U2>(__y)) { }
-
-      template<class... _Args1, class... _Args2>
-        pair(piecewise_construct_t,
-	     tuple<_Args1...> __first_args,
-	     tuple<_Args2...> __second_args)
-	: first(__cons<first_type>(std::move(__first_args))),
-	  second(__cons<second_type>(std::move(__second_args))) { }
-#endif
-
-=======
->>>>>>> 03d20231
       /** There is also a templated copy ctor for the @c pair class itself.  */
       template<class _U1, class _U2>
 	_GLIBCXX_CONSTEXPR pair(const pair<_U1, _U2>& __p)
@@ -188,11 +132,6 @@
 	: first(std::forward<_U1>(__x)), second(std::forward<_U2>(__y)) { }
 
       template<class _U1, class _U2>
-<<<<<<< HEAD
-        pair(pair<_U1, _U2>&& __p)
-	: first(std::forward<_U1>(__p.first)),
-	  second(std::forward<_U2>(__p.second)) { }
-=======
 	pair(pair<_U1, _U2>&& __p)
 	: first(std::forward<_U1>(__p.first)),
 	  second(std::forward<_U2>(__p.second)) { }
@@ -210,7 +149,6 @@
 	second = __p.second;
 	return *this;
       }
->>>>>>> 03d20231
 
       pair&
       operator=(pair&& __p)
@@ -221,13 +159,8 @@
       }
 
       template<class _U1, class _U2>
-<<<<<<< HEAD
-        pair&
-        operator=(const pair<_U1, _U2>& __p)
-=======
 	pair&
 	operator=(const pair<_U1, _U2>& __p)
->>>>>>> 03d20231
 	{
 	  first = __p.first;
 	  second = __p.second;
@@ -235,13 +168,8 @@
 	}
 
       template<class _U1, class _U2>
-<<<<<<< HEAD
-        pair&
-        operator=(pair<_U1, _U2>&& __p)
-=======
 	pair&
 	operator=(pair<_U1, _U2>&& __p)
->>>>>>> 03d20231
 	{
 	  first = std::move(__p.first);
 	  second = std::move(__p.second);
@@ -258,21 +186,12 @@
 
     private:
       template<typename _Tp, typename... _Args>
-<<<<<<< HEAD
-        static _Tp
-        __cons(tuple<_Args...>&&);
-
-      template<typename _Tp, typename... _Args, int... _Indexes>
-        static _Tp
-        __do_cons(tuple<_Args...>&&, const _Index_tuple<_Indexes...>&);
-=======
 	static _Tp
 	__cons(tuple<_Args...>&&);
 
       template<typename _Tp, typename... _Args, int... _Indexes>
 	static _Tp
 	__do_cons(tuple<_Args...>&&, const _Index_tuple<_Indexes...>&);
->>>>>>> 03d20231
 #endif
     };
 
@@ -335,16 +254,7 @@
    */
   // _GLIBCXX_RESOLVE_LIB_DEFECTS
   // 181.  make_pair() unintended behavior
-<<<<<<< HEAD
-#ifndef __GXX_EXPERIMENTAL_CXX0X__
-  template<class _T1, class _T2>
-    inline pair<_T1, _T2>
-    make_pair(_T1 __x, _T2 __y)
-    { return pair<_T1, _T2>(__x, __y); }
-#else
-=======
-#ifdef __GXX_EXPERIMENTAL_CXX0X__
->>>>>>> 03d20231
+#ifdef __GXX_EXPERIMENTAL_CXX0X__
   // NB: DR 706.
   template<class _T1, class _T2>
     inline pair<typename __decay_and_strip<_T1>::__type,
