--- conflicted
+++ resolved
@@ -989,16 +989,12 @@
       pointer
 #endif
       data() _GLIBCXX_NOEXCEPT
-<<<<<<< HEAD
       {
 #if __google_stl_debug_vector
         if (empty()) return 0;
 #endif
-        return std::__addressof(front());
-      }
-=======
-      { return _M_data_ptr(this->_M_impl._M_start); }
->>>>>>> 1492a408
+        return _M_data_ptr(this->_M_impl._M_start); 
+      }
 
 #if __cplusplus >= 201103L
       const _Tp*
@@ -1006,16 +1002,12 @@
       const_pointer
 #endif
       data() const _GLIBCXX_NOEXCEPT
-<<<<<<< HEAD
       {
 #if __google_stl_debug_vector
         if (empty()) return 0;
 #endif
-        return std::__addressof(front());
-      }
-=======
-      { return _M_data_ptr(this->_M_impl._M_start); }
->>>>>>> 1492a408
+        return _M_data_ptr(this->_M_impl._M_start);
+      }
 
       // [23.2.4.3] modifiers
       /**
