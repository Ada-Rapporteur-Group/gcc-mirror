// Deque implementation (out of line) -*- C++ -*-

// Copyright (C) 2001, 2002, 2003, 2004, 2005, 2006
// Free Software Foundation, Inc.
//
// This file is part of the GNU ISO C++ Library.  This library is free
// software; you can redistribute it and/or modify it under the
// terms of the GNU General Public License as published by the
// Free Software Foundation; either version 2, or (at your option)
// any later version.

// This library is distributed in the hope that it will be useful,
// but WITHOUT ANY WARRANTY; without even the implied warranty of
// MERCHANTABILITY or FITNESS FOR A PARTICULAR PURPOSE.  See the
// GNU General Public License for more details.

// You should have received a copy of the GNU General Public License along
// with this library; see the file COPYING.  If not, write to the Free
// Software Foundation, 51 Franklin Street, Fifth Floor, Boston, MA 02110-1301,
// USA.

// As a special exception, you may use this file as part of a free software
// library without restriction.  Specifically, if other files instantiate
// templates or use macros or inline functions from this file, or you compile
// this file and link it with other files to produce an executable, this
// file does not by itself cause the resulting executable to be covered by
// the GNU General Public License.  This exception does not however
// invalidate any other reasons why the executable file might be covered by
// the GNU General Public License.

/*
 *
 * Copyright (c) 1994
 * Hewlett-Packard Company
 *
 * Permission to use, copy, modify, distribute and sell this software
 * and its documentation for any purpose is hereby granted without fee,
 * provided that the above copyright notice appear in all copies and
 * that both that copyright notice and this permission notice appear
 * in supporting documentation.  Hewlett-Packard Company makes no
 * representations about the suitability of this software for any
 * purpose.  It is provided "as is" without express or implied warranty.
 *
 *
 * Copyright (c) 1997
 * Silicon Graphics Computer Systems, Inc.
 *
 * Permission to use, copy, modify, distribute and sell this software
 * and its documentation for any purpose is hereby granted without fee,
 * provided that the above copyright notice appear in all copies and
 * that both that copyright notice and this permission notice appear
 * in supporting documentation.  Silicon Graphics makes no
 * representations about the suitability of this software for any
 * purpose.  It is provided "as is" without express or implied warranty.
 */

/** @file deque.tcc
 *  This is an internal header file, included by other library headers.
 *  You should not attempt to use it directly.
 */

#ifndef _DEQUE_TCC
#define _DEQUE_TCC 1

_GLIBCXX_BEGIN_NESTED_NAMESPACE(std, _GLIBCXX_STD)

  template <typename _Tp, typename _Alloc>
    deque<_Tp, _Alloc>&
    deque<_Tp, _Alloc>::
    operator=(const deque& __x)
    {
      const size_type __len = size();
      if (&__x != this)
	{
	  if (__len >= __x.size())
	    _M_erase_at_end(std::copy(__x.begin(), __x.end(),
				      this->_M_impl._M_start));
	  else
	    {
	      const_iterator __mid = __x.begin() + difference_type(__len);
	      std::copy(__x.begin(), __mid, this->_M_impl._M_start);
	      insert(this->_M_impl._M_finish, __mid, __x.end());
	    }
	}
      return *this;
    }

  template <typename _Tp, typename _Alloc>
    typename deque<_Tp, _Alloc>::iterator
    deque<_Tp, _Alloc>::
    insert(iterator __position, const value_type& __x)
    {
      if (__position._M_cur == this->_M_impl._M_start._M_cur)
	{
	  push_front(__x);
	  return this->_M_impl._M_start;
	}
      else if (__position._M_cur == this->_M_impl._M_finish._M_cur)
	{
	  push_back(__x);
	  iterator __tmp = this->_M_impl._M_finish;
	  --__tmp;
	  return __tmp;
	}
      else
        return _M_insert_aux(__position, __x);
    }

  template <typename _Tp, typename _Alloc>
    typename deque<_Tp, _Alloc>::iterator
    deque<_Tp, _Alloc>::
    erase(iterator __position)
    {
      iterator __next = __position;
      ++__next;
      const difference_type __index = __position - begin();
      if (static_cast<size_type>(__index) < (size() >> 1))
	{
	  if (__position != begin())
	    std::copy_backward(begin(), __position, __next);
	  pop_front();
	}
      else
	{
	  if (__next != end())
	    std::copy(__next, end(), __position);
	  pop_back();
	}
      return begin() + __index;
    }

  template <typename _Tp, typename _Alloc>
    typename deque<_Tp, _Alloc>::iterator
    deque<_Tp, _Alloc>::
    erase(iterator __first, iterator __last)
    {
      if (__first == begin() && __last == end())
	{
	  clear();
	  return end();
	}
      else
	{
	  const difference_type __n = __last - __first;
	  const difference_type __elems_before = __first - begin();
	  if (static_cast<size_type>(__elems_before) < (size() - __n) / 2)
	    {
	      if (__first != begin())
		std::copy_backward(begin(), __first, __last);
	      _M_erase_at_begin(begin() + __n);
	    }
	  else
	    {
	      if (__last != end())
		std::copy(__last, end(), __first);
	      _M_erase_at_end(end() - __n);
	    }
	  return begin() + __elems_before;
	}
    }

  template <typename _Tp, class _Alloc>
    template <typename _InputIterator>
      void
      deque<_Tp, _Alloc>::
      _M_assign_aux(_InputIterator __first, _InputIterator __last,
		    std::input_iterator_tag)
      {
        iterator __cur = begin();
        for (; __first != __last && __cur != end(); ++__cur, ++__first)
          *__cur = *__first;
        if (__first == __last)
          _M_erase_at_end(__cur);
        else
          insert(end(), __first, __last);
      }

  template <typename _Tp, typename _Alloc>
    void
    deque<_Tp, _Alloc>::
    _M_fill_insert(iterator __pos, size_type __n, const value_type& __x)
    {
      if (__pos._M_cur == this->_M_impl._M_start._M_cur)
	{
	  iterator __new_start = _M_reserve_elements_at_front(__n);
	  try
	    {
	      std::__uninitialized_fill_a(__new_start, this->_M_impl._M_start,
					  __x, _M_get_Tp_allocator());
	      this->_M_impl._M_start = __new_start;
	    }
	  catch(...)
	    {
	      _M_destroy_nodes(__new_start._M_node,
			       this->_M_impl._M_start._M_node);
	      __throw_exception_again;
	    }
	}
      else if (__pos._M_cur == this->_M_impl._M_finish._M_cur)
	{
	  iterator __new_finish = _M_reserve_elements_at_back(__n);
	  try
	    {
	      std::__uninitialized_fill_a(this->_M_impl._M_finish,
					  __new_finish, __x,
					  _M_get_Tp_allocator());
	      this->_M_impl._M_finish = __new_finish;
	    }
	  catch(...)
	    {
	      _M_destroy_nodes(this->_M_impl._M_finish._M_node + 1,
			       __new_finish._M_node + 1);
	      __throw_exception_again;
	    }
	}
      else
        _M_insert_aux(__pos, __n, __x);
    }

  template <typename _Tp, typename _Alloc>
    void
    deque<_Tp, _Alloc>::
    _M_fill_initialize(const value_type& __value)
    {
      _Map_pointer __cur;
      try
        {
          for (__cur = this->_M_impl._M_start._M_node;
	       __cur < this->_M_impl._M_finish._M_node;
	       ++__cur)
            std::__uninitialized_fill_a(*__cur, *__cur + _S_buffer_size(),
					__value, _M_get_Tp_allocator());
          std::__uninitialized_fill_a(this->_M_impl._M_finish._M_first,
				      this->_M_impl._M_finish._M_cur,
				      __value, _M_get_Tp_allocator());
        }
      catch(...)
        {
          std::_Destroy(this->_M_impl._M_start, iterator(*__cur, __cur),
			_M_get_Tp_allocator());
          __throw_exception_again;
        }
    }

  template <typename _Tp, typename _Alloc>
    template <typename _InputIterator>
      void
      deque<_Tp, _Alloc>::
      _M_range_initialize(_InputIterator __first, _InputIterator __last,
                          std::input_iterator_tag)
      {
        this->_M_initialize_map(0);
        try
          {
            for (; __first != __last; ++__first)
              push_back(*__first);
          }
        catch(...)
          {
            clear();
            __throw_exception_again;
          }
      }

  template <typename _Tp, typename _Alloc>
    template <typename _ForwardIterator>
      void
      deque<_Tp, _Alloc>::
      _M_range_initialize(_ForwardIterator __first, _ForwardIterator __last,
                          std::forward_iterator_tag)
      {
        const size_type __n = std::distance(__first, __last);
        this->_M_initialize_map(__n);

        _Map_pointer __cur_node;
        try
          {
            for (__cur_node = this->_M_impl._M_start._M_node;
                 __cur_node < this->_M_impl._M_finish._M_node;
                 ++__cur_node)
	      {
		_ForwardIterator __mid = __first;
		std::advance(__mid, _S_buffer_size());
		std::__uninitialized_copy_a(__first, __mid, *__cur_node,
					    _M_get_Tp_allocator());
		__first = __mid;
	      }
            std::__uninitialized_copy_a(__first, __last,
					this->_M_impl._M_finish._M_first,
					_M_get_Tp_allocator());
          }
        catch(...)
          {
            std::_Destroy(this->_M_impl._M_start,
			  iterator(*__cur_node, __cur_node),
			  _M_get_Tp_allocator());
            __throw_exception_again;
          }
      }

  // Called only if _M_impl._M_finish._M_cur == _M_impl._M_finish._M_last - 1.
  template <typename _Tp, typename _Alloc>
    void
    deque<_Tp, _Alloc>::
    _M_push_back_aux(const value_type& __t)
    {
      value_type __t_copy = __t;
      _M_reserve_map_at_back();
      *(this->_M_impl._M_finish._M_node + 1) = this->_M_allocate_node();
      try
        {
          this->_M_impl.construct(this->_M_impl._M_finish._M_cur, __t_copy);
          this->_M_impl._M_finish._M_set_node(this->_M_impl._M_finish._M_node
					      + 1);
          this->_M_impl._M_finish._M_cur = this->_M_impl._M_finish._M_first;
        }
      catch(...)
        {
          _M_deallocate_node(*(this->_M_impl._M_finish._M_node + 1));
          __throw_exception_again;
        }
    }

  // Called only if _M_impl._M_start._M_cur == _M_impl._M_start._M_first.
  template <typename _Tp, typename _Alloc>
    void
    deque<_Tp, _Alloc>::
    _M_push_front_aux(const value_type& __t)
    {
      value_type __t_copy = __t;
      _M_reserve_map_at_front();
      *(this->_M_impl._M_start._M_node - 1) = this->_M_allocate_node();
      try
        {
          this->_M_impl._M_start._M_set_node(this->_M_impl._M_start._M_node
					     - 1);
          this->_M_impl._M_start._M_cur = this->_M_impl._M_start._M_last - 1;
          this->_M_impl.construct(this->_M_impl._M_start._M_cur, __t_copy);
        }
      catch(...)
        {
          ++this->_M_impl._M_start;
          _M_deallocate_node(*(this->_M_impl._M_start._M_node - 1));
          __throw_exception_again;
        }
    }

  // Called only if _M_impl._M_finish._M_cur == _M_impl._M_finish._M_first.
  template <typename _Tp, typename _Alloc>
    void deque<_Tp, _Alloc>::
    _M_pop_back_aux()
    {
      _M_deallocate_node(this->_M_impl._M_finish._M_first);
      this->_M_impl._M_finish._M_set_node(this->_M_impl._M_finish._M_node - 1);
      this->_M_impl._M_finish._M_cur = this->_M_impl._M_finish._M_last - 1;
      this->_M_impl.destroy(this->_M_impl._M_finish._M_cur);
    }

  // Called only if _M_impl._M_start._M_cur == _M_impl._M_start._M_last - 1.
  // Note that if the deque has at least one element (a precondition for this
  // member function), and if
  //   _M_impl._M_start._M_cur == _M_impl._M_start._M_last,
  // then the deque must have at least two nodes.
  template <typename _Tp, typename _Alloc>
    void deque<_Tp, _Alloc>::
    _M_pop_front_aux()
    {
      this->_M_impl.destroy(this->_M_impl._M_start._M_cur);
      _M_deallocate_node(this->_M_impl._M_start._M_first);
      this->_M_impl._M_start._M_set_node(this->_M_impl._M_start._M_node + 1);
      this->_M_impl._M_start._M_cur = this->_M_impl._M_start._M_first;
    }

  template <typename _Tp, typename _Alloc>
    template <typename _InputIterator>
      void
      deque<_Tp, _Alloc>::
      _M_range_insert_aux(iterator __pos,
                          _InputIterator __first, _InputIterator __last,
                          std::input_iterator_tag)
      { std::copy(__first, __last, std::inserter(*this, __pos)); }

  template <typename _Tp, typename _Alloc>
    template <typename _ForwardIterator>
      void
      deque<_Tp, _Alloc>::
      _M_range_insert_aux(iterator __pos,
                          _ForwardIterator __first, _ForwardIterator __last,
                          std::forward_iterator_tag)
      {
        const size_type __n = std::distance(__first, __last);
        if (__pos._M_cur == this->_M_impl._M_start._M_cur)
	  {
	    iterator __new_start = _M_reserve_elements_at_front(__n);
	    try
	      {
		std::__uninitialized_copy_a(__first, __last, __new_start,
					    _M_get_Tp_allocator());
		this->_M_impl._M_start = __new_start;
	      }
	    catch(...)
	      {
		_M_destroy_nodes(__new_start._M_node,
				 this->_M_impl._M_start._M_node);
		__throw_exception_again;
	      }
	  }
        else if (__pos._M_cur == this->_M_impl._M_finish._M_cur)
	  {
	    iterator __new_finish = _M_reserve_elements_at_back(__n);
	    try
	      {
		std::__uninitialized_copy_a(__first, __last,
					    this->_M_impl._M_finish,
					    _M_get_Tp_allocator());
		this->_M_impl._M_finish = __new_finish;
	      }
	    catch(...)
	      {
		_M_destroy_nodes(this->_M_impl._M_finish._M_node + 1,
				 __new_finish._M_node + 1);
		__throw_exception_again;
	      }
	  }
        else
          _M_insert_aux(__pos, __first, __last, __n);
      }

  template <typename _Tp, typename _Alloc>
    typename deque<_Tp, _Alloc>::iterator
    deque<_Tp, _Alloc>::
    _M_insert_aux(iterator __pos, const value_type& __x)
    {
      difference_type __index = __pos - this->_M_impl._M_start;
      value_type __x_copy = __x; // XXX copy
      if (static_cast<size_type>(__index) < size() / 2)
	{
	  push_front(front());
	  iterator __front1 = this->_M_impl._M_start;
	  ++__front1;
	  iterator __front2 = __front1;
	  ++__front2;
	  __pos = this->_M_impl._M_start + __index;
	  iterator __pos1 = __pos;
	  ++__pos1;
	  std::copy(__front2, __pos1, __front1);
	}
      else
	{
	  push_back(back());
	  iterator __back1 = this->_M_impl._M_finish;
	  --__back1;
	  iterator __back2 = __back1;
	  --__back2;
	  __pos = this->_M_impl._M_start + __index;
	  std::copy_backward(__pos, __back2, __back1);
	}
      *__pos = __x_copy;
      return __pos;
    }

  template <typename _Tp, typename _Alloc>
    void
    deque<_Tp, _Alloc>::
    _M_insert_aux(iterator __pos, size_type __n, const value_type& __x)
    {
      const difference_type __elems_before = __pos - this->_M_impl._M_start;
      const size_type __length = this->size();
      value_type __x_copy = __x;
      if (__elems_before < difference_type(__length / 2))
	{
	  iterator __new_start = _M_reserve_elements_at_front(__n);
	  iterator __old_start = this->_M_impl._M_start;
	  __pos = this->_M_impl._M_start + __elems_before;
	  try
	    {
	      if (__elems_before >= difference_type(__n))
		{
		  iterator __start_n = (this->_M_impl._M_start
					+ difference_type(__n));
		  std::__uninitialized_copy_a(this->_M_impl._M_start,
					      __start_n, __new_start,
					      _M_get_Tp_allocator());
		  this->_M_impl._M_start = __new_start;
		  std::copy(__start_n, __pos, __old_start);
		  std::fill(__pos - difference_type(__n), __pos, __x_copy);
		}
	      else
		{
		  std::__uninitialized_copy_fill(this->_M_impl._M_start,
						 __pos, __new_start,
						 this->_M_impl._M_start,
						 __x_copy,
						 _M_get_Tp_allocator());
		  this->_M_impl._M_start = __new_start;
		  std::fill(__old_start, __pos, __x_copy);
		}
	    }
	  catch(...)
	    {
	      _M_destroy_nodes(__new_start._M_node,
			       this->_M_impl._M_start._M_node);
	      __throw_exception_again;
	    }
	}
      else
	{
	  iterator __new_finish = _M_reserve_elements_at_back(__n);
	  iterator __old_finish = this->_M_impl._M_finish;
	  const difference_type __elems_after =
	    difference_type(__length) - __elems_before;
	  __pos = this->_M_impl._M_finish - __elems_after;
	  try
	    {
	      if (__elems_after > difference_type(__n))
		{
		  iterator __finish_n = (this->_M_impl._M_finish
					 - difference_type(__n));
		  std::__uninitialized_copy_a(__finish_n,
					      this->_M_impl._M_finish,
					      this->_M_impl._M_finish,
					      _M_get_Tp_allocator());
		  this->_M_impl._M_finish = __new_finish;
		  std::copy_backward(__pos, __finish_n, __old_finish);
		  std::fill(__pos, __pos + difference_type(__n), __x_copy);
		}
	      else
		{
		  std::__uninitialized_fill_copy(this->_M_impl._M_finish,
						 __pos + difference_type(__n),
						 __x_copy, __pos,
						 this->_M_impl._M_finish,
						 _M_get_Tp_allocator());
		  this->_M_impl._M_finish = __new_finish;
		  std::fill(__pos, __old_finish, __x_copy);
		}
	    }
	  catch(...)
	    {
	      _M_destroy_nodes(this->_M_impl._M_finish._M_node + 1,
			       __new_finish._M_node + 1);
	      __throw_exception_again;
	    }
	}
    }

  template <typename _Tp, typename _Alloc>
    template <typename _ForwardIterator>
      void
      deque<_Tp, _Alloc>::
      _M_insert_aux(iterator __pos,
                    _ForwardIterator __first, _ForwardIterator __last,
                    size_type __n)
      {
        const difference_type __elemsbefore = __pos - this->_M_impl._M_start;
        const size_type __length = size();
        if (static_cast<size_type>(__elemsbefore) < __length / 2)
	  {
	    iterator __new_start = _M_reserve_elements_at_front(__n);
	    iterator __old_start = this->_M_impl._M_start;
	    __pos = this->_M_impl._M_start + __elemsbefore;
	    try
	      {
		if (__elemsbefore >= difference_type(__n))
		  {
		    iterator __start_n = (this->_M_impl._M_start
					  + difference_type(__n));
		    std::__uninitialized_copy_a(this->_M_impl._M_start,
						__start_n, __new_start,
						_M_get_Tp_allocator());
		    this->_M_impl._M_start = __new_start;
		    std::copy(__start_n, __pos, __old_start);
		    std::copy(__first, __last, __pos - difference_type(__n));
		  }
		else
		  {
		    _ForwardIterator __mid = __first;
		    std::advance(__mid, difference_type(__n) - __elemsbefore);
		    std::__uninitialized_copy_copy(this->_M_impl._M_start,
						   __pos, __first, __mid,
						   __new_start,
						   _M_get_Tp_allocator());
		    this->_M_impl._M_start = __new_start;
		    std::copy(__mid, __last, __old_start);
		  }
	      }
	    catch(...)
	      {
		_M_destroy_nodes(__new_start._M_node,
				 this->_M_impl._M_start._M_node);
		__throw_exception_again;
	      }
	  }
        else
        {
          iterator __new_finish = _M_reserve_elements_at_back(__n);
          iterator __old_finish = this->_M_impl._M_finish;
          const difference_type __elemsafter =
            difference_type(__length) - __elemsbefore;
          __pos = this->_M_impl._M_finish - __elemsafter;
          try
            {
              if (__elemsafter > difference_type(__n))
		{
		  iterator __finish_n = (this->_M_impl._M_finish
					 - difference_type(__n));
		  std::__uninitialized_copy_a(__finish_n,
					      this->_M_impl._M_finish,
					      this->_M_impl._M_finish,
					      _M_get_Tp_allocator());
		  this->_M_impl._M_finish = __new_finish;
		  std::copy_backward(__pos, __finish_n, __old_finish);
		  std::copy(__first, __last, __pos);
		}
              else
		{
		  _ForwardIterator __mid = __first;
		  std::advance(__mid, __elemsafter);
		  std::__uninitialized_copy_copy(__mid, __last, __pos,
						 this->_M_impl._M_finish,
						 this->_M_impl._M_finish,
						 _M_get_Tp_allocator());
		  this->_M_impl._M_finish = __new_finish;
		  std::copy(__first, __mid, __pos);
		}
            }
          catch(...)
            {
              _M_destroy_nodes(this->_M_impl._M_finish._M_node + 1,
			       __new_finish._M_node + 1);
              __throw_exception_again;
            }
        }
      }

   template<typename _Tp, typename _Alloc>
     void
     deque<_Tp, _Alloc>::
     _M_destroy_data_aux(iterator __first, iterator __last)
     {
       for (_Map_pointer __node = __first._M_node + 1;
	    __node < __last._M_node; ++__node)
	 std::_Destroy(*__node, *__node + _S_buffer_size(),
		       _M_get_Tp_allocator());

       if (__first._M_node != __last._M_node)
	 {
	   std::_Destroy(__first._M_cur, __first._M_last,
			 _M_get_Tp_allocator());
	   std::_Destroy(__last._M_first, __last._M_cur,
			 _M_get_Tp_allocator());
	 }
       else
	 std::_Destroy(__first._M_cur, __last._M_cur,
		       _M_get_Tp_allocator());
     }

  template <typename _Tp, typename _Alloc>
    void
    deque<_Tp, _Alloc>::
    _M_new_elements_at_front(size_type __new_elems)
    {
      if (this->max_size() - this->size() < __new_elems)
	__throw_length_error(__N("deque::_M_new_elements_at_front"));

      const size_type __new_nodes = ((__new_elems + _S_buffer_size() - 1)
				     / _S_buffer_size());
      _M_reserve_map_at_front(__new_nodes);
      size_type __i;
      try
        {
          for (__i = 1; __i <= __new_nodes; ++__i)
            *(this->_M_impl._M_start._M_node - __i) = this->_M_allocate_node();
        }
      catch(...)
        {
          for (size_type __j = 1; __j < __i; ++__j)
            _M_deallocate_node(*(this->_M_impl._M_start._M_node - __j));
          __throw_exception_again;
        }
    }

  template <typename _Tp, typename _Alloc>
    void
    deque<_Tp, _Alloc>::
    _M_new_elements_at_back(size_type __new_elems)
    {
      if (this->max_size() - this->size() < __new_elems)
	__throw_length_error(__N("deque::_M_new_elements_at_back"));

      const size_type __new_nodes = ((__new_elems + _S_buffer_size() - 1)
				     / _S_buffer_size());
      _M_reserve_map_at_back(__new_nodes);
      size_type __i;
      try
        {
          for (__i = 1; __i <= __new_nodes; ++__i)
            *(this->_M_impl._M_finish._M_node + __i) = this->_M_allocate_node();
        }
      catch(...)
        {
          for (size_type __j = 1; __j < __i; ++__j)
            _M_deallocate_node(*(this->_M_impl._M_finish._M_node + __j));
          __throw_exception_again;
        }
    }

  template <typename _Tp, typename _Alloc>
    void
    deque<_Tp, _Alloc>::
    _M_reallocate_map(size_type __nodes_to_add, bool __add_at_front)
    {
      const size_type __old_num_nodes
	= this->_M_impl._M_finish._M_node - this->_M_impl._M_start._M_node + 1;
      const size_type __new_num_nodes = __old_num_nodes + __nodes_to_add;

      _Map_pointer __new_nstart;
      if (this->_M_impl._M_map_size > 2 * __new_num_nodes)
	{
	  __new_nstart = this->_M_impl._M_map + (this->_M_impl._M_map_size
					 - __new_num_nodes) / 2
	                 + (__add_at_front ? __nodes_to_add : 0);
	  if (__new_nstart < this->_M_impl._M_start._M_node)
	    std::copy(this->_M_impl._M_start._M_node,
		      this->_M_impl._M_finish._M_node + 1,
		      __new_nstart);
	  else
	    std::copy_backward(this->_M_impl._M_start._M_node,
			       this->_M_impl._M_finish._M_node + 1,
			       __new_nstart + __old_num_nodes);
	}
      else
	{
	  size_type __new_map_size = this->_M_impl._M_map_size
	                             + std::max(this->_M_impl._M_map_size,
						__nodes_to_add) + 2;

	  _Map_pointer __new_map = this->_M_allocate_map(__new_map_size);
	  __new_nstart = __new_map + (__new_map_size - __new_num_nodes) / 2
	                 + (__add_at_front ? __nodes_to_add : 0);
	  std::copy(this->_M_impl._M_start._M_node,
		    this->_M_impl._M_finish._M_node + 1,
		    __new_nstart);
	  _M_deallocate_map(this->_M_impl._M_map, this->_M_impl._M_map_size);

	  this->_M_impl._M_map = __new_map;
	  this->_M_impl._M_map_size = __new_map_size;
	}

      this->_M_impl._M_start._M_set_node(__new_nstart);
      this->_M_impl._M_finish._M_set_node(__new_nstart + __old_num_nodes - 1);
    }

<<<<<<< HEAD
=======
  // Overload for deque::iterators, exploiting the "segmented-iterator
  // optimization".  NB: leave const_iterators alone!
  template<typename _Tp>
    void
    fill(const _Deque_iterator<_Tp, _Tp&, _Tp*>& __first,
	 const _Deque_iterator<_Tp, _Tp&, _Tp*>& __last, const _Tp& __value)
    {
      typedef typename _Deque_iterator<_Tp, _Tp&, _Tp*>::_Self _Self;

      for (typename _Self::_Map_pointer __node = __first._M_node + 1;
           __node < __last._M_node; ++__node)
	std::fill(*__node, *__node + _Self::_S_buffer_size(), __value);

      if (__first._M_node != __last._M_node)
	{
	  std::fill(__first._M_cur, __first._M_last, __value);
	  std::fill(__last._M_first, __last._M_cur, __value);
	}
      else
	std::fill(__first._M_cur, __last._M_cur, __value);
    }

>>>>>>> f8383f28
_GLIBCXX_END_NESTED_NAMESPACE

#endif<|MERGE_RESOLUTION|>--- conflicted
+++ resolved
@@ -751,8 +751,6 @@
       this->_M_impl._M_finish._M_set_node(__new_nstart + __old_num_nodes - 1);
     }
 
-<<<<<<< HEAD
-=======
   // Overload for deque::iterators, exploiting the "segmented-iterator
   // optimization".  NB: leave const_iterators alone!
   template<typename _Tp>
@@ -775,7 +773,6 @@
 	std::fill(__first._M_cur, __last._M_cur, __value);
     }
 
->>>>>>> f8383f28
 _GLIBCXX_END_NESTED_NAMESPACE
 
 #endif