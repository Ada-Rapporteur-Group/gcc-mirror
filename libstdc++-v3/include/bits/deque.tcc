// Deque implementation (out of line) -*- C++ -*-

// Copyright (C) 2001, 2002, 2003, 2004, 2005, 2006, 2007
// Free Software Foundation, Inc.
//
// This file is part of the GNU ISO C++ Library.  This library is free
// software; you can redistribute it and/or modify it under the
// terms of the GNU General Public License as published by the
// Free Software Foundation; either version 2, or (at your option)
// any later version.

// This library is distributed in the hope that it will be useful,
// but WITHOUT ANY WARRANTY; without even the implied warranty of
// MERCHANTABILITY or FITNESS FOR A PARTICULAR PURPOSE.  See the
// GNU General Public License for more details.

// You should have received a copy of the GNU General Public License along
// with this library; see the file COPYING.  If not, write to the Free
// Software Foundation, 51 Franklin Street, Fifth Floor, Boston, MA 02110-1301,
// USA.

// As a special exception, you may use this file as part of a free software
// library without restriction.  Specifically, if other files instantiate
// templates or use macros or inline functions from this file, or you compile
// this file and link it with other files to produce an executable, this
// file does not by itself cause the resulting executable to be covered by
// the GNU General Public License.  This exception does not however
// invalidate any other reasons why the executable file might be covered by
// the GNU General Public License.

/*
 *
 * Copyright (c) 1994
 * Hewlett-Packard Company
 *
 * Permission to use, copy, modify, distribute and sell this software
 * and its documentation for any purpose is hereby granted without fee,
 * provided that the above copyright notice appear in all copies and
 * that both that copyright notice and this permission notice appear
 * in supporting documentation.  Hewlett-Packard Company makes no
 * representations about the suitability of this software for any
 * purpose.  It is provided "as is" without express or implied warranty.
 *
 *
 * Copyright (c) 1997
 * Silicon Graphics Computer Systems, Inc.
 *
 * Permission to use, copy, modify, distribute and sell this software
 * and its documentation for any purpose is hereby granted without fee,
 * provided that the above copyright notice appear in all copies and
 * that both that copyright notice and this permission notice appear
 * in supporting documentation.  Silicon Graphics makes no
 * representations about the suitability of this software for any
 * purpose.  It is provided "as is" without express or implied warranty.
 */

/** @file deque.tcc
 *  This is an internal header file, included by other library headers.
 *  You should not attempt to use it directly.
 */

#ifndef _DEQUE_TCC
#define _DEQUE_TCC 1

<<<<<<< HEAD
_GLIBCXX_BEGIN_NESTED_NAMESPACE(std, _GLIBCXX_STD)
=======
_GLIBCXX_BEGIN_NESTED_NAMESPACE(std, _GLIBCXX_STD_D)
>>>>>>> 751ff693

  template <typename _Tp, typename _Alloc>
    deque<_Tp, _Alloc>&
    deque<_Tp, _Alloc>::
    operator=(const deque& __x)
<<<<<<< HEAD
    {
      const size_type __len = size();
      if (&__x != this)
	{
	  if (__len >= __x.size())
	    _M_erase_at_end(std::copy(__x.begin(), __x.end(),
				      this->_M_impl._M_start));
	  else
	    {
	      const_iterator __mid = __x.begin() + difference_type(__len);
	      std::copy(__x.begin(), __mid, this->_M_impl._M_start);
	      insert(this->_M_impl._M_finish, __mid, __x.end());
	    }
	}
      return *this;
    }

  template <typename _Tp, typename _Alloc>
    typename deque<_Tp, _Alloc>::iterator
    deque<_Tp, _Alloc>::
    insert(iterator __position, const value_type& __x)
    {
      if (__position._M_cur == this->_M_impl._M_start._M_cur)
	{
	  push_front(__x);
	  return this->_M_impl._M_start;
	}
      else if (__position._M_cur == this->_M_impl._M_finish._M_cur)
	{
	  push_back(__x);
	  iterator __tmp = this->_M_impl._M_finish;
	  --__tmp;
	  return __tmp;
	}
      else
        return _M_insert_aux(__position, __x);
    }

  template <typename _Tp, typename _Alloc>
    typename deque<_Tp, _Alloc>::iterator
    deque<_Tp, _Alloc>::
    erase(iterator __position)
    {
      iterator __next = __position;
      ++__next;
      const difference_type __index = __position - begin();
      if (static_cast<size_type>(__index) < (size() >> 1))
	{
	  if (__position != begin())
	    std::copy_backward(begin(), __position, __next);
	  pop_front();
	}
      else
	{
	  if (__next != end())
	    std::copy(__next, end(), __position);
	  pop_back();
	}
      return begin() + __index;
=======
    {
      const size_type __len = size();
      if (&__x != this)
	{
	  if (__len >= __x.size())
	    _M_erase_at_end(std::copy(__x.begin(), __x.end(),
				      this->_M_impl._M_start));
	  else
	    {
	      const_iterator __mid = __x.begin() + difference_type(__len);
	      std::copy(__x.begin(), __mid, this->_M_impl._M_start);
	      insert(this->_M_impl._M_finish, __mid, __x.end());
	    }
	}
      return *this;
>>>>>>> 751ff693
    }

  template <typename _Tp, typename _Alloc>
    typename deque<_Tp, _Alloc>::iterator
    deque<_Tp, _Alloc>::
<<<<<<< HEAD
    erase(iterator __first, iterator __last)
    {
      if (__first == begin() && __last == end())
	{
	  clear();
	  return end();
	}
      else
	{
	  const difference_type __n = __last - __first;
	  const difference_type __elems_before = __first - begin();
	  if (static_cast<size_type>(__elems_before) <= (size() - __n) / 2)
	    {
	      if (__first != begin())
		std::copy_backward(begin(), __first, __last);
	      _M_erase_at_begin(begin() + __n);
	    }
	  else
	    {
	      if (__last != end())
		std::copy(__last, end(), __first);
	      _M_erase_at_end(end() - __n);
	    }
	  return begin() + __elems_before;
	}
    }

  template <typename _Tp, class _Alloc>
    template <typename _InputIterator>
      void
      deque<_Tp, _Alloc>::
      _M_assign_aux(_InputIterator __first, _InputIterator __last,
		    std::input_iterator_tag)
      {
        iterator __cur = begin();
        for (; __first != __last && __cur != end(); ++__cur, ++__first)
          *__cur = *__first;
        if (__first == __last)
          _M_erase_at_end(__cur);
        else
          insert(end(), __first, __last);
      }

  template <typename _Tp, typename _Alloc>
    void
    deque<_Tp, _Alloc>::
    _M_fill_insert(iterator __pos, size_type __n, const value_type& __x)
    {
      if (__pos._M_cur == this->_M_impl._M_start._M_cur)
	{
	  iterator __new_start = _M_reserve_elements_at_front(__n);
	  try
	    {
	      std::__uninitialized_fill_a(__new_start, this->_M_impl._M_start,
					  __x, _M_get_Tp_allocator());
	      this->_M_impl._M_start = __new_start;
	    }
	  catch(...)
	    {
	      _M_destroy_nodes(__new_start._M_node,
			       this->_M_impl._M_start._M_node);
	      __throw_exception_again;
	    }
	}
      else if (__pos._M_cur == this->_M_impl._M_finish._M_cur)
	{
	  iterator __new_finish = _M_reserve_elements_at_back(__n);
	  try
	    {
	      std::__uninitialized_fill_a(this->_M_impl._M_finish,
					  __new_finish, __x,
					  _M_get_Tp_allocator());
	      this->_M_impl._M_finish = __new_finish;
	    }
	  catch(...)
	    {
	      _M_destroy_nodes(this->_M_impl._M_finish._M_node + 1,
			       __new_finish._M_node + 1);
	      __throw_exception_again;
	    }
	}
      else
        _M_insert_aux(__pos, __n, __x);
    }

  template <typename _Tp, typename _Alloc>
    void
    deque<_Tp, _Alloc>::
    _M_fill_initialize(const value_type& __value)
    {
      _Map_pointer __cur;
      try
        {
          for (__cur = this->_M_impl._M_start._M_node;
	       __cur < this->_M_impl._M_finish._M_node;
	       ++__cur)
            std::__uninitialized_fill_a(*__cur, *__cur + _S_buffer_size(),
					__value, _M_get_Tp_allocator());
          std::__uninitialized_fill_a(this->_M_impl._M_finish._M_first,
				      this->_M_impl._M_finish._M_cur,
				      __value, _M_get_Tp_allocator());
        }
      catch(...)
        {
          std::_Destroy(this->_M_impl._M_start, iterator(*__cur, __cur),
			_M_get_Tp_allocator());
          __throw_exception_again;
        }
    }

  template <typename _Tp, typename _Alloc>
    template <typename _InputIterator>
      void
      deque<_Tp, _Alloc>::
      _M_range_initialize(_InputIterator __first, _InputIterator __last,
                          std::input_iterator_tag)
      {
        this->_M_initialize_map(0);
        try
          {
            for (; __first != __last; ++__first)
              push_back(*__first);
          }
        catch(...)
          {
            clear();
            __throw_exception_again;
          }
      }

  template <typename _Tp, typename _Alloc>
    template <typename _ForwardIterator>
      void
      deque<_Tp, _Alloc>::
      _M_range_initialize(_ForwardIterator __first, _ForwardIterator __last,
                          std::forward_iterator_tag)
      {
        const size_type __n = std::distance(__first, __last);
        this->_M_initialize_map(__n);

        _Map_pointer __cur_node;
        try
          {
            for (__cur_node = this->_M_impl._M_start._M_node;
                 __cur_node < this->_M_impl._M_finish._M_node;
                 ++__cur_node)
	      {
		_ForwardIterator __mid = __first;
		std::advance(__mid, _S_buffer_size());
		std::__uninitialized_copy_a(__first, __mid, *__cur_node,
					    _M_get_Tp_allocator());
		__first = __mid;
	      }
            std::__uninitialized_copy_a(__first, __last,
					this->_M_impl._M_finish._M_first,
					_M_get_Tp_allocator());
          }
        catch(...)
          {
            std::_Destroy(this->_M_impl._M_start,
			  iterator(*__cur_node, __cur_node),
			  _M_get_Tp_allocator());
            __throw_exception_again;
          }
      }

  // Called only if _M_impl._M_finish._M_cur == _M_impl._M_finish._M_last - 1.
  template <typename _Tp, typename _Alloc>
    void
    deque<_Tp, _Alloc>::
    _M_push_back_aux(const value_type& __t)
    {
      value_type __t_copy = __t;
      _M_reserve_map_at_back();
      *(this->_M_impl._M_finish._M_node + 1) = this->_M_allocate_node();
      try
        {
          this->_M_impl.construct(this->_M_impl._M_finish._M_cur, __t_copy);
          this->_M_impl._M_finish._M_set_node(this->_M_impl._M_finish._M_node
					      + 1);
          this->_M_impl._M_finish._M_cur = this->_M_impl._M_finish._M_first;
        }
      catch(...)
        {
          _M_deallocate_node(*(this->_M_impl._M_finish._M_node + 1));
          __throw_exception_again;
        }
    }

  // Called only if _M_impl._M_start._M_cur == _M_impl._M_start._M_first.
  template <typename _Tp, typename _Alloc>
    void
    deque<_Tp, _Alloc>::
    _M_push_front_aux(const value_type& __t)
    {
      value_type __t_copy = __t;
      _M_reserve_map_at_front();
      *(this->_M_impl._M_start._M_node - 1) = this->_M_allocate_node();
      try
        {
          this->_M_impl._M_start._M_set_node(this->_M_impl._M_start._M_node
					     - 1);
          this->_M_impl._M_start._M_cur = this->_M_impl._M_start._M_last - 1;
          this->_M_impl.construct(this->_M_impl._M_start._M_cur, __t_copy);
        }
      catch(...)
        {
          ++this->_M_impl._M_start;
          _M_deallocate_node(*(this->_M_impl._M_start._M_node - 1));
=======
    insert(iterator __position, const value_type& __x)
    {
      if (__position._M_cur == this->_M_impl._M_start._M_cur)
	{
	  push_front(__x);
	  return this->_M_impl._M_start;
	}
      else if (__position._M_cur == this->_M_impl._M_finish._M_cur)
	{
	  push_back(__x);
	  iterator __tmp = this->_M_impl._M_finish;
	  --__tmp;
	  return __tmp;
	}
      else
        return _M_insert_aux(__position, __x);
    }

#ifdef __GXX_EXPERIMENTAL_CXX0X__
  template<typename _Tp, typename _Alloc>
    template<typename... _Args>
      typename deque<_Tp, _Alloc>::iterator
      deque<_Tp, _Alloc>::
      emplace(iterator __position, _Args&&... __args)
      {
	if (__position._M_cur == this->_M_impl._M_start._M_cur)
	  {
	    push_front(std::forward<_Args>(__args)...);
	    return this->_M_impl._M_start;
	  }
	else if (__position._M_cur == this->_M_impl._M_finish._M_cur)
	  {
	    push_back(std::forward<_Args>(__args)...);
	    iterator __tmp = this->_M_impl._M_finish;
	    --__tmp;
	    return __tmp;
	  }
	else
	  return _M_insert_aux(__position, std::forward<_Args>(__args)...);
      }
#endif

  template <typename _Tp, typename _Alloc>
    typename deque<_Tp, _Alloc>::iterator
    deque<_Tp, _Alloc>::
    erase(iterator __position)
    {
      iterator __next = __position;
      ++__next;
      const difference_type __index = __position - begin();
      if (static_cast<size_type>(__index) < (size() >> 1))
	{
	  if (__position != begin())
	    _GLIBCXX_MOVE_BACKWARD3(begin(), __position, __next);
	  pop_front();
	}
      else
	{
	  if (__next != end())
	    _GLIBCXX_MOVE3(__next, end(), __position);
	  pop_back();
	}
      return begin() + __index;
    }

  template <typename _Tp, typename _Alloc>
    typename deque<_Tp, _Alloc>::iterator
    deque<_Tp, _Alloc>::
    erase(iterator __first, iterator __last)
    {
      if (__first == begin() && __last == end())
	{
	  clear();
	  return end();
	}
      else
	{
	  const difference_type __n = __last - __first;
	  const difference_type __elems_before = __first - begin();
	  if (static_cast<size_type>(__elems_before) <= (size() - __n) / 2)
	    {
	      if (__first != begin())
		_GLIBCXX_MOVE_BACKWARD3(begin(), __first, __last);
	      _M_erase_at_begin(begin() + __n);
	    }
	  else
	    {
	      if (__last != end())
		_GLIBCXX_MOVE3(__last, end(), __first);
	      _M_erase_at_end(end() - __n);
	    }
	  return begin() + __elems_before;
	}
    }

  template <typename _Tp, class _Alloc>
    template <typename _InputIterator>
      void
      deque<_Tp, _Alloc>::
      _M_assign_aux(_InputIterator __first, _InputIterator __last,
		    std::input_iterator_tag)
      {
        iterator __cur = begin();
        for (; __first != __last && __cur != end(); ++__cur, ++__first)
          *__cur = *__first;
        if (__first == __last)
          _M_erase_at_end(__cur);
        else
          insert(end(), __first, __last);
      }

  template <typename _Tp, typename _Alloc>
    void
    deque<_Tp, _Alloc>::
    _M_fill_insert(iterator __pos, size_type __n, const value_type& __x)
    {
      if (__pos._M_cur == this->_M_impl._M_start._M_cur)
	{
	  iterator __new_start = _M_reserve_elements_at_front(__n);
	  try
	    {
	      std::__uninitialized_fill_a(__new_start, this->_M_impl._M_start,
					  __x, _M_get_Tp_allocator());
	      this->_M_impl._M_start = __new_start;
	    }
	  catch(...)
	    {
	      _M_destroy_nodes(__new_start._M_node,
			       this->_M_impl._M_start._M_node);
	      __throw_exception_again;
	    }
	}
      else if (__pos._M_cur == this->_M_impl._M_finish._M_cur)
	{
	  iterator __new_finish = _M_reserve_elements_at_back(__n);
	  try
	    {
	      std::__uninitialized_fill_a(this->_M_impl._M_finish,
					  __new_finish, __x,
					  _M_get_Tp_allocator());
	      this->_M_impl._M_finish = __new_finish;
	    }
	  catch(...)
	    {
	      _M_destroy_nodes(this->_M_impl._M_finish._M_node + 1,
			       __new_finish._M_node + 1);
	      __throw_exception_again;
	    }
	}
      else
        _M_insert_aux(__pos, __n, __x);
    }

  template <typename _Tp, typename _Alloc>
    void
    deque<_Tp, _Alloc>::
    _M_fill_initialize(const value_type& __value)
    {
      _Map_pointer __cur;
      try
        {
          for (__cur = this->_M_impl._M_start._M_node;
	       __cur < this->_M_impl._M_finish._M_node;
	       ++__cur)
            std::__uninitialized_fill_a(*__cur, *__cur + _S_buffer_size(),
					__value, _M_get_Tp_allocator());
          std::__uninitialized_fill_a(this->_M_impl._M_finish._M_first,
				      this->_M_impl._M_finish._M_cur,
				      __value, _M_get_Tp_allocator());
        }
      catch(...)
        {
          std::_Destroy(this->_M_impl._M_start, iterator(*__cur, __cur),
			_M_get_Tp_allocator());
>>>>>>> 751ff693
          __throw_exception_again;
        }
    }

<<<<<<< HEAD
  // Called only if _M_impl._M_finish._M_cur == _M_impl._M_finish._M_first.
  template <typename _Tp, typename _Alloc>
    void deque<_Tp, _Alloc>::
    _M_pop_back_aux()
    {
      _M_deallocate_node(this->_M_impl._M_finish._M_first);
      this->_M_impl._M_finish._M_set_node(this->_M_impl._M_finish._M_node - 1);
      this->_M_impl._M_finish._M_cur = this->_M_impl._M_finish._M_last - 1;
      this->_M_impl.destroy(this->_M_impl._M_finish._M_cur);
    }

  // Called only if _M_impl._M_start._M_cur == _M_impl._M_start._M_last - 1.
  // Note that if the deque has at least one element (a precondition for this
  // member function), and if
  //   _M_impl._M_start._M_cur == _M_impl._M_start._M_last,
  // then the deque must have at least two nodes.
  template <typename _Tp, typename _Alloc>
    void deque<_Tp, _Alloc>::
    _M_pop_front_aux()
    {
      this->_M_impl.destroy(this->_M_impl._M_start._M_cur);
      _M_deallocate_node(this->_M_impl._M_start._M_first);
      this->_M_impl._M_start._M_set_node(this->_M_impl._M_start._M_node + 1);
      this->_M_impl._M_start._M_cur = this->_M_impl._M_start._M_first;
    }

=======
>>>>>>> 751ff693
  template <typename _Tp, typename _Alloc>
    template <typename _InputIterator>
      void
      deque<_Tp, _Alloc>::
<<<<<<< HEAD
      _M_range_insert_aux(iterator __pos,
                          _InputIterator __first, _InputIterator __last,
                          std::input_iterator_tag)
      { std::copy(__first, __last, std::inserter(*this, __pos)); }
=======
      _M_range_initialize(_InputIterator __first, _InputIterator __last,
                          std::input_iterator_tag)
      {
        this->_M_initialize_map(0);
        try
          {
            for (; __first != __last; ++__first)
              push_back(*__first);
          }
        catch(...)
          {
            clear();
            __throw_exception_again;
          }
      }
>>>>>>> 751ff693

  template <typename _Tp, typename _Alloc>
    template <typename _ForwardIterator>
      void
      deque<_Tp, _Alloc>::
<<<<<<< HEAD
      _M_range_insert_aux(iterator __pos,
                          _ForwardIterator __first, _ForwardIterator __last,
                          std::forward_iterator_tag)
      {
        const size_type __n = std::distance(__first, __last);
        if (__pos._M_cur == this->_M_impl._M_start._M_cur)
	  {
	    iterator __new_start = _M_reserve_elements_at_front(__n);
	    try
	      {
		std::__uninitialized_copy_a(__first, __last, __new_start,
					    _M_get_Tp_allocator());
		this->_M_impl._M_start = __new_start;
	      }
	    catch(...)
	      {
		_M_destroy_nodes(__new_start._M_node,
				 this->_M_impl._M_start._M_node);
		__throw_exception_again;
	      }
	  }
        else if (__pos._M_cur == this->_M_impl._M_finish._M_cur)
	  {
	    iterator __new_finish = _M_reserve_elements_at_back(__n);
	    try
	      {
		std::__uninitialized_copy_a(__first, __last,
					    this->_M_impl._M_finish,
					    _M_get_Tp_allocator());
		this->_M_impl._M_finish = __new_finish;
	      }
	    catch(...)
	      {
		_M_destroy_nodes(this->_M_impl._M_finish._M_node + 1,
				 __new_finish._M_node + 1);
		__throw_exception_again;
	      }
	  }
        else
          _M_insert_aux(__pos, __first, __last, __n);
      }

  template <typename _Tp, typename _Alloc>
    typename deque<_Tp, _Alloc>::iterator
    deque<_Tp, _Alloc>::
    _M_insert_aux(iterator __pos, const value_type& __x)
    {
      difference_type __index = __pos - this->_M_impl._M_start;
      value_type __x_copy = __x; // XXX copy
      if (static_cast<size_type>(__index) < size() / 2)
	{
	  push_front(front());
	  iterator __front1 = this->_M_impl._M_start;
	  ++__front1;
	  iterator __front2 = __front1;
	  ++__front2;
	  __pos = this->_M_impl._M_start + __index;
	  iterator __pos1 = __pos;
	  ++__pos1;
	  std::copy(__front2, __pos1, __front1);
	}
      else
	{
	  push_back(back());
	  iterator __back1 = this->_M_impl._M_finish;
	  --__back1;
	  iterator __back2 = __back1;
	  --__back2;
	  __pos = this->_M_impl._M_start + __index;
	  std::copy_backward(__pos, __back2, __back1);
	}
      *__pos = __x_copy;
      return __pos;
    }

  template <typename _Tp, typename _Alloc>
=======
      _M_range_initialize(_ForwardIterator __first, _ForwardIterator __last,
                          std::forward_iterator_tag)
      {
        const size_type __n = std::distance(__first, __last);
        this->_M_initialize_map(__n);

        _Map_pointer __cur_node;
        try
          {
            for (__cur_node = this->_M_impl._M_start._M_node;
                 __cur_node < this->_M_impl._M_finish._M_node;
                 ++__cur_node)
	      {
		_ForwardIterator __mid = __first;
		std::advance(__mid, _S_buffer_size());
		std::__uninitialized_copy_a(__first, __mid, *__cur_node,
					    _M_get_Tp_allocator());
		__first = __mid;
	      }
            std::__uninitialized_copy_a(__first, __last,
					this->_M_impl._M_finish._M_first,
					_M_get_Tp_allocator());
          }
        catch(...)
          {
            std::_Destroy(this->_M_impl._M_start,
			  iterator(*__cur_node, __cur_node),
			  _M_get_Tp_allocator());
            __throw_exception_again;
          }
      }

  // Called only if _M_impl._M_finish._M_cur == _M_impl._M_finish._M_last - 1.
  template<typename _Tp, typename _Alloc>
#ifdef __GXX_EXPERIMENTAL_CXX0X__
    template<typename... _Args>
      void
      deque<_Tp, _Alloc>::
      _M_push_back_aux(_Args&&... __args)
#else
      void
      deque<_Tp, _Alloc>::
      _M_push_back_aux(const value_type& __t)
#endif
      {
	_M_reserve_map_at_back();
	*(this->_M_impl._M_finish._M_node + 1) = this->_M_allocate_node();
	try
	  {
#ifdef __GXX_EXPERIMENTAL_CXX0X__
	    this->_M_impl.construct(this->_M_impl._M_finish._M_cur,
				    std::forward<_Args>(__args)...);
#else
	    this->_M_impl.construct(this->_M_impl._M_finish._M_cur, __t);
#endif
	    this->_M_impl._M_finish._M_set_node(this->_M_impl._M_finish._M_node
						+ 1);
	    this->_M_impl._M_finish._M_cur = this->_M_impl._M_finish._M_first;
	  }
	catch(...)
	  {
	    _M_deallocate_node(*(this->_M_impl._M_finish._M_node + 1));
	    __throw_exception_again;
	  }
      }

  // Called only if _M_impl._M_start._M_cur == _M_impl._M_start._M_first.
  template<typename _Tp, typename _Alloc>
#ifdef __GXX_EXPERIMENTAL_CXX0X__
    template<typename... _Args>
      void
      deque<_Tp, _Alloc>::
      _M_push_front_aux(_Args&&... __args)
#else
      void
      deque<_Tp, _Alloc>::
      _M_push_front_aux(const value_type& __t)
#endif
      {
	_M_reserve_map_at_front();
	*(this->_M_impl._M_start._M_node - 1) = this->_M_allocate_node();
	try
	  {
	    this->_M_impl._M_start._M_set_node(this->_M_impl._M_start._M_node
					       - 1);
	    this->_M_impl._M_start._M_cur = this->_M_impl._M_start._M_last - 1;
#ifdef __GXX_EXPERIMENTAL_CXX0X__
	    this->_M_impl.construct(this->_M_impl._M_start._M_cur,
				    std::forward<_Args>(__args)...);
#else
	    this->_M_impl.construct(this->_M_impl._M_start._M_cur, __t);
#endif
	  }
	catch(...)
	  {
	    ++this->_M_impl._M_start;
	    _M_deallocate_node(*(this->_M_impl._M_start._M_node - 1));
	    __throw_exception_again;
	  }
      }

  // Called only if _M_impl._M_finish._M_cur == _M_impl._M_finish._M_first.
  template <typename _Tp, typename _Alloc>
    void deque<_Tp, _Alloc>::
    _M_pop_back_aux()
    {
      _M_deallocate_node(this->_M_impl._M_finish._M_first);
      this->_M_impl._M_finish._M_set_node(this->_M_impl._M_finish._M_node - 1);
      this->_M_impl._M_finish._M_cur = this->_M_impl._M_finish._M_last - 1;
      this->_M_impl.destroy(this->_M_impl._M_finish._M_cur);
    }

  // Called only if _M_impl._M_start._M_cur == _M_impl._M_start._M_last - 1.
  // Note that if the deque has at least one element (a precondition for this
  // member function), and if
  //   _M_impl._M_start._M_cur == _M_impl._M_start._M_last,
  // then the deque must have at least two nodes.
  template <typename _Tp, typename _Alloc>
    void deque<_Tp, _Alloc>::
    _M_pop_front_aux()
    {
      this->_M_impl.destroy(this->_M_impl._M_start._M_cur);
      _M_deallocate_node(this->_M_impl._M_start._M_first);
      this->_M_impl._M_start._M_set_node(this->_M_impl._M_start._M_node + 1);
      this->_M_impl._M_start._M_cur = this->_M_impl._M_start._M_first;
    }

  template <typename _Tp, typename _Alloc>
    template <typename _InputIterator>
      void
      deque<_Tp, _Alloc>::
      _M_range_insert_aux(iterator __pos,
                          _InputIterator __first, _InputIterator __last,
                          std::input_iterator_tag)
      { std::copy(__first, __last, std::inserter(*this, __pos)); }

  template <typename _Tp, typename _Alloc>
    template <typename _ForwardIterator>
      void
      deque<_Tp, _Alloc>::
      _M_range_insert_aux(iterator __pos,
                          _ForwardIterator __first, _ForwardIterator __last,
                          std::forward_iterator_tag)
      {
        const size_type __n = std::distance(__first, __last);
        if (__pos._M_cur == this->_M_impl._M_start._M_cur)
	  {
	    iterator __new_start = _M_reserve_elements_at_front(__n);
	    try
	      {
		std::__uninitialized_copy_a(__first, __last, __new_start,
					    _M_get_Tp_allocator());
		this->_M_impl._M_start = __new_start;
	      }
	    catch(...)
	      {
		_M_destroy_nodes(__new_start._M_node,
				 this->_M_impl._M_start._M_node);
		__throw_exception_again;
	      }
	  }
        else if (__pos._M_cur == this->_M_impl._M_finish._M_cur)
	  {
	    iterator __new_finish = _M_reserve_elements_at_back(__n);
	    try
	      {
		std::__uninitialized_copy_a(__first, __last,
					    this->_M_impl._M_finish,
					    _M_get_Tp_allocator());
		this->_M_impl._M_finish = __new_finish;
	      }
	    catch(...)
	      {
		_M_destroy_nodes(this->_M_impl._M_finish._M_node + 1,
				 __new_finish._M_node + 1);
		__throw_exception_again;
	      }
	  }
        else
          _M_insert_aux(__pos, __first, __last, __n);
      }

  template<typename _Tp, typename _Alloc>
#ifdef __GXX_EXPERIMENTAL_CXX0X__
    template<typename... _Args>
      typename deque<_Tp, _Alloc>::iterator
      deque<_Tp, _Alloc>::
      _M_insert_aux(iterator __pos, _Args&&... __args)
      {
	value_type __x_copy(std::forward<_Args>(__args)...); // XXX copy
#else
    typename deque<_Tp, _Alloc>::iterator
      deque<_Tp, _Alloc>::
      _M_insert_aux(iterator __pos, const value_type& __x)
      {
	value_type __x_copy = __x; // XXX copy
#endif
	difference_type __index = __pos - this->_M_impl._M_start;
	if (static_cast<size_type>(__index) < size() / 2)
	  {
	    push_front(_GLIBCXX_MOVE(front()));
	    iterator __front1 = this->_M_impl._M_start;
	    ++__front1;
	    iterator __front2 = __front1;
	    ++__front2;
	    __pos = this->_M_impl._M_start + __index;
	    iterator __pos1 = __pos;
	    ++__pos1;
	    _GLIBCXX_MOVE3(__front2, __pos1, __front1);
	  }
	else
	  {
	    push_back(_GLIBCXX_MOVE(back()));
	    iterator __back1 = this->_M_impl._M_finish;
	    --__back1;
	    iterator __back2 = __back1;
	    --__back2;
	    __pos = this->_M_impl._M_start + __index;
	    _GLIBCXX_MOVE_BACKWARD3(__pos, __back2, __back1);
	  }
	*__pos = _GLIBCXX_MOVE(__x_copy);
	return __pos;
      }

  template <typename _Tp, typename _Alloc>
>>>>>>> 751ff693
    void
    deque<_Tp, _Alloc>::
    _M_insert_aux(iterator __pos, size_type __n, const value_type& __x)
    {
      const difference_type __elems_before = __pos - this->_M_impl._M_start;
      const size_type __length = this->size();
      value_type __x_copy = __x;
      if (__elems_before < difference_type(__length / 2))
	{
	  iterator __new_start = _M_reserve_elements_at_front(__n);
	  iterator __old_start = this->_M_impl._M_start;
	  __pos = this->_M_impl._M_start + __elems_before;
	  try
	    {
	      if (__elems_before >= difference_type(__n))
		{
		  iterator __start_n = (this->_M_impl._M_start
					+ difference_type(__n));
<<<<<<< HEAD
		  std::__uninitialized_copy_a(this->_M_impl._M_start,
					      __start_n, __new_start,
					      _M_get_Tp_allocator());
		  this->_M_impl._M_start = __new_start;
		  std::copy(__start_n, __pos, __old_start);
=======
		  std::__uninitialized_move_a(this->_M_impl._M_start,
					      __start_n, __new_start,
					      _M_get_Tp_allocator());
		  this->_M_impl._M_start = __new_start;
		  _GLIBCXX_MOVE3(__start_n, __pos, __old_start);
>>>>>>> 751ff693
		  std::fill(__pos - difference_type(__n), __pos, __x_copy);
		}
	      else
		{
<<<<<<< HEAD
		  std::__uninitialized_copy_fill(this->_M_impl._M_start,
=======
		  std::__uninitialized_move_fill(this->_M_impl._M_start,
>>>>>>> 751ff693
						 __pos, __new_start,
						 this->_M_impl._M_start,
						 __x_copy,
						 _M_get_Tp_allocator());
		  this->_M_impl._M_start = __new_start;
		  std::fill(__old_start, __pos, __x_copy);
		}
	    }
	  catch(...)
	    {
	      _M_destroy_nodes(__new_start._M_node,
			       this->_M_impl._M_start._M_node);
	      __throw_exception_again;
	    }
	}
      else
	{
	  iterator __new_finish = _M_reserve_elements_at_back(__n);
	  iterator __old_finish = this->_M_impl._M_finish;
	  const difference_type __elems_after =
	    difference_type(__length) - __elems_before;
	  __pos = this->_M_impl._M_finish - __elems_after;
	  try
	    {
	      if (__elems_after > difference_type(__n))
		{
		  iterator __finish_n = (this->_M_impl._M_finish
					 - difference_type(__n));
<<<<<<< HEAD
		  std::__uninitialized_copy_a(__finish_n,
=======
		  std::__uninitialized_move_a(__finish_n,
>>>>>>> 751ff693
					      this->_M_impl._M_finish,
					      this->_M_impl._M_finish,
					      _M_get_Tp_allocator());
		  this->_M_impl._M_finish = __new_finish;
<<<<<<< HEAD
		  std::copy_backward(__pos, __finish_n, __old_finish);
=======
		  _GLIBCXX_MOVE_BACKWARD3(__pos, __finish_n, __old_finish);
>>>>>>> 751ff693
		  std::fill(__pos, __pos + difference_type(__n), __x_copy);
		}
	      else
		{
<<<<<<< HEAD
		  std::__uninitialized_fill_copy(this->_M_impl._M_finish,
=======
		  std::__uninitialized_fill_move(this->_M_impl._M_finish,
>>>>>>> 751ff693
						 __pos + difference_type(__n),
						 __x_copy, __pos,
						 this->_M_impl._M_finish,
						 _M_get_Tp_allocator());
		  this->_M_impl._M_finish = __new_finish;
		  std::fill(__pos, __old_finish, __x_copy);
		}
	    }
	  catch(...)
	    {
	      _M_destroy_nodes(this->_M_impl._M_finish._M_node + 1,
			       __new_finish._M_node + 1);
	      __throw_exception_again;
	    }
	}
    }

  template <typename _Tp, typename _Alloc>
    template <typename _ForwardIterator>
      void
      deque<_Tp, _Alloc>::
      _M_insert_aux(iterator __pos,
                    _ForwardIterator __first, _ForwardIterator __last,
                    size_type __n)
      {
        const difference_type __elemsbefore = __pos - this->_M_impl._M_start;
        const size_type __length = size();
        if (static_cast<size_type>(__elemsbefore) < __length / 2)
	  {
	    iterator __new_start = _M_reserve_elements_at_front(__n);
	    iterator __old_start = this->_M_impl._M_start;
	    __pos = this->_M_impl._M_start + __elemsbefore;
	    try
	      {
		if (__elemsbefore >= difference_type(__n))
		  {
		    iterator __start_n = (this->_M_impl._M_start
					  + difference_type(__n));
<<<<<<< HEAD
		    std::__uninitialized_copy_a(this->_M_impl._M_start,
						__start_n, __new_start,
						_M_get_Tp_allocator());
		    this->_M_impl._M_start = __new_start;
		    std::copy(__start_n, __pos, __old_start);
=======
		    std::__uninitialized_move_a(this->_M_impl._M_start,
						__start_n, __new_start,
						_M_get_Tp_allocator());
		    this->_M_impl._M_start = __new_start;
		    _GLIBCXX_MOVE3(__start_n, __pos, __old_start);
>>>>>>> 751ff693
		    std::copy(__first, __last, __pos - difference_type(__n));
		  }
		else
		  {
		    _ForwardIterator __mid = __first;
		    std::advance(__mid, difference_type(__n) - __elemsbefore);
<<<<<<< HEAD
		    std::__uninitialized_copy_copy(this->_M_impl._M_start,
=======
		    std::__uninitialized_move_copy(this->_M_impl._M_start,
>>>>>>> 751ff693
						   __pos, __first, __mid,
						   __new_start,
						   _M_get_Tp_allocator());
		    this->_M_impl._M_start = __new_start;
		    std::copy(__mid, __last, __old_start);
		  }
	      }
	    catch(...)
	      {
		_M_destroy_nodes(__new_start._M_node,
				 this->_M_impl._M_start._M_node);
		__throw_exception_again;
	      }
	  }
        else
        {
          iterator __new_finish = _M_reserve_elements_at_back(__n);
          iterator __old_finish = this->_M_impl._M_finish;
          const difference_type __elemsafter =
            difference_type(__length) - __elemsbefore;
          __pos = this->_M_impl._M_finish - __elemsafter;
          try
            {
              if (__elemsafter > difference_type(__n))
		{
		  iterator __finish_n = (this->_M_impl._M_finish
					 - difference_type(__n));
<<<<<<< HEAD
		  std::__uninitialized_copy_a(__finish_n,
=======
		  std::__uninitialized_move_a(__finish_n,
>>>>>>> 751ff693
					      this->_M_impl._M_finish,
					      this->_M_impl._M_finish,
					      _M_get_Tp_allocator());
		  this->_M_impl._M_finish = __new_finish;
<<<<<<< HEAD
		  std::copy_backward(__pos, __finish_n, __old_finish);
=======
		  _GLIBCXX_MOVE_BACKWARD3(__pos, __finish_n, __old_finish);
>>>>>>> 751ff693
		  std::copy(__first, __last, __pos);
		}
              else
		{
		  _ForwardIterator __mid = __first;
		  std::advance(__mid, __elemsafter);
<<<<<<< HEAD
		  std::__uninitialized_copy_copy(__mid, __last, __pos,
=======
		  std::__uninitialized_copy_move(__mid, __last, __pos,
>>>>>>> 751ff693
						 this->_M_impl._M_finish,
						 this->_M_impl._M_finish,
						 _M_get_Tp_allocator());
		  this->_M_impl._M_finish = __new_finish;
		  std::copy(__first, __mid, __pos);
		}
            }
          catch(...)
            {
              _M_destroy_nodes(this->_M_impl._M_finish._M_node + 1,
			       __new_finish._M_node + 1);
              __throw_exception_again;
            }
        }
      }

   template<typename _Tp, typename _Alloc>
     void
     deque<_Tp, _Alloc>::
     _M_destroy_data_aux(iterator __first, iterator __last)
     {
       for (_Map_pointer __node = __first._M_node + 1;
	    __node < __last._M_node; ++__node)
	 std::_Destroy(*__node, *__node + _S_buffer_size(),
		       _M_get_Tp_allocator());

       if (__first._M_node != __last._M_node)
	 {
	   std::_Destroy(__first._M_cur, __first._M_last,
			 _M_get_Tp_allocator());
	   std::_Destroy(__last._M_first, __last._M_cur,
			 _M_get_Tp_allocator());
	 }
       else
	 std::_Destroy(__first._M_cur, __last._M_cur,
		       _M_get_Tp_allocator());
     }

  template <typename _Tp, typename _Alloc>
    void
    deque<_Tp, _Alloc>::
    _M_new_elements_at_front(size_type __new_elems)
    {
      if (this->max_size() - this->size() < __new_elems)
	__throw_length_error(__N("deque::_M_new_elements_at_front"));

      const size_type __new_nodes = ((__new_elems + _S_buffer_size() - 1)
				     / _S_buffer_size());
      _M_reserve_map_at_front(__new_nodes);
      size_type __i;
      try
        {
          for (__i = 1; __i <= __new_nodes; ++__i)
            *(this->_M_impl._M_start._M_node - __i) = this->_M_allocate_node();
        }
      catch(...)
        {
          for (size_type __j = 1; __j < __i; ++__j)
            _M_deallocate_node(*(this->_M_impl._M_start._M_node - __j));
          __throw_exception_again;
        }
    }

  template <typename _Tp, typename _Alloc>
    void
    deque<_Tp, _Alloc>::
    _M_new_elements_at_back(size_type __new_elems)
    {
      if (this->max_size() - this->size() < __new_elems)
	__throw_length_error(__N("deque::_M_new_elements_at_back"));

      const size_type __new_nodes = ((__new_elems + _S_buffer_size() - 1)
				     / _S_buffer_size());
      _M_reserve_map_at_back(__new_nodes);
      size_type __i;
      try
        {
          for (__i = 1; __i <= __new_nodes; ++__i)
            *(this->_M_impl._M_finish._M_node + __i) = this->_M_allocate_node();
        }
      catch(...)
        {
          for (size_type __j = 1; __j < __i; ++__j)
            _M_deallocate_node(*(this->_M_impl._M_finish._M_node + __j));
          __throw_exception_again;
        }
    }

  template <typename _Tp, typename _Alloc>
    void
    deque<_Tp, _Alloc>::
    _M_reallocate_map(size_type __nodes_to_add, bool __add_at_front)
    {
      const size_type __old_num_nodes
	= this->_M_impl._M_finish._M_node - this->_M_impl._M_start._M_node + 1;
      const size_type __new_num_nodes = __old_num_nodes + __nodes_to_add;

      _Map_pointer __new_nstart;
      if (this->_M_impl._M_map_size > 2 * __new_num_nodes)
	{
	  __new_nstart = this->_M_impl._M_map + (this->_M_impl._M_map_size
					 - __new_num_nodes) / 2
	                 + (__add_at_front ? __nodes_to_add : 0);
	  if (__new_nstart < this->_M_impl._M_start._M_node)
	    std::copy(this->_M_impl._M_start._M_node,
		      this->_M_impl._M_finish._M_node + 1,
		      __new_nstart);
	  else
	    std::copy_backward(this->_M_impl._M_start._M_node,
			       this->_M_impl._M_finish._M_node + 1,
			       __new_nstart + __old_num_nodes);
	}
      else
	{
	  size_type __new_map_size = this->_M_impl._M_map_size
	                             + std::max(this->_M_impl._M_map_size,
						__nodes_to_add) + 2;

	  _Map_pointer __new_map = this->_M_allocate_map(__new_map_size);
	  __new_nstart = __new_map + (__new_map_size - __new_num_nodes) / 2
	                 + (__add_at_front ? __nodes_to_add : 0);
	  std::copy(this->_M_impl._M_start._M_node,
		    this->_M_impl._M_finish._M_node + 1,
		    __new_nstart);
	  _M_deallocate_map(this->_M_impl._M_map, this->_M_impl._M_map_size);

	  this->_M_impl._M_map = __new_map;
	  this->_M_impl._M_map_size = __new_map_size;
	}

      this->_M_impl._M_start._M_set_node(__new_nstart);
      this->_M_impl._M_finish._M_set_node(__new_nstart + __old_num_nodes - 1);
    }

  // Overload for deque::iterators, exploiting the "segmented-iterator
  // optimization".  NB: leave const_iterators alone!
  template<typename _Tp>
    void
    fill(const _Deque_iterator<_Tp, _Tp&, _Tp*>& __first,
	 const _Deque_iterator<_Tp, _Tp&, _Tp*>& __last, const _Tp& __value)
    {
      typedef typename _Deque_iterator<_Tp, _Tp&, _Tp*>::_Self _Self;

      for (typename _Self::_Map_pointer __node = __first._M_node + 1;
           __node < __last._M_node; ++__node)
	std::fill(*__node, *__node + _Self::_S_buffer_size(), __value);

      if (__first._M_node != __last._M_node)
	{
	  std::fill(__first._M_cur, __first._M_last, __value);
	  std::fill(__last._M_first, __last._M_cur, __value);
	}
      else
	std::fill(__first._M_cur, __last._M_cur, __value);
    }

_GLIBCXX_END_NESTED_NAMESPACE

#endif<|MERGE_RESOLUTION|>--- conflicted
+++ resolved
@@ -62,17 +62,12 @@
 #ifndef _DEQUE_TCC
 #define _DEQUE_TCC 1
 
-<<<<<<< HEAD
-_GLIBCXX_BEGIN_NESTED_NAMESPACE(std, _GLIBCXX_STD)
-=======
 _GLIBCXX_BEGIN_NESTED_NAMESPACE(std, _GLIBCXX_STD_D)
->>>>>>> 751ff693
 
   template <typename _Tp, typename _Alloc>
     deque<_Tp, _Alloc>&
     deque<_Tp, _Alloc>::
     operator=(const deque& __x)
-<<<<<<< HEAD
     {
       const size_type __len = size();
       if (&__x != this)
@@ -111,6 +106,30 @@
         return _M_insert_aux(__position, __x);
     }
 
+#ifdef __GXX_EXPERIMENTAL_CXX0X__
+  template<typename _Tp, typename _Alloc>
+    template<typename... _Args>
+      typename deque<_Tp, _Alloc>::iterator
+      deque<_Tp, _Alloc>::
+      emplace(iterator __position, _Args&&... __args)
+      {
+	if (__position._M_cur == this->_M_impl._M_start._M_cur)
+	  {
+	    push_front(std::forward<_Args>(__args)...);
+	    return this->_M_impl._M_start;
+	  }
+	else if (__position._M_cur == this->_M_impl._M_finish._M_cur)
+	  {
+	    push_back(std::forward<_Args>(__args)...);
+	    iterator __tmp = this->_M_impl._M_finish;
+	    --__tmp;
+	    return __tmp;
+	  }
+	else
+	  return _M_insert_aux(__position, std::forward<_Args>(__args)...);
+      }
+#endif
+
   template <typename _Tp, typename _Alloc>
     typename deque<_Tp, _Alloc>::iterator
     deque<_Tp, _Alloc>::
@@ -122,39 +141,21 @@
       if (static_cast<size_type>(__index) < (size() >> 1))
 	{
 	  if (__position != begin())
-	    std::copy_backward(begin(), __position, __next);
+	    _GLIBCXX_MOVE_BACKWARD3(begin(), __position, __next);
 	  pop_front();
 	}
       else
 	{
 	  if (__next != end())
-	    std::copy(__next, end(), __position);
+	    _GLIBCXX_MOVE3(__next, end(), __position);
 	  pop_back();
 	}
       return begin() + __index;
-=======
-    {
-      const size_type __len = size();
-      if (&__x != this)
-	{
-	  if (__len >= __x.size())
-	    _M_erase_at_end(std::copy(__x.begin(), __x.end(),
-				      this->_M_impl._M_start));
-	  else
-	    {
-	      const_iterator __mid = __x.begin() + difference_type(__len);
-	      std::copy(__x.begin(), __mid, this->_M_impl._M_start);
-	      insert(this->_M_impl._M_finish, __mid, __x.end());
-	    }
-	}
-      return *this;
->>>>>>> 751ff693
     }
 
   template <typename _Tp, typename _Alloc>
     typename deque<_Tp, _Alloc>::iterator
     deque<_Tp, _Alloc>::
-<<<<<<< HEAD
     erase(iterator __first, iterator __last)
     {
       if (__first == begin() && __last == end())
@@ -169,13 +170,13 @@
 	  if (static_cast<size_type>(__elems_before) <= (size() - __n) / 2)
 	    {
 	      if (__first != begin())
-		std::copy_backward(begin(), __first, __last);
+		_GLIBCXX_MOVE_BACKWARD3(begin(), __first, __last);
 	      _M_erase_at_begin(begin() + __n);
 	    }
 	  else
 	    {
 	      if (__last != end())
-		std::copy(__last, end(), __first);
+		_GLIBCXX_MOVE3(__last, end(), __first);
 	      _M_erase_at_end(end() - __n);
 	    }
 	  return begin() + __elems_before;
@@ -322,229 +323,74 @@
       }
 
   // Called only if _M_impl._M_finish._M_cur == _M_impl._M_finish._M_last - 1.
-  template <typename _Tp, typename _Alloc>
-    void
-    deque<_Tp, _Alloc>::
-    _M_push_back_aux(const value_type& __t)
-    {
-      value_type __t_copy = __t;
-      _M_reserve_map_at_back();
-      *(this->_M_impl._M_finish._M_node + 1) = this->_M_allocate_node();
-      try
-        {
-          this->_M_impl.construct(this->_M_impl._M_finish._M_cur, __t_copy);
-          this->_M_impl._M_finish._M_set_node(this->_M_impl._M_finish._M_node
-					      + 1);
-          this->_M_impl._M_finish._M_cur = this->_M_impl._M_finish._M_first;
-        }
-      catch(...)
-        {
-          _M_deallocate_node(*(this->_M_impl._M_finish._M_node + 1));
-          __throw_exception_again;
-        }
-    }
+  template<typename _Tp, typename _Alloc>
+#ifdef __GXX_EXPERIMENTAL_CXX0X__
+    template<typename... _Args>
+      void
+      deque<_Tp, _Alloc>::
+      _M_push_back_aux(_Args&&... __args)
+#else
+      void
+      deque<_Tp, _Alloc>::
+      _M_push_back_aux(const value_type& __t)
+#endif
+      {
+	_M_reserve_map_at_back();
+	*(this->_M_impl._M_finish._M_node + 1) = this->_M_allocate_node();
+	try
+	  {
+#ifdef __GXX_EXPERIMENTAL_CXX0X__
+	    this->_M_impl.construct(this->_M_impl._M_finish._M_cur,
+				    std::forward<_Args>(__args)...);
+#else
+	    this->_M_impl.construct(this->_M_impl._M_finish._M_cur, __t);
+#endif
+	    this->_M_impl._M_finish._M_set_node(this->_M_impl._M_finish._M_node
+						+ 1);
+	    this->_M_impl._M_finish._M_cur = this->_M_impl._M_finish._M_first;
+	  }
+	catch(...)
+	  {
+	    _M_deallocate_node(*(this->_M_impl._M_finish._M_node + 1));
+	    __throw_exception_again;
+	  }
+      }
 
   // Called only if _M_impl._M_start._M_cur == _M_impl._M_start._M_first.
-  template <typename _Tp, typename _Alloc>
-    void
-    deque<_Tp, _Alloc>::
-    _M_push_front_aux(const value_type& __t)
-    {
-      value_type __t_copy = __t;
-      _M_reserve_map_at_front();
-      *(this->_M_impl._M_start._M_node - 1) = this->_M_allocate_node();
-      try
-        {
-          this->_M_impl._M_start._M_set_node(this->_M_impl._M_start._M_node
-					     - 1);
-          this->_M_impl._M_start._M_cur = this->_M_impl._M_start._M_last - 1;
-          this->_M_impl.construct(this->_M_impl._M_start._M_cur, __t_copy);
-        }
-      catch(...)
-        {
-          ++this->_M_impl._M_start;
-          _M_deallocate_node(*(this->_M_impl._M_start._M_node - 1));
-=======
-    insert(iterator __position, const value_type& __x)
-    {
-      if (__position._M_cur == this->_M_impl._M_start._M_cur)
-	{
-	  push_front(__x);
-	  return this->_M_impl._M_start;
-	}
-      else if (__position._M_cur == this->_M_impl._M_finish._M_cur)
-	{
-	  push_back(__x);
-	  iterator __tmp = this->_M_impl._M_finish;
-	  --__tmp;
-	  return __tmp;
-	}
-      else
-        return _M_insert_aux(__position, __x);
-    }
-
+  template<typename _Tp, typename _Alloc>
 #ifdef __GXX_EXPERIMENTAL_CXX0X__
-  template<typename _Tp, typename _Alloc>
     template<typename... _Args>
-      typename deque<_Tp, _Alloc>::iterator
-      deque<_Tp, _Alloc>::
-      emplace(iterator __position, _Args&&... __args)
-      {
-	if (__position._M_cur == this->_M_impl._M_start._M_cur)
-	  {
-	    push_front(std::forward<_Args>(__args)...);
-	    return this->_M_impl._M_start;
-	  }
-	else if (__position._M_cur == this->_M_impl._M_finish._M_cur)
-	  {
-	    push_back(std::forward<_Args>(__args)...);
-	    iterator __tmp = this->_M_impl._M_finish;
-	    --__tmp;
-	    return __tmp;
-	  }
-	else
-	  return _M_insert_aux(__position, std::forward<_Args>(__args)...);
+      void
+      deque<_Tp, _Alloc>::
+      _M_push_front_aux(_Args&&... __args)
+#else
+      void
+      deque<_Tp, _Alloc>::
+      _M_push_front_aux(const value_type& __t)
+#endif
+      {
+	_M_reserve_map_at_front();
+	*(this->_M_impl._M_start._M_node - 1) = this->_M_allocate_node();
+	try
+	  {
+	    this->_M_impl._M_start._M_set_node(this->_M_impl._M_start._M_node
+					       - 1);
+	    this->_M_impl._M_start._M_cur = this->_M_impl._M_start._M_last - 1;
+#ifdef __GXX_EXPERIMENTAL_CXX0X__
+	    this->_M_impl.construct(this->_M_impl._M_start._M_cur,
+				    std::forward<_Args>(__args)...);
+#else
+	    this->_M_impl.construct(this->_M_impl._M_start._M_cur, __t);
+#endif
+	  }
+	catch(...)
+	  {
+	    ++this->_M_impl._M_start;
+	    _M_deallocate_node(*(this->_M_impl._M_start._M_node - 1));
+	    __throw_exception_again;
+	  }
       }
-#endif
-
-  template <typename _Tp, typename _Alloc>
-    typename deque<_Tp, _Alloc>::iterator
-    deque<_Tp, _Alloc>::
-    erase(iterator __position)
-    {
-      iterator __next = __position;
-      ++__next;
-      const difference_type __index = __position - begin();
-      if (static_cast<size_type>(__index) < (size() >> 1))
-	{
-	  if (__position != begin())
-	    _GLIBCXX_MOVE_BACKWARD3(begin(), __position, __next);
-	  pop_front();
-	}
-      else
-	{
-	  if (__next != end())
-	    _GLIBCXX_MOVE3(__next, end(), __position);
-	  pop_back();
-	}
-      return begin() + __index;
-    }
-
-  template <typename _Tp, typename _Alloc>
-    typename deque<_Tp, _Alloc>::iterator
-    deque<_Tp, _Alloc>::
-    erase(iterator __first, iterator __last)
-    {
-      if (__first == begin() && __last == end())
-	{
-	  clear();
-	  return end();
-	}
-      else
-	{
-	  const difference_type __n = __last - __first;
-	  const difference_type __elems_before = __first - begin();
-	  if (static_cast<size_type>(__elems_before) <= (size() - __n) / 2)
-	    {
-	      if (__first != begin())
-		_GLIBCXX_MOVE_BACKWARD3(begin(), __first, __last);
-	      _M_erase_at_begin(begin() + __n);
-	    }
-	  else
-	    {
-	      if (__last != end())
-		_GLIBCXX_MOVE3(__last, end(), __first);
-	      _M_erase_at_end(end() - __n);
-	    }
-	  return begin() + __elems_before;
-	}
-    }
-
-  template <typename _Tp, class _Alloc>
-    template <typename _InputIterator>
-      void
-      deque<_Tp, _Alloc>::
-      _M_assign_aux(_InputIterator __first, _InputIterator __last,
-		    std::input_iterator_tag)
-      {
-        iterator __cur = begin();
-        for (; __first != __last && __cur != end(); ++__cur, ++__first)
-          *__cur = *__first;
-        if (__first == __last)
-          _M_erase_at_end(__cur);
-        else
-          insert(end(), __first, __last);
-      }
-
-  template <typename _Tp, typename _Alloc>
-    void
-    deque<_Tp, _Alloc>::
-    _M_fill_insert(iterator __pos, size_type __n, const value_type& __x)
-    {
-      if (__pos._M_cur == this->_M_impl._M_start._M_cur)
-	{
-	  iterator __new_start = _M_reserve_elements_at_front(__n);
-	  try
-	    {
-	      std::__uninitialized_fill_a(__new_start, this->_M_impl._M_start,
-					  __x, _M_get_Tp_allocator());
-	      this->_M_impl._M_start = __new_start;
-	    }
-	  catch(...)
-	    {
-	      _M_destroy_nodes(__new_start._M_node,
-			       this->_M_impl._M_start._M_node);
-	      __throw_exception_again;
-	    }
-	}
-      else if (__pos._M_cur == this->_M_impl._M_finish._M_cur)
-	{
-	  iterator __new_finish = _M_reserve_elements_at_back(__n);
-	  try
-	    {
-	      std::__uninitialized_fill_a(this->_M_impl._M_finish,
-					  __new_finish, __x,
-					  _M_get_Tp_allocator());
-	      this->_M_impl._M_finish = __new_finish;
-	    }
-	  catch(...)
-	    {
-	      _M_destroy_nodes(this->_M_impl._M_finish._M_node + 1,
-			       __new_finish._M_node + 1);
-	      __throw_exception_again;
-	    }
-	}
-      else
-        _M_insert_aux(__pos, __n, __x);
-    }
-
-  template <typename _Tp, typename _Alloc>
-    void
-    deque<_Tp, _Alloc>::
-    _M_fill_initialize(const value_type& __value)
-    {
-      _Map_pointer __cur;
-      try
-        {
-          for (__cur = this->_M_impl._M_start._M_node;
-	       __cur < this->_M_impl._M_finish._M_node;
-	       ++__cur)
-            std::__uninitialized_fill_a(*__cur, *__cur + _S_buffer_size(),
-					__value, _M_get_Tp_allocator());
-          std::__uninitialized_fill_a(this->_M_impl._M_finish._M_first,
-				      this->_M_impl._M_finish._M_cur,
-				      __value, _M_get_Tp_allocator());
-        }
-      catch(...)
-        {
-          std::_Destroy(this->_M_impl._M_start, iterator(*__cur, __cur),
-			_M_get_Tp_allocator());
->>>>>>> 751ff693
-          __throw_exception_again;
-        }
-    }
-
-<<<<<<< HEAD
+
   // Called only if _M_impl._M_finish._M_cur == _M_impl._M_finish._M_first.
   template <typename _Tp, typename _Alloc>
     void deque<_Tp, _Alloc>::
@@ -571,40 +417,19 @@
       this->_M_impl._M_start._M_cur = this->_M_impl._M_start._M_first;
     }
 
-=======
->>>>>>> 751ff693
   template <typename _Tp, typename _Alloc>
     template <typename _InputIterator>
       void
       deque<_Tp, _Alloc>::
-<<<<<<< HEAD
       _M_range_insert_aux(iterator __pos,
                           _InputIterator __first, _InputIterator __last,
                           std::input_iterator_tag)
       { std::copy(__first, __last, std::inserter(*this, __pos)); }
-=======
-      _M_range_initialize(_InputIterator __first, _InputIterator __last,
-                          std::input_iterator_tag)
-      {
-        this->_M_initialize_map(0);
-        try
-          {
-            for (; __first != __last; ++__first)
-              push_back(*__first);
-          }
-        catch(...)
-          {
-            clear();
-            __throw_exception_again;
-          }
-      }
->>>>>>> 751ff693
 
   template <typename _Tp, typename _Alloc>
     template <typename _ForwardIterator>
       void
       deque<_Tp, _Alloc>::
-<<<<<<< HEAD
       _M_range_insert_aux(iterator __pos,
                           _ForwardIterator __first, _ForwardIterator __last,
                           std::forward_iterator_tag)
@@ -647,223 +472,6 @@
           _M_insert_aux(__pos, __first, __last, __n);
       }
 
-  template <typename _Tp, typename _Alloc>
-    typename deque<_Tp, _Alloc>::iterator
-    deque<_Tp, _Alloc>::
-    _M_insert_aux(iterator __pos, const value_type& __x)
-    {
-      difference_type __index = __pos - this->_M_impl._M_start;
-      value_type __x_copy = __x; // XXX copy
-      if (static_cast<size_type>(__index) < size() / 2)
-	{
-	  push_front(front());
-	  iterator __front1 = this->_M_impl._M_start;
-	  ++__front1;
-	  iterator __front2 = __front1;
-	  ++__front2;
-	  __pos = this->_M_impl._M_start + __index;
-	  iterator __pos1 = __pos;
-	  ++__pos1;
-	  std::copy(__front2, __pos1, __front1);
-	}
-      else
-	{
-	  push_back(back());
-	  iterator __back1 = this->_M_impl._M_finish;
-	  --__back1;
-	  iterator __back2 = __back1;
-	  --__back2;
-	  __pos = this->_M_impl._M_start + __index;
-	  std::copy_backward(__pos, __back2, __back1);
-	}
-      *__pos = __x_copy;
-      return __pos;
-    }
-
-  template <typename _Tp, typename _Alloc>
-=======
-      _M_range_initialize(_ForwardIterator __first, _ForwardIterator __last,
-                          std::forward_iterator_tag)
-      {
-        const size_type __n = std::distance(__first, __last);
-        this->_M_initialize_map(__n);
-
-        _Map_pointer __cur_node;
-        try
-          {
-            for (__cur_node = this->_M_impl._M_start._M_node;
-                 __cur_node < this->_M_impl._M_finish._M_node;
-                 ++__cur_node)
-	      {
-		_ForwardIterator __mid = __first;
-		std::advance(__mid, _S_buffer_size());
-		std::__uninitialized_copy_a(__first, __mid, *__cur_node,
-					    _M_get_Tp_allocator());
-		__first = __mid;
-	      }
-            std::__uninitialized_copy_a(__first, __last,
-					this->_M_impl._M_finish._M_first,
-					_M_get_Tp_allocator());
-          }
-        catch(...)
-          {
-            std::_Destroy(this->_M_impl._M_start,
-			  iterator(*__cur_node, __cur_node),
-			  _M_get_Tp_allocator());
-            __throw_exception_again;
-          }
-      }
-
-  // Called only if _M_impl._M_finish._M_cur == _M_impl._M_finish._M_last - 1.
-  template<typename _Tp, typename _Alloc>
-#ifdef __GXX_EXPERIMENTAL_CXX0X__
-    template<typename... _Args>
-      void
-      deque<_Tp, _Alloc>::
-      _M_push_back_aux(_Args&&... __args)
-#else
-      void
-      deque<_Tp, _Alloc>::
-      _M_push_back_aux(const value_type& __t)
-#endif
-      {
-	_M_reserve_map_at_back();
-	*(this->_M_impl._M_finish._M_node + 1) = this->_M_allocate_node();
-	try
-	  {
-#ifdef __GXX_EXPERIMENTAL_CXX0X__
-	    this->_M_impl.construct(this->_M_impl._M_finish._M_cur,
-				    std::forward<_Args>(__args)...);
-#else
-	    this->_M_impl.construct(this->_M_impl._M_finish._M_cur, __t);
-#endif
-	    this->_M_impl._M_finish._M_set_node(this->_M_impl._M_finish._M_node
-						+ 1);
-	    this->_M_impl._M_finish._M_cur = this->_M_impl._M_finish._M_first;
-	  }
-	catch(...)
-	  {
-	    _M_deallocate_node(*(this->_M_impl._M_finish._M_node + 1));
-	    __throw_exception_again;
-	  }
-      }
-
-  // Called only if _M_impl._M_start._M_cur == _M_impl._M_start._M_first.
-  template<typename _Tp, typename _Alloc>
-#ifdef __GXX_EXPERIMENTAL_CXX0X__
-    template<typename... _Args>
-      void
-      deque<_Tp, _Alloc>::
-      _M_push_front_aux(_Args&&... __args)
-#else
-      void
-      deque<_Tp, _Alloc>::
-      _M_push_front_aux(const value_type& __t)
-#endif
-      {
-	_M_reserve_map_at_front();
-	*(this->_M_impl._M_start._M_node - 1) = this->_M_allocate_node();
-	try
-	  {
-	    this->_M_impl._M_start._M_set_node(this->_M_impl._M_start._M_node
-					       - 1);
-	    this->_M_impl._M_start._M_cur = this->_M_impl._M_start._M_last - 1;
-#ifdef __GXX_EXPERIMENTAL_CXX0X__
-	    this->_M_impl.construct(this->_M_impl._M_start._M_cur,
-				    std::forward<_Args>(__args)...);
-#else
-	    this->_M_impl.construct(this->_M_impl._M_start._M_cur, __t);
-#endif
-	  }
-	catch(...)
-	  {
-	    ++this->_M_impl._M_start;
-	    _M_deallocate_node(*(this->_M_impl._M_start._M_node - 1));
-	    __throw_exception_again;
-	  }
-      }
-
-  // Called only if _M_impl._M_finish._M_cur == _M_impl._M_finish._M_first.
-  template <typename _Tp, typename _Alloc>
-    void deque<_Tp, _Alloc>::
-    _M_pop_back_aux()
-    {
-      _M_deallocate_node(this->_M_impl._M_finish._M_first);
-      this->_M_impl._M_finish._M_set_node(this->_M_impl._M_finish._M_node - 1);
-      this->_M_impl._M_finish._M_cur = this->_M_impl._M_finish._M_last - 1;
-      this->_M_impl.destroy(this->_M_impl._M_finish._M_cur);
-    }
-
-  // Called only if _M_impl._M_start._M_cur == _M_impl._M_start._M_last - 1.
-  // Note that if the deque has at least one element (a precondition for this
-  // member function), and if
-  //   _M_impl._M_start._M_cur == _M_impl._M_start._M_last,
-  // then the deque must have at least two nodes.
-  template <typename _Tp, typename _Alloc>
-    void deque<_Tp, _Alloc>::
-    _M_pop_front_aux()
-    {
-      this->_M_impl.destroy(this->_M_impl._M_start._M_cur);
-      _M_deallocate_node(this->_M_impl._M_start._M_first);
-      this->_M_impl._M_start._M_set_node(this->_M_impl._M_start._M_node + 1);
-      this->_M_impl._M_start._M_cur = this->_M_impl._M_start._M_first;
-    }
-
-  template <typename _Tp, typename _Alloc>
-    template <typename _InputIterator>
-      void
-      deque<_Tp, _Alloc>::
-      _M_range_insert_aux(iterator __pos,
-                          _InputIterator __first, _InputIterator __last,
-                          std::input_iterator_tag)
-      { std::copy(__first, __last, std::inserter(*this, __pos)); }
-
-  template <typename _Tp, typename _Alloc>
-    template <typename _ForwardIterator>
-      void
-      deque<_Tp, _Alloc>::
-      _M_range_insert_aux(iterator __pos,
-                          _ForwardIterator __first, _ForwardIterator __last,
-                          std::forward_iterator_tag)
-      {
-        const size_type __n = std::distance(__first, __last);
-        if (__pos._M_cur == this->_M_impl._M_start._M_cur)
-	  {
-	    iterator __new_start = _M_reserve_elements_at_front(__n);
-	    try
-	      {
-		std::__uninitialized_copy_a(__first, __last, __new_start,
-					    _M_get_Tp_allocator());
-		this->_M_impl._M_start = __new_start;
-	      }
-	    catch(...)
-	      {
-		_M_destroy_nodes(__new_start._M_node,
-				 this->_M_impl._M_start._M_node);
-		__throw_exception_again;
-	      }
-	  }
-        else if (__pos._M_cur == this->_M_impl._M_finish._M_cur)
-	  {
-	    iterator __new_finish = _M_reserve_elements_at_back(__n);
-	    try
-	      {
-		std::__uninitialized_copy_a(__first, __last,
-					    this->_M_impl._M_finish,
-					    _M_get_Tp_allocator());
-		this->_M_impl._M_finish = __new_finish;
-	      }
-	    catch(...)
-	      {
-		_M_destroy_nodes(this->_M_impl._M_finish._M_node + 1,
-				 __new_finish._M_node + 1);
-		__throw_exception_again;
-	      }
-	  }
-        else
-          _M_insert_aux(__pos, __first, __last, __n);
-      }
-
   template<typename _Tp, typename _Alloc>
 #ifdef __GXX_EXPERIMENTAL_CXX0X__
     template<typename... _Args>
@@ -907,7 +515,6 @@
       }
 
   template <typename _Tp, typename _Alloc>
->>>>>>> 751ff693
     void
     deque<_Tp, _Alloc>::
     _M_insert_aux(iterator __pos, size_type __n, const value_type& __x)
@@ -926,28 +533,16 @@
 		{
 		  iterator __start_n = (this->_M_impl._M_start
 					+ difference_type(__n));
-<<<<<<< HEAD
-		  std::__uninitialized_copy_a(this->_M_impl._M_start,
-					      __start_n, __new_start,
-					      _M_get_Tp_allocator());
-		  this->_M_impl._M_start = __new_start;
-		  std::copy(__start_n, __pos, __old_start);
-=======
 		  std::__uninitialized_move_a(this->_M_impl._M_start,
 					      __start_n, __new_start,
 					      _M_get_Tp_allocator());
 		  this->_M_impl._M_start = __new_start;
 		  _GLIBCXX_MOVE3(__start_n, __pos, __old_start);
->>>>>>> 751ff693
 		  std::fill(__pos - difference_type(__n), __pos, __x_copy);
 		}
 	      else
 		{
-<<<<<<< HEAD
-		  std::__uninitialized_copy_fill(this->_M_impl._M_start,
-=======
 		  std::__uninitialized_move_fill(this->_M_impl._M_start,
->>>>>>> 751ff693
 						 __pos, __new_start,
 						 this->_M_impl._M_start,
 						 __x_copy,
@@ -976,29 +571,17 @@
 		{
 		  iterator __finish_n = (this->_M_impl._M_finish
 					 - difference_type(__n));
-<<<<<<< HEAD
-		  std::__uninitialized_copy_a(__finish_n,
-=======
 		  std::__uninitialized_move_a(__finish_n,
->>>>>>> 751ff693
 					      this->_M_impl._M_finish,
 					      this->_M_impl._M_finish,
 					      _M_get_Tp_allocator());
 		  this->_M_impl._M_finish = __new_finish;
-<<<<<<< HEAD
-		  std::copy_backward(__pos, __finish_n, __old_finish);
-=======
 		  _GLIBCXX_MOVE_BACKWARD3(__pos, __finish_n, __old_finish);
->>>>>>> 751ff693
 		  std::fill(__pos, __pos + difference_type(__n), __x_copy);
 		}
 	      else
 		{
-<<<<<<< HEAD
-		  std::__uninitialized_fill_copy(this->_M_impl._M_finish,
-=======
 		  std::__uninitialized_fill_move(this->_M_impl._M_finish,
->>>>>>> 751ff693
 						 __pos + difference_type(__n),
 						 __x_copy, __pos,
 						 this->_M_impl._M_finish,
@@ -1037,30 +620,18 @@
 		  {
 		    iterator __start_n = (this->_M_impl._M_start
 					  + difference_type(__n));
-<<<<<<< HEAD
-		    std::__uninitialized_copy_a(this->_M_impl._M_start,
-						__start_n, __new_start,
-						_M_get_Tp_allocator());
-		    this->_M_impl._M_start = __new_start;
-		    std::copy(__start_n, __pos, __old_start);
-=======
 		    std::__uninitialized_move_a(this->_M_impl._M_start,
 						__start_n, __new_start,
 						_M_get_Tp_allocator());
 		    this->_M_impl._M_start = __new_start;
 		    _GLIBCXX_MOVE3(__start_n, __pos, __old_start);
->>>>>>> 751ff693
 		    std::copy(__first, __last, __pos - difference_type(__n));
 		  }
 		else
 		  {
 		    _ForwardIterator __mid = __first;
 		    std::advance(__mid, difference_type(__n) - __elemsbefore);
-<<<<<<< HEAD
-		    std::__uninitialized_copy_copy(this->_M_impl._M_start,
-=======
 		    std::__uninitialized_move_copy(this->_M_impl._M_start,
->>>>>>> 751ff693
 						   __pos, __first, __mid,
 						   __new_start,
 						   _M_get_Tp_allocator());
@@ -1088,31 +659,19 @@
 		{
 		  iterator __finish_n = (this->_M_impl._M_finish
 					 - difference_type(__n));
-<<<<<<< HEAD
-		  std::__uninitialized_copy_a(__finish_n,
-=======
 		  std::__uninitialized_move_a(__finish_n,
->>>>>>> 751ff693
 					      this->_M_impl._M_finish,
 					      this->_M_impl._M_finish,
 					      _M_get_Tp_allocator());
 		  this->_M_impl._M_finish = __new_finish;
-<<<<<<< HEAD
-		  std::copy_backward(__pos, __finish_n, __old_finish);
-=======
 		  _GLIBCXX_MOVE_BACKWARD3(__pos, __finish_n, __old_finish);
->>>>>>> 751ff693
 		  std::copy(__first, __last, __pos);
 		}
               else
 		{
 		  _ForwardIterator __mid = __first;
 		  std::advance(__mid, __elemsafter);
-<<<<<<< HEAD
-		  std::__uninitialized_copy_copy(__mid, __last, __pos,
-=======
 		  std::__uninitialized_copy_move(__mid, __last, __pos,
->>>>>>> 751ff693
 						 this->_M_impl._M_finish,
 						 this->_M_impl._M_finish,
 						 _M_get_Tp_allocator());
