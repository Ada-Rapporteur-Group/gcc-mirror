--- conflicted
+++ resolved
@@ -71,18 +71,6 @@
       const moneypunct<_CharT, _Intl>& __mp =
 	use_facet<moneypunct<_CharT, _Intl> >(__loc);
 
-<<<<<<< HEAD
-      _M_grouping_size = __mp.grouping().size();
-      char* __grouping = new char[_M_grouping_size];
-      __mp.grouping().copy(__grouping, _M_grouping_size);
-      _M_grouping = __grouping;
-      _M_use_grouping = (_M_grouping_size
-			 && static_cast<signed char>(_M_grouping[0]) > 0
-			 && (_M_grouping[0]
-			     != __gnu_cxx::__numeric_traits<char>::__max));
-
-=======
->>>>>>> 42a9ba1d
       _M_decimal_point = __mp.decimal_point();
       _M_thousands_sep = __mp.thousands_sep();
       _M_frac_digits = __mp.frac_digits();
