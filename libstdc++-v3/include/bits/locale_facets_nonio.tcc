// Locale support -*- C++ -*-

// Copyright (C) 2007, 2008, 2009, 2010 Free Software Foundation, Inc.
//
// This file is part of the GNU ISO C++ Library.  This library is free
// software; you can redistribute it and/or modify it under the
// terms of the GNU General Public License as published by the
// Free Software Foundation; either version 3, or (at your option)
// any later version.

// This library is distributed in the hope that it will be useful,
// but WITHOUT ANY WARRANTY; without even the implied warranty of
// MERCHANTABILITY or FITNESS FOR A PARTICULAR PURPOSE.  See the
// GNU General Public License for more details.

// Under Section 7 of GPL version 3, you are granted additional
// permissions described in the GCC Runtime Library Exception, version
// 3.1, as published by the Free Software Foundation.

// You should have received a copy of the GNU General Public License and
// a copy of the GCC Runtime Library Exception along with this program;
// see the files COPYING3 and COPYING.RUNTIME respectively.  If not, see
// <http://www.gnu.org/licenses/>.

<<<<<<< HEAD
/** @file locale_facets_nonio.tcc
=======
/** @file bits/locale_facets_nonio.tcc
>>>>>>> 03d20231
 *  This is an internal header file, included by other library headers.
 *  Do not attempt to use it directly. @headername{locale}
 */

#ifndef _LOCALE_FACETS_NONIO_TCC
#define _LOCALE_FACETS_NONIO_TCC 1

#pragma GCC system_header

namespace std _GLIBCXX_VISIBILITY(default)
{
_GLIBCXX_BEGIN_NAMESPACE_VERSION

  template<typename _CharT, bool _Intl>
    struct __use_cache<__moneypunct_cache<_CharT, _Intl> >
    {
      const __moneypunct_cache<_CharT, _Intl>*
      operator() (const locale& __loc) const
      {
	const size_t __i = moneypunct<_CharT, _Intl>::id._M_id();
	const locale::facet** __caches = __loc._M_impl->_M_caches;
	if (!__caches[__i])
	  {
	    __moneypunct_cache<_CharT, _Intl>* __tmp = 0;
	    __try
	      {
		__tmp = new __moneypunct_cache<_CharT, _Intl>;
		__tmp->_M_cache(__loc);
	      }
	    __catch(...)
	      {
		delete __tmp;
		__throw_exception_again;
	      }
	    __loc._M_impl->_M_install_cache(__tmp, __i);
	  }
	return static_cast<
	  const __moneypunct_cache<_CharT, _Intl>*>(__caches[__i]);
      }
    };

  template<typename _CharT, bool _Intl>
    void
    __moneypunct_cache<_CharT, _Intl>::_M_cache(const locale& __loc)
    {
      _M_allocated = true;

      const moneypunct<_CharT, _Intl>& __mp =
	use_facet<moneypunct<_CharT, _Intl> >(__loc);

      _M_decimal_point = __mp.decimal_point();
      _M_thousands_sep = __mp.thousands_sep();
      _M_frac_digits = __mp.frac_digits();

      char* __grouping = 0;
      _CharT* __curr_symbol = 0;
      _CharT* __positive_sign = 0;
      _CharT* __negative_sign = 0;     
      __try
	{
	  _M_grouping_size = __mp.grouping().size();
	  __grouping = new char[_M_grouping_size];
	  __mp.grouping().copy(__grouping, _M_grouping_size);
	  _M_grouping = __grouping;
	  _M_use_grouping = (_M_grouping_size
			     && static_cast<signed char>(_M_grouping[0]) > 0
			     && (_M_grouping[0]
				 != __gnu_cxx::__numeric_traits<char>::__max));

	  _M_curr_symbol_size = __mp.curr_symbol().size();
	  __curr_symbol = new _CharT[_M_curr_symbol_size];
	  __mp.curr_symbol().copy(__curr_symbol, _M_curr_symbol_size);
	  _M_curr_symbol = __curr_symbol;

	  _M_positive_sign_size = __mp.positive_sign().size();
	  __positive_sign = new _CharT[_M_positive_sign_size];
	  __mp.positive_sign().copy(__positive_sign, _M_positive_sign_size);
	  _M_positive_sign = __positive_sign;

	  _M_negative_sign_size = __mp.negative_sign().size();
	  __negative_sign = new _CharT[_M_negative_sign_size];
	  __mp.negative_sign().copy(__negative_sign, _M_negative_sign_size);
	  _M_negative_sign = __negative_sign;

	  _M_pos_format = __mp.pos_format();
	  _M_neg_format = __mp.neg_format();

	  const ctype<_CharT>& __ct = use_facet<ctype<_CharT> >(__loc);
	  __ct.widen(money_base::_S_atoms,
		     money_base::_S_atoms + money_base::_S_end, _M_atoms);
	}
      __catch(...)
	{
	  delete [] __grouping;
	  delete [] __curr_symbol;
	  delete [] __positive_sign;
	  delete [] __negative_sign;
	  __throw_exception_again;
	}
    }

_GLIBCXX_BEGIN_NAMESPACE_LDBL

  template<typename _CharT, typename _InIter>
    template<bool _Intl>
      _InIter
      money_get<_CharT, _InIter>::
      _M_extract(iter_type __beg, iter_type __end, ios_base& __io,
		 ios_base::iostate& __err, string& __units) const
      {
	typedef char_traits<_CharT>			  __traits_type;
	typedef typename string_type::size_type	          size_type;	
	typedef money_base::part			  part;
	typedef __moneypunct_cache<_CharT, _Intl>         __cache_type;
	
	const locale& __loc = __io._M_getloc();
	const ctype<_CharT>& __ctype = use_facet<ctype<_CharT> >(__loc);

	__use_cache<__cache_type> __uc;
	const __cache_type* __lc = __uc(__loc);
	const char_type* __lit = __lc->_M_atoms;

	// Deduced sign.
	bool __negative = false;
	// Sign size.
	size_type __sign_size = 0;
	// True if sign is mandatory.
	const bool __mandatory_sign = (__lc->_M_positive_sign_size
				       && __lc->_M_negative_sign_size);
	// String of grouping info from thousands_sep plucked from __units.
	string __grouping_tmp;
	if (__lc->_M_use_grouping)
	  __grouping_tmp.reserve(32);
	// Last position before the decimal point.
	int __last_pos = 0;
	// Separator positions, then, possibly, fractional digits.
	int __n = 0;
	// If input iterator is in a valid state.
	bool __testvalid = true;
	// Flag marking when a decimal point is found.
	bool __testdecfound = false;

	// The tentative returned string is stored here.
	string __res;
	__res.reserve(32);

	const char_type* __lit_zero = __lit + money_base::_S_zero;
	const money_base::pattern __p = __lc->_M_neg_format;
	for (int __i = 0; __i < 4 && __testvalid; ++__i)
	  {
	    const part __which = static_cast<part>(__p.field[__i]);
	    switch (__which)
	      {
	      case money_base::symbol:
		// According to 22.2.6.1.2, p2, symbol is required
		// if (__io.flags() & ios_base::showbase), otherwise
		// is optional and consumed only if other characters
		// are needed to complete the format.
		if (__io.flags() & ios_base::showbase || __sign_size > 1
		    || __i == 0
		    || (__i == 1 && (__mandatory_sign
				     || (static_cast<part>(__p.field[0])
					 == money_base::sign)
				     || (static_cast<part>(__p.field[2])
					 == money_base::space)))
		    || (__i == 2 && ((static_cast<part>(__p.field[3])
				      == money_base::value)
				     || (__mandatory_sign
					 && (static_cast<part>(__p.field[3])
					     == money_base::sign)))))
		  {
		    const size_type __len = __lc->_M_curr_symbol_size;
		    size_type __j = 0;
		    for (; __beg != __end && __j < __len
			   && *__beg == __lc->_M_curr_symbol[__j];
			 ++__beg, ++__j);
		    if (__j != __len
			&& (__j || __io.flags() & ios_base::showbase))
		      __testvalid = false;
		  }
		break;
	      case money_base::sign:
		// Sign might not exist, or be more than one character long.
		if (__lc->_M_positive_sign_size && __beg != __end
		    && *__beg == __lc->_M_positive_sign[0])
		  {
		    __sign_size = __lc->_M_positive_sign_size;
		    ++__beg;
		  }
		else if (__lc->_M_negative_sign_size && __beg != __end
			 && *__beg == __lc->_M_negative_sign[0])
		  {
		    __negative = true;
		    __sign_size = __lc->_M_negative_sign_size;
		    ++__beg;
		  }
		else if (__lc->_M_positive_sign_size
			 && !__lc->_M_negative_sign_size)
		  // "... if no sign is detected, the result is given the sign
		  // that corresponds to the source of the empty string"
		  __negative = true;
		else if (__mandatory_sign)
		  __testvalid = false;
		break;
	      case money_base::value:
		// Extract digits, remove and stash away the
		// grouping of found thousands separators.
		for (; __beg != __end; ++__beg)
		  {
		    const char_type __c = *__beg;
		    const char_type* __q = __traits_type::find(__lit_zero, 
							       10, __c);
		    if (__q != 0)
		      {
			__res += money_base::_S_atoms[__q - __lit];
			++__n;
		      }
		    else if (__c == __lc->_M_decimal_point 
			     && !__testdecfound)
		      {
			if (__lc->_M_frac_digits <= 0)
			  break;

			__last_pos = __n;
			__n = 0;
			__testdecfound = true;
		      }
		    else if (__lc->_M_use_grouping
			     && __c == __lc->_M_thousands_sep
			     && !__testdecfound)
		      {
			if (__n)
			  {
			    // Mark position for later analysis.
			    __grouping_tmp += static_cast<char>(__n);
			    __n = 0;
			  }
			else
			  {
			    __testvalid = false;
			    break;
			  }
		      }
		    else
		      break;
		  }
		if (__res.empty())
		  __testvalid = false;
		break;
	      case money_base::space:
		// At least one space is required.
		if (__beg != __end && __ctype.is(ctype_base::space, *__beg))
		  ++__beg;
		else
		  __testvalid = false;
	      case money_base::none:
		// Only if not at the end of the pattern.
		if (__i != 3)
		  for (; __beg != __end
			 && __ctype.is(ctype_base::space, *__beg); ++__beg);
		break;
	      }
	  }

	// Need to get the rest of the sign characters, if they exist.
	if (__sign_size > 1 && __testvalid)
	  {
	    const char_type* __sign = __negative ? __lc->_M_negative_sign
	                                         : __lc->_M_positive_sign;
	    size_type __i = 1;
	    for (; __beg != __end && __i < __sign_size
		   && *__beg == __sign[__i]; ++__beg, ++__i);
	    
	    if (__i != __sign_size)
	      __testvalid = false;
	  }

	if (__testvalid)
	  {
	    // Strip leading zeros.
	    if (__res.size() > 1)
	      {
		const size_type __first = __res.find_first_not_of('0');
		const bool __only_zeros = __first == string::npos;
		if (__first)
		  __res.erase(0, __only_zeros ? __res.size() - 1 : __first);
	      }

	    // 22.2.6.1.2, p4
	    if (__negative && __res[0] != '0')
	      __res.insert(__res.begin(), '-');
	    
	    // Test for grouping fidelity.
	    if (__grouping_tmp.size())
	      {
		// Add the ending grouping.
		__grouping_tmp += static_cast<char>(__testdecfound ? __last_pos
						                   : __n);
		if (!std::__verify_grouping(__lc->_M_grouping,
					    __lc->_M_grouping_size,
					    __grouping_tmp))
		  __err |= ios_base::failbit;
	      }
	    
	    // Iff not enough digits were supplied after the decimal-point.
	    if (__testdecfound && __n != __lc->_M_frac_digits)
	      __testvalid = false;
	  }

	// Iff valid sequence is not recognized.
	if (!__testvalid)
	  __err |= ios_base::failbit;
	else
	  __units.swap(__res);
	
	// Iff no more characters are available.
	if (__beg == __end)
	  __err |= ios_base::eofbit;
	return __beg;
      }

#if defined _GLIBCXX_LONG_DOUBLE_COMPAT && defined __LONG_DOUBLE_128__
  template<typename _CharT, typename _InIter>
    _InIter
    money_get<_CharT, _InIter>::
    __do_get(iter_type __beg, iter_type __end, bool __intl, ios_base& __io,
	     ios_base::iostate& __err, double& __units) const
    {
      string __str;
      __beg = __intl ? _M_extract<true>(__beg, __end, __io, __err, __str)
                     : _M_extract<false>(__beg, __end, __io, __err, __str);
      std::__convert_to_v(__str.c_str(), __units, __err, _S_get_c_locale());
      return __beg;
    }
#endif

  template<typename _CharT, typename _InIter>
    _InIter
    money_get<_CharT, _InIter>::
    do_get(iter_type __beg, iter_type __end, bool __intl, ios_base& __io,
	   ios_base::iostate& __err, long double& __units) const
    {
      string __str;
      __beg = __intl ? _M_extract<true>(__beg, __end, __io, __err, __str)
	             : _M_extract<false>(__beg, __end, __io, __err, __str);
      std::__convert_to_v(__str.c_str(), __units, __err, _S_get_c_locale());
      return __beg;
    }

  template<typename _CharT, typename _InIter>
    _InIter
    money_get<_CharT, _InIter>::
    do_get(iter_type __beg, iter_type __end, bool __intl, ios_base& __io,
	   ios_base::iostate& __err, string_type& __digits) const
    {
      typedef typename string::size_type                  size_type;

      const locale& __loc = __io._M_getloc();
      const ctype<_CharT>& __ctype = use_facet<ctype<_CharT> >(__loc);

      string __str;
      __beg = __intl ? _M_extract<true>(__beg, __end, __io, __err, __str)
	             : _M_extract<false>(__beg, __end, __io, __err, __str);
      const size_type __len = __str.size();
      if (__len)
	{
	  __digits.resize(__len);
	  __ctype.widen(__str.data(), __str.data() + __len, &__digits[0]);
	}
      return __beg;
    }

  template<typename _CharT, typename _OutIter>
    template<bool _Intl>
      _OutIter
      money_put<_CharT, _OutIter>::
      _M_insert(iter_type __s, ios_base& __io, char_type __fill,
		const string_type& __digits) const
      {
	typedef typename string_type::size_type	          size_type;
	typedef money_base::part                          part;
	typedef __moneypunct_cache<_CharT, _Intl>         __cache_type;
      
	const locale& __loc = __io._M_getloc();
	const ctype<_CharT>& __ctype = use_facet<ctype<_CharT> >(__loc);

	__use_cache<__cache_type> __uc;
	const __cache_type* __lc = __uc(__loc);
	const char_type* __lit = __lc->_M_atoms;

	// Determine if negative or positive formats are to be used, and
	// discard leading negative_sign if it is present.
	const char_type* __beg = __digits.data();

	money_base::pattern __p;
	const char_type* __sign;
	size_type __sign_size;
	if (!(*__beg == __lit[money_base::_S_minus]))
	  {
	    __p = __lc->_M_pos_format;
	    __sign = __lc->_M_positive_sign;
	    __sign_size = __lc->_M_positive_sign_size;
	  }
	else
	  {
	    __p = __lc->_M_neg_format;
	    __sign = __lc->_M_negative_sign;
	    __sign_size = __lc->_M_negative_sign_size;
	    if (__digits.size())
	      ++__beg;
	  }
       
	// Look for valid numbers in the ctype facet within input digits.
	size_type __len = __ctype.scan_not(ctype_base::digit, __beg,
					   __beg + __digits.size()) - __beg;
	if (__len)
	  {
	    // Assume valid input, and attempt to format.
	    // Break down input numbers into base components, as follows:
	    //   final_value = grouped units + (decimal point) + (digits)
	    string_type __value;
	    __value.reserve(2 * __len);

	    // Add thousands separators to non-decimal digits, per
	    // grouping rules.
	    long __paddec = __len - __lc->_M_frac_digits;
	    if (__paddec > 0)
  	      {
		if (__lc->_M_frac_digits < 0)
		  __paddec = __len;
  		if (__lc->_M_grouping_size)
  		  {
		    __value.assign(2 * __paddec, char_type());
 		    _CharT* __vend = 
		      std::__add_grouping(&__value[0], __lc->_M_thousands_sep,
					  __lc->_M_grouping,
					  __lc->_M_grouping_size,
					  __beg, __beg + __paddec);
		    __value.erase(__vend - &__value[0]);
  		  }
  		else
		  __value.assign(__beg, __paddec);
	      }

	    // Deal with decimal point, decimal digits.
	    if (__lc->_M_frac_digits > 0)
	      {
		__value += __lc->_M_decimal_point;
		if (__paddec >= 0)
		  __value.append(__beg + __paddec, __lc->_M_frac_digits);
		else
		  {
		    // Have to pad zeros in the decimal position.
		    __value.append(-__paddec, __lit[money_base::_S_zero]);
		    __value.append(__beg, __len);
		  }
  	      }
  
	    // Calculate length of resulting string.
	    const ios_base::fmtflags __f = __io.flags() 
	                                   & ios_base::adjustfield;
	    __len = __value.size() + __sign_size;
	    __len += ((__io.flags() & ios_base::showbase)
		      ? __lc->_M_curr_symbol_size : 0);

	    string_type __res;
	    __res.reserve(2 * __len);
	    
	    const size_type __width = static_cast<size_type>(__io.width());  
	    const bool __testipad = (__f == ios_base::internal
				     && __len < __width);
	    // Fit formatted digits into the required pattern.
	    for (int __i = 0; __i < 4; ++__i)
	      {
		const part __which = static_cast<part>(__p.field[__i]);
		switch (__which)
		  {
		  case money_base::symbol:
		    if (__io.flags() & ios_base::showbase)
		      __res.append(__lc->_M_curr_symbol,
				   __lc->_M_curr_symbol_size);
		    break;
		  case money_base::sign:
		    // Sign might not exist, or be more than one
		    // character long. In that case, add in the rest
		    // below.
		    if (__sign_size)
		      __res += __sign[0];
		    break;
		  case money_base::value:
		    __res += __value;
		    break;
		  case money_base::space:
		    // At least one space is required, but if internal
		    // formatting is required, an arbitrary number of
		    // fill spaces will be necessary.
		    if (__testipad)
		      __res.append(__width - __len, __fill);
		    else
		      __res += __fill;
		    break;
		  case money_base::none:
		    if (__testipad)
		      __res.append(__width - __len, __fill);
		    break;
		  }
	      }
	    
	    // Special case of multi-part sign parts.
	    if (__sign_size > 1)
	      __res.append(__sign + 1, __sign_size - 1);
	    
	    // Pad, if still necessary.
	    __len = __res.size();
	    if (__width > __len)
	      {
		if (__f == ios_base::left)
		  // After.
		  __res.append(__width - __len, __fill);
		else
		  // Before.
		  __res.insert(0, __width - __len, __fill);
		__len = __width;
	      }
	    
	    // Write resulting, fully-formatted string to output iterator.
	    __s = std::__write(__s, __res.data(), __len);
	  }
	__io.width(0);
	return __s;    
      }

#if defined _GLIBCXX_LONG_DOUBLE_COMPAT && defined __LONG_DOUBLE_128__
  template<typename _CharT, typename _OutIter>
    _OutIter
    money_put<_CharT, _OutIter>::
    __do_put(iter_type __s, bool __intl, ios_base& __io, char_type __fill,
	     double __units) const
    { return this->do_put(__s, __intl, __io, __fill, (long double) __units); }
#endif

  template<typename _CharT, typename _OutIter>
    _OutIter
    money_put<_CharT, _OutIter>::
    do_put(iter_type __s, bool __intl, ios_base& __io, char_type __fill,
	   long double __units) const
    {
      const locale __loc = __io.getloc();
      const ctype<_CharT>& __ctype = use_facet<ctype<_CharT> >(__loc);
#ifdef _GLIBCXX_USE_C99
      // First try a buffer perhaps big enough.
      int __cs_size = 64;
      char* __cs = static_cast<char*>(__builtin_alloca(__cs_size));
      // _GLIBCXX_RESOLVE_LIB_DEFECTS
      // 328. Bad sprintf format modifier in money_put<>::do_put()
      int __len = std::__convert_from_v(_S_get_c_locale(), __cs, __cs_size,
					"%.*Lf", 0, __units);
      // If the buffer was not large enough, try again with the correct size.
      if (__len >= __cs_size)
	{
	  __cs_size = __len + 1;
	  __cs = static_cast<char*>(__builtin_alloca(__cs_size));
	  __len = std::__convert_from_v(_S_get_c_locale(), __cs, __cs_size,
					"%.*Lf", 0, __units);
	}
#else
      // max_exponent10 + 1 for the integer part, + 2 for sign and '\0'.
      const int __cs_size =
	__gnu_cxx::__numeric_traits<long double>::__max_exponent10 + 3;
      char* __cs = static_cast<char*>(__builtin_alloca(__cs_size));
      int __len = std::__convert_from_v(_S_get_c_locale(), __cs, 0, "%.*Lf", 
					0, __units);
#endif
      string_type __digits(__len, char_type());
      __ctype.widen(__cs, __cs + __len, &__digits[0]);
      return __intl ? _M_insert<true>(__s, __io, __fill, __digits)
	            : _M_insert<false>(__s, __io, __fill, __digits);
    }

  template<typename _CharT, typename _OutIter>
    _OutIter
    money_put<_CharT, _OutIter>::
    do_put(iter_type __s, bool __intl, ios_base& __io, char_type __fill,
	   const string_type& __digits) const
    { return __intl ? _M_insert<true>(__s, __io, __fill, __digits)
	            : _M_insert<false>(__s, __io, __fill, __digits); }

_GLIBCXX_END_NAMESPACE_LDBL

  // NB: Not especially useful. Without an ios_base object or some
  // kind of locale reference, we are left clawing at the air where
  // the side of the mountain used to be...
  template<typename _CharT, typename _InIter>
    time_base::dateorder
    time_get<_CharT, _InIter>::do_date_order() const
    { return time_base::no_order; }

  // Expand a strftime format string and parse it.  E.g., do_get_date() may
  // pass %m/%d/%Y => extracted characters.
  template<typename _CharT, typename _InIter>
    _InIter
    time_get<_CharT, _InIter>::
    _M_extract_via_format(iter_type __beg, iter_type __end, ios_base& __io,
			  ios_base::iostate& __err, tm* __tm,
			  const _CharT* __format) const
    {
      const locale& __loc = __io._M_getloc();
      const __timepunct<_CharT>& __tp = use_facet<__timepunct<_CharT> >(__loc);
      const ctype<_CharT>& __ctype = use_facet<ctype<_CharT> >(__loc);
      const size_t __len = char_traits<_CharT>::length(__format);

      ios_base::iostate __tmperr = ios_base::goodbit;
      size_t __i = 0;
      for (; __beg != __end && __i < __len && !__tmperr; ++__i)
	{
	  if (__ctype.narrow(__format[__i], 0) == '%')
	    {
	      // Verify valid formatting code, attempt to extract.
	      char __c = __ctype.narrow(__format[++__i], 0);
	      int __mem = 0;
	      if (__c == 'E' || __c == 'O')
		__c = __ctype.narrow(__format[++__i], 0);
	      switch (__c)
		{
		  const char* __cs;
		  _CharT __wcs[10];
		case 'a':
		  // Abbreviated weekday name [tm_wday]
		  const char_type*  __days1[7];
		  __tp._M_days_abbreviated(__days1);
		  __beg = _M_extract_name(__beg, __end, __tm->tm_wday, __days1,
					  7, __io, __tmperr);
		  break;
		case 'A':
		  // Weekday name [tm_wday].
		  const char_type*  __days2[7];
		  __tp._M_days(__days2);
		  __beg = _M_extract_name(__beg, __end, __tm->tm_wday, __days2,
					  7, __io, __tmperr);
		  break;
		case 'h':
		case 'b':
		  // Abbreviated month name [tm_mon]
		  const char_type*  __months1[12];
		  __tp._M_months_abbreviated(__months1);
		  __beg = _M_extract_name(__beg, __end, __tm->tm_mon, 
					  __months1, 12, __io, __tmperr);
		  break;
		case 'B':
		  // Month name [tm_mon].
		  const char_type*  __months2[12];
		  __tp._M_months(__months2);
		  __beg = _M_extract_name(__beg, __end, __tm->tm_mon, 
					  __months2, 12, __io, __tmperr);
		  break;
		case 'c':
		  // Default time and date representation.
		  const char_type*  __dt[2];
		  __tp._M_date_time_formats(__dt);
		  __beg = _M_extract_via_format(__beg, __end, __io, __tmperr, 
						__tm, __dt[0]);
		  break;
		case 'd':
		  // Day [01, 31]. [tm_mday]
		  __beg = _M_extract_num(__beg, __end, __tm->tm_mday, 1, 31, 2,
					 __io, __tmperr);
		  break;
		case 'e':
		  // Day [1, 31], with single digits preceded by
		  // space. [tm_mday]
		  if (__ctype.is(ctype_base::space, *__beg))
		    __beg = _M_extract_num(++__beg, __end, __tm->tm_mday, 1, 9,
					   1, __io, __tmperr);
		  else
		    __beg = _M_extract_num(__beg, __end, __tm->tm_mday, 10, 31,
					   2, __io, __tmperr);
		  break;
		case 'D':
		  // Equivalent to %m/%d/%y.[tm_mon, tm_mday, tm_year]
		  __cs = "%m/%d/%y";
		  __ctype.widen(__cs, __cs + 9, __wcs);
		  __beg = _M_extract_via_format(__beg, __end, __io, __tmperr, 
						__tm, __wcs);
		  break;
		case 'H':
		  // Hour [00, 23]. [tm_hour]
		  __beg = _M_extract_num(__beg, __end, __tm->tm_hour, 0, 23, 2,
					 __io, __tmperr);
		  break;
		case 'I':
		  // Hour [01, 12]. [tm_hour]
		  __beg = _M_extract_num(__beg, __end, __tm->tm_hour, 1, 12, 2,
					 __io, __tmperr);
		  break;
		case 'm':
		  // Month [01, 12]. [tm_mon]
		  __beg = _M_extract_num(__beg, __end, __mem, 1, 12, 2, 
					 __io, __tmperr);
		  if (!__tmperr)
		    __tm->tm_mon = __mem - 1;
		  break;
		case 'M':
		  // Minute [00, 59]. [tm_min]
		  __beg = _M_extract_num(__beg, __end, __tm->tm_min, 0, 59, 2,
					 __io, __tmperr);
		  break;
		case 'n':
		  if (__ctype.narrow(*__beg, 0) == '\n')
		    ++__beg;
		  else
		    __tmperr |= ios_base::failbit;
		  break;
		case 'R':
		  // Equivalent to (%H:%M).
		  __cs = "%H:%M";
		  __ctype.widen(__cs, __cs + 6, __wcs);
		  __beg = _M_extract_via_format(__beg, __end, __io, __tmperr, 
						__tm, __wcs);
		  break;
		case 'S':
		  // Seconds. [tm_sec]
		  // [00, 60] in C99 (one leap-second), [00, 61] in C89.
#ifdef _GLIBCXX_USE_C99
		  __beg = _M_extract_num(__beg, __end, __tm->tm_sec, 0, 60, 2,
#else
		  __beg = _M_extract_num(__beg, __end, __tm->tm_sec, 0, 61, 2,
#endif
					 __io, __tmperr);
		  break;
		case 't':
		  if (__ctype.narrow(*__beg, 0) == '\t')
		    ++__beg;
		  else
		    __tmperr |= ios_base::failbit;
		  break;
		case 'T':
		  // Equivalent to (%H:%M:%S).
		  __cs = "%H:%M:%S";
		  __ctype.widen(__cs, __cs + 9, __wcs);
		  __beg = _M_extract_via_format(__beg, __end, __io, __tmperr, 
						__tm, __wcs);
		  break;
		case 'x':
		  // Locale's date.
		  const char_type*  __dates[2];
		  __tp._M_date_formats(__dates);
		  __beg = _M_extract_via_format(__beg, __end, __io, __tmperr, 
						__tm, __dates[0]);
		  break;
		case 'X':
		  // Locale's time.
		  const char_type*  __times[2];
		  __tp._M_time_formats(__times);
		  __beg = _M_extract_via_format(__beg, __end, __io, __tmperr, 
						__tm, __times[0]);
		  break;
		case 'y':
		case 'C': // C99
		  // Two digit year.
		case 'Y':
		  // Year [1900).
		  // NB: We parse either two digits, implicitly years since
		  // 1900, or 4 digits, full year.  In both cases we can 
		  // reconstruct [tm_year].  See also libstdc++/26701.
		  __beg = _M_extract_num(__beg, __end, __mem, 0, 9999, 4,
					 __io, __tmperr);
		  if (!__tmperr)
		    __tm->tm_year = __mem < 0 ? __mem + 100 : __mem - 1900;
		  break;
		case 'Z':
		  // Timezone info.
		  if (__ctype.is(ctype_base::upper, *__beg))
		    {
		      int __tmp;
		      __beg = _M_extract_name(__beg, __end, __tmp,
				       __timepunct_cache<_CharT>::_S_timezones,
					      14, __io, __tmperr);

		      // GMT requires special effort.
		      if (__beg != __end && !__tmperr && __tmp == 0
			  && (*__beg == __ctype.widen('-')
			      || *__beg == __ctype.widen('+')))
			{
			  __beg = _M_extract_num(__beg, __end, __tmp, 0, 23, 2,
						 __io, __tmperr);
			  __beg = _M_extract_num(__beg, __end, __tmp, 0, 59, 2,
						 __io, __tmperr);
			}
		    }
		  else
		    __tmperr |= ios_base::failbit;
		  break;
		default:
		  // Not recognized.
		  __tmperr |= ios_base::failbit;
		}
	    }
	  else
	    {
	      // Verify format and input match, extract and discard.
	      if (__format[__i] == *__beg)
		++__beg;
	      else
		__tmperr |= ios_base::failbit;
	    }
	}

      if (__tmperr || __i != __len)
	__err |= ios_base::failbit;
  
      return __beg;
    }

  template<typename _CharT, typename _InIter>
    _InIter
    time_get<_CharT, _InIter>::
    _M_extract_num(iter_type __beg, iter_type __end, int& __member,
		   int __min, int __max, size_t __len,
		   ios_base& __io, ios_base::iostate& __err) const
    {
      const locale& __loc = __io._M_getloc();
      const ctype<_CharT>& __ctype = use_facet<ctype<_CharT> >(__loc);

      // As-is works for __len = 1, 2, 4, the values actually used.
      int __mult = __len == 2 ? 10 : (__len == 4 ? 1000 : 1);

      ++__min;
      size_t __i = 0;
      int __value = 0;
      for (; __beg != __end && __i < __len; ++__beg, ++__i)
	{
	  const char __c = __ctype.narrow(*__beg, '*');
	  if (__c >= '0' && __c <= '9')
	    {
	      __value = __value * 10 + (__c - '0');
	      const int __valuec = __value * __mult;
	      if (__valuec > __max || __valuec + __mult < __min)
		break;
	      __mult /= 10;
	    }
	  else
	    break;
	}
      if (__i == __len)
	__member = __value;
      // Special encoding for do_get_year, 'y', and 'Y' above.
      else if (__len == 4 && __i == 2)
	__member = __value - 100;
      else
	__err |= ios_base::failbit;

      return __beg;
    }

  // Assumptions:
  // All elements in __names are unique.
  template<typename _CharT, typename _InIter>
    _InIter
    time_get<_CharT, _InIter>::
    _M_extract_name(iter_type __beg, iter_type __end, int& __member,
		    const _CharT** __names, size_t __indexlen,
		    ios_base& __io, ios_base::iostate& __err) const
    {
      typedef char_traits<_CharT>		__traits_type;
      const locale& __loc = __io._M_getloc();
      const ctype<_CharT>& __ctype = use_facet<ctype<_CharT> >(__loc);

      int* __matches = static_cast<int*>(__builtin_alloca(sizeof(int)
							  * __indexlen));
      size_t __nmatches = 0;
      size_t __pos = 0;
      bool __testvalid = true;
      const char_type* __name;

      // Look for initial matches.
      // NB: Some of the locale data is in the form of all lowercase
      // names, and some is in the form of initially-capitalized
      // names. Look for both.
      if (__beg != __end)
	{
	  const char_type __c = *__beg;
	  for (size_t __i1 = 0; __i1 < __indexlen; ++__i1)
	    if (__c == __names[__i1][0]
		|| __c == __ctype.toupper(__names[__i1][0]))
	      __matches[__nmatches++] = __i1;
	}

      while (__nmatches > 1)
	{
	  // Find smallest matching string.
	  size_t __minlen = __traits_type::length(__names[__matches[0]]);
	  for (size_t __i2 = 1; __i2 < __nmatches; ++__i2)
	    __minlen = std::min(__minlen,
			      __traits_type::length(__names[__matches[__i2]]));
	  ++__beg, ++__pos;
	  if (__pos < __minlen && __beg != __end)
	    for (size_t __i3 = 0; __i3 < __nmatches;)
	      {
		__name = __names[__matches[__i3]];
		if (!(__name[__pos] == *__beg))
		  __matches[__i3] = __matches[--__nmatches];
		else
		  ++__i3;
	      }
	  else
	    break;
	}

      if (__nmatches == 1)
	{
	  // Make sure found name is completely extracted.
	  ++__beg, ++__pos;
	  __name = __names[__matches[0]];
	  const size_t __len = __traits_type::length(__name);
	  while (__pos < __len && __beg != __end && __name[__pos] == *__beg)
	    ++__beg, ++__pos;

	  if (__len == __pos)
	    __member = __matches[0];
	  else
	    __testvalid = false;
	}
      else
	__testvalid = false;
      if (!__testvalid)
	__err |= ios_base::failbit;

      return __beg;
    }

  template<typename _CharT, typename _InIter>
    _InIter
    time_get<_CharT, _InIter>::
    _M_extract_wday_or_month(iter_type __beg, iter_type __end, int& __member,
			     const _CharT** __names, size_t __indexlen,
			     ios_base& __io, ios_base::iostate& __err) const
    {
      typedef char_traits<_CharT>		__traits_type;
      const locale& __loc = __io._M_getloc();
      const ctype<_CharT>& __ctype = use_facet<ctype<_CharT> >(__loc);

      int* __matches = static_cast<int*>(__builtin_alloca(2 * sizeof(int)
							  * __indexlen));
      size_t __nmatches = 0;
      size_t* __matches_lengths = 0;
      size_t __pos = 0;

      if (__beg != __end)
	{
	  const char_type __c = *__beg;
	  for (size_t __i = 0; __i < 2 * __indexlen; ++__i)
	    if (__c == __names[__i][0]
		|| __c == __ctype.toupper(__names[__i][0]))
	      __matches[__nmatches++] = __i;
	}

      if (__nmatches)
	{
	  ++__beg, ++__pos;

	  __matches_lengths
	    = static_cast<size_t*>(__builtin_alloca(sizeof(size_t)
						    * __nmatches));
	  for (size_t __i = 0; __i < __nmatches; ++__i)
	    __matches_lengths[__i]
	      = __traits_type::length(__names[__matches[__i]]);
	}

      for (; __beg != __end; ++__beg, ++__pos)
	{
	  size_t __nskipped = 0;
	  const char_type __c = *__beg;
	  for (size_t __i = 0; __i < __nmatches;)
	    {
	      const char_type* __name = __names[__matches[__i]];
	      if (__pos >= __matches_lengths[__i])
		++__nskipped, ++__i;
	      else if (!(__name[__pos] == __c))
		{
		  --__nmatches;
		  __matches[__i] = __matches[__nmatches];
		  __matches_lengths[__i] = __matches_lengths[__nmatches];
		}
	      else
		++__i;
	    }
	  if (__nskipped == __nmatches)
	    break;
	}

      if ((__nmatches == 1 && __matches_lengths[0] == __pos)
	  || (__nmatches == 2 && (__matches_lengths[0] == __pos
				  || __matches_lengths[1] == __pos)))
	__member = (__matches[0] >= __indexlen
		    ? __matches[0] - __indexlen : __matches[0]);
      else
	__err |= ios_base::failbit;

      return __beg;
    }

  template<typename _CharT, typename _InIter>
    _InIter
    time_get<_CharT, _InIter>::
    do_get_time(iter_type __beg, iter_type __end, ios_base& __io,
		ios_base::iostate& __err, tm* __tm) const
    {
      const locale& __loc = __io._M_getloc();
      const __timepunct<_CharT>& __tp = use_facet<__timepunct<_CharT> >(__loc);
      const char_type*  __times[2];
      __tp._M_time_formats(__times);
      __beg = _M_extract_via_format(__beg, __end, __io, __err, 
				    __tm, __times[0]);
      if (__beg == __end)
	__err |= ios_base::eofbit;
      return __beg;
    }

  template<typename _CharT, typename _InIter>
    _InIter
    time_get<_CharT, _InIter>::
    do_get_date(iter_type __beg, iter_type __end, ios_base& __io,
		ios_base::iostate& __err, tm* __tm) const
    {
      const locale& __loc = __io._M_getloc();
      const __timepunct<_CharT>& __tp = use_facet<__timepunct<_CharT> >(__loc);
      const char_type*  __dates[2];
      __tp._M_date_formats(__dates);
      __beg = _M_extract_via_format(__beg, __end, __io, __err, 
				    __tm, __dates[0]);
      if (__beg == __end)
	__err |= ios_base::eofbit;
      return __beg;
    }

  template<typename _CharT, typename _InIter>
    _InIter
    time_get<_CharT, _InIter>::
    do_get_weekday(iter_type __beg, iter_type __end, ios_base& __io,
		   ios_base::iostate& __err, tm* __tm) const
    {
      typedef char_traits<_CharT>		__traits_type;
      const locale& __loc = __io._M_getloc();
      const __timepunct<_CharT>& __tp = use_facet<__timepunct<_CharT> >(__loc);
      const ctype<_CharT>& __ctype = use_facet<ctype<_CharT> >(__loc);
      const char_type* __days[14];
      __tp._M_days_abbreviated(__days);
      __tp._M_days(__days + 7);
      int __tmpwday;
      ios_base::iostate __tmperr = ios_base::goodbit;

      __beg = _M_extract_wday_or_month(__beg, __end, __tmpwday, __days, 7,
				       __io, __tmperr);
      if (!__tmperr)
	__tm->tm_wday = __tmpwday;
      else
	__err |= ios_base::failbit;

      if (__beg == __end)
	__err |= ios_base::eofbit;
      return __beg;
     }

  template<typename _CharT, typename _InIter>
    _InIter
    time_get<_CharT, _InIter>::
    do_get_monthname(iter_type __beg, iter_type __end,
                     ios_base& __io, ios_base::iostate& __err, tm* __tm) const
    {
      typedef char_traits<_CharT>		__traits_type;
      const locale& __loc = __io._M_getloc();
      const __timepunct<_CharT>& __tp = use_facet<__timepunct<_CharT> >(__loc);
      const ctype<_CharT>& __ctype = use_facet<ctype<_CharT> >(__loc);
      const char_type*  __months[24];
      __tp._M_months_abbreviated(__months);
      __tp._M_months(__months + 12);
      int __tmpmon;
      ios_base::iostate __tmperr = ios_base::goodbit;

      __beg = _M_extract_wday_or_month(__beg, __end, __tmpmon, __months, 12,
				       __io, __tmperr);
      if (!__tmperr)
	__tm->tm_mon = __tmpmon;
      else
	__err |= ios_base::failbit;

      if (__beg == __end)
	__err |= ios_base::eofbit;
      return __beg;
    }

  template<typename _CharT, typename _InIter>
    _InIter
    time_get<_CharT, _InIter>::
    do_get_year(iter_type __beg, iter_type __end, ios_base& __io,
		ios_base::iostate& __err, tm* __tm) const
    {
      const locale& __loc = __io._M_getloc();
      const ctype<_CharT>& __ctype = use_facet<ctype<_CharT> >(__loc);
      int __tmpyear;
      ios_base::iostate __tmperr = ios_base::goodbit;

      __beg = _M_extract_num(__beg, __end, __tmpyear, 0, 9999, 4,
			     __io, __tmperr);
      if (!__tmperr)
	__tm->tm_year = __tmpyear < 0 ? __tmpyear + 100 : __tmpyear - 1900;
      else
	__err |= ios_base::failbit;

      if (__beg == __end)
	__err |= ios_base::eofbit;
      return __beg;
    }

  template<typename _CharT, typename _OutIter>
    _OutIter
    time_put<_CharT, _OutIter>::
    put(iter_type __s, ios_base& __io, char_type __fill, const tm* __tm,
	const _CharT* __beg, const _CharT* __end) const
    {
      const locale& __loc = __io._M_getloc();
      ctype<_CharT> const& __ctype = use_facet<ctype<_CharT> >(__loc);
      for (; __beg != __end; ++__beg)
	if (__ctype.narrow(*__beg, 0) != '%')
	  {
	    *__s = *__beg;
	    ++__s;
	  }
	else if (++__beg != __end)
	  {
	    char __format;
	    char __mod = 0;
	    const char __c = __ctype.narrow(*__beg, 0);
	    if (__c != 'E' && __c != 'O')
	      __format = __c;
	    else if (++__beg != __end)
	      {
		__mod = __c;
		__format = __ctype.narrow(*__beg, 0);
	      }
	    else
	      break;
	    __s = this->do_put(__s, __io, __fill, __tm, __format, __mod);
	  }
	else
	  break;
      return __s;
    }

  template<typename _CharT, typename _OutIter>
    _OutIter
    time_put<_CharT, _OutIter>::
    do_put(iter_type __s, ios_base& __io, char_type, const tm* __tm,
	   char __format, char __mod) const
    {
      const locale& __loc = __io._M_getloc();
      ctype<_CharT> const& __ctype = use_facet<ctype<_CharT> >(__loc);
      __timepunct<_CharT> const& __tp = use_facet<__timepunct<_CharT> >(__loc);

      // NB: This size is arbitrary. Should this be a data member,
      // initialized at construction?
      const size_t __maxlen = 128;
      char_type __res[__maxlen];

      // NB: In IEE 1003.1-200x, and perhaps other locale models, it
      // is possible that the format character will be longer than one
      // character. Possibilities include 'E' or 'O' followed by a
      // format character: if __mod is not the default argument, assume
      // it's a valid modifier.
      char_type __fmt[4];
      __fmt[0] = __ctype.widen('%');
      if (!__mod)
	{
	  __fmt[1] = __format;
	  __fmt[2] = char_type();
	}
      else
	{
	  __fmt[1] = __mod;
	  __fmt[2] = __format;
	  __fmt[3] = char_type();
	}

      __tp._M_put(__res, __maxlen, __fmt, __tm);

      // Write resulting, fully-formatted string to output iterator.
      return std::__write(__s, __res, char_traits<char_type>::length(__res));
    }


  // Inhibit implicit instantiations for required instantiations,
  // which are defined via explicit instantiations elsewhere.
  // NB: This syntax is a GNU extension.
#if _GLIBCXX_EXTERN_TEMPLATE
  extern template class moneypunct<char, false>;
  extern template class moneypunct<char, true>;
  extern template class moneypunct_byname<char, false>;
  extern template class moneypunct_byname<char, true>;
  extern template class _GLIBCXX_NAMESPACE_LDBL money_get<char>;
  extern template class _GLIBCXX_NAMESPACE_LDBL money_put<char>;
  extern template class __timepunct<char>;
  extern template class time_put<char>;
  extern template class time_put_byname<char>;
  extern template class time_get<char>;
  extern template class time_get_byname<char>;
  extern template class messages<char>;
  extern template class messages_byname<char>;

  extern template
    const moneypunct<char, true>&
    use_facet<moneypunct<char, true> >(const locale&);

  extern template
    const moneypunct<char, false>&
    use_facet<moneypunct<char, false> >(const locale&);

  extern template
    const money_put<char>&
    use_facet<money_put<char> >(const locale&);

  extern template
    const money_get<char>&
    use_facet<money_get<char> >(const locale&);

  extern template
    const __timepunct<char>&
    use_facet<__timepunct<char> >(const locale&);

  extern template
    const time_put<char>&
    use_facet<time_put<char> >(const locale&);

  extern template
    const time_get<char>&
    use_facet<time_get<char> >(const locale&);

  extern template
    const messages<char>&
    use_facet<messages<char> >(const locale&);

  extern template
    bool
    has_facet<moneypunct<char> >(const locale&);

  extern template
    bool
    has_facet<money_put<char> >(const locale&);

  extern template
    bool
    has_facet<money_get<char> >(const locale&);

  extern template
    bool
    has_facet<__timepunct<char> >(const locale&);

  extern template
    bool
    has_facet<time_put<char> >(const locale&);

  extern template
    bool
    has_facet<time_get<char> >(const locale&);

  extern template
    bool
    has_facet<messages<char> >(const locale&);

#ifdef _GLIBCXX_USE_WCHAR_T
  extern template class moneypunct<wchar_t, false>;
  extern template class moneypunct<wchar_t, true>;
  extern template class moneypunct_byname<wchar_t, false>;
  extern template class moneypunct_byname<wchar_t, true>;
  extern template class _GLIBCXX_NAMESPACE_LDBL money_get<wchar_t>;
  extern template class _GLIBCXX_NAMESPACE_LDBL money_put<wchar_t>;
  extern template class __timepunct<wchar_t>;
  extern template class time_put<wchar_t>;
  extern template class time_put_byname<wchar_t>;
  extern template class time_get<wchar_t>;
  extern template class time_get_byname<wchar_t>;
  extern template class messages<wchar_t>;
  extern template class messages_byname<wchar_t>;

  extern template
    const moneypunct<wchar_t, true>&
    use_facet<moneypunct<wchar_t, true> >(const locale&);

  extern template
    const moneypunct<wchar_t, false>&
    use_facet<moneypunct<wchar_t, false> >(const locale&);

  extern template
    const money_put<wchar_t>&
    use_facet<money_put<wchar_t> >(const locale&);

  extern template
    const money_get<wchar_t>&
    use_facet<money_get<wchar_t> >(const locale&);

  extern template
    const __timepunct<wchar_t>&
    use_facet<__timepunct<wchar_t> >(const locale&);

  extern template
    const time_put<wchar_t>&
    use_facet<time_put<wchar_t> >(const locale&);

  extern template
    const time_get<wchar_t>&
    use_facet<time_get<wchar_t> >(const locale&);

  extern template
    const messages<wchar_t>&
    use_facet<messages<wchar_t> >(const locale&);

  extern template
    bool
    has_facet<moneypunct<wchar_t> >(const locale&);

  extern template
    bool
    has_facet<money_put<wchar_t> >(const locale&);

  extern template
    bool
    has_facet<money_get<wchar_t> >(const locale&);

  extern template
    bool
    has_facet<__timepunct<wchar_t> >(const locale&);

  extern template
    bool
    has_facet<time_put<wchar_t> >(const locale&);

  extern template
    bool
    has_facet<time_get<wchar_t> >(const locale&);

  extern template
    bool
    has_facet<messages<wchar_t> >(const locale&);
#endif
#endif

_GLIBCXX_END_NAMESPACE_VERSION
} // namespace

#endif<|MERGE_RESOLUTION|>--- conflicted
+++ resolved
@@ -22,11 +22,7 @@
 // see the files COPYING3 and COPYING.RUNTIME respectively.  If not, see
 // <http://www.gnu.org/licenses/>.
 
-<<<<<<< HEAD
-/** @file locale_facets_nonio.tcc
-=======
 /** @file bits/locale_facets_nonio.tcc
->>>>>>> 03d20231
  *  This is an internal header file, included by other library headers.
  *  Do not attempt to use it directly. @headername{locale}
  */
