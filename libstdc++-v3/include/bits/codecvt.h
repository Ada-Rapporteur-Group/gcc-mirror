// Locale support (codecvt) -*- C++ -*-

<<<<<<< HEAD
// Copyright (C) 2000, 2001, 2002, 2003, 2004, 2005
=======
// Copyright (C) 2000, 2001, 2002, 2003, 2004, 2005, 2006, 2007
>>>>>>> 751ff693
//  Free Software Foundation, Inc.
//
// This file is part of the GNU ISO C++ Library.  This library is free
// software; you can redistribute it and/or modify it under the
// terms of the GNU General Public License as published by the
// Free Software Foundation; either version 2, or (at your option)
// any later version.

// This library is distributed in the hope that it will be useful,
// but WITHOUT ANY WARRANTY; without even the implied warranty of
// MERCHANTABILITY or FITNESS FOR A PARTICULAR PURPOSE.  See the
// GNU General Public License for more details.

// You should have received a copy of the GNU General Public License along
// with this library; see the file COPYING.  If not, write to the Free
// Software Foundation, 51 Franklin Street, Fifth Floor, Boston, MA 02110-1301,
// USA.

// As a special exception, you may use this file as part of a free software
// library without restriction.  Specifically, if other files instantiate
// templates or use macros or inline functions from this file, or you compile
// this file and link it with other files to produce an executable, this
// file does not by itself cause the resulting executable to be covered by
// the GNU General Public License.  This exception does not however
// invalidate any other reasons why the executable file might be covered by
// the GNU General Public License.

/** @file bits/codecvt.h
 *  This is an internal header file, included by other library headers.
 *  You should not attempt to use it directly.
 */

//
// ISO C++ 14882: 22.2.1.5 Template class codecvt
//

// Written by Benjamin Kosnik <bkoz@redhat.com>

#ifndef _CODECVT_H
#define _CODECVT_H 1

#pragma GCC system_header

_GLIBCXX_BEGIN_NAMESPACE(std)

  /// @brief  Empty base class for codecvt facet [22.2.1.5].
  class codecvt_base
  {
  public:
    enum result
    {
      ok,
      partial,
      error,
      noconv
    };
  };

  /**
   *  @brief  Common base for codecvt functions.
   *
   *  This template class provides implementations of the public functions
   *  that forward to the protected virtual functions.
   *
   *  This template also provides abstract stubs for the protected virtual
   *  functions.
  */
  template<typename _InternT, typename _ExternT, typename _StateT>
    class __codecvt_abstract_base
    : public locale::facet, public codecvt_base
    {
    public:
      // Types:
      typedef codecvt_base::result	result;
      typedef _InternT			intern_type;
      typedef _ExternT			extern_type;
      typedef _StateT			state_type;

      // 22.2.1.5.1 codecvt members
      /**
       *  @brief  Convert from internal to external character set.
       *
       *  Converts input string of intern_type to output string of
       *  extern_type.  This is analogous to wcsrtombs.  It does this by
       *  calling codecvt::do_out.
       *
       *  The source and destination character sets are determined by the
       *  facet's locale, internal and external types.
       *
       *  The characters in [from,from_end) are converted and written to
       *  [to,to_end).  from_next and to_next are set to point to the
       *  character following the last successfully converted character,
       *  respectively.  If the result needed no conversion, from_next and
       *  to_next are not affected.
       *
<<<<<<< HEAD
       *  The @a state argument should be intialized if the input is at the
=======
       *  The @a state argument should be initialized if the input is at the
>>>>>>> 751ff693
       *  beginning and carried from a previous call if continuing
       *  conversion.  There are no guarantees about how @a state is used.
       *
       *  The result returned is a member of codecvt_base::result.  If
       *  all the input is converted, returns codecvt_base::ok.  If no
       *  conversion is necessary, returns codecvt_base::noconv.  If
       *  the input ends early or there is insufficient space in the
       *  output, returns codecvt_base::partial.  Otherwise the
       *  conversion failed and codecvt_base::error is returned.
       *
       *  @param  state  Persistent conversion state data.
       *  @param  from  Start of input.
       *  @param  from_end  End of input.
       *  @param  from_next  Returns start of unconverted data.
       *  @param  to  Start of output buffer.
       *  @param  to_end  End of output buffer.
       *  @param  to_next  Returns start of unused output area.
       *  @return  codecvt_base::result.
      */
      result
      out(state_type& __state, const intern_type* __from,
	  const intern_type* __from_end, const intern_type*& __from_next,
	  extern_type* __to, extern_type* __to_end,
	  extern_type*& __to_next) const
      {
	return this->do_out(__state, __from, __from_end, __from_next,
			    __to, __to_end, __to_next);
      }

      /**
       *  @brief  Reset conversion state.
       *
       *  Writes characters to output that would restore @a state to initial
       *  conditions.  The idea is that if a partial conversion occurs, then
       *  the converting the characters written by this function would leave
       *  the state in initial conditions, rather than partial conversion
       *  state.  It does this by calling codecvt::do_unshift().
       *
       *  For example, if 4 external characters always converted to 1 internal
       *  character, and input to in() had 6 external characters with state
       *  saved, this function would write two characters to the output and
       *  set the state to initialized conditions.
       *
       *  The source and destination character sets are determined by the
       *  facet's locale, internal and external types.
       *
       *  The result returned is a member of codecvt_base::result.  If the
       *  state could be reset and data written, returns codecvt_base::ok.  If
       *  no conversion is necessary, returns codecvt_base::noconv.  If the
       *  output has insufficient space, returns codecvt_base::partial.
       *  Otherwise the reset failed and codecvt_base::error is returned.
       *
       *  @param  state  Persistent conversion state data.
       *  @param  to  Start of output buffer.
       *  @param  to_end  End of output buffer.
       *  @param  to_next  Returns start of unused output area.
       *  @return  codecvt_base::result.
      */
      result
      unshift(state_type& __state, extern_type* __to, extern_type* __to_end,
	      extern_type*& __to_next) const
      { return this->do_unshift(__state, __to,__to_end,__to_next); }

      /**
       *  @brief  Convert from external to internal character set.
       *
       *  Converts input string of extern_type to output string of
       *  intern_type.  This is analogous to mbsrtowcs.  It does this by
       *  calling codecvt::do_in.
       *
       *  The source and destination character sets are determined by the
       *  facet's locale, internal and external types.
       *
       *  The characters in [from,from_end) are converted and written to
       *  [to,to_end).  from_next and to_next are set to point to the
       *  character following the last successfully converted character,
       *  respectively.  If the result needed no conversion, from_next and
       *  to_next are not affected.
       *
<<<<<<< HEAD
       *  The @a state argument should be intialized if the input is at the
=======
       *  The @a state argument should be initialized if the input is at the
>>>>>>> 751ff693
       *  beginning and carried from a previous call if continuing
       *  conversion.  There are no guarantees about how @a state is used.
       *
       *  The result returned is a member of codecvt_base::result.  If
       *  all the input is converted, returns codecvt_base::ok.  If no
       *  conversion is necessary, returns codecvt_base::noconv.  If
       *  the input ends early or there is insufficient space in the
       *  output, returns codecvt_base::partial.  Otherwise the
       *  conversion failed and codecvt_base::error is returned.
       *
       *  @param  state  Persistent conversion state data.
       *  @param  from  Start of input.
       *  @param  from_end  End of input.
       *  @param  from_next  Returns start of unconverted data.
       *  @param  to  Start of output buffer.
       *  @param  to_end  End of output buffer.
       *  @param  to_next  Returns start of unused output area.
       *  @return  codecvt_base::result.
      */
      result
      in(state_type& __state, const extern_type* __from,
	 const extern_type* __from_end, const extern_type*& __from_next,
	 intern_type* __to, intern_type* __to_end,
	 intern_type*& __to_next) const
      {
	return this->do_in(__state, __from, __from_end, __from_next,
			   __to, __to_end, __to_next);
      }

      int
      encoding() const throw()
      { return this->do_encoding(); }

      bool
      always_noconv() const throw()
      { return this->do_always_noconv(); }

      int
      length(state_type& __state, const extern_type* __from,
	     const extern_type* __end, size_t __max) const
      { return this->do_length(__state, __from, __end, __max); }

      int
      max_length() const throw()
      { return this->do_max_length(); }

    protected:
      explicit
      __codecvt_abstract_base(size_t __refs = 0) : locale::facet(__refs) { }

      virtual
      ~__codecvt_abstract_base() { }

      /**
       *  @brief  Convert from internal to external character set.
       *
       *  Converts input string of intern_type to output string of
       *  extern_type.  This function is a hook for derived classes to change
       *  the value returned.  @see out for more information.
      */
      virtual result
      do_out(state_type& __state, const intern_type* __from,
	     const intern_type* __from_end, const intern_type*& __from_next,
	     extern_type* __to, extern_type* __to_end,
	     extern_type*& __to_next) const = 0;

      virtual result
      do_unshift(state_type& __state, extern_type* __to,
		 extern_type* __to_end, extern_type*& __to_next) const = 0;

      virtual result
      do_in(state_type& __state, const extern_type* __from,
	    const extern_type* __from_end, const extern_type*& __from_next,
	    intern_type* __to, intern_type* __to_end,
	    intern_type*& __to_next) const = 0;

      virtual int
      do_encoding() const throw() = 0;

      virtual bool
      do_always_noconv() const throw() = 0;

      virtual int
      do_length(state_type&, const extern_type* __from,
		const extern_type* __end, size_t __max) const = 0;

      virtual int
      do_max_length() const throw() = 0;
    };

  /// @brief class codecvt [22.2.1.5].
  /// NB: Generic, mostly useless implementation.
  template<typename _InternT, typename _ExternT, typename _StateT>
    class codecvt
    : public __codecvt_abstract_base<_InternT, _ExternT, _StateT>
    {
    public:
      // Types:
      typedef codecvt_base::result	result;
      typedef _InternT			intern_type;
      typedef _ExternT			extern_type;
      typedef _StateT			state_type;

    protected:
      __c_locale			_M_c_locale_codecvt;
<<<<<<< HEAD

    public:
      static locale::id			id;

=======

    public:
      static locale::id			id;

>>>>>>> 751ff693
      explicit
      codecvt(size_t __refs = 0)
      : __codecvt_abstract_base<_InternT, _ExternT, _StateT> (__refs) { }

      explicit
      codecvt(__c_locale __cloc, size_t __refs = 0);

    protected:
      virtual
      ~codecvt() { }

      virtual result
      do_out(state_type& __state, const intern_type* __from,
	     const intern_type* __from_end, const intern_type*& __from_next,
	     extern_type* __to, extern_type* __to_end,
	     extern_type*& __to_next) const;

      virtual result
      do_unshift(state_type& __state, extern_type* __to,
		 extern_type* __to_end, extern_type*& __to_next) const;

      virtual result
      do_in(state_type& __state, const extern_type* __from,
	    const extern_type* __from_end, const extern_type*& __from_next,
	    intern_type* __to, intern_type* __to_end,
	    intern_type*& __to_next) const;

      virtual int
      do_encoding() const throw();

      virtual bool
      do_always_noconv() const throw();

      virtual int
      do_length(state_type&, const extern_type* __from,
		const extern_type* __end, size_t __max) const;

      virtual int
      do_max_length() const throw();
    };

  template<typename _InternT, typename _ExternT, typename _StateT>
    locale::id codecvt<_InternT, _ExternT, _StateT>::id;

  /// @brief class codecvt<char, char, mbstate_t> specialization.
  template<>
    class codecvt<char, char, mbstate_t>
    : public __codecvt_abstract_base<char, char, mbstate_t>
    {
    public:
      // Types:
      typedef char			intern_type;
      typedef char			extern_type;
      typedef mbstate_t			state_type;
<<<<<<< HEAD

    protected:
      __c_locale			_M_c_locale_codecvt;

=======

    protected:
      __c_locale			_M_c_locale_codecvt;

>>>>>>> 751ff693
    public:
      static locale::id id;

      explicit
      codecvt(size_t __refs = 0);

      explicit
      codecvt(__c_locale __cloc, size_t __refs = 0);

    protected:
      virtual
      ~codecvt();

      virtual result
      do_out(state_type& __state, const intern_type* __from,
	     const intern_type* __from_end, const intern_type*& __from_next,
	     extern_type* __to, extern_type* __to_end,
	     extern_type*& __to_next) const;

      virtual result
      do_unshift(state_type& __state, extern_type* __to,
		 extern_type* __to_end, extern_type*& __to_next) const;

      virtual result
      do_in(state_type& __state, const extern_type* __from,
	    const extern_type* __from_end, const extern_type*& __from_next,
	    intern_type* __to, intern_type* __to_end,
	    intern_type*& __to_next) const;

      virtual int
      do_encoding() const throw();

      virtual bool
      do_always_noconv() const throw();

      virtual int
      do_length(state_type&, const extern_type* __from,
		const extern_type* __end, size_t __max) const;

      virtual int
      do_max_length() const throw();
  };

#ifdef _GLIBCXX_USE_WCHAR_T
  /// @brief  class codecvt<wchar_t, char, mbstate_t> specialization.
  template<>
    class codecvt<wchar_t, char, mbstate_t>
    : public __codecvt_abstract_base<wchar_t, char, mbstate_t>
    {
    public:
      // Types:
      typedef wchar_t			intern_type;
      typedef char			extern_type;
      typedef mbstate_t			state_type;

    protected:
      __c_locale			_M_c_locale_codecvt;
<<<<<<< HEAD

    public:
      static locale::id			id;

=======

    public:
      static locale::id			id;

>>>>>>> 751ff693
      explicit
      codecvt(size_t __refs = 0);

      explicit
      codecvt(__c_locale __cloc, size_t __refs = 0);

    protected:
      virtual
      ~codecvt();

      virtual result
      do_out(state_type& __state, const intern_type* __from,
	     const intern_type* __from_end, const intern_type*& __from_next,
	     extern_type* __to, extern_type* __to_end,
	     extern_type*& __to_next) const;

      virtual result
      do_unshift(state_type& __state,
		 extern_type* __to, extern_type* __to_end,
		 extern_type*& __to_next) const;

      virtual result
      do_in(state_type& __state,
	     const extern_type* __from, const extern_type* __from_end,
	     const extern_type*& __from_next,
	     intern_type* __to, intern_type* __to_end,
	     intern_type*& __to_next) const;

      virtual
      int do_encoding() const throw();

      virtual
      bool do_always_noconv() const throw();

      virtual
      int do_length(state_type&, const extern_type* __from,
		    const extern_type* __end, size_t __max) const;

      virtual int
      do_max_length() const throw();
    };
#endif //_GLIBCXX_USE_WCHAR_T

  /// @brief class codecvt_byname [22.2.1.6].
  template<typename _InternT, typename _ExternT, typename _StateT>
    class codecvt_byname : public codecvt<_InternT, _ExternT, _StateT>
    {
    public:
      explicit
      codecvt_byname(const char* __s, size_t __refs = 0)
      : codecvt<_InternT, _ExternT, _StateT>(__refs)
      {
<<<<<<< HEAD
	if (std::strcmp(__s, "C") != 0 && std::strcmp(__s, "POSIX") != 0)
=======
	if (__builtin_strcmp(__s, "C") != 0
	    && __builtin_strcmp(__s, "POSIX") != 0)
>>>>>>> 751ff693
	  {
	    this->_S_destroy_c_locale(this->_M_c_locale_codecvt);
	    this->_S_create_c_locale(this->_M_c_locale_codecvt, __s);
	  }
      }

    protected:
      virtual
      ~codecvt_byname() { }
    };

<<<<<<< HEAD
=======
  // Inhibit implicit instantiations for required instantiations,
  // which are defined via explicit instantiations elsewhere.
  // NB: This syntax is a GNU extension.
#if _GLIBCXX_EXTERN_TEMPLATE
  extern template class codecvt_byname<char, char, mbstate_t>;

  extern template
    const codecvt<char, char, mbstate_t>&
    use_facet<codecvt<char, char, mbstate_t> >(const locale&);

  extern template
    bool
    has_facet<codecvt<char, char, mbstate_t> >(const locale&);

#ifdef _GLIBCXX_USE_WCHAR_T
  extern template class codecvt_byname<wchar_t, char, mbstate_t>;

  extern template
    const codecvt<wchar_t, char, mbstate_t>&
    use_facet<codecvt<wchar_t, char, mbstate_t> >(const locale&);

  extern template
    bool
    has_facet<codecvt<wchar_t, char, mbstate_t> >(const locale&);
#endif
#endif

>>>>>>> 751ff693
_GLIBCXX_END_NAMESPACE

#endif // _CODECVT_H<|MERGE_RESOLUTION|>--- conflicted
+++ resolved
@@ -1,10 +1,6 @@
 // Locale support (codecvt) -*- C++ -*-
 
-<<<<<<< HEAD
-// Copyright (C) 2000, 2001, 2002, 2003, 2004, 2005
-=======
 // Copyright (C) 2000, 2001, 2002, 2003, 2004, 2005, 2006, 2007
->>>>>>> 751ff693
 //  Free Software Foundation, Inc.
 //
 // This file is part of the GNU ISO C++ Library.  This library is free
@@ -100,11 +96,7 @@
        *  respectively.  If the result needed no conversion, from_next and
        *  to_next are not affected.
        *
-<<<<<<< HEAD
-       *  The @a state argument should be intialized if the input is at the
-=======
        *  The @a state argument should be initialized if the input is at the
->>>>>>> 751ff693
        *  beginning and carried from a previous call if continuing
        *  conversion.  There are no guarantees about how @a state is used.
        *
@@ -184,11 +176,7 @@
        *  respectively.  If the result needed no conversion, from_next and
        *  to_next are not affected.
        *
-<<<<<<< HEAD
-       *  The @a state argument should be intialized if the input is at the
-=======
        *  The @a state argument should be initialized if the input is at the
->>>>>>> 751ff693
        *  beginning and carried from a previous call if continuing
        *  conversion.  There are no guarantees about how @a state is used.
        *
@@ -294,17 +282,10 @@
 
     protected:
       __c_locale			_M_c_locale_codecvt;
-<<<<<<< HEAD
 
     public:
       static locale::id			id;
 
-=======
-
-    public:
-      static locale::id			id;
-
->>>>>>> 751ff693
       explicit
       codecvt(size_t __refs = 0)
       : __codecvt_abstract_base<_InternT, _ExternT, _StateT> (__refs) { }
@@ -359,17 +340,10 @@
       typedef char			intern_type;
       typedef char			extern_type;
       typedef mbstate_t			state_type;
-<<<<<<< HEAD
 
     protected:
       __c_locale			_M_c_locale_codecvt;
 
-=======
-
-    protected:
-      __c_locale			_M_c_locale_codecvt;
-
->>>>>>> 751ff693
     public:
       static locale::id id;
 
@@ -427,17 +401,10 @@
 
     protected:
       __c_locale			_M_c_locale_codecvt;
-<<<<<<< HEAD
 
     public:
       static locale::id			id;
 
-=======
-
-    public:
-      static locale::id			id;
-
->>>>>>> 751ff693
       explicit
       codecvt(size_t __refs = 0);
 
@@ -490,12 +457,8 @@
       codecvt_byname(const char* __s, size_t __refs = 0)
       : codecvt<_InternT, _ExternT, _StateT>(__refs)
       {
-<<<<<<< HEAD
-	if (std::strcmp(__s, "C") != 0 && std::strcmp(__s, "POSIX") != 0)
-=======
 	if (__builtin_strcmp(__s, "C") != 0
 	    && __builtin_strcmp(__s, "POSIX") != 0)
->>>>>>> 751ff693
 	  {
 	    this->_S_destroy_c_locale(this->_M_c_locale_codecvt);
 	    this->_S_create_c_locale(this->_M_c_locale_codecvt, __s);
@@ -507,8 +470,6 @@
       ~codecvt_byname() { }
     };
 
-<<<<<<< HEAD
-=======
   // Inhibit implicit instantiations for required instantiations,
   // which are defined via explicit instantiations elsewhere.
   // NB: This syntax is a GNU extension.
@@ -536,7 +497,6 @@
 #endif
 #endif
 
->>>>>>> 751ff693
 _GLIBCXX_END_NAMESPACE
 
 #endif // _CODECVT_H