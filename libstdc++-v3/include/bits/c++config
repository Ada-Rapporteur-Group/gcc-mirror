--- conflicted
+++ resolved
@@ -1,10 +1,6 @@
 // Predefined symbols and macros -*- C++ -*-
 
-<<<<<<< HEAD
-// Copyright (C) 1997, 1998, 1999, 2000, 2001, 2002, 2003, 2004, 2005
-=======
 // Copyright (C) 1997, 1998, 1999, 2000, 2001, 2002, 2003, 2004, 2005, 2006
->>>>>>> c355071f
 // Free Software Foundation, Inc.
 //
 // This file is part of the GNU ISO C++ Library.  This library is free
@@ -45,58 +41,6 @@
 
 // Pick up any CPU-specific definitions.
 #include <bits/cpu_defines.h>
-<<<<<<< HEAD
-
-// Debug mode support. Debug mode basic_string is not allowed to be
-// associated with std, because of locale and exception link
-// dependence.
-namespace __gnu_debug_def { }
-
-namespace __gnu_debug 
-{ 
-  using namespace __gnu_debug_def;
-}
-
-#ifdef _GLIBCXX_DEBUG
-# define _GLIBCXX_STD __gnu_norm
-# define _GLIBCXX_EXTERN_TEMPLATE 0
-namespace __gnu_norm 
-{ 
-  using namespace std; 
-}
-namespace std
-{
-  using namespace __gnu_debug_def __attribute__ ((strong));
-}
-# if __NO_INLINE__ && !__GXX_WEAK__
-#  warning debug mode without inlining may fail due to lack of weak symbols
-# endif
-#else
-# define _GLIBCXX_STD std
-#endif
-
-// Allow use of "export template." This is currently not a feature
-// that g++ supports.
-// #define _GLIBCXX_EXPORT_TEMPLATE 1
-
-// Allow use of the GNU syntax extension, "extern template." This
-// extension is fully documented in the g++ manual, but in a nutshell,
-// it inhibits all implicit instantiations and is used throughout the
-// library to avoid multiple weak definitions for required types that
-// are already explicitly instantiated in the library binary. This
-// substantially reduces the binary size of resulting executables.
-#ifndef _GLIBCXX_EXTERN_TEMPLATE
-# define _GLIBCXX_EXTERN_TEMPLATE 1
-#endif
-
-// Certain function definitions that are meant to be overridable from
-// user code are decorated with this macro.  For some targets, this
-// macro causes these definitions to be weak.
-#ifndef _GLIBCXX_WEAK_DEFINITION
-# define _GLIBCXX_WEAK_DEFINITION
-#endif
-
-=======
 
 // The current version of the C++ library in compressed ISO date format.
 #define __GLIBCXX__ 
@@ -238,7 +182,6 @@
 # define _GLIBCXX_WEAK_DEFINITION
 #endif
 
->>>>>>> c355071f
 // The remainder of the prewritten config is automatic; all the
 // user hooks are listed above.
 
