// Predefined symbols and macros -*- C++ -*-

// Copyright (C) 1997, 1998, 1999, 2000, 2001, 2002, 2003, 2004, 2005,
<<<<<<< HEAD
// 2006, 2007, 2008, 2009, 2010 Free Software Foundation, Inc.
=======
// 2006, 2007, 2008, 2009, 2010, 2011 Free Software Foundation, Inc.
>>>>>>> 03d20231
//
// This file is part of the GNU ISO C++ Library.  This library is free
// software; you can redistribute it and/or modify it under the
// terms of the GNU General Public License as published by the
// Free Software Foundation; either version 3, or (at your option)
// any later version.

// This library is distributed in the hope that it will be useful,
// but WITHOUT ANY WARRANTY; without even the implied warranty of
// MERCHANTABILITY or FITNESS FOR A PARTICULAR PURPOSE.  See the
// GNU General Public License for more details.

// Under Section 7 of GPL version 3, you are granted additional
// permissions described in the GCC Runtime Library Exception, version
// 3.1, as published by the Free Software Foundation.

// You should have received a copy of the GNU General Public License and
// a copy of the GCC Runtime Library Exception along with this program;
// see the files COPYING3 and COPYING.RUNTIME respectively.  If not, see
// <http://www.gnu.org/licenses/>.

<<<<<<< HEAD
/** @file c++config.h
=======
/** @file bits/c++config.h
>>>>>>> 03d20231
 *  This is an internal header file, included by other library headers.
 *  Do not attempt to use it directly. @headername{iosfwd}
 */

#ifndef _GLIBCXX_CXX_CONFIG_H
#define _GLIBCXX_CXX_CONFIG_H 1

// The current version of the C++ library in compressed ISO date format.
#define __GLIBCXX__

// Macros for various attributes.
//   _GLIBCXX_PURE
//   _GLIBCXX_CONST
//   _GLIBCXX_NORETURN
//   _GLIBCXX_NOTHROW
//   _GLIBCXX_VISIBILITY
#ifndef _GLIBCXX_PURE
# define _GLIBCXX_PURE __attribute__ ((__pure__))
#endif

#ifndef _GLIBCXX_CONST
# define _GLIBCXX_CONST __attribute__ ((__const__))
#endif

#ifndef _GLIBCXX_NORETURN
# define _GLIBCXX_NORETURN __attribute__ ((__noreturn__))
#endif

#ifndef _GLIBCXX_NOTHROW
# ifdef __cplusplus
#  define _GLIBCXX_NOTHROW throw()
# else
#  define _GLIBCXX_NOTHROW __attribute__((__nothrow__))
# endif
#endif

// Macros for visibility attributes.
//   _GLIBCXX_HAVE_ATTRIBUTE_VISIBILITY
//   _GLIBCXX_VISIBILITY
#define _GLIBCXX_HAVE_ATTRIBUTE_VISIBILITY

#if _GLIBCXX_HAVE_ATTRIBUTE_VISIBILITY
# define _GLIBCXX_VISIBILITY(V) __attribute__ ((__visibility__ (#V)))
#else
// If this is not supplied by the OS-specific or CPU-specific
// headers included below, it will be defined to an empty default.
<<<<<<< HEAD
# define _GLIBCXX_VISIBILITY_ATTR(V) _GLIBCXX_PSEUDO_VISIBILITY(V)
=======
# define _GLIBCXX_VISIBILITY(V) _GLIBCXX_PSEUDO_VISIBILITY(V)
>>>>>>> 03d20231
#endif

// Macros for deprecated attributes.
//   _GLIBCXX_USE_DEPRECATED
//   _GLIBCXX_DEPRECATED
#ifndef _GLIBCXX_USE_DEPRECATED
# define _GLIBCXX_USE_DEPRECATED 1
#endif

#if defined(__DEPRECATED) && defined(__GXX_EXPERIMENTAL_CXX0X__)
# define _GLIBCXX_DEPRECATED __attribute__ ((__deprecated__))
#else
# define _GLIBCXX_DEPRECATED
#endif

#if __cplusplus

// Macro for constexpr, to support in mixed 03/0x mode.
#ifndef _GLIBCXX_CONSTEXPR
# ifdef __GXX_EXPERIMENTAL_CXX0X__
#  define _GLIBCXX_CONSTEXPR constexpr
#  define _GLIBCXX_USE_CONSTEXPR constexpr
# else
#  define _GLIBCXX_CONSTEXPR
#  define _GLIBCXX_USE_CONSTEXPR const
# endif
#endif

// Macro for extern template, ie controling template linkage via use
// of extern keyword on template declaration. As documented in the g++
// manual, it inhibits all implicit instantiations and is used
// throughout the library to avoid multiple weak definitions for
// required types that are already explicitly instantiated in the
// library binary. This substantially reduces the binary size of
// resulting executables.
// Special case: _GLIBCXX_EXTERN_TEMPLATE == -1 disallows extern
// templates only in basic_string, thus activating its debug-mode
// checks even at -O0.
#ifndef _GLIBCXX_EXTERN_TEMPLATE
# define _GLIBCXX_EXTERN_TEMPLATE 1
#endif

/*
  Outline of libstdc++ namespaces.

  namespace std
  {
    namespace __debug { }
    namespace __parallel { }
    namespace __profile { }
    namespace __cxx1998 { }

    namespace __detail { }

    namespace rel_ops { }

    namespace tr1
    {
      namespace placeholders { }
      namespace regex_constants { }
      namespace __detail { }
    }

    namespace decimal { }

    namespace chrono { }
    namespace placeholders { }
    namespace regex_constants { }
    namespace this_thread { }
  }

  namespace abi { }

  namespace __gnu_cxx
  {
    namespace __detail { }
  }

  For full details see:
  http://gcc.gnu.org/onlinedocs/libstdc++/latest-doxygen/namespaces.html
*/
namespace std
{
  typedef __SIZE_TYPE__ 	size_t;
  typedef __PTRDIFF_TYPE__	ptrdiff_t;

#ifdef __GXX_EXPERIMENTAL_CXX0X__
  typedef decltype(nullptr)	nullptr_t;
#endif
}


<<<<<<< HEAD
// Namespace association for profile
#ifdef _GLIBCXX_PROFILE
# define _GLIBCXX_NAMESPACE_ASSOCIATION_PROFILE 1
#endif

#define _GLIBCXX_NAMESPACE_ASSOCIATION_VERSION 

// Defined if any namespace association modes are active.
#if _GLIBCXX_NAMESPACE_ASSOCIATION_DEBUG \
  || _GLIBCXX_NAMESPACE_ASSOCIATION_PARALLEL \
  || _GLIBCXX_NAMESPACE_ASSOCIATION_PROFILE \
  || _GLIBCXX_NAMESPACE_ASSOCIATION_VERSION
# define _GLIBCXX_USE_NAMESPACE_ASSOCIATION 1
#endif

// Macros for namespace scope. Either namespace std:: or the name
// of some nested namespace within it.
// _GLIBCXX_STD
// _GLIBCXX_STD_D
// _GLIBCXX_STD_P
//
// Macros for enclosing namespaces and possibly nested namespaces.
// _GLIBCXX_BEGIN_NAMESPACE
// _GLIBCXX_END_NAMESPACE
// _GLIBCXX_BEGIN_NESTED_NAMESPACE
// _GLIBCXX_END_NESTED_NAMESPACE
#ifndef _GLIBCXX_USE_NAMESPACE_ASSOCIATION
# define _GLIBCXX_STD_D _GLIBCXX_STD
# define _GLIBCXX_STD_P _GLIBCXX_STD
# define _GLIBCXX_STD_PR _GLIBCXX_STD
# define _GLIBCXX_STD std
# define _GLIBCXX_BEGIN_NESTED_NAMESPACE(X, Y) _GLIBCXX_BEGIN_NAMESPACE(X)
# define _GLIBCXX_END_NESTED_NAMESPACE _GLIBCXX_END_NAMESPACE
# define _GLIBCXX_BEGIN_NAMESPACE(X) namespace X _GLIBCXX_VISIBILITY_ATTR(default) {
# define _GLIBCXX_END_NAMESPACE }
=======
// Defined if inline namespaces are used for versioning.
#define _GLIBCXX_INLINE_VERSION

// Inline namespace for symbol versioning.
#if _GLIBCXX_INLINE_VERSION
namespace std
{
  inline namespace _6 { }

  namespace __detail { inline namespace _6 { } }


  namespace rel_ops { inline namespace _6 { } }

  namespace tr1
  {
    inline namespace _6 { }
    namespace placeholders { inline namespace _6 { } }
    namespace regex_constants { inline namespace _6 { } }
    namespace __detail { inline namespace _6 { } }
  }

  namespace decimal { inline namespace _6 { } }

  namespace chrono { inline namespace _6 { } }
  namespace placeholders { inline namespace _6 { } }
  namespace regex_constants { inline namespace _6 { } }
  namespace this_thread { inline namespace _6 { } }
}

namespace __gnu_cxx
{
  inline namespace _6 { }
  namespace __detail { inline namespace _6 { } }
}
# define _GLIBCXX_BEGIN_NAMESPACE_VERSION namespace _6 {
# define _GLIBCXX_END_NAMESPACE_VERSION }
>>>>>>> 03d20231
#else
# define _GLIBCXX_BEGIN_NAMESPACE_VERSION
# define _GLIBCXX_END_NAMESPACE_VERSION
#endif


// Inline namespaces for special modes: debug, parallel, profile.
#if defined(_GLIBCXX_DEBUG) || defined(_GLIBCXX_PARALLEL) \
    || defined(_GLIBCXX_PROFILE)
namespace std
{
  // Non-inline namespace for components replaced by alternates in active mode.
  namespace __cxx1998
  {
#if _GLIBCXX_INLINE_VERSION
 inline namespace _6 { }
#endif
  }

  // Inline namespace for debug mode.
# ifdef _GLIBCXX_DEBUG
  inline namespace __debug { }
# endif

<<<<<<< HEAD
//  debug
# if _GLIBCXX_NAMESPACE_ASSOCIATION_DEBUG && !_GLIBCXX_NAMESPACE_ASSOCIATION_PARALLEL && !_GLIBCXX_NAMESPACE_ASSOCIATION_PROFILE
#  define _GLIBCXX_STD_D __norm
#  define _GLIBCXX_STD_P _GLIBCXX_STD
#  define _GLIBCXX_STD __cxx1998
#  define _GLIBCXX_BEGIN_NAMESPACE(X) namespace X _GLIBCXX_VISIBILITY_ATTR(default) { 
#  define _GLIBCXX_END_NAMESPACE }
#  define _GLIBCXX_EXTERN_TEMPLATE -1
# endif

// parallel
# if _GLIBCXX_NAMESPACE_ASSOCIATION_PARALLEL && !_GLIBCXX_NAMESPACE_ASSOCIATION_DEBUG && !_GLIBCXX_NAMESPACE_ASSOCIATION_PROFILE
#  define _GLIBCXX_STD_D _GLIBCXX_STD
#  define _GLIBCXX_STD_P __norm
#  define _GLIBCXX_STD __cxx1998
#  define _GLIBCXX_BEGIN_NAMESPACE(X) namespace X _GLIBCXX_VISIBILITY_ATTR(default) { 
#  define _GLIBCXX_END_NAMESPACE }
=======
  // Inline namespaces for parallel mode.
# ifdef _GLIBCXX_PARALLEL
  inline namespace __parallel { }
# endif

  // Inline namespaces for profile mode
# ifdef _GLIBCXX_PROFILE
  inline namespace __profile { }
>>>>>>> 03d20231
# endif
}

<<<<<<< HEAD
// debug + parallel
# if _GLIBCXX_NAMESPACE_ASSOCIATION_PARALLEL && _GLIBCXX_NAMESPACE_ASSOCIATION_DEBUG  && !_GLIBCXX_NAMESPACE_ASSOCIATION_PROFILE
#  define _GLIBCXX_STD_D __norm
#  define _GLIBCXX_STD_P __norm
#  define _GLIBCXX_STD __cxx1998
#  define _GLIBCXX_BEGIN_NAMESPACE(X) namespace X _GLIBCXX_VISIBILITY_ATTR(default) { 
#  define _GLIBCXX_END_NAMESPACE }
#  define _GLIBCXX_EXTERN_TEMPLATE -1
# endif

// profile
# if _GLIBCXX_NAMESPACE_ASSOCIATION_PROFILE
#  if _GLIBCXX_NAMESPACE_ASSOCIATION_PARALLEL || _GLIBCXX_NAMESPACE_ASSOCIATION_DEBUG
#   error Cannot use -D_GLIBCXX_PROFILE with -D_GLIBCXX_DEBUG or \
    -D_GLIBCXX_PARALLEL
#  endif
#  define _GLIBCXX_STD_D __norm
#  define _GLIBCXX_STD_P _GLIBCXX_STD
#  define _GLIBCXX_STD_PR __norm
#  define _GLIBCXX_STD __cxx1998
#  define _GLIBCXX_BEGIN_NAMESPACE(X) namespace X _GLIBCXX_VISIBILITY_ATTR(default) { 
#  define _GLIBCXX_END_NAMESPACE }
# endif

=======
// Check for invalid usage and unsupported mixed-mode use.
# if defined(_GLIBCXX_DEBUG) && defined(_GLIBCXX_PARALLEL)
#  error illegal use of multiple inlined namespaces
# endif
# if defined(_GLIBCXX_PROFILE) && defined(_GLIBCXX_DEBUG)
#  error illegal use of multiple inlined namespaces
# endif
# if defined(_GLIBCXX_PROFILE) && defined(_GLIBCXX_PARALLEL)
#  error illegal use of multiple inlined namespaces
# endif

// Check for invalid use due to lack for weak symbols.
>>>>>>> 03d20231
# if __NO_INLINE__ && !__GXX_WEAK__
#  warning currently using inlined namespace mode which may fail \
   without inlining due to lack of weak symbols
# endif
#endif

// Macros for namespace scope. Either namespace std:: or the name
// of some nested namespace within it corresponding to the active mode.
// _GLIBCXX_STD_A
// _GLIBCXX_STD_C
//
// Macros for opening/closing conditional namespaces.
// _GLIBCXX_BEGIN_NAMESPACE_ALGO
// _GLIBCXX_END_NAMESPACE_ALGO
// _GLIBCXX_BEGIN_NAMESPACE_CONTAINER
// _GLIBCXX_END_NAMESPACE_CONTAINER
#if defined(_GLIBCXX_DEBUG) || defined(_GLIBCXX_PROFILE)
# define _GLIBCXX_STD_C __cxx1998
# define _GLIBCXX_BEGIN_NAMESPACE_CONTAINER \
	 namespace _GLIBCXX_STD_C { _GLIBCXX_BEGIN_NAMESPACE_VERSION
# define _GLIBCXX_END_NAMESPACE_CONTAINER \
	 } _GLIBCXX_END_NAMESPACE_VERSION
# undef _GLIBCXX_EXTERN_TEMPLATE
# define _GLIBCXX_EXTERN_TEMPLATE -1
#endif

<<<<<<< HEAD
// Namespace associations for debug mode.
#if _GLIBCXX_NAMESPACE_ASSOCIATION_DEBUG && !_GLIBCXX_NAMESPACE_ASSOCIATION_PROFILE
namespace std
{ 
  namespace __norm { } 
  inline namespace __debug { }
  inline namespace __cxx1998 { }
}
=======
#ifdef _GLIBCXX_PARALLEL
# define _GLIBCXX_STD_A __cxx1998
# define _GLIBCXX_BEGIN_NAMESPACE_ALGO \
	 namespace _GLIBCXX_STD_A { _GLIBCXX_BEGIN_NAMESPACE_VERSION
# define _GLIBCXX_END_NAMESPACE_ALGO \
	 } _GLIBCXX_END_NAMESPACE_VERSION
>>>>>>> 03d20231
#endif

#ifndef _GLIBCXX_STD_A
# define _GLIBCXX_STD_A std
#endif

<<<<<<< HEAD
// Namespace associations for profile mode
#if _GLIBCXX_NAMESPACE_ASSOCIATION_PROFILE
namespace std
{ 
  namespace __norm { } 
  inline namespace __profile { }
  inline namespace __cxx1998 { }
}
#endif

// Namespace associations for versioning mode.
#if _GLIBCXX_NAMESPACE_ASSOCIATION_VERSION
namespace std
{
  inline namespace _6 { }
}
=======
#ifndef _GLIBCXX_STD_C
# define _GLIBCXX_STD_C std
#endif
>>>>>>> 03d20231

#ifndef _GLIBCXX_BEGIN_NAMESPACE_ALGO
# define _GLIBCXX_BEGIN_NAMESPACE_ALGO
#endif

#ifndef _GLIBCXX_END_NAMESPACE_ALGO
# define _GLIBCXX_END_NAMESPACE_ALGO
#endif

#ifndef _GLIBCXX_BEGIN_NAMESPACE_CONTAINER
# define _GLIBCXX_BEGIN_NAMESPACE_CONTAINER
#endif

#ifndef _GLIBCXX_END_NAMESPACE_CONTAINER
# define _GLIBCXX_END_NAMESPACE_CONTAINER
#endif

// GLIBCXX_ABI Deprecated
// Define if compatibility should be provided for -mlong-double-64.
#undef _GLIBCXX_LONG_DOUBLE_COMPAT

// Inline namespace for long double 128 mode.
#if defined _GLIBCXX_LONG_DOUBLE_COMPAT && defined __LONG_DOUBLE_128__
namespace std
{
  inline namespace __gnu_cxx_ldbl128 { }
}
# define _GLIBCXX_NAMESPACE_LDBL __gnu_cxx_ldbl128::
# define _GLIBCXX_BEGIN_NAMESPACE_LDBL namespace __gnu_cxx_ldbl128 {
# define _GLIBCXX_END_NAMESPACE_LDBL }
#else
# define _GLIBCXX_NAMESPACE_LDBL
# define _GLIBCXX_BEGIN_NAMESPACE_LDBL
# define _GLIBCXX_END_NAMESPACE_LDBL
#endif

// Assert.
#if !defined(_GLIBCXX_DEBUG) && !defined(_GLIBCXX_PARALLEL)
# define __glibcxx_assert(_Condition)
#else
namespace std
{
  // Avoid the use of assert, because we're trying to keep the <cassert>
  // include out of the mix.
  inline void
  __replacement_assert(const char* __file, int __line,
		       const char* __function, const char* __condition)
  {
    __builtin_printf("%s:%d: %s: Assertion '%s' failed.\n", __file, __line,
		     __function, __condition);
    __builtin_abort();
  }
}
#define __glibcxx_assert(_Condition)				   	 \
  do 									 \
  {							      		 \
    if (! (_Condition))                                                  \
      std::__replacement_assert(__FILE__, __LINE__, __PRETTY_FUNCTION__, \
				#_Condition);				 \
  } while (false)
#endif

// Macros for race detectors.
// _GLIBCXX_SYNCHRONIZATION_HAPPENS_BEFORE(A) and
// _GLIBCXX_SYNCHRONIZATION_HAPPENS_AFTER(A) should be used to explain
// atomic (lock-free) synchronization to race detectors:
// the race detector will infer a happens-before arc from the former to the
// latter when they share the same argument pointer.
//
// The most frequent use case for these macros (and the only case in the
// current implementation of the library) is atomic reference counting:
//   void _M_remove_reference()
//   {
//     _GLIBCXX_SYNCHRONIZATION_HAPPENS_BEFORE(&this->_M_refcount);
//     if (__gnu_cxx::__exchange_and_add_dispatch(&this->_M_refcount, -1) <= 0)
//       {
//         _GLIBCXX_SYNCHRONIZATION_HAPPENS_AFTER(&this->_M_refcount);
//         _M_destroy(__a);
//       }
//   }
// The annotations in this example tell the race detector that all memory
// accesses occurred when the refcount was positive do not race with
// memory accesses which occurred after the refcount became zero.
#ifndef _GLIBCXX_SYNCHRONIZATION_HAPPENS_BEFORE
# define  _GLIBCXX_SYNCHRONIZATION_HAPPENS_BEFORE(A)
#endif
#ifndef _GLIBCXX_SYNCHRONIZATION_HAPPENS_AFTER
# define  _GLIBCXX_SYNCHRONIZATION_HAPPENS_AFTER(A)
#endif

// Macros for C linkage: define extern "C" linkage only when using C++.
# define _GLIBCXX_BEGIN_EXTERN_C extern "C" {
# define _GLIBCXX_END_EXTERN_C }

#else // !__cplusplus
# define _GLIBCXX_BEGIN_EXTERN_C
# define _GLIBCXX_END_EXTERN_C
#endif


// First includes.

// Pick up any OS-specific definitions.
#include <bits/os_defines.h>

// Pick up any CPU-specific definitions.
#include <bits/cpu_defines.h>

// If platform uses neither visibility nor psuedo-visibility,
// specify empty default for namespace annotation macros.
#ifndef _GLIBCXX_PSEUDO_VISIBILITY
<<<<<<< HEAD
#define _GLIBCXX_PSEUDO_VISIBILITY(V)
#endif

// Allow use of "export template." This is currently not a feature
// that g++ supports.
// #define _GLIBCXX_EXPORT_TEMPLATE 1

// Allow use of the GNU syntax extension, "extern template." This
// extension is fully documented in the g++ manual, but in a nutshell,
// it inhibits all implicit instantiations and is used throughout the
// library to avoid multiple weak definitions for required types that
// are already explicitly instantiated in the library binary. This
// substantially reduces the binary size of resulting executables.

// Special case: _GLIBCXX_EXTERN_TEMPLATE == -1 disallows extern
// templates only in basic_string, thus activating its debug-mode
// checks even at -O0.
#ifndef _GLIBCXX_EXTERN_TEMPLATE
# define _GLIBCXX_EXTERN_TEMPLATE 1
=======
# define _GLIBCXX_PSEUDO_VISIBILITY(V)
>>>>>>> 03d20231
#endif

// Certain function definitions that are meant to be overridable from
// user code are decorated with this macro.  For some targets, this
// macro causes these definitions to be weak.
#ifndef _GLIBCXX_WEAK_DEFINITION
# define _GLIBCXX_WEAK_DEFINITION
#endif

<<<<<<< HEAD
// Assert.
// Avoid the use of assert, because we're trying to keep the <cassert>
// include out of the mix.
#if !defined(_GLIBCXX_DEBUG) && !defined(_GLIBCXX_PARALLEL)
#define __glibcxx_assert(_Condition)
#else
_GLIBCXX_BEGIN_NAMESPACE(std)
  // Avoid the use of assert, because we're trying to keep the <cassert>
  // include out of the mix.
  inline void
  __replacement_assert(const char* __file, int __line, 
		       const char* __function, const char* __condition)
  {
    __builtin_printf("%s:%d: %s: Assertion '%s' failed.\n", __file, __line,
		     __function, __condition);
    __builtin_abort();
  }
_GLIBCXX_END_NAMESPACE

#define __glibcxx_assert(_Condition)                               	\
  do 								        \
  {							      		\
    if (! (_Condition))                                                 \
      std::__replacement_assert(__FILE__, __LINE__, 			\
				__PRETTY_FUNCTION__, #_Condition);	\
  } while (false)
#endif
=======
>>>>>>> 03d20231

// The remainder of the prewritten config is automatic; all the
// user hooks are listed above.

// Create a boolean flag to be used to determine if --fast-math is set.
#ifdef __FAST_MATH__
# define _GLIBCXX_FAST_MATH 1
#else
# define _GLIBCXX_FAST_MATH 0
#endif

// This marks string literals in header files to be extracted for eventual
// translation.  It is primarily used for messages in thrown exceptions; see
// src/functexcept.cc.  We use __N because the more traditional _N is used
// for something else under certain OSes (see BADNAMES).
#define __N(msgid)     (msgid)

// For example, <windows.h> is known to #define min and max as macros...
#undef min
#undef max

<<<<<<< HEAD
#ifndef _GLIBCXX_PURE
# define _GLIBCXX_PURE __attribute__ ((__pure__))
#endif

#ifndef _GLIBCXX_CONST
# define _GLIBCXX_CONST __attribute__ ((__const__))
#endif

#ifndef _GLIBCXX_NORETURN
# define _GLIBCXX_NORETURN __attribute__ ((__noreturn__))
#endif

#ifndef _GLIBCXX_NOTHROW
# ifdef __cplusplus
#  define _GLIBCXX_NOTHROW throw() 
# else
#  define _GLIBCXX_NOTHROW __attribute__((__nothrow__))
# endif
#endif

#ifdef __cplusplus

_GLIBCXX_BEGIN_NAMESPACE(std)

  typedef __SIZE_TYPE__         size_t;
  typedef __PTRDIFF_TYPE__   ptrdiff_t;

#ifdef __GXX_EXPERIMENTAL_CXX0X__
  typedef decltype(nullptr)  nullptr_t;
#endif

_GLIBCXX_END_NAMESPACE

#endif // __cplusplus

// End of prewritten config; the discovered settings follow.
=======
// End of prewritten config; the settings discovered at configure time follow.
>>>>>>> 03d20231
<|MERGE_RESOLUTION|>--- conflicted
+++ resolved
@@ -1,11 +1,7 @@
 // Predefined symbols and macros -*- C++ -*-
 
 // Copyright (C) 1997, 1998, 1999, 2000, 2001, 2002, 2003, 2004, 2005,
-<<<<<<< HEAD
-// 2006, 2007, 2008, 2009, 2010 Free Software Foundation, Inc.
-=======
 // 2006, 2007, 2008, 2009, 2010, 2011 Free Software Foundation, Inc.
->>>>>>> 03d20231
 //
 // This file is part of the GNU ISO C++ Library.  This library is free
 // software; you can redistribute it and/or modify it under the
@@ -27,11 +23,7 @@
 // see the files COPYING3 and COPYING.RUNTIME respectively.  If not, see
 // <http://www.gnu.org/licenses/>.
 
-<<<<<<< HEAD
-/** @file c++config.h
-=======
 /** @file bits/c++config.h
->>>>>>> 03d20231
  *  This is an internal header file, included by other library headers.
  *  Do not attempt to use it directly. @headername{iosfwd}
  */
@@ -78,11 +70,7 @@
 #else
 // If this is not supplied by the OS-specific or CPU-specific
 // headers included below, it will be defined to an empty default.
-<<<<<<< HEAD
-# define _GLIBCXX_VISIBILITY_ATTR(V) _GLIBCXX_PSEUDO_VISIBILITY(V)
-=======
 # define _GLIBCXX_VISIBILITY(V) _GLIBCXX_PSEUDO_VISIBILITY(V)
->>>>>>> 03d20231
 #endif
 
 // Macros for deprecated attributes.
@@ -175,43 +163,6 @@
 }
 
 
-<<<<<<< HEAD
-// Namespace association for profile
-#ifdef _GLIBCXX_PROFILE
-# define _GLIBCXX_NAMESPACE_ASSOCIATION_PROFILE 1
-#endif
-
-#define _GLIBCXX_NAMESPACE_ASSOCIATION_VERSION 
-
-// Defined if any namespace association modes are active.
-#if _GLIBCXX_NAMESPACE_ASSOCIATION_DEBUG \
-  || _GLIBCXX_NAMESPACE_ASSOCIATION_PARALLEL \
-  || _GLIBCXX_NAMESPACE_ASSOCIATION_PROFILE \
-  || _GLIBCXX_NAMESPACE_ASSOCIATION_VERSION
-# define _GLIBCXX_USE_NAMESPACE_ASSOCIATION 1
-#endif
-
-// Macros for namespace scope. Either namespace std:: or the name
-// of some nested namespace within it.
-// _GLIBCXX_STD
-// _GLIBCXX_STD_D
-// _GLIBCXX_STD_P
-//
-// Macros for enclosing namespaces and possibly nested namespaces.
-// _GLIBCXX_BEGIN_NAMESPACE
-// _GLIBCXX_END_NAMESPACE
-// _GLIBCXX_BEGIN_NESTED_NAMESPACE
-// _GLIBCXX_END_NESTED_NAMESPACE
-#ifndef _GLIBCXX_USE_NAMESPACE_ASSOCIATION
-# define _GLIBCXX_STD_D _GLIBCXX_STD
-# define _GLIBCXX_STD_P _GLIBCXX_STD
-# define _GLIBCXX_STD_PR _GLIBCXX_STD
-# define _GLIBCXX_STD std
-# define _GLIBCXX_BEGIN_NESTED_NAMESPACE(X, Y) _GLIBCXX_BEGIN_NAMESPACE(X)
-# define _GLIBCXX_END_NESTED_NAMESPACE _GLIBCXX_END_NAMESPACE
-# define _GLIBCXX_BEGIN_NAMESPACE(X) namespace X _GLIBCXX_VISIBILITY_ATTR(default) {
-# define _GLIBCXX_END_NAMESPACE }
-=======
 // Defined if inline namespaces are used for versioning.
 #define _GLIBCXX_INLINE_VERSION
 
@@ -249,7 +200,6 @@
 }
 # define _GLIBCXX_BEGIN_NAMESPACE_VERSION namespace _6 {
 # define _GLIBCXX_END_NAMESPACE_VERSION }
->>>>>>> 03d20231
 #else
 # define _GLIBCXX_BEGIN_NAMESPACE_VERSION
 # define _GLIBCXX_END_NAMESPACE_VERSION
@@ -274,25 +224,6 @@
   inline namespace __debug { }
 # endif
 
-<<<<<<< HEAD
-//  debug
-# if _GLIBCXX_NAMESPACE_ASSOCIATION_DEBUG && !_GLIBCXX_NAMESPACE_ASSOCIATION_PARALLEL && !_GLIBCXX_NAMESPACE_ASSOCIATION_PROFILE
-#  define _GLIBCXX_STD_D __norm
-#  define _GLIBCXX_STD_P _GLIBCXX_STD
-#  define _GLIBCXX_STD __cxx1998
-#  define _GLIBCXX_BEGIN_NAMESPACE(X) namespace X _GLIBCXX_VISIBILITY_ATTR(default) { 
-#  define _GLIBCXX_END_NAMESPACE }
-#  define _GLIBCXX_EXTERN_TEMPLATE -1
-# endif
-
-// parallel
-# if _GLIBCXX_NAMESPACE_ASSOCIATION_PARALLEL && !_GLIBCXX_NAMESPACE_ASSOCIATION_DEBUG && !_GLIBCXX_NAMESPACE_ASSOCIATION_PROFILE
-#  define _GLIBCXX_STD_D _GLIBCXX_STD
-#  define _GLIBCXX_STD_P __norm
-#  define _GLIBCXX_STD __cxx1998
-#  define _GLIBCXX_BEGIN_NAMESPACE(X) namespace X _GLIBCXX_VISIBILITY_ATTR(default) { 
-#  define _GLIBCXX_END_NAMESPACE }
-=======
   // Inline namespaces for parallel mode.
 # ifdef _GLIBCXX_PARALLEL
   inline namespace __parallel { }
@@ -301,36 +232,9 @@
   // Inline namespaces for profile mode
 # ifdef _GLIBCXX_PROFILE
   inline namespace __profile { }
->>>>>>> 03d20231
-# endif
-}
-
-<<<<<<< HEAD
-// debug + parallel
-# if _GLIBCXX_NAMESPACE_ASSOCIATION_PARALLEL && _GLIBCXX_NAMESPACE_ASSOCIATION_DEBUG  && !_GLIBCXX_NAMESPACE_ASSOCIATION_PROFILE
-#  define _GLIBCXX_STD_D __norm
-#  define _GLIBCXX_STD_P __norm
-#  define _GLIBCXX_STD __cxx1998
-#  define _GLIBCXX_BEGIN_NAMESPACE(X) namespace X _GLIBCXX_VISIBILITY_ATTR(default) { 
-#  define _GLIBCXX_END_NAMESPACE }
-#  define _GLIBCXX_EXTERN_TEMPLATE -1
-# endif
-
-// profile
-# if _GLIBCXX_NAMESPACE_ASSOCIATION_PROFILE
-#  if _GLIBCXX_NAMESPACE_ASSOCIATION_PARALLEL || _GLIBCXX_NAMESPACE_ASSOCIATION_DEBUG
-#   error Cannot use -D_GLIBCXX_PROFILE with -D_GLIBCXX_DEBUG or \
-    -D_GLIBCXX_PARALLEL
-#  endif
-#  define _GLIBCXX_STD_D __norm
-#  define _GLIBCXX_STD_P _GLIBCXX_STD
-#  define _GLIBCXX_STD_PR __norm
-#  define _GLIBCXX_STD __cxx1998
-#  define _GLIBCXX_BEGIN_NAMESPACE(X) namespace X _GLIBCXX_VISIBILITY_ATTR(default) { 
-#  define _GLIBCXX_END_NAMESPACE }
-# endif
-
-=======
+# endif
+}
+
 // Check for invalid usage and unsupported mixed-mode use.
 # if defined(_GLIBCXX_DEBUG) && defined(_GLIBCXX_PARALLEL)
 #  error illegal use of multiple inlined namespaces
@@ -343,7 +247,6 @@
 # endif
 
 // Check for invalid use due to lack for weak symbols.
->>>>>>> 03d20231
 # if __NO_INLINE__ && !__GXX_WEAK__
 #  warning currently using inlined namespace mode which may fail \
    without inlining due to lack of weak symbols
@@ -370,51 +273,21 @@
 # define _GLIBCXX_EXTERN_TEMPLATE -1
 #endif
 
-<<<<<<< HEAD
-// Namespace associations for debug mode.
-#if _GLIBCXX_NAMESPACE_ASSOCIATION_DEBUG && !_GLIBCXX_NAMESPACE_ASSOCIATION_PROFILE
-namespace std
-{ 
-  namespace __norm { } 
-  inline namespace __debug { }
-  inline namespace __cxx1998 { }
-}
-=======
 #ifdef _GLIBCXX_PARALLEL
 # define _GLIBCXX_STD_A __cxx1998
 # define _GLIBCXX_BEGIN_NAMESPACE_ALGO \
 	 namespace _GLIBCXX_STD_A { _GLIBCXX_BEGIN_NAMESPACE_VERSION
 # define _GLIBCXX_END_NAMESPACE_ALGO \
 	 } _GLIBCXX_END_NAMESPACE_VERSION
->>>>>>> 03d20231
 #endif
 
 #ifndef _GLIBCXX_STD_A
 # define _GLIBCXX_STD_A std
 #endif
 
-<<<<<<< HEAD
-// Namespace associations for profile mode
-#if _GLIBCXX_NAMESPACE_ASSOCIATION_PROFILE
-namespace std
-{ 
-  namespace __norm { } 
-  inline namespace __profile { }
-  inline namespace __cxx1998 { }
-}
-#endif
-
-// Namespace associations for versioning mode.
-#if _GLIBCXX_NAMESPACE_ASSOCIATION_VERSION
-namespace std
-{
-  inline namespace _6 { }
-}
-=======
 #ifndef _GLIBCXX_STD_C
 # define _GLIBCXX_STD_C std
 #endif
->>>>>>> 03d20231
 
 #ifndef _GLIBCXX_BEGIN_NAMESPACE_ALGO
 # define _GLIBCXX_BEGIN_NAMESPACE_ALGO
@@ -526,29 +399,7 @@
 // If platform uses neither visibility nor psuedo-visibility,
 // specify empty default for namespace annotation macros.
 #ifndef _GLIBCXX_PSEUDO_VISIBILITY
-<<<<<<< HEAD
-#define _GLIBCXX_PSEUDO_VISIBILITY(V)
-#endif
-
-// Allow use of "export template." This is currently not a feature
-// that g++ supports.
-// #define _GLIBCXX_EXPORT_TEMPLATE 1
-
-// Allow use of the GNU syntax extension, "extern template." This
-// extension is fully documented in the g++ manual, but in a nutshell,
-// it inhibits all implicit instantiations and is used throughout the
-// library to avoid multiple weak definitions for required types that
-// are already explicitly instantiated in the library binary. This
-// substantially reduces the binary size of resulting executables.
-
-// Special case: _GLIBCXX_EXTERN_TEMPLATE == -1 disallows extern
-// templates only in basic_string, thus activating its debug-mode
-// checks even at -O0.
-#ifndef _GLIBCXX_EXTERN_TEMPLATE
-# define _GLIBCXX_EXTERN_TEMPLATE 1
-=======
 # define _GLIBCXX_PSEUDO_VISIBILITY(V)
->>>>>>> 03d20231
 #endif
 
 // Certain function definitions that are meant to be overridable from
@@ -558,36 +409,6 @@
 # define _GLIBCXX_WEAK_DEFINITION
 #endif
 
-<<<<<<< HEAD
-// Assert.
-// Avoid the use of assert, because we're trying to keep the <cassert>
-// include out of the mix.
-#if !defined(_GLIBCXX_DEBUG) && !defined(_GLIBCXX_PARALLEL)
-#define __glibcxx_assert(_Condition)
-#else
-_GLIBCXX_BEGIN_NAMESPACE(std)
-  // Avoid the use of assert, because we're trying to keep the <cassert>
-  // include out of the mix.
-  inline void
-  __replacement_assert(const char* __file, int __line, 
-		       const char* __function, const char* __condition)
-  {
-    __builtin_printf("%s:%d: %s: Assertion '%s' failed.\n", __file, __line,
-		     __function, __condition);
-    __builtin_abort();
-  }
-_GLIBCXX_END_NAMESPACE
-
-#define __glibcxx_assert(_Condition)                               	\
-  do 								        \
-  {							      		\
-    if (! (_Condition))                                                 \
-      std::__replacement_assert(__FILE__, __LINE__, 			\
-				__PRETTY_FUNCTION__, #_Condition);	\
-  } while (false)
-#endif
-=======
->>>>>>> 03d20231
 
 // The remainder of the prewritten config is automatic; all the
 // user hooks are listed above.
@@ -609,43 +430,4 @@
 #undef min
 #undef max
 
-<<<<<<< HEAD
-#ifndef _GLIBCXX_PURE
-# define _GLIBCXX_PURE __attribute__ ((__pure__))
-#endif
-
-#ifndef _GLIBCXX_CONST
-# define _GLIBCXX_CONST __attribute__ ((__const__))
-#endif
-
-#ifndef _GLIBCXX_NORETURN
-# define _GLIBCXX_NORETURN __attribute__ ((__noreturn__))
-#endif
-
-#ifndef _GLIBCXX_NOTHROW
-# ifdef __cplusplus
-#  define _GLIBCXX_NOTHROW throw() 
-# else
-#  define _GLIBCXX_NOTHROW __attribute__((__nothrow__))
-# endif
-#endif
-
-#ifdef __cplusplus
-
-_GLIBCXX_BEGIN_NAMESPACE(std)
-
-  typedef __SIZE_TYPE__         size_t;
-  typedef __PTRDIFF_TYPE__   ptrdiff_t;
-
-#ifdef __GXX_EXPERIMENTAL_CXX0X__
-  typedef decltype(nullptr)  nullptr_t;
-#endif
-
-_GLIBCXX_END_NAMESPACE
-
-#endif // __cplusplus
-
-// End of prewritten config; the discovered settings follow.
-=======
-// End of prewritten config; the settings discovered at configure time follow.
->>>>>>> 03d20231
+// End of prewritten config; the settings discovered at configure time follow.