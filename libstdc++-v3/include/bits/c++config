// Predefined symbols and macros -*- C++ -*-

// Copyright (C) 1997, 1998, 1999, 2000, 2001, 2002, 2003, 2004, 2005,
// 2006, 2007, 2008, 2009 Free Software Foundation, Inc.
//
// This file is part of the GNU ISO C++ Library.  This library is free
// software; you can redistribute it and/or modify it under the
// terms of the GNU General Public License as published by the
// Free Software Foundation; either version 3, or (at your option)
// any later version.

// This library is distributed in the hope that it will be useful,
// but WITHOUT ANY WARRANTY; without even the implied warranty of
// MERCHANTABILITY or FITNESS FOR A PARTICULAR PURPOSE.  See the
// GNU General Public License for more details.

// Under Section 7 of GPL version 3, you are granted additional
// permissions described in the GCC Runtime Library Exception, version
// 3.1, as published by the Free Software Foundation.

// You should have received a copy of the GNU General Public License and
// a copy of the GCC Runtime Library Exception along with this program;
// see the files COPYING3 and COPYING.RUNTIME respectively.  If not, see
// <http://www.gnu.org/licenses/>.

/** @file c++config.h
 *  This is an internal header file, included by other library headers.
 *  You should not attempt to use it directly.
 */

#ifndef _GLIBCXX_CXX_CONFIG_H
#define _GLIBCXX_CXX_CONFIG_H 1

// The current version of the C++ library in compressed ISO date format.
#define __GLIBCXX__ 

// Macros for visibility.
// _GLIBCXX_HAVE_ATTRIBUTE_VISIBILITY
// _GLIBCXX_VISIBILITY_ATTR
#define _GLIBCXX_HAVE_ATTRIBUTE_VISIBILITY

#if _GLIBCXX_HAVE_ATTRIBUTE_VISIBILITY
# define _GLIBCXX_VISIBILITY_ATTR(V) __attribute__ ((__visibility__ (#V)))
#else
# define _GLIBCXX_VISIBILITY_ATTR(V) 
#endif

// Macros for deprecated.
// _GLIBCXX_DEPRECATED
// _GLIBCXX_DEPRECATED_ATTR
#ifndef _GLIBCXX_DEPRECATED
# define _GLIBCXX_DEPRECATED 1
#endif

#if defined(__DEPRECATED) && defined(__GXX_EXPERIMENTAL_CXX0X__)
# define _GLIBCXX_DEPRECATED_ATTR __attribute__ ((__deprecated__))
#else
# define _GLIBCXX_DEPRECATED_ATTR
#endif

// Macros for activating various namespace association modes.
// _GLIBCXX_NAMESPACE_ASSOCIATION_DEBUG
// _GLIBCXX_NAMESPACE_ASSOCIATION_PARALLEL
// _GLIBCXX_NAMESPACE_ASSOCIATION_VERSION

// Guide to libstdc++ namespaces.
/*
  namespace std
  {
    namespace __debug { }
    namespace __parallel { }
    namespace __norm { } // __normative, __shadow, __replaced
    namespace __cxx1998 { }

    namespace tr1 { }
  }
*/
#if __cplusplus

#ifdef _GLIBCXX_DEBUG
# define _GLIBCXX_NAMESPACE_ASSOCIATION_DEBUG 1
#endif

#ifdef _GLIBCXX_PARALLEL
# define _GLIBCXX_NAMESPACE_ASSOCIATION_PARALLEL 1
#endif

// Namespace association for profile
#ifdef _GLIBCXX_PROFILE
# define _GLIBCXX_NAMESPACE_ASSOCIATION_PROFILE 1
#endif

#define _GLIBCXX_NAMESPACE_ASSOCIATION_VERSION 

// Defined if any namespace association modes are active.
#if _GLIBCXX_NAMESPACE_ASSOCIATION_DEBUG \
  || _GLIBCXX_NAMESPACE_ASSOCIATION_PARALLEL \
  || _GLIBCXX_NAMESPACE_ASSOCIATION_PROFILE \
  || _GLIBCXX_NAMESPACE_ASSOCIATION_VERSION
# define _GLIBCXX_USE_NAMESPACE_ASSOCIATION 1
#endif

// Macros for namespace scope. Either namespace std:: or the name
// of some nested namespace within it.
// _GLIBCXX_STD
// _GLIBCXX_STD_D
// _GLIBCXX_STD_P
//
// Macros for enclosing namespaces and possibly nested namespaces.
// _GLIBCXX_BEGIN_NAMESPACE
// _GLIBCXX_END_NAMESPACE
// _GLIBCXX_BEGIN_NESTED_NAMESPACE
// _GLIBCXX_END_NESTED_NAMESPACE
#ifndef _GLIBCXX_USE_NAMESPACE_ASSOCIATION
# define _GLIBCXX_STD_D _GLIBCXX_STD
# define _GLIBCXX_STD_P _GLIBCXX_STD
# define _GLIBCXX_STD_PR _GLIBCXX_STD
# define _GLIBCXX_STD std
# define _GLIBCXX_BEGIN_NESTED_NAMESPACE(X, Y) _GLIBCXX_BEGIN_NAMESPACE(X)
# define _GLIBCXX_END_NESTED_NAMESPACE _GLIBCXX_END_NAMESPACE
# define _GLIBCXX_BEGIN_NAMESPACE(X) namespace X _GLIBCXX_VISIBILITY_ATTR(default) {
# define _GLIBCXX_END_NAMESPACE }
#else

# if _GLIBCXX_NAMESPACE_ASSOCIATION_VERSION // && not anything else
#  define _GLIBCXX_STD_D _GLIBCXX_STD
#  define _GLIBCXX_STD_P _GLIBCXX_STD
#  define _GLIBCXX_STD _6
#  define _GLIBCXX_BEGIN_NAMESPACE(X) _GLIBCXX_BEGIN_NESTED_NAMESPACE(X, _6)
#  define _GLIBCXX_END_NAMESPACE _GLIBCXX_END_NESTED_NAMESPACE
# endif

//  debug
# if _GLIBCXX_NAMESPACE_ASSOCIATION_DEBUG && !_GLIBCXX_NAMESPACE_ASSOCIATION_PARALLEL && !_GLIBCXX_NAMESPACE_ASSOCIATION_PROFILE
#  define _GLIBCXX_STD_D __norm
#  define _GLIBCXX_STD_P _GLIBCXX_STD
#  define _GLIBCXX_STD __cxx1998
#  define _GLIBCXX_BEGIN_NAMESPACE(X) namespace X _GLIBCXX_VISIBILITY_ATTR(default) { 
#  define _GLIBCXX_END_NAMESPACE }
#  define _GLIBCXX_EXTERN_TEMPLATE -1
# endif

// parallel
# if _GLIBCXX_NAMESPACE_ASSOCIATION_PARALLEL && !_GLIBCXX_NAMESPACE_ASSOCIATION_DEBUG && !_GLIBCXX_NAMESPACE_ASSOCIATION_PROFILE
#  define _GLIBCXX_STD_D _GLIBCXX_STD
#  define _GLIBCXX_STD_P __norm
#  define _GLIBCXX_STD __cxx1998
#  define _GLIBCXX_BEGIN_NAMESPACE(X) namespace X _GLIBCXX_VISIBILITY_ATTR(default) { 
#  define _GLIBCXX_END_NAMESPACE }
# endif

// debug + parallel
# if _GLIBCXX_NAMESPACE_ASSOCIATION_PARALLEL && _GLIBCXX_NAMESPACE_ASSOCIATION_DEBUG  && !_GLIBCXX_NAMESPACE_ASSOCIATION_PROFILE
#  define _GLIBCXX_STD_D __norm
#  define _GLIBCXX_STD_P __norm
#  define _GLIBCXX_STD __cxx1998
#  define _GLIBCXX_BEGIN_NAMESPACE(X) namespace X _GLIBCXX_VISIBILITY_ATTR(default) { 
#  define _GLIBCXX_END_NAMESPACE }
#  define _GLIBCXX_EXTERN_TEMPLATE -1
# endif

// profile
# if _GLIBCXX_NAMESPACE_ASSOCIATION_PROFILE
#  if _GLIBCXX_NAMESPACE_ASSOCIATION_PARALLEL || _GLIBCXX_NAMESPACE_ASSOCIATION_DEBUG
#   error Cannot use -D_GLIBCXX_PROFILE with -D_GLIBCXX_DEBUG or \
    -D_GLIBCXX_PARALLEL
#  endif
#  define _GLIBCXX_STD_D __norm
#  define _GLIBCXX_STD_P _GLIBCXX_STD
#  define _GLIBCXX_STD_PR __norm
#  define _GLIBCXX_STD __cxx1998
#  define _GLIBCXX_BEGIN_NAMESPACE(X) namespace X _GLIBCXX_VISIBILITY_ATTR(default) { 
#  define _GLIBCXX_END_NAMESPACE }
<<<<<<< HEAD
#  define _GLIBCXX_EXTERN_TEMPLATE -1
=======
>>>>>>> 8e32aa11
# endif

# if __NO_INLINE__ && !__GXX_WEAK__
#  warning currently using namespace associated mode which may fail \
   without inlining due to lack of weak symbols
# endif

# define _GLIBCXX_BEGIN_NESTED_NAMESPACE(X, Y)  namespace X { namespace Y _GLIBCXX_VISIBILITY_ATTR(default) {
# define _GLIBCXX_END_NESTED_NAMESPACE } }
#endif

// Namespace associations for debug mode.
#if _GLIBCXX_NAMESPACE_ASSOCIATION_DEBUG && !_GLIBCXX_NAMESPACE_ASSOCIATION_PROFILE
namespace std
{ 
  namespace __norm { } 
  inline namespace __debug { }
  inline namespace __cxx1998 { }
}
#endif

// Namespace associations for parallel mode.
#if _GLIBCXX_NAMESPACE_ASSOCIATION_PARALLEL
namespace std
{ 
  namespace __norm { } 
  inline namespace __parallel { }
  inline namespace __cxx1998 { }
}
#endif

// Namespace associations for profile mode
#if _GLIBCXX_NAMESPACE_ASSOCIATION_PROFILE
namespace std
{ 
  namespace __norm { } 
  inline namespace __profile { }
  inline namespace __cxx1998 { }
}
#endif

// Namespace associations for versioning mode.
#if _GLIBCXX_NAMESPACE_ASSOCIATION_VERSION
namespace std
{
  inline namespace _6 { }
}

namespace __gnu_cxx 
{ 
  inline namespace _6 { }
}

namespace std
{
  namespace tr1 
  { 
    inline namespace _6 { }
  }
}
#endif

// XXX GLIBCXX_ABI Deprecated
// Define if compatibility should be provided for -mlong-double-64
#undef _GLIBCXX_LONG_DOUBLE_COMPAT

// Namespace associations for long double 128 mode.
#if defined _GLIBCXX_LONG_DOUBLE_COMPAT && defined __LONG_DOUBLE_128__ 
namespace std
{
  inline namespace __gnu_cxx_ldbl128 { }
}
# define _GLIBCXX_LDBL_NAMESPACE __gnu_cxx_ldbl128::
# define _GLIBCXX_BEGIN_LDBL_NAMESPACE namespace __gnu_cxx_ldbl128 {
# define _GLIBCXX_END_LDBL_NAMESPACE }
#else
# define _GLIBCXX_LDBL_NAMESPACE
# define _GLIBCXX_BEGIN_LDBL_NAMESPACE
# define _GLIBCXX_END_LDBL_NAMESPACE
#endif


// Defines for C compatibility. In particular, define extern "C"
// linkage only when using C++.
# define _GLIBCXX_BEGIN_EXTERN_C extern "C" {
# define _GLIBCXX_END_EXTERN_C }

#else // !__cplusplus
# undef _GLIBCXX_BEGIN_NAMESPACE
# undef _GLIBCXX_END_NAMESPACE
# define _GLIBCXX_BEGIN_NAMESPACE(X) 
# define _GLIBCXX_END_NAMESPACE 
# define _GLIBCXX_BEGIN_EXTERN_C
# define _GLIBCXX_END_EXTERN_C 
#endif

// First includes.

// Pick up any OS-specific definitions.
#include <bits/os_defines.h>

// Pick up any CPU-specific definitions.
#include <bits/cpu_defines.h>

// Allow use of "export template." This is currently not a feature
// that g++ supports.
// #define _GLIBCXX_EXPORT_TEMPLATE 1

// Allow use of the GNU syntax extension, "extern template." This
// extension is fully documented in the g++ manual, but in a nutshell,
// it inhibits all implicit instantiations and is used throughout the
// library to avoid multiple weak definitions for required types that
// are already explicitly instantiated in the library binary. This
// substantially reduces the binary size of resulting executables.

// Special case: _GLIBCXX_EXTERN_TEMPLATE == -1 disallows extern
// templates only in basic_string, thus activating its debug-mode
// checks even at -O0.
#ifndef _GLIBCXX_EXTERN_TEMPLATE
# define _GLIBCXX_EXTERN_TEMPLATE 1
#endif

// Certain function definitions that are meant to be overridable from
// user code are decorated with this macro.  For some targets, this
// macro causes these definitions to be weak.
#ifndef _GLIBCXX_WEAK_DEFINITION
# define _GLIBCXX_WEAK_DEFINITION
#endif

// Assert.
// Avoid the use of assert, because we're trying to keep the <cassert>
// include out of the mix.
#if !defined(_GLIBCXX_DEBUG) && !defined(_GLIBCXX_PARALLEL)
#define __glibcxx_assert(_Condition)
#else
_GLIBCXX_BEGIN_NAMESPACE(std)
  // Avoid the use of assert, because we're trying to keep the <cassert>
  // include out of the mix.
  inline void
  __replacement_assert(const char* __file, int __line, 
		       const char* __function, const char* __condition)
  {
    __builtin_printf("%s:%d: %s: Assertion '%s' failed.\n", __file, __line,
		     __function, __condition);
    __builtin_abort();
  }
_GLIBCXX_END_NAMESPACE

#define __glibcxx_assert(_Condition)                               	\
  do 								        \
  {							      		\
    if (! (_Condition))                                                 \
      std::__replacement_assert(__FILE__, __LINE__, 			\
				__PRETTY_FUNCTION__, #_Condition);	\
  } while (false)
#endif

// The remainder of the prewritten config is automatic; all the
// user hooks are listed above.

// Create a boolean flag to be used to determine if --fast-math is set.
#ifdef __FAST_MATH__
# define _GLIBCXX_FAST_MATH 1
#else
# define _GLIBCXX_FAST_MATH 0
#endif

// This marks string literals in header files to be extracted for eventual
// translation.  It is primarily used for messages in thrown exceptions; see
// src/functexcept.cc.  We use __N because the more traditional _N is used
// for something else under certain OSes (see BADNAMES).
#define __N(msgid)     (msgid)

// For example, <windows.h> is known to #define min and max as macros...
#undef min
#undef max

#ifndef _GLIBCXX_PURE
# define _GLIBCXX_PURE __attribute__ ((__pure__))
#endif

#ifndef _GLIBCXX_CONST
# define _GLIBCXX_CONST __attribute__ ((__const__))
#endif

#ifndef _GLIBCXX_NORETURN
# define _GLIBCXX_NORETURN __attribute__ ((__noreturn__))
#endif

#ifndef _GLIBCXX_NOTHROW
# ifdef __cplusplus
#  define _GLIBCXX_NOTHROW throw() 
# else
#  define _GLIBCXX_NOTHROW __attribute__((__nothrow__))
# endif
#endif

// End of prewritten config; the discovered settings follow.<|MERGE_RESOLUTION|>--- conflicted
+++ resolved
@@ -171,10 +171,6 @@
 #  define _GLIBCXX_STD __cxx1998
 #  define _GLIBCXX_BEGIN_NAMESPACE(X) namespace X _GLIBCXX_VISIBILITY_ATTR(default) { 
 #  define _GLIBCXX_END_NAMESPACE }
-<<<<<<< HEAD
-#  define _GLIBCXX_EXTERN_TEMPLATE -1
-=======
->>>>>>> 8e32aa11
 # endif
 
 # if __NO_INLINE__ && !__GXX_WEAK__
