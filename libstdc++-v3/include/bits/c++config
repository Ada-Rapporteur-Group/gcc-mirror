--- conflicted
+++ resolved
@@ -40,45 +40,6 @@
 // The current version of the C++ library in compressed ISO date format.
 #define __GLIBCXX__ 
 
-<<<<<<< HEAD
-// Macros for controlling various namespace association schemes and modes.
-#ifdef _GLIBCXX_DEBUG
-# define _GLIBCXX_NAMESPACE_ASSOCIATION_DEBUG 1
-#endif
-
-#define _GLIBCXX_NAMESPACE_ASSOCIATION_VERSION 
-
-// Macros for namespace scope.
-// _GLIBCXX_BEGIN_NAMESPACE
-// _GLIBCXX_END_NAMESPACE
-// _GLIBCXX_BEGIN_NESTED_NAMESPACE
-// _GLIBCXX_END_NESTED_NAMESPACE
-#if _GLIBCXX_NAMESPACE_ASSOCIATION_VERSION
-# define _GLIBCXX_BEGIN_NESTED_NAMESPACE(X, Y) namespace X { namespace Y {
-# define _GLIBCXX_END_NESTED_NAMESPACE } }
-# define _GLIBCXX_BEGIN_NAMESPACE(X) _GLIBCXX_BEGIN_NESTED_NAMESPACE(X, _6)
-# define _GLIBCXX_END_NAMESPACE _GLIBCXX_END_NESTED_NAMESPACE
-#else
-# define _GLIBCXX_BEGIN_NAMESPACE(X) namespace X { 
-# define _GLIBCXX_END_NAMESPACE } 
-# if _GLIBCXX_NAMESPACE_ASSOCIATION_DEBUG
-#  define _GLIBCXX_BEGIN_NESTED_NAMESPACE(X, Y) namespace X { namespace Y {
-#  define _GLIBCXX_END_NESTED_NAMESPACE  } }
-# else
-#  define _GLIBCXX_BEGIN_NESTED_NAMESPACE(X, Y) _GLIBCXX_BEGIN_NAMESPACE(X)
-#  define _GLIBCXX_END_NESTED_NAMESPACE _GLIBCXX_END_NAMESPACE
-# endif
-#endif
-
-// Namespace associations for versioning mode.
-#if _GLIBCXX_NAMESPACE_ASSOCIATION_VERSION
-namespace std
-{
-  namespace _6 { }
-  using namespace _6 __attribute__ ((strong));
-}
-
-=======
 // Macros for visibility.
 #define _GLIBCXX_HAVE_ATTRIBUTE_VISIBILITY
 
@@ -125,7 +86,6 @@
   using namespace _6 __attribute__ ((strong));
 }
 
->>>>>>> f8383f28
 // In addition, other supported namespace configurations.
 namespace __gnu_cxx 
 { 
@@ -173,30 +133,7 @@
 # define _GLIBCXX_STD std
 # define _GLIBCXX_EXT __gnu_cxx
 #endif
-<<<<<<< HEAD
-=======
 #endif
-
-/* Define if compatibility should be provided for -mlong-double-64. */
-#undef _GLIBCXX_LONG_DOUBLE_COMPAT
-
-// XXX GLIBCXX_ABI Deprecated
-// Namespace associations for long double 128 mode.
-_GLIBCXX_BEGIN_NAMESPACE(std)
-#if defined _GLIBCXX_LONG_DOUBLE_COMPAT && defined __LONG_DOUBLE_128__
-# define _GLIBCXX_LDBL_NAMESPACE __gnu_cxx_ldbl128::
-# define _GLIBCXX_BEGIN_LDBL_NAMESPACE namespace __gnu_cxx_ldbl128 {
-# define _GLIBCXX_END_LDBL_NAMESPACE }
-  namespace __gnu_cxx_ldbl128 { }
-  using namespace __gnu_cxx_ldbl128 __attribute__((__strong__));
-#else
-# define _GLIBCXX_LDBL_NAMESPACE
-# define _GLIBCXX_BEGIN_LDBL_NAMESPACE
-# define _GLIBCXX_END_LDBL_NAMESPACE
->>>>>>> f8383f28
-#endif
-_GLIBCXX_END_NAMESPACE
-
 
 /* Define if compatibility should be provided for -mlong-double-64. */
 #undef _GLIBCXX_LONG_DOUBLE_COMPAT
