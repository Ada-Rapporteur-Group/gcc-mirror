// Internal policy header for unordered_set and unordered_map -*- C++ -*-

// Copyright (C) 2010-2013 Free Software Foundation, Inc.
//
// This file is part of the GNU ISO C++ Library.  This library is free
// software; you can redistribute it and/or modify it under the
// terms of the GNU General Public License as published by the
// Free Software Foundation; either version 3, or (at your option)
// any later version.

// This library is distributed in the hope that it will be useful,
// but WITHOUT ANY WARRANTY; without even the implied warranty of
// MERCHANTABILITY or FITNESS FOR A PARTICULAR PURPOSE.  See the
// GNU General Public License for more details.

// Under Section 7 of GPL version 3, you are granted additional
// permissions described in the GCC Runtime Library Exception, version
// 3.1, as published by the Free Software Foundation.

// You should have received a copy of the GNU General Public License and
// a copy of the GCC Runtime Library Exception along with this program;
// see the files COPYING3 and COPYING.RUNTIME respectively.  If not, see
// <http://www.gnu.org/licenses/>.

/** @file bits/hashtable_policy.h
 *  This is an internal header file, included by other library headers.
 *  Do not attempt to use it directly.
 *  @headername{unordered_map,unordered_set}
 */

#ifndef _HASHTABLE_POLICY_H
#define _HASHTABLE_POLICY_H 1

namespace std _GLIBCXX_VISIBILITY(default)
{
_GLIBCXX_BEGIN_NAMESPACE_VERSION

  template<typename _Key, typename _Value, typename _Alloc,
	   typename _ExtractKey, typename _Equal,
	   typename _H1, typename _H2, typename _Hash,
	   typename _RehashPolicy, typename _Traits>
    class _Hashtable;

_GLIBCXX_END_NAMESPACE_VERSION

namespace __detail
{
_GLIBCXX_BEGIN_NAMESPACE_VERSION

  /**
   *  @defgroup hashtable-detail Base and Implementation Classes
   *  @ingroup unordered_associative_containers
   *  @{
   */
  template<typename _Key, typename _Value,
	   typename _ExtractKey, typename _Equal,
	   typename _H1, typename _H2, typename _Hash, typename _Traits>
    struct _Hashtable_base;

  // Helper function: return distance(first, last) for forward
  // iterators, or 0 for input iterators.
  template<class _Iterator>
    inline typename std::iterator_traits<_Iterator>::difference_type
    __distance_fw(_Iterator __first, _Iterator __last,
		  std::input_iterator_tag)
    { return 0; }

  template<class _Iterator>
    inline typename std::iterator_traits<_Iterator>::difference_type
    __distance_fw(_Iterator __first, _Iterator __last,
		  std::forward_iterator_tag)
    { return std::distance(__first, __last); }

  template<class _Iterator>
    inline typename std::iterator_traits<_Iterator>::difference_type
    __distance_fw(_Iterator __first, _Iterator __last)
    {
      typedef typename std::iterator_traits<_Iterator>::iterator_category _Tag;
      return __distance_fw(__first, __last, _Tag());
    }

  // Helper type used to detect whether the hash functor is noexcept.
  template <typename _Key, typename _Hash>
    struct __is_noexcept_hash : std::integral_constant<bool,
	noexcept(declval<const _Hash&>()(declval<const _Key&>()))>
    { };

  struct _Identity
  {
    template<typename _Tp>
      _Tp&&
      operator()(_Tp&& __x) const
      { return std::forward<_Tp>(__x); }
  };

  struct _Select1st
  {
    template<typename _Tp>
      auto
      operator()(_Tp&& __x) const
      -> decltype(std::get<0>(std::forward<_Tp>(__x)))
      { return std::get<0>(std::forward<_Tp>(__x)); }
  };

  template<typename _NodeAlloc>
    struct _Hashtable_alloc;

  // Functor recycling a pool of nodes and using allocation once the pool is
  // empty.
  template<typename _NodeAlloc>
    struct _ReuseOrAllocNode
    {
    private:
      using __node_alloc_type = _NodeAlloc;
      using __hashtable_alloc = _Hashtable_alloc<__node_alloc_type>;
      using __value_alloc_type = typename __hashtable_alloc::__value_alloc_type;
      using __value_alloc_traits =
	typename __hashtable_alloc::__value_alloc_traits;
      using __node_alloc_traits =
	typename __hashtable_alloc::__node_alloc_traits;
      using __node_type = typename __hashtable_alloc::__node_type;

    public:
      _ReuseOrAllocNode(__node_type* __nodes, __hashtable_alloc& __h)
	: _M_nodes(__nodes), _M_h(__h) { }
      _ReuseOrAllocNode(const _ReuseOrAllocNode&) = delete;

      ~_ReuseOrAllocNode()
      { _M_h._M_deallocate_nodes(_M_nodes); }

      template<typename _Arg>
	__node_type*
	operator()(_Arg&& __arg) const
	{
	  if (_M_nodes)
	    {
	      __node_type* __node = _M_nodes;
	      _M_nodes = _M_nodes->_M_next();
	      __node->_M_nxt = nullptr;
	      __value_alloc_type __a(_M_h._M_node_allocator());
	      __value_alloc_traits::destroy(__a, __node->_M_valptr());
	      __try
		{
		  __value_alloc_traits::construct(__a, __node->_M_valptr(),
						  std::forward<_Arg>(__arg));
		}
	      __catch(...)
		{
		  __node->~__node_type();
		  __node_alloc_traits::deallocate(_M_h._M_node_allocator(),
						  __node, 1);
		  __throw_exception_again;
		}
	      return __node;
	    }
	  return _M_h._M_allocate_node(std::forward<_Arg>(__arg));
	}

    private:
      mutable __node_type* _M_nodes;
      __hashtable_alloc& _M_h;
    };

  // Functor similar to the previous one but without any pool of node to recycle.
  template<typename _NodeAlloc>
    struct _AllocNode
    {
    private:
      using __hashtable_alloc = _Hashtable_alloc<_NodeAlloc>;
      using __node_type = typename __hashtable_alloc::__node_type;

    public:
      _AllocNode(__hashtable_alloc& __h)
	: _M_h(__h) { }

      template<typename _Arg>
	__node_type*
	operator()(_Arg&& __arg) const
	{ return _M_h._M_allocate_node(std::forward<_Arg>(__arg)); }

    private:
      __hashtable_alloc& _M_h;
    };

  // Auxiliary types used for all instantiations of _Hashtable nodes
  // and iterators.

  /**
   *  struct _Hashtable_traits
   *
   *  Important traits for hash tables.
   *
   *  @tparam _Cache_hash_code  Boolean value. True if the value of
   *  the hash function is stored along with the value. This is a
   *  time-space tradeoff.  Storing it may improve lookup speed by
   *  reducing the number of times we need to call the _Equal
   *  function.
   *
   *  @tparam _Constant_iterators  Boolean value. True if iterator and
   *  const_iterator are both constant iterator types. This is true
   *  for unordered_set and unordered_multiset, false for
   *  unordered_map and unordered_multimap.
   *
   *  @tparam _Unique_keys  Boolean value. True if the return value
   *  of _Hashtable::count(k) is always at most one, false if it may
   *  be an arbitrary number. This is true for unordered_set and
   *  unordered_map, false for unordered_multiset and
   *  unordered_multimap.
   */
  template<bool _Cache_hash_code, bool _Constant_iterators, bool _Unique_keys>
    struct _Hashtable_traits
    {
      template<bool _Cond>
	using __bool_constant = integral_constant<bool, _Cond>;

      using __hash_cached = __bool_constant<_Cache_hash_code>;
      using __constant_iterators = __bool_constant<_Constant_iterators>;
      using __unique_keys = __bool_constant<_Unique_keys>;
    };

  /**
   *  struct _Hash_node_base
   *
   *  Nodes, used to wrap elements stored in the hash table.  A policy
   *  template parameter of class template _Hashtable controls whether
   *  nodes also store a hash code. In some cases (e.g. strings) this
   *  may be a performance win.
   */
  struct _Hash_node_base
  {
    _Hash_node_base* _M_nxt;

    _Hash_node_base() noexcept : _M_nxt() { }

    _Hash_node_base(_Hash_node_base* __next) noexcept : _M_nxt(__next) { }
  };

  /**
   *  struct _Hash_node_value_base
   *
   *  Node type with the value to store.
   */
  template<typename _Value>
    struct _Hash_node_value_base : _Hash_node_base
    {
      typedef _Value value_type;

      __gnu_cxx::__aligned_buffer<_Value> _M_storage;

      _Value*
      _M_valptr() noexcept
      { return _M_storage._M_ptr(); }

      const _Value*
      _M_valptr() const noexcept
      { return _M_storage._M_ptr(); }

      _Value&
      _M_v() noexcept
      { return *_M_valptr(); }

      const _Value&
      _M_v() const noexcept
      { return *_M_valptr(); }
    };

  /**
   *  Primary template struct _Hash_node.
   */
  template<typename _Value, bool _Cache_hash_code>
    struct _Hash_node;

  /**
   *  Specialization for nodes with caches, struct _Hash_node.
   *
   *  Base class is __detail::_Hash_node_value_base.
   */
  template<typename _Value>
    struct _Hash_node<_Value, true> : _Hash_node_value_base<_Value>
    {
      std::size_t  _M_hash_code;

      _Hash_node*
      _M_next() const noexcept
      { return static_cast<_Hash_node*>(this->_M_nxt); }
    };

  /**
   *  Specialization for nodes without caches, struct _Hash_node.
   *
   *  Base class is __detail::_Hash_node_value_base.
   */
  template<typename _Value>
    struct _Hash_node<_Value, false> : _Hash_node_value_base<_Value>
    {
      _Hash_node*
      _M_next() const noexcept
      { return static_cast<_Hash_node*>(this->_M_nxt); }
    };

  /// Base class for node iterators.
  template<typename _Value, bool _Cache_hash_code>
    struct _Node_iterator_base
    {
      using __node_type = _Hash_node<_Value, _Cache_hash_code>;

      __node_type*  _M_cur;

      _Node_iterator_base(__node_type* __p) noexcept
      : _M_cur(__p) { }

      void
      _M_incr() noexcept
      { _M_cur = _M_cur->_M_next(); }
    };

  template<typename _Value, bool _Cache_hash_code>
    inline bool
    operator==(const _Node_iterator_base<_Value, _Cache_hash_code>& __x,
	       const _Node_iterator_base<_Value, _Cache_hash_code >& __y)
    noexcept
    { return __x._M_cur == __y._M_cur; }

  template<typename _Value, bool _Cache_hash_code>
    inline bool
    operator!=(const _Node_iterator_base<_Value, _Cache_hash_code>& __x,
	       const _Node_iterator_base<_Value, _Cache_hash_code>& __y)
    noexcept
    { return __x._M_cur != __y._M_cur; }

  /// Node iterators, used to iterate through all the hashtable.
  template<typename _Value, bool __constant_iterators, bool __cache>
    struct _Node_iterator
    : public _Node_iterator_base<_Value, __cache>
    {
    private:
      using __base_type = _Node_iterator_base<_Value, __cache>;
      using __node_type = typename __base_type::__node_type;

    public:
      typedef _Value					value_type;
      typedef std::ptrdiff_t				difference_type;
      typedef std::forward_iterator_tag			iterator_category;

      using pointer = typename std::conditional<__constant_iterators,
						const _Value*, _Value*>::type;

      using reference = typename std::conditional<__constant_iterators,
						  const _Value&, _Value&>::type;

      _Node_iterator() noexcept
      : __base_type(0) { }

      explicit
      _Node_iterator(__node_type* __p) noexcept
      : __base_type(__p) { }

      reference
      operator*() const noexcept
      { return this->_M_cur->_M_v(); }

      pointer
      operator->() const noexcept
      { return this->_M_cur->_M_valptr(); }

      _Node_iterator&
      operator++() noexcept
      {
	this->_M_incr();
	return *this;
      }

      _Node_iterator
      operator++(int) noexcept
      {
	_Node_iterator __tmp(*this);
	this->_M_incr();
	return __tmp;
      }
    };

  /// Node const_iterators, used to iterate through all the hashtable.
  template<typename _Value, bool __constant_iterators, bool __cache>
    struct _Node_const_iterator
    : public _Node_iterator_base<_Value, __cache>
    {
    private:
      using __base_type = _Node_iterator_base<_Value, __cache>;
      using __node_type = typename __base_type::__node_type;

    public:
      typedef _Value					value_type;
      typedef std::ptrdiff_t				difference_type;
      typedef std::forward_iterator_tag			iterator_category;

      typedef const _Value*				pointer;
      typedef const _Value&				reference;

      _Node_const_iterator() noexcept
      : __base_type(0) { }

      explicit
      _Node_const_iterator(__node_type* __p) noexcept
      : __base_type(__p) { }

      _Node_const_iterator(const _Node_iterator<_Value, __constant_iterators,
			   __cache>& __x) noexcept
      : __base_type(__x._M_cur) { }

      reference
      operator*() const noexcept
      { return this->_M_cur->_M_v(); }

      pointer
      operator->() const noexcept
      { return this->_M_cur->_M_valptr(); }

      _Node_const_iterator&
      operator++() noexcept
      {
	this->_M_incr();
	return *this;
      }

      _Node_const_iterator
      operator++(int) noexcept
      {
	_Node_const_iterator __tmp(*this);
	this->_M_incr();
	return __tmp;
      }
    };

  // Many of class template _Hashtable's template parameters are policy
  // classes.  These are defaults for the policies.

  /// Default range hashing function: use division to fold a large number
  /// into the range [0, N).
  struct _Mod_range_hashing
  {
    typedef std::size_t first_argument_type;
    typedef std::size_t second_argument_type;
    typedef std::size_t result_type;

    result_type
    operator()(first_argument_type __num,
	       second_argument_type __den) const noexcept
    { return __num % __den; }
  };

  /// Default ranged hash function H.  In principle it should be a
  /// function object composed from objects of type H1 and H2 such that
  /// h(k, N) = h2(h1(k), N), but that would mean making extra copies of
  /// h1 and h2.  So instead we'll just use a tag to tell class template
  /// hashtable to do that composition.
  struct _Default_ranged_hash { };

  /// Default value for rehash policy.  Bucket size is (usually) the
  /// smallest prime that keeps the load factor small enough.
  struct _Prime_rehash_policy
  {
    _Prime_rehash_policy(float __z = 1.0)
    : _M_max_load_factor(__z), _M_next_resize(0) { }

    float
    max_load_factor() const noexcept
    { return _M_max_load_factor; }

    // Return a bucket size no smaller than n.
    std::size_t
    _M_next_bkt(std::size_t __n) const;

    // Return a bucket count appropriate for n elements
    std::size_t
    _M_bkt_for_elements(std::size_t __n) const
    { return __builtin_ceil(__n / (long double)_M_max_load_factor); }

    // __n_bkt is current bucket count, __n_elt is current element count,
    // and __n_ins is number of elements to be inserted.  Do we need to
    // increase bucket count?  If so, return make_pair(true, n), where n
    // is the new bucket count.  If not, return make_pair(false, 0).
    std::pair<bool, std::size_t>
    _M_need_rehash(std::size_t __n_bkt, std::size_t __n_elt,
		   std::size_t __n_ins) const;

    typedef std::size_t _State;

    _State
    _M_state() const
    { return _M_next_resize; }

    void
    _M_reset() noexcept
    { _M_next_resize = 0; }

    void
    _M_reset(_State __state)
    { _M_next_resize = __state; }

    enum { _S_n_primes = sizeof(unsigned long) != 8 ? 256 : 256 + 48 };

    static const std::size_t _S_growth_factor = 2;

    float		_M_max_load_factor;
    mutable std::size_t	_M_next_resize;
  };

  // Base classes for std::_Hashtable.  We define these base classes
  // because in some cases we want to do different things depending on
  // the value of a policy class.  In some cases the policy class
  // affects which member functions and nested typedefs are defined;
  // we handle that by specializing base class templates.  Several of
  // the base class templates need to access other members of class
  // template _Hashtable, so we use a variant of the "Curiously
  // Recurring Template Pattern" (CRTP) technique.

  /**
   *  Primary class template _Map_base.
   *
   *  If the hashtable has a value type of the form pair<T1, T2> and a
   *  key extraction policy (_ExtractKey) that returns the first part
   *  of the pair, the hashtable gets a mapped_type typedef.  If it
   *  satisfies those criteria and also has unique keys, then it also
   *  gets an operator[].
   */
  template<typename _Key, typename _Value, typename _Alloc,
	   typename _ExtractKey, typename _Equal,
	   typename _H1, typename _H2, typename _Hash,
	   typename _RehashPolicy, typename _Traits,
	   bool _Unique_keys = _Traits::__unique_keys::value>
    struct _Map_base { };

  /// Partial specialization, __unique_keys set to false.
  template<typename _Key, typename _Pair, typename _Alloc, typename _Equal,
	   typename _H1, typename _H2, typename _Hash,
	   typename _RehashPolicy, typename _Traits>
    struct _Map_base<_Key, _Pair, _Alloc, _Select1st, _Equal,
		     _H1, _H2, _Hash, _RehashPolicy, _Traits, false>
    {
      using mapped_type = typename std::tuple_element<1, _Pair>::type;
    };

  /// Partial specialization, __unique_keys set to true.
  template<typename _Key, typename _Pair, typename _Alloc, typename _Equal,
	   typename _H1, typename _H2, typename _Hash,
	   typename _RehashPolicy, typename _Traits>
    struct _Map_base<_Key, _Pair, _Alloc, _Select1st, _Equal,
		     _H1, _H2, _Hash, _RehashPolicy, _Traits, true>
    {
    private:
      using __hashtable_base = __detail::_Hashtable_base<_Key, _Pair,
							 _Select1st,
							_Equal, _H1, _H2, _Hash,
							  _Traits>;

      using __hashtable = _Hashtable<_Key, _Pair, _Alloc,
				     _Select1st, _Equal,
				     _H1, _H2, _Hash, _RehashPolicy, _Traits>;

      using __hash_code = typename __hashtable_base::__hash_code;
      using __node_type = typename __hashtable_base::__node_type;

    public:
      using key_type = typename __hashtable_base::key_type;
      using iterator = typename __hashtable_base::iterator;
      using mapped_type = typename std::tuple_element<1, _Pair>::type;

      mapped_type&
      operator[](const key_type& __k);

      mapped_type&
      operator[](key_type&& __k);

      // _GLIBCXX_RESOLVE_LIB_DEFECTS
      // DR 761. unordered_map needs an at() member function.
      mapped_type&
      at(const key_type& __k);

      const mapped_type&
      at(const key_type& __k) const;
    };

  template<typename _Key, typename _Pair, typename _Alloc, typename _Equal,
	   typename _H1, typename _H2, typename _Hash,
	   typename _RehashPolicy, typename _Traits>
    typename _Map_base<_Key, _Pair, _Alloc, _Select1st, _Equal,
		       _H1, _H2, _Hash, _RehashPolicy, _Traits, true>
		       ::mapped_type&
    _Map_base<_Key, _Pair, _Alloc, _Select1st, _Equal,
	      _H1, _H2, _Hash, _RehashPolicy, _Traits, true>::
    operator[](const key_type& __k)
    {
      __hashtable* __h = static_cast<__hashtable*>(this);
      __hash_code __code = __h->_M_hash_code(__k);
      std::size_t __n = __h->_M_bucket_index(__k, __code);
      __node_type* __p = __h->_M_find_node(__n, __k, __code);

      if (!__p)
	{
	  __p = __h->_M_allocate_node(std::piecewise_construct,
				      std::tuple<const key_type&>(__k),
				      std::tuple<>());
	  return __h->_M_insert_unique_node(__n, __code, __p)->second;
	}

      return __p->_M_v().second;
    }

  template<typename _Key, typename _Pair, typename _Alloc, typename _Equal,
	   typename _H1, typename _H2, typename _Hash,
	   typename _RehashPolicy, typename _Traits>
    typename _Map_base<_Key, _Pair, _Alloc, _Select1st, _Equal,
		       _H1, _H2, _Hash, _RehashPolicy, _Traits, true>
		       ::mapped_type&
    _Map_base<_Key, _Pair, _Alloc, _Select1st, _Equal,
	      _H1, _H2, _Hash, _RehashPolicy, _Traits, true>::
    operator[](key_type&& __k)
    {
      __hashtable* __h = static_cast<__hashtable*>(this);
      __hash_code __code = __h->_M_hash_code(__k);
      std::size_t __n = __h->_M_bucket_index(__k, __code);
      __node_type* __p = __h->_M_find_node(__n, __k, __code);

      if (!__p)
	{
	  __p = __h->_M_allocate_node(std::piecewise_construct,
				      std::forward_as_tuple(std::move(__k)),
				      std::tuple<>());
	  return __h->_M_insert_unique_node(__n, __code, __p)->second;
	}

      return __p->_M_v().second;
    }

  template<typename _Key, typename _Pair, typename _Alloc, typename _Equal,
	   typename _H1, typename _H2, typename _Hash,
	   typename _RehashPolicy, typename _Traits>
    typename _Map_base<_Key, _Pair, _Alloc, _Select1st, _Equal,
		       _H1, _H2, _Hash, _RehashPolicy, _Traits, true>
		       ::mapped_type&
    _Map_base<_Key, _Pair, _Alloc, _Select1st, _Equal,
	      _H1, _H2, _Hash, _RehashPolicy, _Traits, true>::
    at(const key_type& __k)
    {
      __hashtable* __h = static_cast<__hashtable*>(this);
      __hash_code __code = __h->_M_hash_code(__k);
      std::size_t __n = __h->_M_bucket_index(__k, __code);
      __node_type* __p = __h->_M_find_node(__n, __k, __code);

      if (!__p)
	__throw_out_of_range(__N("_Map_base::at"));
      return __p->_M_v().second;
    }

  template<typename _Key, typename _Pair, typename _Alloc, typename _Equal,
	   typename _H1, typename _H2, typename _Hash,
	   typename _RehashPolicy, typename _Traits>
    const typename _Map_base<_Key, _Pair, _Alloc, _Select1st,
			     _Equal, _H1, _H2, _Hash, _RehashPolicy,
			     _Traits, true>::mapped_type&
    _Map_base<_Key, _Pair, _Alloc, _Select1st, _Equal,
	      _H1, _H2, _Hash, _RehashPolicy, _Traits, true>::
    at(const key_type& __k) const
    {
      const __hashtable* __h = static_cast<const __hashtable*>(this);
      __hash_code __code = __h->_M_hash_code(__k);
      std::size_t __n = __h->_M_bucket_index(__k, __code);
      __node_type* __p = __h->_M_find_node(__n, __k, __code);

      if (!__p)
	__throw_out_of_range(__N("_Map_base::at"));
      return __p->_M_v().second;
    }

  /**
   *  Primary class template _Insert_base.
   *
   *  insert member functions appropriate to all _Hashtables.
   */
  template<typename _Key, typename _Value, typename _Alloc,
	   typename _ExtractKey, typename _Equal,
	   typename _H1, typename _H2, typename _Hash,
	   typename _RehashPolicy, typename _Traits>
    struct _Insert_base
    {
    protected:
      using __hashtable = _Hashtable<_Key, _Value, _Alloc, _ExtractKey,
				     _Equal, _H1, _H2, _Hash,
				     _RehashPolicy, _Traits>;

      using __hashtable_base = _Hashtable_base<_Key, _Value, _ExtractKey,
					       _Equal, _H1, _H2, _Hash,
					       _Traits>;

      using value_type = typename __hashtable_base::value_type;
      using iterator = typename __hashtable_base::iterator;
      using const_iterator =  typename __hashtable_base::const_iterator;
      using size_type = typename __hashtable_base::size_type;

      using __unique_keys = typename __hashtable_base::__unique_keys;
      using __ireturn_type = typename __hashtable_base::__ireturn_type;
      using __node_type = _Hash_node<_Value, _Traits::__hash_cached::value>;
      using __node_alloc_type =
	typename __alloctr_rebind<_Alloc, __node_type>::__type;
      using __node_gen_type = _AllocNode<__node_alloc_type>;

      __hashtable&
      _M_conjure_hashtable()
      { return *(static_cast<__hashtable*>(this)); }

      template<typename _InputIterator, typename _NodeGetter>
	void
	_M_insert_range(_InputIterator __first, _InputIterator __last,
			const _NodeGetter&);

    public:
      __ireturn_type
      insert(const value_type& __v)
      {
	__hashtable& __h = _M_conjure_hashtable();
	__node_gen_type __node_gen(__h);
	return __h._M_insert(__v, __node_gen, __unique_keys());
      }

      iterator
      insert(const_iterator __hint, const value_type& __v)
      {
	__hashtable& __h = _M_conjure_hashtable();
	__node_gen_type __node_gen(__h);	
	return __h._M_insert(__hint, __v, __node_gen, __unique_keys());
      }

      void
      insert(initializer_list<value_type> __l)
      { this->insert(__l.begin(), __l.end()); }

      template<typename _InputIterator>
	void
	insert(_InputIterator __first, _InputIterator __last)
	{
	  __hashtable& __h = _M_conjure_hashtable();
	  __node_gen_type __node_gen(__h);
	  return _M_insert_range(__first, __last, __node_gen);
	}
    };

  template<typename _Key, typename _Value, typename _Alloc,
	   typename _ExtractKey, typename _Equal,
	   typename _H1, typename _H2, typename _Hash,
	   typename _RehashPolicy, typename _Traits>
    template<typename _InputIterator, typename _NodeGetter>
      void
      _Insert_base<_Key, _Value, _Alloc, _ExtractKey, _Equal, _H1, _H2, _Hash,
		    _RehashPolicy, _Traits>::
      _M_insert_range(_InputIterator __first, _InputIterator __last,
		      const _NodeGetter& __node_gen)
      {
	using __rehash_type = typename __hashtable::__rehash_type;
	using __rehash_state = typename __hashtable::__rehash_state;
	using pair_type = std::pair<bool, std::size_t>;

	size_type __n_elt = __detail::__distance_fw(__first, __last);

	__hashtable& __h = _M_conjure_hashtable();
	__rehash_type& __rehash = __h._M_rehash_policy;
	const __rehash_state& __saved_state = __rehash._M_state();
	pair_type __do_rehash = __rehash._M_need_rehash(__h._M_bucket_count,
							__h._M_element_count,
							__n_elt);

	if (__do_rehash.first)
	  __h._M_rehash(__do_rehash.second, __saved_state);

	for (; __first != __last; ++__first)
<<<<<<< HEAD
	  __h._M_insert(*__first, __unique_keys());
=======
	  __h._M_insert(*__first, __node_gen, __unique_keys());
>>>>>>> 4d0aec87
      }

  /**
   *  Primary class template _Insert.
   *
   *  Select insert member functions appropriate to _Hashtable policy choices.
   */
  template<typename _Key, typename _Value, typename _Alloc,
	   typename _ExtractKey, typename _Equal,
	   typename _H1, typename _H2, typename _Hash,
	   typename _RehashPolicy, typename _Traits,
	   bool _Constant_iterators = _Traits::__constant_iterators::value,
	   bool _Unique_keys = _Traits::__unique_keys::value>
    struct _Insert;

  /// Specialization.
  template<typename _Key, typename _Value, typename _Alloc,
	   typename _ExtractKey, typename _Equal,
	   typename _H1, typename _H2, typename _Hash,
	   typename _RehashPolicy, typename _Traits>
    struct _Insert<_Key, _Value, _Alloc, _ExtractKey, _Equal, _H1, _H2, _Hash,
		   _RehashPolicy, _Traits, true, true>
    : public _Insert_base<_Key, _Value, _Alloc, _ExtractKey, _Equal,
			   _H1, _H2, _Hash, _RehashPolicy, _Traits>
    {
      using __base_type = _Insert_base<_Key, _Value, _Alloc, _ExtractKey,
					_Equal, _H1, _H2, _Hash,
					_RehashPolicy, _Traits>;
      using value_type = typename __base_type::value_type;
      using iterator = typename __base_type::iterator;
      using const_iterator =  typename __base_type::const_iterator;

      using __unique_keys = typename __base_type::__unique_keys;
      using __hashtable = typename __base_type::__hashtable;
      using __node_gen_type = typename __base_type::__node_gen_type;

      using __base_type::insert;

      std::pair<iterator, bool>
      insert(value_type&& __v)
      {
	__hashtable& __h = this->_M_conjure_hashtable();
	__node_gen_type __node_gen(__h);
	return __h._M_insert(std::move(__v), __node_gen, __unique_keys());
      }

      iterator
      insert(const_iterator __hint, value_type&& __v)
      {
	__hashtable& __h = this->_M_conjure_hashtable();
	__node_gen_type __node_gen(__h);
	return __h._M_insert(__hint, std::move(__v), __node_gen,
			     __unique_keys());
      }
    };

  /// Specialization.
  template<typename _Key, typename _Value, typename _Alloc,
	   typename _ExtractKey, typename _Equal,
	   typename _H1, typename _H2, typename _Hash,
	   typename _RehashPolicy, typename _Traits>
    struct _Insert<_Key, _Value, _Alloc, _ExtractKey, _Equal, _H1, _H2, _Hash,
		   _RehashPolicy, _Traits, true, false>
    : public _Insert_base<_Key, _Value, _Alloc, _ExtractKey, _Equal,
			   _H1, _H2, _Hash, _RehashPolicy, _Traits>
    {
      using __base_type = _Insert_base<_Key, _Value, _Alloc, _ExtractKey,
					_Equal, _H1, _H2, _Hash,
					_RehashPolicy, _Traits>;
      using value_type = typename __base_type::value_type;
      using iterator = typename __base_type::iterator;
      using const_iterator =  typename __base_type::const_iterator;

      using __unique_keys = typename __base_type::__unique_keys;
      using __hashtable = typename __base_type::__hashtable;
      using __node_gen_type = typename __base_type::__node_gen_type;

      using __base_type::insert;

      iterator
      insert(value_type&& __v)
      {
	__hashtable& __h = this->_M_conjure_hashtable();
	__node_gen_type __node_gen(__h);
	return __h._M_insert(std::move(__v), __node_gen, __unique_keys());
      }

      iterator
      insert(const_iterator __hint, value_type&& __v)
      {
	__hashtable& __h = this->_M_conjure_hashtable();
	__node_gen_type __node_gen(__h);
	return __h._M_insert(__hint, std::move(__v), __node_gen,
			     __unique_keys());
      }
    };

  /// Specialization.
  template<typename _Key, typename _Value, typename _Alloc,
	   typename _ExtractKey, typename _Equal,
	   typename _H1, typename _H2, typename _Hash,
	   typename _RehashPolicy, typename _Traits, bool _Unique_keys>
    struct _Insert<_Key, _Value, _Alloc, _ExtractKey, _Equal, _H1, _H2, _Hash,
		   _RehashPolicy, _Traits, false, _Unique_keys>
    : public _Insert_base<_Key, _Value, _Alloc, _ExtractKey, _Equal,
			   _H1, _H2, _Hash, _RehashPolicy, _Traits>
    {
      using __base_type = _Insert_base<_Key, _Value, _Alloc, _ExtractKey,
				       _Equal, _H1, _H2, _Hash,
				       _RehashPolicy, _Traits>;
      using value_type = typename __base_type::value_type;
      using iterator = typename __base_type::iterator;
      using const_iterator =  typename __base_type::const_iterator;

      using __unique_keys = typename __base_type::__unique_keys;
      using __hashtable = typename __base_type::__hashtable;
      using __ireturn_type = typename __base_type::__ireturn_type;

      using __base_type::insert;

      template<typename _Pair>
	using __is_cons = std::is_constructible<value_type, _Pair&&>;

      template<typename _Pair>
	using _IFcons = std::enable_if<__is_cons<_Pair>::value>;

      template<typename _Pair>
	using _IFconsp = typename _IFcons<_Pair>::type;

      template<typename _Pair, typename = _IFconsp<_Pair>>
	__ireturn_type
	insert(_Pair&& __v)
	{
	  __hashtable& __h = this->_M_conjure_hashtable();
	  return __h._M_emplace(__unique_keys(), std::forward<_Pair>(__v));
	}

      template<typename _Pair, typename = _IFconsp<_Pair>>
	iterator
	insert(const_iterator __hint, _Pair&& __v)
	{
	  __hashtable& __h = this->_M_conjure_hashtable();
	  return __h._M_emplace(__hint, __unique_keys(),
				std::forward<_Pair>(__v));
	}
   };

  /**
   *  Primary class template  _Rehash_base.
   *
   *  Give hashtable the max_load_factor functions and reserve iff the
   *  rehash policy is _Prime_rehash_policy.
  */
  template<typename _Key, typename _Value, typename _Alloc,
	   typename _ExtractKey, typename _Equal,
	   typename _H1, typename _H2, typename _Hash,
	   typename _RehashPolicy, typename _Traits>
    struct _Rehash_base;

  /// Specialization.
  template<typename _Key, typename _Value, typename _Alloc,
	   typename _ExtractKey, typename _Equal,
	   typename _H1, typename _H2, typename _Hash, typename _Traits>
    struct _Rehash_base<_Key, _Value, _Alloc, _ExtractKey, _Equal,
			_H1, _H2, _Hash, _Prime_rehash_policy, _Traits>
    {
      using __hashtable = _Hashtable<_Key, _Value, _Alloc, _ExtractKey,
				     _Equal, _H1, _H2, _Hash,
				     _Prime_rehash_policy, _Traits>;

      float
      max_load_factor() const noexcept
      {
	const __hashtable* __this = static_cast<const __hashtable*>(this);
	return __this->__rehash_policy().max_load_factor();
      }

      void
      max_load_factor(float __z)
      {
	__hashtable* __this = static_cast<__hashtable*>(this);
	__this->__rehash_policy(_Prime_rehash_policy(__z));
      }

      void
      reserve(std::size_t __n)
      {
	__hashtable* __this = static_cast<__hashtable*>(this);
	__this->rehash(__builtin_ceil(__n / max_load_factor()));
      }
    };

  /**
   *  Primary class template _Hashtable_ebo_helper.
   *
   *  Helper class using EBO when it is not forbidden (the type is not
   *  final) and when it is worth it (the type is empty.)
   */
  template<int _Nm, typename _Tp,
	   bool __use_ebo = !__is_final(_Tp) && __is_empty(_Tp)>
    struct _Hashtable_ebo_helper;

  /// Specialization using EBO.
  template<int _Nm, typename _Tp>
    struct _Hashtable_ebo_helper<_Nm, _Tp, true>
    : private _Tp
    {
      _Hashtable_ebo_helper() = default;

      template<typename _OtherTp>
	_Hashtable_ebo_helper(_OtherTp&& __tp)
	  : _Tp(std::forward<_OtherTp>(__tp))
	{ }

      static const _Tp&
      _S_cget(const _Hashtable_ebo_helper& __eboh)
      { return static_cast<const _Tp&>(__eboh); }

      static _Tp&
      _S_get(_Hashtable_ebo_helper& __eboh)
      { return static_cast<_Tp&>(__eboh); }
    };

  /// Specialization not using EBO.
  template<int _Nm, typename _Tp>
    struct _Hashtable_ebo_helper<_Nm, _Tp, false>
    {
      _Hashtable_ebo_helper() = default;

      template<typename _OtherTp>
	_Hashtable_ebo_helper(_OtherTp&& __tp)
	  : _M_tp(std::forward<_OtherTp>(__tp))
	{ }

      static const _Tp&
      _S_cget(const _Hashtable_ebo_helper& __eboh)
      { return __eboh._M_tp; }

      static _Tp&
      _S_get(_Hashtable_ebo_helper& __eboh)
      { return __eboh._M_tp; }

    private:
      _Tp _M_tp;
    };

  /**
   *  Primary class template _Local_iterator_base.
   *
   *  Base class for local iterators, used to iterate within a bucket
   *  but not between buckets.
   */
  template<typename _Key, typename _Value, typename _ExtractKey,
	   typename _H1, typename _H2, typename _Hash,
	   bool __cache_hash_code>
    struct _Local_iterator_base;

  /**
   *  Primary class template _Hash_code_base.
   *
   *  Encapsulates two policy issues that aren't quite orthogonal.
   *   (1) the difference between using a ranged hash function and using
   *       the combination of a hash function and a range-hashing function.
   *       In the former case we don't have such things as hash codes, so
   *       we have a dummy type as placeholder.
   *   (2) Whether or not we cache hash codes.  Caching hash codes is
   *       meaningless if we have a ranged hash function.
   *
   *  We also put the key extraction objects here, for convenience.
   *  Each specialization derives from one or more of the template
   *  parameters to benefit from Ebo. This is important as this type
   *  is inherited in some cases by the _Local_iterator_base type used
   *  to implement local_iterator and const_local_iterator. As with
   *  any iterator type we prefer to make it as small as possible.
   *
   *  Primary template is unused except as a hook for specializations.
   */
  template<typename _Key, typename _Value, typename _ExtractKey,
	   typename _H1, typename _H2, typename _Hash,
	   bool __cache_hash_code>
    struct _Hash_code_base;

  /// Specialization: ranged hash function, no caching hash codes.  H1
  /// and H2 are provided but ignored.  We define a dummy hash code type.
  template<typename _Key, typename _Value, typename _ExtractKey,
	   typename _H1, typename _H2, typename _Hash>
    struct _Hash_code_base<_Key, _Value, _ExtractKey, _H1, _H2, _Hash, false>
    : private _Hashtable_ebo_helper<0, _ExtractKey>,
      private _Hashtable_ebo_helper<1, _Hash>
    {
    private:
      using __ebo_extract_key = _Hashtable_ebo_helper<0, _ExtractKey>;
      using __ebo_hash = _Hashtable_ebo_helper<1, _Hash>;

    protected:
      typedef void* 					__hash_code;
      typedef _Hash_node<_Value, false>			__node_type;

      // We need the default constructor for the local iterators.
      _Hash_code_base() = default;

      _Hash_code_base(const _ExtractKey& __ex, const _H1&, const _H2&,
		      const _Hash& __h)
      : __ebo_extract_key(__ex), __ebo_hash(__h) { }

      __hash_code
      _M_hash_code(const _Key& __key) const
      { return 0; }

      std::size_t
      _M_bucket_index(const _Key& __k, __hash_code, std::size_t __n) const
      { return _M_ranged_hash()(__k, __n); }

      std::size_t
      _M_bucket_index(const __node_type* __p, std::size_t __n) const
	noexcept( noexcept(declval<const _Hash&>()(declval<const _Key&>(), (std::size_t)0)) )
      { return _M_ranged_hash()(_M_extract()(__p->_M_v()), __n); }

      void
      _M_store_code(__node_type*, __hash_code) const
      { }

      void
      _M_copy_code(__node_type*, const __node_type*) const
      { }

      void
      _M_swap(_Hash_code_base& __x)
      {
	std::swap(_M_extract(), __x._M_extract());
	std::swap(_M_ranged_hash(), __x._M_ranged_hash());
      }

      const _ExtractKey&
      _M_extract() const { return __ebo_extract_key::_S_cget(*this); }

      _ExtractKey&
      _M_extract() { return __ebo_extract_key::_S_get(*this); }

      const _Hash&
      _M_ranged_hash() const { return __ebo_hash::_S_cget(*this); }

      _Hash&
      _M_ranged_hash() { return __ebo_hash::_S_get(*this); }
    };

  // No specialization for ranged hash function while caching hash codes.
  // That combination is meaningless, and trying to do it is an error.

  /// Specialization: ranged hash function, cache hash codes.  This
  /// combination is meaningless, so we provide only a declaration
  /// and no definition.
  template<typename _Key, typename _Value, typename _ExtractKey,
	   typename _H1, typename _H2, typename _Hash>
    struct _Hash_code_base<_Key, _Value, _ExtractKey, _H1, _H2, _Hash, true>;

  /// Specialization: hash function and range-hashing function, no
  /// caching of hash codes.
  /// Provides typedef and accessor required by C++ 11.
  template<typename _Key, typename _Value, typename _ExtractKey,
	   typename _H1, typename _H2>
    struct _Hash_code_base<_Key, _Value, _ExtractKey, _H1, _H2,
			   _Default_ranged_hash, false>
    : private _Hashtable_ebo_helper<0, _ExtractKey>,
      private _Hashtable_ebo_helper<1, _H1>,
      private _Hashtable_ebo_helper<2, _H2>
    {
    private:
      using __ebo_extract_key = _Hashtable_ebo_helper<0, _ExtractKey>;
      using __ebo_h1 = _Hashtable_ebo_helper<1, _H1>;
      using __ebo_h2 = _Hashtable_ebo_helper<2, _H2>;

    public:
      typedef _H1 					hasher;

      hasher
      hash_function() const
      { return _M_h1(); }

    protected:
      typedef std::size_t 				__hash_code;
      typedef _Hash_node<_Value, false>			__node_type;

      // We need the default constructor for the local iterators.
      _Hash_code_base() = default;

      _Hash_code_base(const _ExtractKey& __ex,
		      const _H1& __h1, const _H2& __h2,
		      const _Default_ranged_hash&)
      : __ebo_extract_key(__ex), __ebo_h1(__h1), __ebo_h2(__h2) { }

      __hash_code
      _M_hash_code(const _Key& __k) const
      { return _M_h1()(__k); }

      std::size_t
      _M_bucket_index(const _Key&, __hash_code __c, std::size_t __n) const
      { return _M_h2()(__c, __n); }

      std::size_t
      _M_bucket_index(const __node_type* __p, std::size_t __n) const
	noexcept( noexcept(declval<const _H1&>()(declval<const _Key&>()))
		  && noexcept(declval<const _H2&>()((__hash_code)0, (std::size_t)0)) )
      { return _M_h2()(_M_h1()(_M_extract()(__p->_M_v())), __n); }

      void
      _M_store_code(__node_type*, __hash_code) const
      { }

      void
      _M_copy_code(__node_type*, const __node_type*) const
      { }

      void
      _M_swap(_Hash_code_base& __x)
      {
	std::swap(_M_extract(), __x._M_extract());
	std::swap(_M_h1(), __x._M_h1());
	std::swap(_M_h2(), __x._M_h2());
      }

      const _ExtractKey&
      _M_extract() const { return __ebo_extract_key::_S_cget(*this); }

      _ExtractKey&
      _M_extract() { return __ebo_extract_key::_S_get(*this); }

      const _H1&
      _M_h1() const { return __ebo_h1::_S_cget(*this); }

      _H1&
      _M_h1() { return __ebo_h1::_S_get(*this); }

      const _H2&
      _M_h2() const { return __ebo_h2::_S_cget(*this); }

      _H2&
      _M_h2() { return __ebo_h2::_S_get(*this); }
    };

  /// Specialization: hash function and range-hashing function,
  /// caching hash codes.  H is provided but ignored.  Provides
  /// typedef and accessor required by C++ 11.
  template<typename _Key, typename _Value, typename _ExtractKey,
	   typename _H1, typename _H2>
    struct _Hash_code_base<_Key, _Value, _ExtractKey, _H1, _H2,
			   _Default_ranged_hash, true>
    : private _Hashtable_ebo_helper<0, _ExtractKey>,
      private _Hashtable_ebo_helper<1, _H1>,
      private _Hashtable_ebo_helper<2, _H2>
    {
    private:
      // Gives access to _M_h2() to the local iterator implementation.
      friend struct _Local_iterator_base<_Key, _Value, _ExtractKey, _H1, _H2,
					 _Default_ranged_hash, true>;

      using __ebo_extract_key = _Hashtable_ebo_helper<0, _ExtractKey>;
      using __ebo_h1 = _Hashtable_ebo_helper<1, _H1>;
      using __ebo_h2 = _Hashtable_ebo_helper<2, _H2>;

    public:
      typedef _H1 					hasher;

      hasher
      hash_function() const
      { return _M_h1(); }

    protected:
      typedef std::size_t 				__hash_code;
      typedef _Hash_node<_Value, true>			__node_type;

      _Hash_code_base(const _ExtractKey& __ex,
		      const _H1& __h1, const _H2& __h2,
		      const _Default_ranged_hash&)
      : __ebo_extract_key(__ex), __ebo_h1(__h1), __ebo_h2(__h2) { }

      __hash_code
      _M_hash_code(const _Key& __k) const
      { return _M_h1()(__k); }

      std::size_t
      _M_bucket_index(const _Key&, __hash_code __c,
		      std::size_t __n) const
      { return _M_h2()(__c, __n); }

      std::size_t
      _M_bucket_index(const __node_type* __p, std::size_t __n) const
	noexcept( noexcept(declval<const _H2&>()((__hash_code)0,
						 (std::size_t)0)) )
      { return _M_h2()(__p->_M_hash_code, __n); }

      void
      _M_store_code(__node_type* __n, __hash_code __c) const
      { __n->_M_hash_code = __c; }

      void
      _M_copy_code(__node_type* __to, const __node_type* __from) const
      { __to->_M_hash_code = __from->_M_hash_code; }

      void
      _M_swap(_Hash_code_base& __x)
      {
	std::swap(_M_extract(), __x._M_extract());
	std::swap(_M_h1(), __x._M_h1());
	std::swap(_M_h2(), __x._M_h2());
      }

      const _ExtractKey&
      _M_extract() const { return __ebo_extract_key::_S_cget(*this); }

      _ExtractKey&
      _M_extract() { return __ebo_extract_key::_S_get(*this); }

      const _H1&
      _M_h1() const { return __ebo_h1::_S_cget(*this); }

      _H1&
      _M_h1() { return __ebo_h1::_S_get(*this); }

      const _H2&
      _M_h2() const { return __ebo_h2::_S_cget(*this); }

      _H2&
      _M_h2() { return __ebo_h2::_S_get(*this); }
    };

  /**
   *  Primary class template _Equal_helper.
   *
   */
  template <typename _Key, typename _Value, typename _ExtractKey,
	    typename _Equal, typename _HashCodeType,
	    bool __cache_hash_code>
  struct _Equal_helper;

  /// Specialization.
  template<typename _Key, typename _Value, typename _ExtractKey,
	   typename _Equal, typename _HashCodeType>
  struct _Equal_helper<_Key, _Value, _ExtractKey, _Equal, _HashCodeType, true>
  {
    static bool
    _S_equals(const _Equal& __eq, const _ExtractKey& __extract,
	      const _Key& __k, _HashCodeType __c, _Hash_node<_Value, true>* __n)
    { return __c == __n->_M_hash_code && __eq(__k, __extract(__n->_M_v())); }
  };

  /// Specialization.
  template<typename _Key, typename _Value, typename _ExtractKey,
	   typename _Equal, typename _HashCodeType>
  struct _Equal_helper<_Key, _Value, _ExtractKey, _Equal, _HashCodeType, false>
  {
    static bool
    _S_equals(const _Equal& __eq, const _ExtractKey& __extract,
	      const _Key& __k, _HashCodeType, _Hash_node<_Value, false>* __n)
    { return __eq(__k, __extract(__n->_M_v())); }
  };


  /// Specialization.
  template<typename _Key, typename _Value, typename _ExtractKey,
	   typename _H1, typename _H2, typename _Hash>
    struct _Local_iterator_base<_Key, _Value, _ExtractKey,
				_H1, _H2, _Hash, true>
    : private _Hashtable_ebo_helper<0, _H2>
    {
    protected:
      using __base_type = _Hashtable_ebo_helper<0, _H2>;
      using __hash_code_base = _Hash_code_base<_Key, _Value, _ExtractKey,
					       _H1, _H2, _Hash, true>;

    public:
      _Local_iterator_base() = default;
      _Local_iterator_base(const __hash_code_base& __base,
			   _Hash_node<_Value, true>* __p,
			   std::size_t __bkt, std::size_t __bkt_count)
      : __base_type(__base._M_h2()),
	_M_cur(__p), _M_bucket(__bkt), _M_bucket_count(__bkt_count) { }

      void
      _M_incr()
      {
	_M_cur = _M_cur->_M_next();
	if (_M_cur)
	  {
	    std::size_t __bkt
	      = __base_type::_S_get(*this)(_M_cur->_M_hash_code,
					   _M_bucket_count);
	    if (__bkt != _M_bucket)
	      _M_cur = nullptr;
	  }
      }

      _Hash_node<_Value, true>*  _M_cur;
      std::size_t _M_bucket;
      std::size_t _M_bucket_count;
    };

  /// Specialization.
  template<typename _Key, typename _Value, typename _ExtractKey,
	   typename _H1, typename _H2, typename _Hash>
    struct _Local_iterator_base<_Key, _Value, _ExtractKey,
				_H1, _H2, _Hash, false>
    : private _Hash_code_base<_Key, _Value, _ExtractKey,
			      _H1, _H2, _Hash, false>
    {
    protected:
      using __hash_code_base = _Hash_code_base<_Key, _Value, _ExtractKey,
					       _H1, _H2, _Hash, false>;

    public:
      _Local_iterator_base() = default;
      _Local_iterator_base(const __hash_code_base& __base,
			   _Hash_node<_Value, false>* __p,
			   std::size_t __bkt, std::size_t __bkt_count)
	: __hash_code_base(__base),
	  _M_cur(__p), _M_bucket(__bkt), _M_bucket_count(__bkt_count) { }

      void
      _M_incr()
      {
	_M_cur = _M_cur->_M_next();
	if (_M_cur)
	  {
	    std::size_t __bkt = this->_M_bucket_index(_M_cur, _M_bucket_count);
	    if (__bkt != _M_bucket)
	      _M_cur = nullptr;
	  }
      }

      _Hash_node<_Value, false>*  _M_cur;
      std::size_t _M_bucket;
      std::size_t _M_bucket_count;
    };

  template<typename _Key, typename _Value, typename _ExtractKey,
	   typename _H1, typename _H2, typename _Hash, bool __cache>
    inline bool
    operator==(const _Local_iterator_base<_Key, _Value, _ExtractKey,
					  _H1, _H2, _Hash, __cache>& __x,
	       const _Local_iterator_base<_Key, _Value, _ExtractKey,
					  _H1, _H2, _Hash, __cache>& __y)
    { return __x._M_cur == __y._M_cur; }

  template<typename _Key, typename _Value, typename _ExtractKey,
	   typename _H1, typename _H2, typename _Hash, bool __cache>
    inline bool
    operator!=(const _Local_iterator_base<_Key, _Value, _ExtractKey,
					  _H1, _H2, _Hash, __cache>& __x,
	       const _Local_iterator_base<_Key, _Value, _ExtractKey,
					  _H1, _H2, _Hash, __cache>& __y)
    { return __x._M_cur != __y._M_cur; }

  /// local iterators
  template<typename _Key, typename _Value, typename _ExtractKey,
	   typename _H1, typename _H2, typename _Hash,
	   bool __constant_iterators, bool __cache>
    struct _Local_iterator
    : public _Local_iterator_base<_Key, _Value, _ExtractKey,
				  _H1, _H2, _Hash, __cache>
    {
    private:
      using __base_type = _Local_iterator_base<_Key, _Value, _ExtractKey,
					       _H1, _H2, _Hash, __cache>;
      using __hash_code_base = typename __base_type::__hash_code_base;
    public:
      typedef _Value					value_type;
      typedef typename std::conditional<__constant_iterators,
					const _Value*, _Value*>::type
						       pointer;
      typedef typename std::conditional<__constant_iterators,
					const _Value&, _Value&>::type
						       reference;
      typedef std::ptrdiff_t				difference_type;
      typedef std::forward_iterator_tag			iterator_category;

      _Local_iterator() = default;

      _Local_iterator(const __hash_code_base& __base,
		      _Hash_node<_Value, __cache>* __p,
		      std::size_t __bkt, std::size_t __bkt_count)
	: __base_type(__base, __p, __bkt, __bkt_count)
      { }

      reference
      operator*() const
      { return this->_M_cur->_M_v(); }

      pointer
      operator->() const
      { return this->_M_cur->_M_valptr(); }

      _Local_iterator&
      operator++()
      {
	this->_M_incr();
	return *this;
      }

      _Local_iterator
      operator++(int)
      {
	_Local_iterator __tmp(*this);
	this->_M_incr();
	return __tmp;
      }
    };

  /// local const_iterators
  template<typename _Key, typename _Value, typename _ExtractKey,
	   typename _H1, typename _H2, typename _Hash,
	   bool __constant_iterators, bool __cache>
    struct _Local_const_iterator
    : public _Local_iterator_base<_Key, _Value, _ExtractKey,
				  _H1, _H2, _Hash, __cache>
    {
    private:
      using __base_type = _Local_iterator_base<_Key, _Value, _ExtractKey,
					       _H1, _H2, _Hash, __cache>;
      using __hash_code_base = typename __base_type::__hash_code_base;

    public:
      typedef _Value					value_type;
      typedef const _Value*				pointer;
      typedef const _Value&				reference;
      typedef std::ptrdiff_t				difference_type;
      typedef std::forward_iterator_tag			iterator_category;

      _Local_const_iterator() = default;

      _Local_const_iterator(const __hash_code_base& __base,
			    _Hash_node<_Value, __cache>* __p,
			    std::size_t __bkt, std::size_t __bkt_count)
	: __base_type(__base, __p, __bkt, __bkt_count)
      { }

      _Local_const_iterator(const _Local_iterator<_Key, _Value, _ExtractKey,
						  _H1, _H2, _Hash,
						  __constant_iterators,
						  __cache>& __x)
	: __base_type(__x)
      { }

      reference
      operator*() const
      { return this->_M_cur->_M_v(); }

      pointer
      operator->() const
      { return this->_M_cur->_M_valptr(); }

      _Local_const_iterator&
      operator++()
      {
	this->_M_incr();
	return *this;
      }

      _Local_const_iterator
      operator++(int)
      {
	_Local_const_iterator __tmp(*this);
	this->_M_incr();
	return __tmp;
      }
    };

  /**
   *  Primary class template _Hashtable_base.
   *
   *  Helper class adding management of _Equal functor to
   *  _Hash_code_base type.
   *
   *  Base class templates are:
   *    - __detail::_Hash_code_base
   *    - __detail::_Hashtable_ebo_helper
   */
  template<typename _Key, typename _Value,
	   typename _ExtractKey, typename _Equal,
	   typename _H1, typename _H2, typename _Hash, typename _Traits>
  struct _Hashtable_base
  : public _Hash_code_base<_Key, _Value, _ExtractKey, _H1, _H2, _Hash,
			   _Traits::__hash_cached::value>,
    private _Hashtable_ebo_helper<0, _Equal>
  {
  public:
    typedef _Key					key_type;
    typedef _Value					value_type;
    typedef _Equal					key_equal;
    typedef std::size_t					size_type;
    typedef std::ptrdiff_t				difference_type;

    using __traits_type = _Traits;
    using __hash_cached = typename __traits_type::__hash_cached;
    using __constant_iterators = typename __traits_type::__constant_iterators;
    using __unique_keys = typename __traits_type::__unique_keys;

    using __hash_code_base = _Hash_code_base<_Key, _Value, _ExtractKey,
					     _H1, _H2, _Hash,
					     __hash_cached::value>;

    using __hash_code = typename __hash_code_base::__hash_code;
    using __node_type = typename __hash_code_base::__node_type;

    using iterator = __detail::_Node_iterator<value_type,
					      __constant_iterators::value,
					      __hash_cached::value>;

    using const_iterator = __detail::_Node_const_iterator<value_type,
						   __constant_iterators::value,
						   __hash_cached::value>;

    using local_iterator = __detail::_Local_iterator<key_type, value_type,
						  _ExtractKey, _H1, _H2, _Hash,
						  __constant_iterators::value,
						     __hash_cached::value>;

    using const_local_iterator = __detail::_Local_const_iterator<key_type,
								 value_type,
					_ExtractKey, _H1, _H2, _Hash,
					__constant_iterators::value,
					__hash_cached::value>;

    using __ireturn_type = typename std::conditional<__unique_keys::value,
						     std::pair<iterator, bool>,
						     iterator>::type;
  private:
    using _EqualEBO = _Hashtable_ebo_helper<0, _Equal>;
    using _EqualHelper =  _Equal_helper<_Key, _Value, _ExtractKey, _Equal,
					__hash_code, __hash_cached::value>;

  protected:
    _Hashtable_base(const _ExtractKey& __ex, const _H1& __h1, const _H2& __h2,
		    const _Hash& __hash, const _Equal& __eq)
    : __hash_code_base(__ex, __h1, __h2, __hash), _EqualEBO(__eq)
    { }

    bool
    _M_equals(const _Key& __k, __hash_code __c, __node_type* __n) const
    {
      return _EqualHelper::_S_equals(_M_eq(), this->_M_extract(),
				     __k, __c, __n);
    }

    void
    _M_swap(_Hashtable_base& __x)
    {
      __hash_code_base::_M_swap(__x);
      std::swap(_M_eq(), __x._M_eq());
    }

    const _Equal&
    _M_eq() const { return _EqualEBO::_S_cget(*this); }

    _Equal&
    _M_eq() { return _EqualEBO::_S_get(*this); }
  };

  /**
   *  struct _Equality_base.
   *
   *  Common types and functions for class _Equality.
   */
  struct _Equality_base
  {
  protected:
    template<typename _Uiterator>
      static bool
      _S_is_permutation(_Uiterator, _Uiterator, _Uiterator);
  };

  // See std::is_permutation in N3068.
  template<typename _Uiterator>
    bool
    _Equality_base::
    _S_is_permutation(_Uiterator __first1, _Uiterator __last1,
		      _Uiterator __first2)
    {
      for (; __first1 != __last1; ++__first1, ++__first2)
	if (!(*__first1 == *__first2))
	  break;

      if (__first1 == __last1)
	return true;

      _Uiterator __last2 = __first2;
      std::advance(__last2, std::distance(__first1, __last1));

      for (_Uiterator __it1 = __first1; __it1 != __last1; ++__it1)
	{
	  _Uiterator __tmp =  __first1;
	  while (__tmp != __it1 && !bool(*__tmp == *__it1))
	    ++__tmp;

	  // We've seen this one before.
	  if (__tmp != __it1)
	    continue;

	  std::ptrdiff_t __n2 = 0;
	  for (__tmp = __first2; __tmp != __last2; ++__tmp)
	    if (*__tmp == *__it1)
	      ++__n2;

	  if (!__n2)
	    return false;

	  std::ptrdiff_t __n1 = 0;
	  for (__tmp = __it1; __tmp != __last1; ++__tmp)
	    if (*__tmp == *__it1)
	      ++__n1;

	  if (__n1 != __n2)
	    return false;
	}
      return true;
    }

  /**
   *  Primary class template  _Equality.
   *
   *  This is for implementing equality comparison for unordered
   *  containers, per N3068, by John Lakos and Pablo Halpern.
   *  Algorithmically, we follow closely the reference implementations
   *  therein.
   */
  template<typename _Key, typename _Value, typename _Alloc,
	   typename _ExtractKey, typename _Equal,
	   typename _H1, typename _H2, typename _Hash,
	   typename _RehashPolicy, typename _Traits,
	   bool _Unique_keys = _Traits::__unique_keys::value>
    struct _Equality;

  /// Specialization.
  template<typename _Key, typename _Value, typename _Alloc,
	   typename _ExtractKey, typename _Equal,
	   typename _H1, typename _H2, typename _Hash,
	   typename _RehashPolicy, typename _Traits>
    struct _Equality<_Key, _Value, _Alloc, _ExtractKey, _Equal,
		     _H1, _H2, _Hash, _RehashPolicy, _Traits, true>
    {
      using __hashtable = _Hashtable<_Key, _Value, _Alloc, _ExtractKey, _Equal,
				     _H1, _H2, _Hash, _RehashPolicy, _Traits>;

      bool
      _M_equal(const __hashtable&) const;
    };

  template<typename _Key, typename _Value, typename _Alloc,
	   typename _ExtractKey, typename _Equal,
	   typename _H1, typename _H2, typename _Hash,
	   typename _RehashPolicy, typename _Traits>
    bool
    _Equality<_Key, _Value, _Alloc, _ExtractKey, _Equal,
	      _H1, _H2, _Hash, _RehashPolicy, _Traits, true>::
    _M_equal(const __hashtable& __other) const
    {
      const __hashtable* __this = static_cast<const __hashtable*>(this);

      if (__this->size() != __other.size())
	return false;

      for (auto __itx = __this->begin(); __itx != __this->end(); ++__itx)
	{
	  const auto __ity = __other.find(_ExtractKey()(*__itx));
	  if (__ity == __other.end() || !bool(*__ity == *__itx))
	    return false;
	}
      return true;
    }

  /// Specialization.
  template<typename _Key, typename _Value, typename _Alloc,
	   typename _ExtractKey, typename _Equal,
	   typename _H1, typename _H2, typename _Hash,
	   typename _RehashPolicy, typename _Traits>
    struct _Equality<_Key, _Value, _Alloc, _ExtractKey, _Equal,
		     _H1, _H2, _Hash, _RehashPolicy, _Traits, false>
    : public _Equality_base
    {
      using __hashtable = _Hashtable<_Key, _Value, _Alloc, _ExtractKey, _Equal,
				     _H1, _H2, _Hash, _RehashPolicy, _Traits>;

      bool
      _M_equal(const __hashtable&) const;
    };

  template<typename _Key, typename _Value, typename _Alloc,
	   typename _ExtractKey, typename _Equal,
	   typename _H1, typename _H2, typename _Hash,
	   typename _RehashPolicy, typename _Traits>
    bool
    _Equality<_Key, _Value, _Alloc, _ExtractKey, _Equal,
	      _H1, _H2, _Hash, _RehashPolicy, _Traits, false>::
    _M_equal(const __hashtable& __other) const
    {
      const __hashtable* __this = static_cast<const __hashtable*>(this);

      if (__this->size() != __other.size())
	return false;

      for (auto __itx = __this->begin(); __itx != __this->end();)
	{
	  const auto __xrange = __this->equal_range(_ExtractKey()(*__itx));
	  const auto __yrange = __other.equal_range(_ExtractKey()(*__itx));

	  if (std::distance(__xrange.first, __xrange.second)
	      != std::distance(__yrange.first, __yrange.second))
	    return false;

	  if (!_S_is_permutation(__xrange.first, __xrange.second,
				 __yrange.first))
	    return false;

	  __itx = __xrange.second;
	}
      return true;
    }

  /**
   * This type deals with all allocation and keeps an allocator instance through
   * inheritance to benefit from EBO when possible.
   */
  template<typename _NodeAlloc>
    struct _Hashtable_alloc : private _Hashtable_ebo_helper<0, _NodeAlloc>
    {
    private:
      using __ebo_node_alloc = _Hashtable_ebo_helper<0, _NodeAlloc>;
    public:
      using __node_type = typename _NodeAlloc::value_type;
      using __node_alloc_type = _NodeAlloc;
      // Use __gnu_cxx to benefit from _S_always_equal and al.
      using __node_alloc_traits = __gnu_cxx::__alloc_traits<__node_alloc_type>;

      using __value_type = typename __node_type::value_type;
      using __value_alloc_type =
	typename __alloctr_rebind<__node_alloc_type, __value_type>::__type;
      using __value_alloc_traits = std::allocator_traits<__value_alloc_type>;

      using __node_base = __detail::_Hash_node_base;
      using __bucket_type = __node_base*;      
      using __bucket_alloc_type =
	typename __alloctr_rebind<__node_alloc_type, __bucket_type>::__type;
      using __bucket_alloc_traits = std::allocator_traits<__bucket_alloc_type>;

      _Hashtable_alloc(const _Hashtable_alloc&) = default;
      _Hashtable_alloc(_Hashtable_alloc&&) = default;

      template<typename _Alloc>
	_Hashtable_alloc(_Alloc&& __a)
	  : __ebo_node_alloc(std::forward<_Alloc>(__a))
	{ }

      __node_alloc_type&
      _M_node_allocator()
      { return __ebo_node_alloc::_S_get(*this); }

      const __node_alloc_type&
      _M_node_allocator() const
      { return __ebo_node_alloc::_S_cget(*this); }

      template<typename... _Args>
	__node_type*
	_M_allocate_node(_Args&&... __args);

      void
      _M_deallocate_node(__node_type* __n);

      // Deallocate the linked list of nodes pointed to by __n
      void
      _M_deallocate_nodes(__node_type* __n);

      __bucket_type*
      _M_allocate_buckets(std::size_t __n);

      void
      _M_deallocate_buckets(__bucket_type*, std::size_t __n);
    };

  // Definitions of class template _Hashtable_alloc's out-of-line member
  // functions.
  template<typename _NodeAlloc>
    template<typename... _Args>
      typename _Hashtable_alloc<_NodeAlloc>::__node_type*
      _Hashtable_alloc<_NodeAlloc>::_M_allocate_node(_Args&&... __args)
      {
	auto __nptr = __node_alloc_traits::allocate(_M_node_allocator(), 1);
	__node_type* __n = std::__addressof(*__nptr);
	__try
	  {
	    __value_alloc_type __a(_M_node_allocator());
	    ::new ((void*)__n) __node_type();
	    __value_alloc_traits::construct(__a, __n->_M_valptr(),
					    std::forward<_Args>(__args)...);
	    return __n;
	  }
	__catch(...)
	  {
	    __node_alloc_traits::deallocate(_M_node_allocator(), __nptr, 1);
	    __throw_exception_again;
	  }
      }

  template<typename _NodeAlloc>
    void
    _Hashtable_alloc<_NodeAlloc>::_M_deallocate_node(__node_type* __n)
    {
      typedef typename __node_alloc_traits::pointer _Ptr;
      auto __ptr = std::pointer_traits<_Ptr>::pointer_to(*__n);
      __value_alloc_type __a(_M_node_allocator());
      __value_alloc_traits::destroy(__a, __n->_M_valptr());
      __n->~__node_type();
      __node_alloc_traits::deallocate(_M_node_allocator(), __ptr, 1);
    }

  template<typename _NodeAlloc>
    void
    _Hashtable_alloc<_NodeAlloc>::_M_deallocate_nodes(__node_type* __n)
    {
      while (__n)
	{
	  __node_type* __tmp = __n;
	  __n = __n->_M_next();
	  _M_deallocate_node(__tmp);
	}
    }

  template<typename _NodeAlloc>
    typename _Hashtable_alloc<_NodeAlloc>::__bucket_type*
    _Hashtable_alloc<_NodeAlloc>::_M_allocate_buckets(std::size_t __n)
    {
      __bucket_alloc_type __alloc(_M_node_allocator());

      auto __ptr = __bucket_alloc_traits::allocate(__alloc, __n);
      __bucket_type* __p = std::__addressof(*__ptr);
      __builtin_memset(__p, 0, __n * sizeof(__bucket_type));
      return __p;
    }

  template<typename _NodeAlloc>
    void
    _Hashtable_alloc<_NodeAlloc>::_M_deallocate_buckets(__bucket_type* __bkts,
							std::size_t __n)
    {
      typedef typename __bucket_alloc_traits::pointer _Ptr;
      auto __ptr = std::pointer_traits<_Ptr>::pointer_to(*__bkts);
      __bucket_alloc_type __alloc(_M_node_allocator());
      __bucket_alloc_traits::deallocate(__alloc, __ptr, __n);
    }

 //@} hashtable-detail
_GLIBCXX_END_NAMESPACE_VERSION
} // namespace __detail
} // namespace std

#endif // _HASHTABLE_POLICY_H<|MERGE_RESOLUTION|>--- conflicted
+++ resolved
@@ -772,11 +772,7 @@
 	  __h._M_rehash(__do_rehash.second, __saved_state);
 
 	for (; __first != __last; ++__first)
-<<<<<<< HEAD
-	  __h._M_insert(*__first, __unique_keys());
-=======
 	  __h._M_insert(*__first, __node_gen, __unique_keys());
->>>>>>> 4d0aec87
       }
 
   /**
