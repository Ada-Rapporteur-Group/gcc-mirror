--- conflicted
+++ resolved
@@ -1,10 +1,6 @@
 // Stack implementation -*- C++ -*-
 
-<<<<<<< HEAD
-// Copyright (C) 2001, 2002, 2003, 2004, 2005, 2006
-=======
 // Copyright (C) 2001, 2002, 2003, 2004, 2005, 2006, 2007
->>>>>>> 751ff693
 // Free Software Foundation, Inc.
 //
 // This file is part of the GNU ISO C++ Library.  This library is free
@@ -63,13 +59,8 @@
  *  You should not attempt to use it directly.
  */
 
-<<<<<<< HEAD
-#ifndef _STACK_H
-#define _STACK_H 1
-=======
 #ifndef _STL_STACK_H
 #define _STL_STACK_H 1
->>>>>>> 751ff693
 
 #include <bits/concept_check.h>
 #include <debug/debug.h>
@@ -136,11 +127,6 @@
       /**
        *  @brief  Default constructor creates no elements.
        */
-<<<<<<< HEAD
-      explicit
-      stack(const _Sequence& __c = _Sequence())
-      : c(__c) { }
-=======
 #ifndef __GXX_EXPERIMENTAL_CXX0X__
       explicit
       stack(const _Sequence& __c = _Sequence())
@@ -154,7 +140,6 @@
       stack(_Sequence&& __c = _Sequence())
       : c(std::move(__c)) { }
 #endif
->>>>>>> 751ff693
 
       /**
        *  Returns true if the %stack is empty.
@@ -199,11 +184,6 @@
        *  to it.  The time complexity of the operation depends on the
        *  underlying sequence.
        */
-<<<<<<< HEAD
-      void
-      push(const value_type& __x)
-      { c.push_back(__x); }
-=======
 #ifndef __GXX_EXPERIMENTAL_CXX0X__
       void
       push(const value_type& __x)
@@ -215,7 +195,6 @@
         push(_Args&&... __args)
 	{ c.push_back(std::forward<_Args>(__args)...); }
 #endif
->>>>>>> 751ff693
 
       /**
        *  @brief  Removes first element.
@@ -234,15 +213,12 @@
 	__glibcxx_requires_nonempty();
 	c.pop_back();
       }
-<<<<<<< HEAD
-=======
 
 #ifdef __GXX_EXPERIMENTAL_CXX0X__
       void
       swap(stack&& __s)
       { c.swap(__s.c); }
 #endif
->>>>>>> 751ff693
     };
 
   /**
@@ -304,11 +280,6 @@
     operator>=(const stack<_Tp, _Seq>& __x, const stack<_Tp, _Seq>& __y)
     { return !(__x < __y); }
 
-<<<<<<< HEAD
-_GLIBCXX_END_NAMESPACE
-
-#endif /* _STACK_H */
-=======
 #ifdef __GXX_EXPERIMENTAL_CXX0X__
   template<typename _Tp, typename _Seq>
     inline void
@@ -328,5 +299,4 @@
 
 _GLIBCXX_END_NAMESPACE
 
-#endif /* _STL_STACK_H */
->>>>>>> 751ff693
+#endif /* _STL_STACK_H */