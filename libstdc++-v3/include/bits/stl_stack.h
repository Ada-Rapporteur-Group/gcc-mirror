--- conflicted
+++ resolved
@@ -1,11 +1,7 @@
 // Stack implementation -*- C++ -*-
 
-<<<<<<< HEAD
-// Copyright (C) 2001, 2002, 2004, 2005 Free Software Foundation, Inc.
-=======
 // Copyright (C) 2001, 2002, 2003, 2004, 2005, 2006
 // Free Software Foundation, Inc.
->>>>>>> f8383f28
 //
 // This file is part of the GNU ISO C++ Library.  This library is free
 // software; you can redistribute it and/or modify it under the
@@ -70,22 +66,6 @@
 #include <debug/debug.h>
 
 _GLIBCXX_BEGIN_NAMESPACE(std)
-<<<<<<< HEAD
-
-  // Forward declarations of operators == and <, needed for friend
-  // declaration.
-  template<typename _Tp, typename _Sequence = deque<_Tp> >
-    class stack;
-
-  template<typename _Tp, typename _Seq>
-    inline bool
-    operator==(const stack<_Tp,_Seq>& __x, const stack<_Tp,_Seq>& __y);
-
-  template<typename _Tp, typename _Seq>
-    inline bool
-    operator<(const stack<_Tp,_Seq>& __x, const stack<_Tp,_Seq>& __y);
-=======
->>>>>>> f8383f28
 
   /**
    *  @brief  A standard container giving FILO behavior.
