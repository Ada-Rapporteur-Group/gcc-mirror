--- conflicted
+++ resolved
@@ -24,11 +24,7 @@
 // see the files COPYING3 and COPYING.RUNTIME respectively.  If not, see
 // <http://www.gnu.org/licenses/>.
 
-<<<<<<< HEAD
-/** @file stringfwd.h
-=======
 /** @file bits/stringfwd.h
->>>>>>> 03d20231
  *  This is an internal header file, included by other library headers.
  *  Do not attempt to use it directly. @headername{string}
  */
@@ -66,20 +62,12 @@
 
   template<> struct char_traits<char>;
 
-<<<<<<< HEAD
-  typedef basic_string<char>    string;   ///< A string of @c char
-=======
   typedef basic_string<char>    string;   /// A string of @c char
->>>>>>> 03d20231
 
 #ifdef _GLIBCXX_USE_WCHAR_T
   template<> struct char_traits<wchar_t>;
 
-<<<<<<< HEAD
-  typedef basic_string<wchar_t> wstring;   ///< A string of @c wchar_t
-=======
   typedef basic_string<wchar_t> wstring;   /// A string of @c wchar_t
->>>>>>> 03d20231
 #endif
 
 #if (defined(__GXX_EXPERIMENTAL_CXX0X__) \
@@ -88,13 +76,8 @@
   template<> struct char_traits<char16_t>;
   template<> struct char_traits<char32_t>;
 
-<<<<<<< HEAD
-  typedef basic_string<char16_t> u16string; ///< A string of @c char16_t
-  typedef basic_string<char32_t> u32string; ///< A string of @c char32_t
-=======
   typedef basic_string<char16_t> u16string; /// A string of @c char16_t
   typedef basic_string<char32_t> u32string; /// A string of @c char32_t
->>>>>>> 03d20231
 
 #endif
   /** @}  */
