// Functions used by iterators -*- C++ -*-

// Copyright (C) 2001, 2002, 2003, 2004, 2005, 2006, 2007, 2008, 2009, 2010
// Free Software Foundation, Inc.
//
// This file is part of the GNU ISO C++ Library.  This library is free
// software; you can redistribute it and/or modify it under the
// terms of the GNU General Public License as published by the
// Free Software Foundation; either version 3, or (at your option)
// any later version.

// This library is distributed in the hope that it will be useful,
// but WITHOUT ANY WARRANTY; without even the implied warranty of
// MERCHANTABILITY or FITNESS FOR A PARTICULAR PURPOSE.  See the
// GNU General Public License for more details.

// Under Section 7 of GPL version 3, you are granted additional
// permissions described in the GCC Runtime Library Exception, version
// 3.1, as published by the Free Software Foundation.

// You should have received a copy of the GNU General Public License and
// a copy of the GCC Runtime Library Exception along with this program;
// see the files COPYING3 and COPYING.RUNTIME respectively.  If not, see
// <http://www.gnu.org/licenses/>.

/*
 *
 * Copyright (c) 1994
 * Hewlett-Packard Company
 *
 * Permission to use, copy, modify, distribute and sell this software
 * and its documentation for any purpose is hereby granted without fee,
 * provided that the above copyright notice appear in all copies and
 * that both that copyright notice and this permission notice appear
 * in supporting documentation.  Hewlett-Packard Company makes no
 * representations about the suitability of this software for any
 * purpose.  It is provided "as is" without express or implied warranty.
 *
 *
 * Copyright (c) 1996-1998
 * Silicon Graphics Computer Systems, Inc.
 *
 * Permission to use, copy, modify, distribute and sell this software
 * and its documentation for any purpose is hereby granted without fee,
 * provided that the above copyright notice appear in all copies and
 * that both that copyright notice and this permission notice appear
 * in supporting documentation.  Silicon Graphics makes no
 * representations about the suitability of this software for any
 * purpose.  It is provided "as is" without express or implied warranty.
 */

/** @file stl_iterator_base_funcs.h
 *  This is an internal header file, included by other library headers.
 *  You should not attempt to use it directly.
 *
 *  This file contains all of the general iterator-related utility
 *  functions, such as distance() and advance().
 */

#ifndef _STL_ITERATOR_BASE_FUNCS_H
#define _STL_ITERATOR_BASE_FUNCS_H 1

#pragma GCC system_header

#include <bits/concept_check.h>

_GLIBCXX_BEGIN_NAMESPACE(std)

  template<typename _InputIterator>
    inline typename iterator_traits<_InputIterator>::difference_type
    __distance(_InputIterator __first, _InputIterator __last,
               input_iterator_tag)
    {
      // concept requirements
      __glibcxx_function_requires(_InputIteratorConcept<_InputIterator>)

      typename iterator_traits<_InputIterator>::difference_type __n = 0;
      while (__first != __last)
	{
	  ++__first;
	  ++__n;
	}
      return __n;
    }

  template<typename _RandomAccessIterator>
    inline typename iterator_traits<_RandomAccessIterator>::difference_type
    __distance(_RandomAccessIterator __first, _RandomAccessIterator __last,
               random_access_iterator_tag)
    {
      // concept requirements
      __glibcxx_function_requires(_RandomAccessIteratorConcept<
				  _RandomAccessIterator>)
      return __last - __first;
    }

  /**
   *  @brief A generalization of pointer arithmetic.
   *  @param  first  An input iterator.
   *  @param  last  An input iterator.
   *  @return  The distance between them.
   *
   *  Returns @c n such that first + n == last.  This requires that @p last
   *  must be reachable from @p first.  Note that @c n may be negative.
   *
   *  For random access iterators, this uses their @c + and @c - operations
   *  and are constant time.  For other %iterator classes they are linear time.
  */
  template<typename _InputIterator>
    inline typename iterator_traits<_InputIterator>::difference_type
    distance(_InputIterator __first, _InputIterator __last)
    {
      // concept requirements -- taken care of in __distance
      return std::__distance(__first, __last,
			     std::__iterator_category(__first));
    }

  template<typename _InputIterator, typename _Distance>
    inline void
    __advance(_InputIterator& __i, _Distance __n, input_iterator_tag)
    {
      // concept requirements
      __glibcxx_function_requires(_InputIteratorConcept<_InputIterator>)
      while (__n--)
	++__i;
    }

  template<typename _BidirectionalIterator, typename _Distance>
    inline void
    __advance(_BidirectionalIterator& __i, _Distance __n,
	      bidirectional_iterator_tag)
    {
      // concept requirements
      __glibcxx_function_requires(_BidirectionalIteratorConcept<
				  _BidirectionalIterator>)
      if (__n > 0)
        while (__n--)
	  ++__i;
      else
        while (__n++)
	  --__i;
    }

  template<typename _RandomAccessIterator, typename _Distance>
    inline void
    __advance(_RandomAccessIterator& __i, _Distance __n,
              random_access_iterator_tag)
    {
      // concept requirements
      __glibcxx_function_requires(_RandomAccessIteratorConcept<
				  _RandomAccessIterator>)
      __i += __n;
    }

  /**
   *  @brief A generalization of pointer arithmetic.
   *  @param  i  An input iterator.
   *  @param  n  The @a delta by which to change @p i.
   *  @return  Nothing.
   *
   *  This increments @p i by @p n.  For bidirectional and random access
   *  iterators, @p n may be negative, in which case @p i is decremented.
   *
   *  For random access iterators, this uses their @c + and @c - operations
   *  and are constant time.  For other %iterator classes they are linear time.
  */
  template<typename _InputIterator, typename _Distance>
    inline void
    advance(_InputIterator& __i, _Distance __n)
    {
      // concept requirements -- taken care of in __advance
      typename iterator_traits<_InputIterator>::difference_type __d = __n;
      std::__advance(__i, __d, std::__iterator_category(__i));
    }

#ifdef __GXX_EXPERIMENTAL_CXX0X__
<<<<<<< HEAD
=======

>>>>>>> 779871ac
  template<typename _ForwardIterator>
    inline _ForwardIterator
    next(_ForwardIterator __x, typename
	 iterator_traits<_ForwardIterator>::difference_type __n = 1)
    {
      std::advance(__x, __n);
      return __x;
    }

  template<typename _BidirectionalIterator>
    inline _BidirectionalIterator
    prev(_BidirectionalIterator __x, typename
	 iterator_traits<_BidirectionalIterator>::difference_type __n = 1) 
    {
      std::advance(__x, -__n);
      return __x;
    }

#endif // __GXX_EXPERIMENTAL_CXX0X__

_GLIBCXX_END_NAMESPACE

#endif /* _STL_ITERATOR_BASE_FUNCS_H */<|MERGE_RESOLUTION|>--- conflicted
+++ resolved
@@ -174,10 +174,7 @@
     }
 
 #ifdef __GXX_EXPERIMENTAL_CXX0X__
-<<<<<<< HEAD
-=======
-
->>>>>>> 779871ac
+
   template<typename _ForwardIterator>
     inline _ForwardIterator
     next(_ForwardIterator __x, typename
