// Vector implementation (out of line) -*- C++ -*-

<<<<<<< HEAD
// Copyright (C) 2001, 2002, 2003, 2004, 2005 Free Software Foundation, Inc.
=======
// Copyright (C) 2001, 2002, 2003, 2004, 2005, 2006, 2007
// Free Software Foundation, Inc.
>>>>>>> 751ff693
//
// This file is part of the GNU ISO C++ Library.  This library is free
// software; you can redistribute it and/or modify it under the
// terms of the GNU General Public License as published by the
// Free Software Foundation; either version 2, or (at your option)
// any later version.

// This library is distributed in the hope that it will be useful,
// but WITHOUT ANY WARRANTY; without even the implied warranty of
// MERCHANTABILITY or FITNESS FOR A PARTICULAR PURPOSE.  See the
// GNU General Public License for more details.

// You should have received a copy of the GNU General Public License along
// with this library; see the file COPYING.  If not, write to the Free
// Software Foundation, 51 Franklin Street, Fifth Floor, Boston, MA 02110-1301,
// USA.

// As a special exception, you may use this file as part of a free software
// library without restriction.  Specifically, if other files instantiate
// templates or use macros or inline functions from this file, or you compile
// this file and link it with other files to produce an executable, this
// file does not by itself cause the resulting executable to be covered by
// the GNU General Public License.  This exception does not however
// invalidate any other reasons why the executable file might be covered by
// the GNU General Public License.

/*
 *
 * Copyright (c) 1994
 * Hewlett-Packard Company
 *
 * Permission to use, copy, modify, distribute and sell this software
 * and its documentation for any purpose is hereby granted without fee,
 * provided that the above copyright notice appear in all copies and
 * that both that copyright notice and this permission notice appear
 * in supporting documentation.  Hewlett-Packard Company makes no
 * representations about the suitability of this software for any
 * purpose.  It is provided "as is" without express or implied warranty.
 *
 *
 * Copyright (c) 1996
 * Silicon Graphics Computer Systems, Inc.
 *
 * Permission to use, copy, modify, distribute and sell this software
 * and its documentation for any purpose is hereby granted without fee,
 * provided that the above copyright notice appear in all copies and
 * that both that copyright notice and this permission notice appear
 * in supporting documentation.  Silicon Graphics makes no
 * representations about the suitability of this  software for any
 * purpose.  It is provided "as is" without express or implied warranty.
 */

/** @file vector.tcc
 *  This is an internal header file, included by other library headers.
 *  You should not attempt to use it directly.
 */

#ifndef _VECTOR_TCC
#define _VECTOR_TCC 1

<<<<<<< HEAD
_GLIBCXX_BEGIN_NESTED_NAMESPACE(std, _GLIBCXX_STD)
=======
_GLIBCXX_BEGIN_NESTED_NAMESPACE(std, _GLIBCXX_STD_D)
>>>>>>> 751ff693

  template<typename _Tp, typename _Alloc>
    void
    vector<_Tp, _Alloc>::
    reserve(size_type __n)
    {
      if (__n > this->max_size())
	__throw_length_error(__N("vector::reserve"));
      if (this->capacity() < __n)
	{
	  const size_type __old_size = size();
<<<<<<< HEAD
	  pointer __tmp = _M_allocate_and_copy(__n, this->_M_impl._M_start,
					       this->_M_impl._M_finish);
=======
	  pointer __tmp = _M_allocate_and_copy(__n,
		 _GLIBCXX_MAKE_MOVE_ITERATOR(this->_M_impl._M_start),
		 _GLIBCXX_MAKE_MOVE_ITERATOR(this->_M_impl._M_finish));
>>>>>>> 751ff693
	  std::_Destroy(this->_M_impl._M_start, this->_M_impl._M_finish,
			_M_get_Tp_allocator());
	  _M_deallocate(this->_M_impl._M_start,
			this->_M_impl._M_end_of_storage
			- this->_M_impl._M_start);
	  this->_M_impl._M_start = __tmp;
	  this->_M_impl._M_finish = __tmp + __old_size;
	  this->_M_impl._M_end_of_storage = this->_M_impl._M_start + __n;
	}
    }

  template<typename _Tp, typename _Alloc>
    typename vector<_Tp, _Alloc>::iterator
    vector<_Tp, _Alloc>::
    insert(iterator __position, const value_type& __x)
    {
      const size_type __n = __position - begin();
      if (this->_M_impl._M_finish != this->_M_impl._M_end_of_storage
	  && __position == end())
	{
	  this->_M_impl.construct(this->_M_impl._M_finish, __x);
	  ++this->_M_impl._M_finish;
	}
      else
<<<<<<< HEAD
        _M_insert_aux(__position, __x);
      return iterator(this->_M_impl._M_start + __n);
    }

  template<typename _Tp, typename _Alloc>
    typename vector<_Tp, _Alloc>::iterator
    vector<_Tp, _Alloc>::
    erase(iterator __position)
    {
      if (__position + 1 != end())
        std::copy(__position + 1, end(), __position);
      --this->_M_impl._M_finish;
      this->_M_impl.destroy(this->_M_impl._M_finish);
      return __position;
    }

  template<typename _Tp, typename _Alloc>
    typename vector<_Tp, _Alloc>::iterator
    vector<_Tp, _Alloc>::
    erase(iterator __first, iterator __last)
    {
      if (__last != end())
	std::copy(__last, end(), __first);
      _M_erase_at_end(__first.base() + (end() - __last));
      return __first;
    }

  template<typename _Tp, typename _Alloc>
    vector<_Tp, _Alloc>&
    vector<_Tp, _Alloc>::
    operator=(const vector<_Tp, _Alloc>& __x)
    {
      if (&__x != this)
	{
	  const size_type __xlen = __x.size();
	  if (__xlen > capacity())
	    {
	      pointer __tmp = _M_allocate_and_copy(__xlen, __x.begin(),
						   __x.end());
	      std::_Destroy(this->_M_impl._M_start, this->_M_impl._M_finish,
			    _M_get_Tp_allocator());
	      _M_deallocate(this->_M_impl._M_start,
			    this->_M_impl._M_end_of_storage
			    - this->_M_impl._M_start);
	      this->_M_impl._M_start = __tmp;
	      this->_M_impl._M_end_of_storage = this->_M_impl._M_start + __xlen;
	    }
	  else if (size() >= __xlen)
	    {
	      std::_Destroy(std::copy(__x.begin(), __x.end(), begin()),
			    end(), _M_get_Tp_allocator());
	    }
	  else
	    {
	      std::copy(__x._M_impl._M_start, __x._M_impl._M_start + size(),
			this->_M_impl._M_start);
	      std::__uninitialized_copy_a(__x._M_impl._M_start + size(),
					  __x._M_impl._M_finish,
					  this->_M_impl._M_finish,
					  _M_get_Tp_allocator());
	    }
	  this->_M_impl._M_finish = this->_M_impl._M_start + __xlen;
	}
      return *this;
    }

  template<typename _Tp, typename _Alloc>
    void
    vector<_Tp, _Alloc>::
    _M_fill_assign(size_t __n, const value_type& __val)
    {
      if (__n > capacity())
	{
	  vector __tmp(__n, __val, _M_get_Tp_allocator());
	  __tmp.swap(*this);
	}
      else if (__n > size())
	{
	  std::fill(begin(), end(), __val);
	  std::__uninitialized_fill_n_a(this->_M_impl._M_finish,
					__n - size(), __val,
					_M_get_Tp_allocator());
	  this->_M_impl._M_finish += __n - size();
	}
      else
        _M_erase_at_end(std::fill_n(this->_M_impl._M_start, __n, __val));
=======
	{
#ifdef __GXX_EXPERIMENTAL_CXX0X__
	  if (this->_M_impl._M_finish != this->_M_impl._M_end_of_storage)
	    {
	      _Tp __x_copy = __x;
	      _M_insert_aux(__position, std::move(__x_copy));
	    }
	  else
#endif
	    _M_insert_aux(__position, __x);
	}
      return iterator(this->_M_impl._M_start + __n);
    }

  template<typename _Tp, typename _Alloc>
    typename vector<_Tp, _Alloc>::iterator
    vector<_Tp, _Alloc>::
    erase(iterator __position)
    {
      if (__position + 1 != end())
	_GLIBCXX_MOVE3(__position + 1, end(), __position);
      --this->_M_impl._M_finish;
      this->_M_impl.destroy(this->_M_impl._M_finish);
      return __position;
    }

  template<typename _Tp, typename _Alloc>
    typename vector<_Tp, _Alloc>::iterator
    vector<_Tp, _Alloc>::
    erase(iterator __first, iterator __last)
    {
      if (__last != end())
	_GLIBCXX_MOVE3(__last, end(), __first);
      _M_erase_at_end(__first.base() + (end() - __last));
      return __first;
    }

  template<typename _Tp, typename _Alloc>
    vector<_Tp, _Alloc>&
    vector<_Tp, _Alloc>::
    operator=(const vector<_Tp, _Alloc>& __x)
    {
      if (&__x != this)
	{
	  const size_type __xlen = __x.size();
	  if (__xlen > capacity())
	    {
	      pointer __tmp = _M_allocate_and_copy(__xlen, __x.begin(),
						   __x.end());
	      std::_Destroy(this->_M_impl._M_start, this->_M_impl._M_finish,
			    _M_get_Tp_allocator());
	      _M_deallocate(this->_M_impl._M_start,
			    this->_M_impl._M_end_of_storage
			    - this->_M_impl._M_start);
	      this->_M_impl._M_start = __tmp;
	      this->_M_impl._M_end_of_storage = this->_M_impl._M_start + __xlen;
	    }
	  else if (size() >= __xlen)
	    {
	      std::_Destroy(std::copy(__x.begin(), __x.end(), begin()),
			    end(), _M_get_Tp_allocator());
	    }
	  else
	    {
	      std::copy(__x._M_impl._M_start, __x._M_impl._M_start + size(),
			this->_M_impl._M_start);
	      std::__uninitialized_copy_a(__x._M_impl._M_start + size(),
					  __x._M_impl._M_finish,
					  this->_M_impl._M_finish,
					  _M_get_Tp_allocator());
	    }
	  this->_M_impl._M_finish = this->_M_impl._M_start + __xlen;
	}
      return *this;
    }

  template<typename _Tp, typename _Alloc>
    void
    vector<_Tp, _Alloc>::
    _M_fill_assign(size_t __n, const value_type& __val)
    {
      if (__n > capacity())
	{
	  vector __tmp(__n, __val, _M_get_Tp_allocator());
	  __tmp.swap(*this);
	}
      else if (__n > size())
	{
	  std::fill(begin(), end(), __val);
	  std::__uninitialized_fill_n_a(this->_M_impl._M_finish,
					__n - size(), __val,
					_M_get_Tp_allocator());
	  this->_M_impl._M_finish += __n - size();
	}
      else
        _M_erase_at_end(std::fill_n(this->_M_impl._M_start, __n, __val));
    }

  template<typename _Tp, typename _Alloc>
    template<typename _InputIterator>
      void
      vector<_Tp, _Alloc>::
      _M_assign_aux(_InputIterator __first, _InputIterator __last,
		    std::input_iterator_tag)
      {
	pointer __cur(this->_M_impl._M_start);
	for (; __first != __last && __cur != this->_M_impl._M_finish;
	     ++__cur, ++__first)
	  *__cur = *__first;
	if (__first == __last)
	  _M_erase_at_end(__cur);
	else
	  insert(end(), __first, __last);
      }

  template<typename _Tp, typename _Alloc>
    template<typename _ForwardIterator>
      void
      vector<_Tp, _Alloc>::
      _M_assign_aux(_ForwardIterator __first, _ForwardIterator __last,
		    std::forward_iterator_tag)
      {
	const size_type __len = std::distance(__first, __last);

	if (__len > capacity())
	  {
	    pointer __tmp(_M_allocate_and_copy(__len, __first, __last));
	    std::_Destroy(this->_M_impl._M_start, this->_M_impl._M_finish,
			  _M_get_Tp_allocator());
	    _M_deallocate(this->_M_impl._M_start,
			  this->_M_impl._M_end_of_storage
			  - this->_M_impl._M_start);
	    this->_M_impl._M_start = __tmp;
	    this->_M_impl._M_finish = this->_M_impl._M_start + __len;
	    this->_M_impl._M_end_of_storage = this->_M_impl._M_finish;
	  }
	else if (size() >= __len)
	  _M_erase_at_end(std::copy(__first, __last, this->_M_impl._M_start));
	else
	  {
	    _ForwardIterator __mid = __first;
	    std::advance(__mid, size());
	    std::copy(__first, __mid, this->_M_impl._M_start);
	    this->_M_impl._M_finish =
	      std::__uninitialized_copy_a(__mid, __last,
					  this->_M_impl._M_finish,
					  _M_get_Tp_allocator());
	  }
      }

#ifdef __GXX_EXPERIMENTAL_CXX0X__
  template<typename _Tp, typename _Alloc>
    template<typename... _Args>
      typename vector<_Tp, _Alloc>::iterator
      vector<_Tp, _Alloc>::
      emplace(iterator __position, _Args&&... __args)
      {
	const size_type __n = __position - begin();
	if (this->_M_impl._M_finish != this->_M_impl._M_end_of_storage
	    && __position == end())
	  {
	    this->_M_impl.construct(this->_M_impl._M_finish,
				    std::forward<_Args>(__args)...);
	    ++this->_M_impl._M_finish;
	  }
	else
	  _M_insert_aux(__position, std::forward<_Args>(__args)...);
	return iterator(this->_M_impl._M_start + __n);
      }

  template<typename _Tp, typename _Alloc>
    template<typename... _Args>
      void
      vector<_Tp, _Alloc>::
      _M_insert_aux(iterator __position, _Args&&... __args)
#else
  template<typename _Tp, typename _Alloc>
    void
    vector<_Tp, _Alloc>::
    _M_insert_aux(iterator __position, const _Tp& __x)
#endif
    {
      if (this->_M_impl._M_finish != this->_M_impl._M_end_of_storage)
	{
	  this->_M_impl.construct(this->_M_impl._M_finish,
				  _GLIBCXX_MOVE(*(this->_M_impl._M_finish
						  - 1)));
	  ++this->_M_impl._M_finish;
#ifndef __GXX_EXPERIMENTAL_CXX0X__
	  _Tp __x_copy = __x;
#endif
	  _GLIBCXX_MOVE_BACKWARD3(__position.base(),
				  this->_M_impl._M_finish - 2,
				  this->_M_impl._M_finish - 1);
#ifndef __GXX_EXPERIMENTAL_CXX0X__
	  *__position = __x_copy;
#else
	  *__position = _Tp(std::forward<_Args>(__args)...);
#endif
	}
      else
	{
	  const size_type __len =
	    _M_check_len(size_type(1), "vector::_M_insert_aux");
	  pointer __new_start(this->_M_allocate(__len));
	  pointer __new_finish(__new_start);
	  try
	    {
#ifdef __GXX_EXPERIMENTAL_CXX0X__
	      this->_M_impl.construct(__new_start + (__position - begin()),
				      std::forward<_Args>(__args)...);
#endif
	      __new_finish =
		std::__uninitialized_move_a(this->_M_impl._M_start,
					    __position.base(), __new_start,
					    _M_get_Tp_allocator());
#ifndef __GXX_EXPERIMENTAL_CXX0X__
	      this->_M_impl.construct(__new_finish, __x);
#endif
	      ++__new_finish;
	      __new_finish =
		std::__uninitialized_move_a(__position.base(),
					    this->_M_impl._M_finish,
					    __new_finish,
					    _M_get_Tp_allocator());
	    }
	  catch(...)
	    {
	      std::_Destroy(__new_start, __new_finish, _M_get_Tp_allocator());
	      _M_deallocate(__new_start, __len);
	      __throw_exception_again;
	    }
	  std::_Destroy(this->_M_impl._M_start, this->_M_impl._M_finish,
			_M_get_Tp_allocator());
	  _M_deallocate(this->_M_impl._M_start,
			this->_M_impl._M_end_of_storage
			- this->_M_impl._M_start);
	  this->_M_impl._M_start = __new_start;
	  this->_M_impl._M_finish = __new_finish;
	  this->_M_impl._M_end_of_storage = __new_start + __len;
	}
    }

  template<typename _Tp, typename _Alloc>
    void
    vector<_Tp, _Alloc>::
    _M_fill_insert(iterator __position, size_type __n, const value_type& __x)
    {
      if (__n != 0)
	{
#ifdef __GXX_EXPERIMENTAL_CXX0X__
	  value_type __x_copy = __x;
#endif
	  if (size_type(this->_M_impl._M_end_of_storage
			- this->_M_impl._M_finish) >= __n)
	    {
#ifndef __GXX_EXPERIMENTAL_CXX0X__
	      value_type __x_copy = __x;
#endif
	      const size_type __elems_after = end() - __position;
	      pointer __old_finish(this->_M_impl._M_finish);
	      if (__elems_after > __n)
		{
		  std::__uninitialized_move_a(this->_M_impl._M_finish - __n,
					      this->_M_impl._M_finish,
					      this->_M_impl._M_finish,
					      _M_get_Tp_allocator());
		  this->_M_impl._M_finish += __n;
		  _GLIBCXX_MOVE_BACKWARD3(__position.base(),
					  __old_finish - __n, __old_finish);
		  std::fill(__position.base(), __position.base() + __n,
			    __x_copy);
		}
	      else
		{
		  std::__uninitialized_fill_n_a(this->_M_impl._M_finish,
						__n - __elems_after,
						__x_copy,
						_M_get_Tp_allocator());
		  this->_M_impl._M_finish += __n - __elems_after;
		  std::__uninitialized_move_a(__position.base(), __old_finish,
					      this->_M_impl._M_finish,
					      _M_get_Tp_allocator());
		  this->_M_impl._M_finish += __elems_after;
		  std::fill(__position.base(), __old_finish, __x_copy);
		}
	    }
	  else
	    {
	      const size_type __len =
		_M_check_len(__n, "vector::_M_fill_insert");
	      pointer __new_start(this->_M_allocate(__len));
	      pointer __new_finish(__new_start);
	      try
		{
		  __new_finish =
		    std::__uninitialized_move_a(this->_M_impl._M_start,
						__position.base(),
						__new_start,
						_M_get_Tp_allocator());
#ifdef __GXX_EXPERIMENTAL_CXX0X__
		  std::__uninitialized_fill_n_a(__new_finish, __n, __x_copy,
#else
		  std::__uninitialized_fill_n_a(__new_finish, __n, __x,
#endif
						_M_get_Tp_allocator());
		  __new_finish += __n;
		  __new_finish =
		    std::__uninitialized_move_a(__position.base(),
						this->_M_impl._M_finish,
						__new_finish,
						_M_get_Tp_allocator());
		}
	      catch(...)
		{
		  std::_Destroy(__new_start, __new_finish,
				_M_get_Tp_allocator());
		  _M_deallocate(__new_start, __len);
		  __throw_exception_again;
		}
	      std::_Destroy(this->_M_impl._M_start, this->_M_impl._M_finish,
			    _M_get_Tp_allocator());
	      _M_deallocate(this->_M_impl._M_start,
			    this->_M_impl._M_end_of_storage
			    - this->_M_impl._M_start);
	      this->_M_impl._M_start = __new_start;
	      this->_M_impl._M_finish = __new_finish;
	      this->_M_impl._M_end_of_storage = __new_start + __len;
	    }
	}
>>>>>>> 751ff693
    }

  template<typename _Tp, typename _Alloc>
    template<typename _InputIterator>
      void
      vector<_Tp, _Alloc>::
<<<<<<< HEAD
      _M_assign_aux(_InputIterator __first, _InputIterator __last,
		    std::input_iterator_tag)
      {
	pointer __cur(this->_M_impl._M_start);
	for (; __first != __last && __cur != this->_M_impl._M_finish;
	     ++__cur, ++__first)
	  *__cur = *__first;
	if (__first == __last)
	  _M_erase_at_end(__cur);
	else
	  insert(end(), __first, __last);
=======
      _M_range_insert(iterator __pos, _InputIterator __first,
		      _InputIterator __last, std::input_iterator_tag)
      {
	for (; __first != __last; ++__first)
	  {
	    __pos = insert(__pos, *__first);
	    ++__pos;
	  }
>>>>>>> 751ff693
      }

  template<typename _Tp, typename _Alloc>
    template<typename _ForwardIterator>
      void
      vector<_Tp, _Alloc>::
<<<<<<< HEAD
      _M_assign_aux(_ForwardIterator __first, _ForwardIterator __last,
		    std::forward_iterator_tag)
      {
	const size_type __len = std::distance(__first, __last);

	if (__len > capacity())
	  {
	    pointer __tmp(_M_allocate_and_copy(__len, __first, __last));
	    std::_Destroy(this->_M_impl._M_start, this->_M_impl._M_finish,
			  _M_get_Tp_allocator());
	    _M_deallocate(this->_M_impl._M_start,
			  this->_M_impl._M_end_of_storage
			  - this->_M_impl._M_start);
	    this->_M_impl._M_start = __tmp;
	    this->_M_impl._M_finish = this->_M_impl._M_start + __len;
	    this->_M_impl._M_end_of_storage = this->_M_impl._M_finish;
	  }
	else if (size() >= __len)
	  _M_erase_at_end(std::copy(__first, __last, this->_M_impl._M_start));
	else
	  {
	    _ForwardIterator __mid = __first;
	    std::advance(__mid, size());
	    std::copy(__first, __mid, this->_M_impl._M_start);
	    this->_M_impl._M_finish =
	      std::__uninitialized_copy_a(__mid, __last,
					  this->_M_impl._M_finish,
					  _M_get_Tp_allocator());
	  }
      }

  template<typename _Tp, typename _Alloc>
    void
    vector<_Tp, _Alloc>::
    _M_insert_aux(iterator __position, const _Tp& __x)
    {
      if (this->_M_impl._M_finish != this->_M_impl._M_end_of_storage)
	{
	  this->_M_impl.construct(this->_M_impl._M_finish,
				  *(this->_M_impl._M_finish - 1));
	  ++this->_M_impl._M_finish;
	  _Tp __x_copy = __x;
	  std::copy_backward(__position.base(),
			     this->_M_impl._M_finish - 2,
			     this->_M_impl._M_finish - 1);
	  *__position = __x_copy;
	}
      else
	{
	  const size_type __old_size = size();
	  if (__old_size == this->max_size())
	    __throw_length_error(__N("vector::_M_insert_aux"));

	  // When sizeof(value_type) == 1 and __old_size > size_type(-1)/2
	  // __len overflows: if we don't notice and _M_allocate doesn't
	  // throw we crash badly later.
	  size_type __len = __old_size != 0 ? 2 * __old_size : 1;	  
	  if (__len < __old_size)
	    __len = this->max_size();

	  pointer __new_start(this->_M_allocate(__len));
	  pointer __new_finish(__new_start);
	  try
	    {
	      __new_finish =
		std::__uninitialized_copy_a(this->_M_impl._M_start,
					    __position.base(), __new_start,
					    _M_get_Tp_allocator());
	      this->_M_impl.construct(__new_finish, __x);
	      ++__new_finish;
	      __new_finish =
		std::__uninitialized_copy_a(__position.base(),
					    this->_M_impl._M_finish,
					    __new_finish,
					    _M_get_Tp_allocator());
	    }
	  catch(...)
	    {
	      std::_Destroy(__new_start, __new_finish, _M_get_Tp_allocator());
	      _M_deallocate(__new_start, __len);
	      __throw_exception_again;
	    }
	  std::_Destroy(this->_M_impl._M_start, this->_M_impl._M_finish,
			_M_get_Tp_allocator());
	  _M_deallocate(this->_M_impl._M_start,
			this->_M_impl._M_end_of_storage
			- this->_M_impl._M_start);
	  this->_M_impl._M_start = __new_start;
	  this->_M_impl._M_finish = __new_finish;
	  this->_M_impl._M_end_of_storage = __new_start + __len;
	}
    }

  template<typename _Tp, typename _Alloc>
    void
    vector<_Tp, _Alloc>::
    _M_fill_insert(iterator __position, size_type __n, const value_type& __x)
    {
      if (__n != 0)
	{
	  if (size_type(this->_M_impl._M_end_of_storage
			- this->_M_impl._M_finish) >= __n)
	    {
	      value_type __x_copy = __x;
	      const size_type __elems_after = end() - __position;
	      pointer __old_finish(this->_M_impl._M_finish);
	      if (__elems_after > __n)
		{
		  std::__uninitialized_copy_a(this->_M_impl._M_finish - __n,
					      this->_M_impl._M_finish,
					      this->_M_impl._M_finish,
					      _M_get_Tp_allocator());
		  this->_M_impl._M_finish += __n;
		  std::copy_backward(__position.base(), __old_finish - __n,
				     __old_finish);
		  std::fill(__position.base(), __position.base() + __n,
			    __x_copy);
		}
	      else
		{
		  std::__uninitialized_fill_n_a(this->_M_impl._M_finish,
						__n - __elems_after,
						__x_copy,
						_M_get_Tp_allocator());
		  this->_M_impl._M_finish += __n - __elems_after;
		  std::__uninitialized_copy_a(__position.base(), __old_finish,
					      this->_M_impl._M_finish,
					      _M_get_Tp_allocator());
		  this->_M_impl._M_finish += __elems_after;
		  std::fill(__position.base(), __old_finish, __x_copy);
		}
	    }
	  else
	    {
	      const size_type __old_size = size();
	      if (this->max_size() - __old_size < __n)
		__throw_length_error(__N("vector::_M_fill_insert"));
	      
	      // See _M_insert_aux above.
	      size_type __len = __old_size + std::max(__old_size, __n);
	      if (__len < __old_size)
		__len = this->max_size();

	      pointer __new_start(this->_M_allocate(__len));
	      pointer __new_finish(__new_start);
	      try
		{
		  __new_finish =
		    std::__uninitialized_copy_a(this->_M_impl._M_start,
						__position.base(),
						__new_start,
						_M_get_Tp_allocator());
		  std::__uninitialized_fill_n_a(__new_finish, __n, __x,
						_M_get_Tp_allocator());
		  __new_finish += __n;
		  __new_finish =
		    std::__uninitialized_copy_a(__position.base(),
						this->_M_impl._M_finish,
						__new_finish,
						_M_get_Tp_allocator());
		}
	      catch(...)
		{
		  std::_Destroy(__new_start, __new_finish,
				_M_get_Tp_allocator());
		  _M_deallocate(__new_start, __len);
		  __throw_exception_again;
		}
	      std::_Destroy(this->_M_impl._M_start, this->_M_impl._M_finish,
			    _M_get_Tp_allocator());
	      _M_deallocate(this->_M_impl._M_start,
			    this->_M_impl._M_end_of_storage
			    - this->_M_impl._M_start);
	      this->_M_impl._M_start = __new_start;
	      this->_M_impl._M_finish = __new_finish;
	      this->_M_impl._M_end_of_storage = __new_start + __len;
	    }
	}
    }

  template<typename _Tp, typename _Alloc> template<typename _InputIterator>
    void
    vector<_Tp, _Alloc>::
    _M_range_insert(iterator __pos, _InputIterator __first,
		    _InputIterator __last, std::input_iterator_tag)
    {
      for (; __first != __last; ++__first)
	{
	  __pos = insert(__pos, *__first);
	  ++__pos;
	}
    }

  template<typename _Tp, typename _Alloc>
    template<typename _ForwardIterator>
      void
      vector<_Tp, _Alloc>::
      _M_range_insert(iterator __position, _ForwardIterator __first,
=======
      _M_range_insert(iterator __position, _ForwardIterator __first,
		      _ForwardIterator __last, std::forward_iterator_tag)
      {
	if (__first != __last)
	  {
	    const size_type __n = std::distance(__first, __last);
	    if (size_type(this->_M_impl._M_end_of_storage
			  - this->_M_impl._M_finish) >= __n)
	      {
		const size_type __elems_after = end() - __position;
		pointer __old_finish(this->_M_impl._M_finish);
		if (__elems_after > __n)
		  {
		    std::__uninitialized_move_a(this->_M_impl._M_finish - __n,
						this->_M_impl._M_finish,
						this->_M_impl._M_finish,
						_M_get_Tp_allocator());
		    this->_M_impl._M_finish += __n;
		    _GLIBCXX_MOVE_BACKWARD3(__position.base(),
					    __old_finish - __n, __old_finish);
		    std::copy(__first, __last, __position);
		  }
		else
		  {
		    _ForwardIterator __mid = __first;
		    std::advance(__mid, __elems_after);
		    std::__uninitialized_copy_a(__mid, __last,
						this->_M_impl._M_finish,
						_M_get_Tp_allocator());
		    this->_M_impl._M_finish += __n - __elems_after;
		    std::__uninitialized_move_a(__position.base(),
						__old_finish,
						this->_M_impl._M_finish,
						_M_get_Tp_allocator());
		    this->_M_impl._M_finish += __elems_after;
		    std::copy(__first, __mid, __position);
		  }
	      }
	    else
	      {
		const size_type __len =
		  _M_check_len(__n, "vector::_M_range_insert");
		pointer __new_start(this->_M_allocate(__len));
		pointer __new_finish(__new_start);
		try
		  {
		    __new_finish =
		      std::__uninitialized_move_a(this->_M_impl._M_start,
						  __position.base(),
						  __new_start,
						  _M_get_Tp_allocator());
		    __new_finish =
		      std::__uninitialized_copy_a(__first, __last,
						  __new_finish,
						  _M_get_Tp_allocator());
		    __new_finish =
		      std::__uninitialized_move_a(__position.base(),
						  this->_M_impl._M_finish,
						  __new_finish,
						  _M_get_Tp_allocator());
		  }
		catch(...)
		  {
		    std::_Destroy(__new_start, __new_finish,
				  _M_get_Tp_allocator());
		    _M_deallocate(__new_start, __len);
		    __throw_exception_again;
		  }
		std::_Destroy(this->_M_impl._M_start, this->_M_impl._M_finish,
			      _M_get_Tp_allocator());
		_M_deallocate(this->_M_impl._M_start,
			      this->_M_impl._M_end_of_storage
			      - this->_M_impl._M_start);
		this->_M_impl._M_start = __new_start;
		this->_M_impl._M_finish = __new_finish;
		this->_M_impl._M_end_of_storage = __new_start + __len;
	      }
	  }
      }


  // vector<bool>

  template<typename _Alloc>
    void
    vector<bool, _Alloc>::
    reserve(size_type __n)
    {
      if (__n > this->max_size())
	__throw_length_error(__N("vector::reserve"));
      if (this->capacity() < __n)
	{
	  _Bit_type* __q = this->_M_allocate(__n);
	  this->_M_impl._M_finish = _M_copy_aligned(begin(), end(),
						    iterator(__q, 0));
	  this->_M_deallocate();
	  this->_M_impl._M_start = iterator(__q, 0);
	  this->_M_impl._M_end_of_storage = (__q + (__n + int(_S_word_bit) - 1)
					     / int(_S_word_bit));
	}
    }

  template<typename _Alloc>
    void
    vector<bool, _Alloc>::
    _M_fill_insert(iterator __position, size_type __n, bool __x)
    {
      if (__n == 0)
	return;
      if (capacity() - size() >= __n)
	{
	  std::copy_backward(__position, end(),
			     this->_M_impl._M_finish + difference_type(__n));
	  std::fill(__position, __position + difference_type(__n), __x);
	  this->_M_impl._M_finish += difference_type(__n);
	}
      else
	{
	  const size_type __len = 
	    _M_check_len(__n, "vector<bool>::_M_fill_insert");
	  _Bit_type * __q = this->_M_allocate(__len);
	  iterator __i = _M_copy_aligned(begin(), __position,
					 iterator(__q, 0));
	  std::fill(__i, __i + difference_type(__n), __x);
	  this->_M_impl._M_finish = std::copy(__position, end(),
					      __i + difference_type(__n));
	  this->_M_deallocate();
	  this->_M_impl._M_end_of_storage = (__q + ((__len
						     + int(_S_word_bit) - 1)
						    / int(_S_word_bit)));
	  this->_M_impl._M_start = iterator(__q, 0);
	}
    }

  template<typename _Alloc>
    template<typename _ForwardIterator>
      void
      vector<bool, _Alloc>::
      _M_insert_range(iterator __position, _ForwardIterator __first, 
>>>>>>> 751ff693
		      _ForwardIterator __last, std::forward_iterator_tag)
      {
	if (__first != __last)
	  {
<<<<<<< HEAD
	    const size_type __n = std::distance(__first, __last);
	    if (size_type(this->_M_impl._M_end_of_storage
			  - this->_M_impl._M_finish) >= __n)
	      {
		const size_type __elems_after = end() - __position;
		pointer __old_finish(this->_M_impl._M_finish);
		if (__elems_after > __n)
		  {
		    std::__uninitialized_copy_a(this->_M_impl._M_finish - __n,
						this->_M_impl._M_finish,
						this->_M_impl._M_finish,
						_M_get_Tp_allocator());
		    this->_M_impl._M_finish += __n;
		    std::copy_backward(__position.base(), __old_finish - __n,
				       __old_finish);
		    std::copy(__first, __last, __position);
		  }
		else
		  {
		    _ForwardIterator __mid = __first;
		    std::advance(__mid, __elems_after);
		    std::__uninitialized_copy_a(__mid, __last,
						this->_M_impl._M_finish,
						_M_get_Tp_allocator());
		    this->_M_impl._M_finish += __n - __elems_after;
		    std::__uninitialized_copy_a(__position.base(),
						__old_finish,
						this->_M_impl._M_finish,
						_M_get_Tp_allocator());
		    this->_M_impl._M_finish += __elems_after;
		    std::copy(__first, __mid, __position);
		  }
	      }
	    else
	      {
		const size_type __old_size = size();
		if (this->max_size() - __old_size < __n)
		  __throw_length_error(__N("vector::_M_range_insert"));	

		// See _M_insert_aux above.
		size_type __len = __old_size + std::max(__old_size, __n);
		if (__len < __old_size)
		  __len = this->max_size();

		pointer __new_start(this->_M_allocate(__len));
		pointer __new_finish(__new_start);
		try
		  {
		    __new_finish =
		      std::__uninitialized_copy_a(this->_M_impl._M_start,
						  __position.base(),
						  __new_start,
						  _M_get_Tp_allocator());
		    __new_finish =
		      std::__uninitialized_copy_a(__first, __last, __new_finish,
						  _M_get_Tp_allocator());
		    __new_finish =
		      std::__uninitialized_copy_a(__position.base(),
						  this->_M_impl._M_finish,
						  __new_finish,
						  _M_get_Tp_allocator());
		  }
		catch(...)
		  {
		    std::_Destroy(__new_start, __new_finish,
				  _M_get_Tp_allocator());
		    _M_deallocate(__new_start, __len);
		    __throw_exception_again;
		  }
		std::_Destroy(this->_M_impl._M_start, this->_M_impl._M_finish,
			      _M_get_Tp_allocator());
		_M_deallocate(this->_M_impl._M_start,
			      this->_M_impl._M_end_of_storage
			      - this->_M_impl._M_start);
		this->_M_impl._M_start = __new_start;
		this->_M_impl._M_finish = __new_finish;
		this->_M_impl._M_end_of_storage = __new_start + __len;
	      }
	  }
      }
=======
	    size_type __n = std::distance(__first, __last);
	    if (capacity() - size() >= __n)
	      {
		std::copy_backward(__position, end(),
				   this->_M_impl._M_finish
				   + difference_type(__n));
		std::copy(__first, __last, __position);
		this->_M_impl._M_finish += difference_type(__n);
	      }
	    else
	      {
		const size_type __len =
		  _M_check_len(__n, "vector<bool>::_M_insert_range");
		_Bit_type * __q = this->_M_allocate(__len);
		iterator __i = _M_copy_aligned(begin(), __position,
					       iterator(__q, 0));
		__i = std::copy(__first, __last, __i);
		this->_M_impl._M_finish = std::copy(__position, end(), __i);
		this->_M_deallocate();
		this->_M_impl._M_end_of_storage = (__q
						   + ((__len
						       + int(_S_word_bit) - 1)
						      / int(_S_word_bit)));
		this->_M_impl._M_start = iterator(__q, 0);
	      }
	  }
      }

  template<typename _Alloc>
    void
    vector<bool, _Alloc>::
    _M_insert_aux(iterator __position, bool __x)
    {
      if (this->_M_impl._M_finish._M_p != this->_M_impl._M_end_of_storage)
	{
	  std::copy_backward(__position, this->_M_impl._M_finish, 
			     this->_M_impl._M_finish + 1);
	  *__position = __x;
	  ++this->_M_impl._M_finish;
	}
      else
	{
	  const size_type __len =
	    _M_check_len(size_type(1), "vector<bool>::_M_insert_aux");
	  _Bit_type * __q = this->_M_allocate(__len);
	  iterator __i = _M_copy_aligned(begin(), __position,
					 iterator(__q, 0));
	  *__i++ = __x;
	  this->_M_impl._M_finish = std::copy(__position, end(), __i);
	  this->_M_deallocate();
	  this->_M_impl._M_end_of_storage = (__q + ((__len
						     + int(_S_word_bit) - 1)
						    / int(_S_word_bit)));
	  this->_M_impl._M_start = iterator(__q, 0);
	}
    }
>>>>>>> 751ff693

_GLIBCXX_END_NESTED_NAMESPACE

#endif /* _VECTOR_TCC */<|MERGE_RESOLUTION|>--- conflicted
+++ resolved
@@ -1,11 +1,7 @@
 // Vector implementation (out of line) -*- C++ -*-
 
-<<<<<<< HEAD
-// Copyright (C) 2001, 2002, 2003, 2004, 2005 Free Software Foundation, Inc.
-=======
 // Copyright (C) 2001, 2002, 2003, 2004, 2005, 2006, 2007
 // Free Software Foundation, Inc.
->>>>>>> 751ff693
 //
 // This file is part of the GNU ISO C++ Library.  This library is free
 // software; you can redistribute it and/or modify it under the
@@ -66,11 +62,7 @@
 #ifndef _VECTOR_TCC
 #define _VECTOR_TCC 1
 
-<<<<<<< HEAD
-_GLIBCXX_BEGIN_NESTED_NAMESPACE(std, _GLIBCXX_STD)
-=======
 _GLIBCXX_BEGIN_NESTED_NAMESPACE(std, _GLIBCXX_STD_D)
->>>>>>> 751ff693
 
   template<typename _Tp, typename _Alloc>
     void
@@ -82,14 +74,9 @@
       if (this->capacity() < __n)
 	{
 	  const size_type __old_size = size();
-<<<<<<< HEAD
-	  pointer __tmp = _M_allocate_and_copy(__n, this->_M_impl._M_start,
-					       this->_M_impl._M_finish);
-=======
 	  pointer __tmp = _M_allocate_and_copy(__n,
 		 _GLIBCXX_MAKE_MOVE_ITERATOR(this->_M_impl._M_start),
 		 _GLIBCXX_MAKE_MOVE_ITERATOR(this->_M_impl._M_finish));
->>>>>>> 751ff693
 	  std::_Destroy(this->_M_impl._M_start, this->_M_impl._M_finish,
 			_M_get_Tp_allocator());
 	  _M_deallocate(this->_M_impl._M_start,
@@ -114,94 +101,6 @@
 	  ++this->_M_impl._M_finish;
 	}
       else
-<<<<<<< HEAD
-        _M_insert_aux(__position, __x);
-      return iterator(this->_M_impl._M_start + __n);
-    }
-
-  template<typename _Tp, typename _Alloc>
-    typename vector<_Tp, _Alloc>::iterator
-    vector<_Tp, _Alloc>::
-    erase(iterator __position)
-    {
-      if (__position + 1 != end())
-        std::copy(__position + 1, end(), __position);
-      --this->_M_impl._M_finish;
-      this->_M_impl.destroy(this->_M_impl._M_finish);
-      return __position;
-    }
-
-  template<typename _Tp, typename _Alloc>
-    typename vector<_Tp, _Alloc>::iterator
-    vector<_Tp, _Alloc>::
-    erase(iterator __first, iterator __last)
-    {
-      if (__last != end())
-	std::copy(__last, end(), __first);
-      _M_erase_at_end(__first.base() + (end() - __last));
-      return __first;
-    }
-
-  template<typename _Tp, typename _Alloc>
-    vector<_Tp, _Alloc>&
-    vector<_Tp, _Alloc>::
-    operator=(const vector<_Tp, _Alloc>& __x)
-    {
-      if (&__x != this)
-	{
-	  const size_type __xlen = __x.size();
-	  if (__xlen > capacity())
-	    {
-	      pointer __tmp = _M_allocate_and_copy(__xlen, __x.begin(),
-						   __x.end());
-	      std::_Destroy(this->_M_impl._M_start, this->_M_impl._M_finish,
-			    _M_get_Tp_allocator());
-	      _M_deallocate(this->_M_impl._M_start,
-			    this->_M_impl._M_end_of_storage
-			    - this->_M_impl._M_start);
-	      this->_M_impl._M_start = __tmp;
-	      this->_M_impl._M_end_of_storage = this->_M_impl._M_start + __xlen;
-	    }
-	  else if (size() >= __xlen)
-	    {
-	      std::_Destroy(std::copy(__x.begin(), __x.end(), begin()),
-			    end(), _M_get_Tp_allocator());
-	    }
-	  else
-	    {
-	      std::copy(__x._M_impl._M_start, __x._M_impl._M_start + size(),
-			this->_M_impl._M_start);
-	      std::__uninitialized_copy_a(__x._M_impl._M_start + size(),
-					  __x._M_impl._M_finish,
-					  this->_M_impl._M_finish,
-					  _M_get_Tp_allocator());
-	    }
-	  this->_M_impl._M_finish = this->_M_impl._M_start + __xlen;
-	}
-      return *this;
-    }
-
-  template<typename _Tp, typename _Alloc>
-    void
-    vector<_Tp, _Alloc>::
-    _M_fill_assign(size_t __n, const value_type& __val)
-    {
-      if (__n > capacity())
-	{
-	  vector __tmp(__n, __val, _M_get_Tp_allocator());
-	  __tmp.swap(*this);
-	}
-      else if (__n > size())
-	{
-	  std::fill(begin(), end(), __val);
-	  std::__uninitialized_fill_n_a(this->_M_impl._M_finish,
-					__n - size(), __val,
-					_M_get_Tp_allocator());
-	  this->_M_impl._M_finish += __n - size();
-	}
-      else
-        _M_erase_at_end(std::fill_n(this->_M_impl._M_start, __n, __val));
-=======
 	{
 #ifdef __GXX_EXPERIMENTAL_CXX0X__
 	  if (this->_M_impl._M_finish != this->_M_impl._M_end_of_storage)
@@ -532,26 +431,12 @@
 	      this->_M_impl._M_end_of_storage = __new_start + __len;
 	    }
 	}
->>>>>>> 751ff693
     }
 
   template<typename _Tp, typename _Alloc>
     template<typename _InputIterator>
       void
       vector<_Tp, _Alloc>::
-<<<<<<< HEAD
-      _M_assign_aux(_InputIterator __first, _InputIterator __last,
-		    std::input_iterator_tag)
-      {
-	pointer __cur(this->_M_impl._M_start);
-	for (; __first != __last && __cur != this->_M_impl._M_finish;
-	     ++__cur, ++__first)
-	  *__cur = *__first;
-	if (__first == __last)
-	  _M_erase_at_end(__cur);
-	else
-	  insert(end(), __first, __last);
-=======
       _M_range_insert(iterator __pos, _InputIterator __first,
 		      _InputIterator __last, std::input_iterator_tag)
       {
@@ -560,213 +445,12 @@
 	    __pos = insert(__pos, *__first);
 	    ++__pos;
 	  }
->>>>>>> 751ff693
       }
 
   template<typename _Tp, typename _Alloc>
     template<typename _ForwardIterator>
       void
       vector<_Tp, _Alloc>::
-<<<<<<< HEAD
-      _M_assign_aux(_ForwardIterator __first, _ForwardIterator __last,
-		    std::forward_iterator_tag)
-      {
-	const size_type __len = std::distance(__first, __last);
-
-	if (__len > capacity())
-	  {
-	    pointer __tmp(_M_allocate_and_copy(__len, __first, __last));
-	    std::_Destroy(this->_M_impl._M_start, this->_M_impl._M_finish,
-			  _M_get_Tp_allocator());
-	    _M_deallocate(this->_M_impl._M_start,
-			  this->_M_impl._M_end_of_storage
-			  - this->_M_impl._M_start);
-	    this->_M_impl._M_start = __tmp;
-	    this->_M_impl._M_finish = this->_M_impl._M_start + __len;
-	    this->_M_impl._M_end_of_storage = this->_M_impl._M_finish;
-	  }
-	else if (size() >= __len)
-	  _M_erase_at_end(std::copy(__first, __last, this->_M_impl._M_start));
-	else
-	  {
-	    _ForwardIterator __mid = __first;
-	    std::advance(__mid, size());
-	    std::copy(__first, __mid, this->_M_impl._M_start);
-	    this->_M_impl._M_finish =
-	      std::__uninitialized_copy_a(__mid, __last,
-					  this->_M_impl._M_finish,
-					  _M_get_Tp_allocator());
-	  }
-      }
-
-  template<typename _Tp, typename _Alloc>
-    void
-    vector<_Tp, _Alloc>::
-    _M_insert_aux(iterator __position, const _Tp& __x)
-    {
-      if (this->_M_impl._M_finish != this->_M_impl._M_end_of_storage)
-	{
-	  this->_M_impl.construct(this->_M_impl._M_finish,
-				  *(this->_M_impl._M_finish - 1));
-	  ++this->_M_impl._M_finish;
-	  _Tp __x_copy = __x;
-	  std::copy_backward(__position.base(),
-			     this->_M_impl._M_finish - 2,
-			     this->_M_impl._M_finish - 1);
-	  *__position = __x_copy;
-	}
-      else
-	{
-	  const size_type __old_size = size();
-	  if (__old_size == this->max_size())
-	    __throw_length_error(__N("vector::_M_insert_aux"));
-
-	  // When sizeof(value_type) == 1 and __old_size > size_type(-1)/2
-	  // __len overflows: if we don't notice and _M_allocate doesn't
-	  // throw we crash badly later.
-	  size_type __len = __old_size != 0 ? 2 * __old_size : 1;	  
-	  if (__len < __old_size)
-	    __len = this->max_size();
-
-	  pointer __new_start(this->_M_allocate(__len));
-	  pointer __new_finish(__new_start);
-	  try
-	    {
-	      __new_finish =
-		std::__uninitialized_copy_a(this->_M_impl._M_start,
-					    __position.base(), __new_start,
-					    _M_get_Tp_allocator());
-	      this->_M_impl.construct(__new_finish, __x);
-	      ++__new_finish;
-	      __new_finish =
-		std::__uninitialized_copy_a(__position.base(),
-					    this->_M_impl._M_finish,
-					    __new_finish,
-					    _M_get_Tp_allocator());
-	    }
-	  catch(...)
-	    {
-	      std::_Destroy(__new_start, __new_finish, _M_get_Tp_allocator());
-	      _M_deallocate(__new_start, __len);
-	      __throw_exception_again;
-	    }
-	  std::_Destroy(this->_M_impl._M_start, this->_M_impl._M_finish,
-			_M_get_Tp_allocator());
-	  _M_deallocate(this->_M_impl._M_start,
-			this->_M_impl._M_end_of_storage
-			- this->_M_impl._M_start);
-	  this->_M_impl._M_start = __new_start;
-	  this->_M_impl._M_finish = __new_finish;
-	  this->_M_impl._M_end_of_storage = __new_start + __len;
-	}
-    }
-
-  template<typename _Tp, typename _Alloc>
-    void
-    vector<_Tp, _Alloc>::
-    _M_fill_insert(iterator __position, size_type __n, const value_type& __x)
-    {
-      if (__n != 0)
-	{
-	  if (size_type(this->_M_impl._M_end_of_storage
-			- this->_M_impl._M_finish) >= __n)
-	    {
-	      value_type __x_copy = __x;
-	      const size_type __elems_after = end() - __position;
-	      pointer __old_finish(this->_M_impl._M_finish);
-	      if (__elems_after > __n)
-		{
-		  std::__uninitialized_copy_a(this->_M_impl._M_finish - __n,
-					      this->_M_impl._M_finish,
-					      this->_M_impl._M_finish,
-					      _M_get_Tp_allocator());
-		  this->_M_impl._M_finish += __n;
-		  std::copy_backward(__position.base(), __old_finish - __n,
-				     __old_finish);
-		  std::fill(__position.base(), __position.base() + __n,
-			    __x_copy);
-		}
-	      else
-		{
-		  std::__uninitialized_fill_n_a(this->_M_impl._M_finish,
-						__n - __elems_after,
-						__x_copy,
-						_M_get_Tp_allocator());
-		  this->_M_impl._M_finish += __n - __elems_after;
-		  std::__uninitialized_copy_a(__position.base(), __old_finish,
-					      this->_M_impl._M_finish,
-					      _M_get_Tp_allocator());
-		  this->_M_impl._M_finish += __elems_after;
-		  std::fill(__position.base(), __old_finish, __x_copy);
-		}
-	    }
-	  else
-	    {
-	      const size_type __old_size = size();
-	      if (this->max_size() - __old_size < __n)
-		__throw_length_error(__N("vector::_M_fill_insert"));
-	      
-	      // See _M_insert_aux above.
-	      size_type __len = __old_size + std::max(__old_size, __n);
-	      if (__len < __old_size)
-		__len = this->max_size();
-
-	      pointer __new_start(this->_M_allocate(__len));
-	      pointer __new_finish(__new_start);
-	      try
-		{
-		  __new_finish =
-		    std::__uninitialized_copy_a(this->_M_impl._M_start,
-						__position.base(),
-						__new_start,
-						_M_get_Tp_allocator());
-		  std::__uninitialized_fill_n_a(__new_finish, __n, __x,
-						_M_get_Tp_allocator());
-		  __new_finish += __n;
-		  __new_finish =
-		    std::__uninitialized_copy_a(__position.base(),
-						this->_M_impl._M_finish,
-						__new_finish,
-						_M_get_Tp_allocator());
-		}
-	      catch(...)
-		{
-		  std::_Destroy(__new_start, __new_finish,
-				_M_get_Tp_allocator());
-		  _M_deallocate(__new_start, __len);
-		  __throw_exception_again;
-		}
-	      std::_Destroy(this->_M_impl._M_start, this->_M_impl._M_finish,
-			    _M_get_Tp_allocator());
-	      _M_deallocate(this->_M_impl._M_start,
-			    this->_M_impl._M_end_of_storage
-			    - this->_M_impl._M_start);
-	      this->_M_impl._M_start = __new_start;
-	      this->_M_impl._M_finish = __new_finish;
-	      this->_M_impl._M_end_of_storage = __new_start + __len;
-	    }
-	}
-    }
-
-  template<typename _Tp, typename _Alloc> template<typename _InputIterator>
-    void
-    vector<_Tp, _Alloc>::
-    _M_range_insert(iterator __pos, _InputIterator __first,
-		    _InputIterator __last, std::input_iterator_tag)
-    {
-      for (; __first != __last; ++__first)
-	{
-	  __pos = insert(__pos, *__first);
-	  ++__pos;
-	}
-    }
-
-  template<typename _Tp, typename _Alloc>
-    template<typename _ForwardIterator>
-      void
-      vector<_Tp, _Alloc>::
-      _M_range_insert(iterator __position, _ForwardIterator __first,
-=======
       _M_range_insert(iterator __position, _ForwardIterator __first,
 		      _ForwardIterator __last, std::forward_iterator_tag)
       {
@@ -906,93 +590,10 @@
       void
       vector<bool, _Alloc>::
       _M_insert_range(iterator __position, _ForwardIterator __first, 
->>>>>>> 751ff693
 		      _ForwardIterator __last, std::forward_iterator_tag)
       {
 	if (__first != __last)
 	  {
-<<<<<<< HEAD
-	    const size_type __n = std::distance(__first, __last);
-	    if (size_type(this->_M_impl._M_end_of_storage
-			  - this->_M_impl._M_finish) >= __n)
-	      {
-		const size_type __elems_after = end() - __position;
-		pointer __old_finish(this->_M_impl._M_finish);
-		if (__elems_after > __n)
-		  {
-		    std::__uninitialized_copy_a(this->_M_impl._M_finish - __n,
-						this->_M_impl._M_finish,
-						this->_M_impl._M_finish,
-						_M_get_Tp_allocator());
-		    this->_M_impl._M_finish += __n;
-		    std::copy_backward(__position.base(), __old_finish - __n,
-				       __old_finish);
-		    std::copy(__first, __last, __position);
-		  }
-		else
-		  {
-		    _ForwardIterator __mid = __first;
-		    std::advance(__mid, __elems_after);
-		    std::__uninitialized_copy_a(__mid, __last,
-						this->_M_impl._M_finish,
-						_M_get_Tp_allocator());
-		    this->_M_impl._M_finish += __n - __elems_after;
-		    std::__uninitialized_copy_a(__position.base(),
-						__old_finish,
-						this->_M_impl._M_finish,
-						_M_get_Tp_allocator());
-		    this->_M_impl._M_finish += __elems_after;
-		    std::copy(__first, __mid, __position);
-		  }
-	      }
-	    else
-	      {
-		const size_type __old_size = size();
-		if (this->max_size() - __old_size < __n)
-		  __throw_length_error(__N("vector::_M_range_insert"));	
-
-		// See _M_insert_aux above.
-		size_type __len = __old_size + std::max(__old_size, __n);
-		if (__len < __old_size)
-		  __len = this->max_size();
-
-		pointer __new_start(this->_M_allocate(__len));
-		pointer __new_finish(__new_start);
-		try
-		  {
-		    __new_finish =
-		      std::__uninitialized_copy_a(this->_M_impl._M_start,
-						  __position.base(),
-						  __new_start,
-						  _M_get_Tp_allocator());
-		    __new_finish =
-		      std::__uninitialized_copy_a(__first, __last, __new_finish,
-						  _M_get_Tp_allocator());
-		    __new_finish =
-		      std::__uninitialized_copy_a(__position.base(),
-						  this->_M_impl._M_finish,
-						  __new_finish,
-						  _M_get_Tp_allocator());
-		  }
-		catch(...)
-		  {
-		    std::_Destroy(__new_start, __new_finish,
-				  _M_get_Tp_allocator());
-		    _M_deallocate(__new_start, __len);
-		    __throw_exception_again;
-		  }
-		std::_Destroy(this->_M_impl._M_start, this->_M_impl._M_finish,
-			      _M_get_Tp_allocator());
-		_M_deallocate(this->_M_impl._M_start,
-			      this->_M_impl._M_end_of_storage
-			      - this->_M_impl._M_start);
-		this->_M_impl._M_start = __new_start;
-		this->_M_impl._M_finish = __new_finish;
-		this->_M_impl._M_end_of_storage = __new_start + __len;
-	      }
-	  }
-      }
-=======
 	    size_type __n = std::distance(__first, __last);
 	    if (capacity() - size() >= __n)
 	      {
@@ -1049,7 +650,6 @@
 	  this->_M_impl._M_start = iterator(__q, 0);
 	}
     }
->>>>>>> 751ff693
 
 _GLIBCXX_END_NESTED_NAMESPACE
 
