// Iostreams base classes -*- C++ -*-

<<<<<<< HEAD
// Copyright (C) 1997, 1998, 1999, 2001, 2002, 2003, 2004, 2005
=======
// Copyright (C) 1997, 1998, 1999, 2000, 2001, 2002, 2003, 2004, 2005,
// 2006, 2007, 2008
>>>>>>> 751ff693
// Free Software Foundation, Inc.
//
// This file is part of the GNU ISO C++ Library.  This library is free
// software; you can redistribute it and/or modify it under the
// terms of the GNU General Public License as published by the
// Free Software Foundation; either version 2, or (at your option)
// any later version.

// This library is distributed in the hope that it will be useful,
// but WITHOUT ANY WARRANTY; without even the implied warranty of
// MERCHANTABILITY or FITNESS FOR A PARTICULAR PURPOSE.  See the
// GNU General Public License for more details.

// You should have received a copy of the GNU General Public License along
// with this library; see the file COPYING.  If not, write to the Free
// Software Foundation, 51 Franklin Street, Fifth Floor, Boston, MA 02110-1301,
// USA.

// As a special exception, you may use this file as part of a free software
// library without restriction.  Specifically, if other files instantiate
// templates or use macros or inline functions from this file, or you compile
// this file and link it with other files to produce an executable, this
// file does not by itself cause the resulting executable to be covered by
// the GNU General Public License.  This exception does not however
// invalidate any other reasons why the executable file might be covered by
// the GNU General Public License.

/** @file basic_ios.h
 *  This is an internal header file, included by other library headers.
 *  You should not attempt to use it directly.
 */

#ifndef _BASIC_IOS_H
#define _BASIC_IOS_H 1

#pragma GCC system_header

<<<<<<< HEAD
#include <bits/streambuf_iterator.h>
=======
>>>>>>> 751ff693
#include <bits/localefwd.h>
#include <bits/locale_classes.h>
#include <bits/locale_facets.h>
#include <bits/streambuf_iterator.h>

_GLIBCXX_BEGIN_NAMESPACE(std)

  template<typename _Facet>
    inline const _Facet&
    __check_facet(const _Facet* __f)
    {
      if (!__f)
	__throw_bad_cast();
      return *__f;
    }

<<<<<<< HEAD
_GLIBCXX_BEGIN_NAMESPACE(std)

=======
>>>>>>> 751ff693
  // 27.4.5  Template class basic_ios
  /**
   *  @brief  Virtual base class for all stream classes.
   *
   *  Most of the member functions called dispatched on stream objects
   *  (e.g., @c std::cout.foo(bar);) are consolidated in this class.
  */
  template<typename _CharT, typename _Traits>
    class basic_ios : public ios_base
    {
    public:
      //@{
      /**
       *  These are standard types.  They permit a standardized way of
       *  referring to names of (or names dependant on) the template
       *  parameters, which are specific to the implementation.
      */
      typedef _CharT                                 char_type;
      typedef typename _Traits::int_type             int_type;
      typedef typename _Traits::pos_type             pos_type;
      typedef typename _Traits::off_type             off_type;
      typedef _Traits                                traits_type;
      //@}

      //@{
      /**
<<<<<<< HEAD
       *  @if maint
       *  These are non-standard types.
       *  @endif
=======
       *  These are non-standard types.
>>>>>>> 751ff693
      */
      typedef ctype<_CharT>                          __ctype_type;
      typedef num_put<_CharT, ostreambuf_iterator<_CharT, _Traits> >
						     __num_put_type;
      typedef num_get<_CharT, istreambuf_iterator<_CharT, _Traits> >
						     __num_get_type;
      //@}

      // Data members:
    protected:
      basic_ostream<_CharT, _Traits>*                _M_tie;
      mutable char_type                              _M_fill;
      mutable bool                                   _M_fill_init;
      basic_streambuf<_CharT, _Traits>*              _M_streambuf;

      // Cached use_facet<ctype>, which is based on the current locale info.
      const __ctype_type*                            _M_ctype;
      // For ostream.
      const __num_put_type*                          _M_num_put;
      // For istream.
      const __num_get_type*                          _M_num_get;

    public:
      //@{
      /**
       *  @brief  The quick-and-easy status check.
       *
       *  This allows you to write constructs such as
       *  "if (!a_stream) ..." and "while (a_stream) ..."
      */
      operator void*() const
      { return this->fail() ? 0 : const_cast<basic_ios*>(this); }

      bool
      operator!() const
      { return this->fail(); }
      //@}

      /**
       *  @brief  Returns the error state of the stream buffer.
       *  @return  A bit pattern (well, isn't everything?)
       *
       *  See std::ios_base::iostate for the possible bit values.  Most
       *  users will call one of the interpreting wrappers, e.g., good().
      */
      iostate
      rdstate() const
      { return _M_streambuf_state; }

      /**
       *  @brief  [Re]sets the error state.
       *  @param  state  The new state flag(s) to set.
       *
       *  See std::ios_base::iostate for the possible bit values.  Most
       *  users will not need to pass an argument.
      */
      void
      clear(iostate __state = goodbit);

      /**
       *  @brief  Sets additional flags in the error state.
       *  @param  state  The additional state flag(s) to set.
       *
       *  See std::ios_base::iostate for the possible bit values.
      */
      void
      setstate(iostate __state)
      { this->clear(this->rdstate() | __state); }

      // Flip the internal state on for the proper state bits, then re
      // throws the propagated exception if bit also set in
      // exceptions().
      void
      _M_setstate(iostate __state)
      {
	// 27.6.1.2.1 Common requirements.
	// Turn this on without causing an ios::failure to be thrown.
	_M_streambuf_state |= __state;
	if (this->exceptions() & __state)
	  __throw_exception_again;
      }

      /**
       *  @brief  Fast error checking.
       *  @return  True if no error flags are set.
       *
       *  A wrapper around rdstate.
      */
      bool
      good() const
      { return this->rdstate() == 0; }

      /**
       *  @brief  Fast error checking.
       *  @return  True if the eofbit is set.
       *
       *  Note that other iostate flags may also be set.
      */
      bool
      eof() const
      { return (this->rdstate() & eofbit) != 0; }

      /**
       *  @brief  Fast error checking.
       *  @return  True if either the badbit or the failbit is set.
       *
       *  Checking the badbit in fail() is historical practice.
       *  Note that other iostate flags may also be set.
      */
      bool
      fail() const
      { return (this->rdstate() & (badbit | failbit)) != 0; }

      /**
       *  @brief  Fast error checking.
       *  @return  True if the badbit is set.
       *
       *  Note that other iostate flags may also be set.
      */
      bool
      bad() const
      { return (this->rdstate() & badbit) != 0; }

      /**
       *  @brief  Throwing exceptions on errors.
       *  @return  The current exceptions mask.
       *
       *  This changes nothing in the stream.  See the one-argument version
       *  of exceptions(iostate) for the meaning of the return value.
      */
      iostate
      exceptions() const
      { return _M_exception; }

      /**
       *  @brief  Throwing exceptions on errors.
       *  @param  except  The new exceptions mask.
       *
       *  By default, error flags are set silently.  You can set an
       *  exceptions mask for each stream; if a bit in the mask becomes set
       *  in the error flags, then an exception of type
       *  std::ios_base::failure is thrown.
       *
<<<<<<< HEAD
       *  If the error flage is already set when the exceptions mask is
=======
       *  If the error flag is already set when the exceptions mask is
>>>>>>> 751ff693
       *  added, the exception is immediately thrown.  Try running the
       *  following under GCC 3.1 or later:
       *  @code
       *  #include <iostream>
       *  #include <fstream>
       *  #include <exception>
       *
       *  int main()
       *  {
       *      std::set_terminate (__gnu_cxx::__verbose_terminate_handler);
       *
       *      std::ifstream f ("/etc/motd");
       *
       *      std::cerr << "Setting badbit\n";
       *      f.setstate (std::ios_base::badbit);
       *
       *      std::cerr << "Setting exception mask\n";
       *      f.exceptions (std::ios_base::badbit);
       *  }
       *  @endcode
      */
      void
      exceptions(iostate __except)
      {
        _M_exception = __except;
        this->clear(_M_streambuf_state);
      }

      // Constructor/destructor:
      /**
       *  @brief  Constructor performs initialization.
       *
       *  The parameter is passed by derived streams.
      */
      explicit
      basic_ios(basic_streambuf<_CharT, _Traits>* __sb)
      : ios_base(), _M_tie(0), _M_fill(), _M_fill_init(false), _M_streambuf(0),
<<<<<<< HEAD
      _M_ctype(0), _M_num_put(0), _M_num_get(0)
=======
	_M_ctype(0), _M_num_put(0), _M_num_get(0)
>>>>>>> 751ff693
      { this->init(__sb); }

      /**
       *  @brief  Empty.
       *
       *  The destructor does nothing.  More specifically, it does not
       *  destroy the streambuf held by rdbuf().
      */
      virtual
      ~basic_ios() { }

      // Members:
      /**
       *  @brief  Fetches the current @e tied stream.
       *  @return  A pointer to the tied stream, or NULL if the stream is
       *           not tied.
       *
       *  A stream may be @e tied (or synchronized) to a second output
       *  stream.  When this stream performs any I/O, the tied stream is
       *  first flushed.  For example, @c std::cin is tied to @c std::cout.
      */
      basic_ostream<_CharT, _Traits>*
      tie() const
      { return _M_tie; }

      /**
       *  @brief  Ties this stream to an output stream.
       *  @param  tiestr  The output stream.
       *  @return  The previously tied output stream, or NULL if the stream
       *           was not tied.
       *
       *  This sets up a new tie; see tie() for more.
      */
      basic_ostream<_CharT, _Traits>*
      tie(basic_ostream<_CharT, _Traits>* __tiestr)
      {
        basic_ostream<_CharT, _Traits>* __old = _M_tie;
        _M_tie = __tiestr;
        return __old;
      }

      /**
       *  @brief  Accessing the underlying buffer.
       *  @return  The current stream buffer.
       *
       *  This does not change the state of the stream.
      */
      basic_streambuf<_CharT, _Traits>*
      rdbuf() const
      { return _M_streambuf; }

      /**
       *  @brief  Changing the underlying buffer.
       *  @param  sb  The new stream buffer.
       *  @return  The previous stream buffer.
       *
       *  Associates a new buffer with the current stream, and clears the
       *  error state.
       *
       *  Due to historical accidents which the LWG refuses to correct, the
       *  I/O library suffers from a design error:  this function is hidden
       *  in derived classes by overrides of the zero-argument @c rdbuf(),
       *  which is non-virtual for hysterical raisins.  As a result, you
       *  must use explicit qualifications to access this function via any
       *  derived class.  For example:
       *
       *  @code
       *  std::fstream     foo;         // or some other derived type
       *  std::streambuf*  p = .....;
       *
       *  foo.ios::rdbuf(p);            // ios == basic_ios<char>
       *  @endcode
      */
      basic_streambuf<_CharT, _Traits>*
      rdbuf(basic_streambuf<_CharT, _Traits>* __sb);

      /**
       *  @brief  Copies fields of __rhs into this.
       *  @param  __rhs  The source values for the copies.
       *  @return  Reference to this object.
       *
       *  All fields of __rhs are copied into this object except that rdbuf()
       *  and rdstate() remain unchanged.  All values in the pword and iword
       *  arrays are copied.  Before copying, each callback is invoked with
       *  erase_event.  After copying, each (new) callback is invoked with
       *  copyfmt_event.  The final step is to copy exceptions().
      */
      basic_ios&
      copyfmt(const basic_ios& __rhs);

      /**
<<<<<<< HEAD
       *  @brief  Retreives the "empty" character.
=======
       *  @brief  Retrieves the "empty" character.
>>>>>>> 751ff693
       *  @return  The current fill character.
       *
       *  It defaults to a space (' ') in the current locale.
      */
      char_type
      fill() const
      {
	if (!_M_fill_init)
	  {
	    _M_fill = this->widen(' ');
	    _M_fill_init = true;
	  }
	return _M_fill;
      }

      /**
       *  @brief  Sets a new "empty" character.
       *  @param  ch  The new character.
       *  @return  The previous fill character.
       *
       *  The fill character is used to fill out space when P+ characters
       *  have been requested (e.g., via setw), Q characters are actually
       *  used, and Q<P.  It defaults to a space (' ') in the current locale.
      */
      char_type
      fill(char_type __ch)
      {
	char_type __old = this->fill();
	_M_fill = __ch;
	return __old;
      }

      // Locales:
      /**
       *  @brief  Moves to a new locale.
       *  @param  loc  The new locale.
       *  @return  The previous locale.
       *
       *  Calls @c ios_base::imbue(loc), and if a stream buffer is associated
       *  with this stream, calls that buffer's @c pubimbue(loc).
       *
       *  Additional l10n notes are at
       *  http://gcc.gnu.org/onlinedocs/libstdc++/22_locale/howto.html
      */
      locale
      imbue(const locale& __loc);

      /**
       *  @brief  Squeezes characters.
       *  @param  c  The character to narrow.
       *  @param  dfault  The character to narrow.
       *  @return  The narrowed character.
       *
       *  Maps a character of @c char_type to a character of @c char,
       *  if possible.
       *
       *  Returns the result of
       *  @code
       *    std::use_facet<ctype<char_type> >(getloc()).narrow(c,dfault)
       *  @endcode
       *
       *  Additional l10n notes are at
       *  http://gcc.gnu.org/onlinedocs/libstdc++/22_locale/howto.html
      */
      char
<<<<<<< HEAD
      narrow(char_type __c, char __dfault) const;

      /**
       *  @brief  Widens characters.
       *  @param  c  The character to widen.
       *  @return  The widened character.
       *
       *  Maps a character of @c char to a character of @c char_type.
       *
       *  Returns the result of
       *  @code
       *    std::use_facet<ctype<char_type> >(getloc()).widen(c)
       *  @endcode
       *
       *  Additional l10n notes are at
       *  http://gcc.gnu.org/onlinedocs/libstdc++/22_locale/howto.html
      */
      char_type
      widen(char __c) const;

=======
      narrow(char_type __c, char __dfault) const
      { return __check_facet(_M_ctype).narrow(__c, __dfault); }

      /**
       *  @brief  Widens characters.
       *  @param  c  The character to widen.
       *  @return  The widened character.
       *
       *  Maps a character of @c char to a character of @c char_type.
       *
       *  Returns the result of
       *  @code
       *    std::use_facet<ctype<char_type> >(getloc()).widen(c)
       *  @endcode
       *
       *  Additional l10n notes are at
       *  http://gcc.gnu.org/onlinedocs/libstdc++/22_locale/howto.html
      */
      char_type
      widen(char __c) const
      { return __check_facet(_M_ctype).widen(__c); }

>>>>>>> 751ff693
    protected:
      // 27.4.5.1  basic_ios constructors
      /**
       *  @brief  Empty.
       *
       *  The default constructor does nothing and is not normally
       *  accessible to users.
      */
      basic_ios()
      : ios_base(), _M_tie(0), _M_fill(char_type()), _M_fill_init(false), 
<<<<<<< HEAD
      _M_streambuf(0), _M_ctype(0), _M_num_put(0), _M_num_get(0)
=======
	_M_streambuf(0), _M_ctype(0), _M_num_put(0), _M_num_get(0)
>>>>>>> 751ff693
      { }

      /**
       *  @brief  All setup is performed here.
       *
       *  This is called from the public constructor.  It is not virtual and
       *  cannot be redefined.
      */
      void
      init(basic_streambuf<_CharT, _Traits>* __sb);

      void
      _M_cache_locale(const locale& __loc);
    };

_GLIBCXX_END_NAMESPACE

#ifndef _GLIBCXX_EXPORT_TEMPLATE
#include <bits/basic_ios.tcc>
#endif

#endif /* _BASIC_IOS_H */<|MERGE_RESOLUTION|>--- conflicted
+++ resolved
@@ -1,11 +1,7 @@
 // Iostreams base classes -*- C++ -*-
 
-<<<<<<< HEAD
-// Copyright (C) 1997, 1998, 1999, 2001, 2002, 2003, 2004, 2005
-=======
 // Copyright (C) 1997, 1998, 1999, 2000, 2001, 2002, 2003, 2004, 2005,
 // 2006, 2007, 2008
->>>>>>> 751ff693
 // Free Software Foundation, Inc.
 //
 // This file is part of the GNU ISO C++ Library.  This library is free
@@ -43,10 +39,6 @@
 
 #pragma GCC system_header
 
-<<<<<<< HEAD
-#include <bits/streambuf_iterator.h>
-=======
->>>>>>> 751ff693
 #include <bits/localefwd.h>
 #include <bits/locale_classes.h>
 #include <bits/locale_facets.h>
@@ -63,11 +55,6 @@
       return *__f;
     }
 
-<<<<<<< HEAD
-_GLIBCXX_BEGIN_NAMESPACE(std)
-
-=======
->>>>>>> 751ff693
   // 27.4.5  Template class basic_ios
   /**
    *  @brief  Virtual base class for all stream classes.
@@ -94,13 +81,7 @@
 
       //@{
       /**
-<<<<<<< HEAD
-       *  @if maint
        *  These are non-standard types.
-       *  @endif
-=======
-       *  These are non-standard types.
->>>>>>> 751ff693
       */
       typedef ctype<_CharT>                          __ctype_type;
       typedef num_put<_CharT, ostreambuf_iterator<_CharT, _Traits> >
@@ -244,11 +225,7 @@
        *  in the error flags, then an exception of type
        *  std::ios_base::failure is thrown.
        *
-<<<<<<< HEAD
-       *  If the error flage is already set when the exceptions mask is
-=======
        *  If the error flag is already set when the exceptions mask is
->>>>>>> 751ff693
        *  added, the exception is immediately thrown.  Try running the
        *  following under GCC 3.1 or later:
        *  @code
@@ -286,11 +263,7 @@
       explicit
       basic_ios(basic_streambuf<_CharT, _Traits>* __sb)
       : ios_base(), _M_tie(0), _M_fill(), _M_fill_init(false), _M_streambuf(0),
-<<<<<<< HEAD
-      _M_ctype(0), _M_num_put(0), _M_num_get(0)
-=======
 	_M_ctype(0), _M_num_put(0), _M_num_get(0)
->>>>>>> 751ff693
       { this->init(__sb); }
 
       /**
@@ -382,11 +355,7 @@
       copyfmt(const basic_ios& __rhs);
 
       /**
-<<<<<<< HEAD
-       *  @brief  Retreives the "empty" character.
-=======
        *  @brief  Retrieves the "empty" character.
->>>>>>> 751ff693
        *  @return  The current fill character.
        *
        *  It defaults to a space (' ') in the current locale.
@@ -452,8 +421,8 @@
        *  http://gcc.gnu.org/onlinedocs/libstdc++/22_locale/howto.html
       */
       char
-<<<<<<< HEAD
-      narrow(char_type __c, char __dfault) const;
+      narrow(char_type __c, char __dfault) const
+      { return __check_facet(_M_ctype).narrow(__c, __dfault); }
 
       /**
        *  @brief  Widens characters.
@@ -471,32 +440,9 @@
        *  http://gcc.gnu.org/onlinedocs/libstdc++/22_locale/howto.html
       */
       char_type
-      widen(char __c) const;
-
-=======
-      narrow(char_type __c, char __dfault) const
-      { return __check_facet(_M_ctype).narrow(__c, __dfault); }
-
-      /**
-       *  @brief  Widens characters.
-       *  @param  c  The character to widen.
-       *  @return  The widened character.
-       *
-       *  Maps a character of @c char to a character of @c char_type.
-       *
-       *  Returns the result of
-       *  @code
-       *    std::use_facet<ctype<char_type> >(getloc()).widen(c)
-       *  @endcode
-       *
-       *  Additional l10n notes are at
-       *  http://gcc.gnu.org/onlinedocs/libstdc++/22_locale/howto.html
-      */
-      char_type
       widen(char __c) const
       { return __check_facet(_M_ctype).widen(__c); }
 
->>>>>>> 751ff693
     protected:
       // 27.4.5.1  basic_ios constructors
       /**
@@ -507,11 +453,7 @@
       */
       basic_ios()
       : ios_base(), _M_tie(0), _M_fill(char_type()), _M_fill_init(false), 
-<<<<<<< HEAD
-      _M_streambuf(0), _M_ctype(0), _M_num_put(0), _M_num_get(0)
-=======
 	_M_streambuf(0), _M_ctype(0), _M_num_put(0), _M_num_get(0)
->>>>>>> 751ff693
       { }
 
       /**
