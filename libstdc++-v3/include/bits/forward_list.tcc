--- conflicted
+++ resolved
@@ -29,11 +29,7 @@
 #ifndef _FORWARD_LIST_TCC
 #define _FORWARD_LIST_TCC 1
 
-<<<<<<< HEAD
-_GLIBCXX_BEGIN_NAMESPACE(std)
-=======
 _GLIBCXX_BEGIN_NESTED_NAMESPACE(std, _GLIBCXX_STD_D)
->>>>>>> 6e7f08ad
 
   template<typename _Tp, typename _Alloc>
     _Fwd_list_base<_Tp, _Alloc>::
@@ -118,11 +114,7 @@
     _M_fill_initialize(size_type __n, const value_type& __value)
     {
       _Node_base* __to = &this->_M_impl._M_head;
-<<<<<<< HEAD
-      for (; __n > 0; --__n)
-=======
       for (; __n; --__n)
->>>>>>> 6e7f08ad
         {
           __to->_M_next = this->_M_create_node(__value);
           __to = __to->_M_next;
@@ -130,21 +122,12 @@
     }
 
   template<typename _Tp, typename _Alloc>
-<<<<<<< HEAD
-    forward_list<_Tp, _Alloc>::
-    forward_list(size_type __n)
-    : _Base()
-    {
-      _Node_base* __to = &this->_M_impl._M_head;
-      for (; __n > 0; --__n)
-=======
     void
     forward_list<_Tp, _Alloc>::
     _M_default_initialize(size_type __n)
     {
       _Node_base* __to = &this->_M_impl._M_head;
       for (; __n; --__n)
->>>>>>> 6e7f08ad
         {
           __to->_M_next = this->_M_create_node();
           __to = __to->_M_next;
@@ -181,8 +164,6 @@
   template<typename _Tp, typename _Alloc>
     void
     forward_list<_Tp, _Alloc>::
-<<<<<<< HEAD
-=======
     _M_default_insert_after(const_iterator __pos, size_type __n)
     {
       const_iterator __saved_pos = __pos;
@@ -201,7 +182,6 @@
   template<typename _Tp, typename _Alloc>
     void
     forward_list<_Tp, _Alloc>::
->>>>>>> 6e7f08ad
     resize(size_type __sz)
     {
       iterator __k = before_begin();
@@ -215,24 +195,13 @@
       if (__len == __sz)
         erase_after(__k, end());
       else
-<<<<<<< HEAD
-	{
-	  forward_list __tmp(__sz - __len);
-	  splice_after(__k, std::move(__tmp));
-	}
-=======
 	_M_default_insert_after(__k, __sz - __len);
->>>>>>> 6e7f08ad
-    }
-
-  template<typename _Tp, typename _Alloc>
-    void
-    forward_list<_Tp, _Alloc>::
-<<<<<<< HEAD
-    resize(size_type __sz, value_type __val)
-=======
+    }
+
+  template<typename _Tp, typename _Alloc>
+    void
+    forward_list<_Tp, _Alloc>::
     resize(size_type __sz, const value_type& __val)
->>>>>>> 6e7f08ad
     {
       iterator __k = before_begin();
 
@@ -317,14 +286,6 @@
     remove(const _Tp& __val)
     {
       _Node* __curr = static_cast<_Node*>(&this->_M_impl._M_head);
-<<<<<<< HEAD
-      while (_Node* __temp = static_cast<_Node*>(__curr->_M_next))
-        {
-          if (__temp->_M_value == __val)
-            this->_M_erase_after(__curr);
-          else
-            __curr = static_cast<_Node*>(__curr->_M_next);
-=======
       _Node* __extra = 0;
 
       while (_Node* __tmp = static_cast<_Node*>(__curr->_M_next))
@@ -341,7 +302,6 @@
 		__extra = __curr;
 	    }
 	  __curr = static_cast<_Node*>(__curr->_M_next);
->>>>>>> 6e7f08ad
         }
 
       if (__extra)
@@ -355,11 +315,7 @@
       remove_if(_Pred __pred)
       {
 	_Node* __curr = static_cast<_Node*>(&this->_M_impl._M_head);
-<<<<<<< HEAD
-        while (_Node* __temp = static_cast<_Node*>(__curr->_M_next))
-=======
         while (_Node* __tmp = static_cast<_Node*>(__curr->_M_next))
->>>>>>> 6e7f08ad
           {
             if (__pred(__tmp->_M_value))
               this->_M_erase_after(__curr);
