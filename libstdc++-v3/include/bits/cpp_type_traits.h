--- conflicted
+++ resolved
@@ -23,11 +23,7 @@
 // see the files COPYING3 and COPYING.RUNTIME respectively.  If not, see
 // <http://www.gnu.org/licenses/>.
 
-<<<<<<< HEAD
-/** @file cpp_type_traits.h
-=======
 /** @file bits/cpp_type_traits.h
->>>>>>> 03d20231
  *  This is an internal header file, included by other library headers.
  *  Do not attempt to use it directly. @headername{ext/type_traits}
  */
@@ -423,39 +419,7 @@
     };
 #endif
 
-<<<<<<< HEAD
-  template<typename _Tp>
-    class __is_iterator_helper
-    {
-      typedef char __one;
-      typedef struct { char __arr[2]; } __two;
-
-      template<typename _Up>
-        struct _Wrap_type
-	{ };
-
-      template<typename _Up>
-        static __one __test(_Wrap_type<typename _Up::iterator_category>*);
-
-      template<typename _Up>
-        static __two __test(...);
-
-    public:
-      static const bool __value = (sizeof(__test<_Tp>(0)) == 1
-				   || __is_pointer<_Tp>::__value);
-    };
-
-  template<typename _Tp>
-    struct __is_iterator
-    {
-      enum { __value = __is_iterator_helper<_Tp>::__value };
-      typedef typename __truth_type<__value>::__type __type;
-    };
-
-_GLIBCXX_END_NAMESPACE
-=======
 _GLIBCXX_END_NAMESPACE_VERSION
 } // namespace
->>>>>>> 03d20231
 
 #endif //_CPP_TYPE_TRAITS_H