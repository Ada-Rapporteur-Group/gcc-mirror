--- conflicted
+++ resolved
@@ -94,26 +94,8 @@
   __one __test_type(int _Tp::*);
   template<typename _Tp>
   __two& __test_type(...);
-<<<<<<< HEAD
-} // namespace __gnu_internal
-
-// Forward declaration hack, should really include this from somewhere.
-_GLIBCXX_BEGIN_NAMESPACE(__gnu_cxx)
-
-  template<typename _Iterator, typename _Container>
-    class __normal_iterator;
-
-_GLIBCXX_END_NAMESPACE
-
-struct __true_type { };
-struct __false_type { };
-
-_GLIBCXX_BEGIN_NAMESPACE(std)
-
-=======
 } // namespace __detail
 
->>>>>>> f8383f28
   template<bool>
     struct __truth_type
     { typedef __false_type __type; };
