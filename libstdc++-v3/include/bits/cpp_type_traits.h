--- conflicted
+++ resolved
@@ -1,10 +1,6 @@
 // The  -*- C++ -*- type traits classes for internal use in libstdc++
 
-<<<<<<< HEAD
-// Copyright (C) 2000, 2001, 2002, 2003, 2004, 2005, 2006
-=======
 // Copyright (C) 2000, 2001, 2002, 2003, 2004, 2005, 2006, 2007
->>>>>>> 751ff693
 // Free Software Foundation, Inc.
 //
 // This file is part of the GNU ISO C++ Library.  This library is free
@@ -83,21 +79,6 @@
 _GLIBCXX_END_NAMESPACE
 
 _GLIBCXX_BEGIN_NAMESPACE(std)
-<<<<<<< HEAD
-
-namespace __detail
-{
-  // NB: g++ can not compile these if declared within the class
-  // __is_pod itself.
-  typedef char __one;
-  typedef char __two[2];
-
-  template<typename _Tp>
-  __one __test_type(int _Tp::*);
-  template<typename _Tp>
-  __two& __test_type(...);
-} // namespace __detail
-
 
   struct __true_type { };
   struct __false_type { };
@@ -127,37 +108,6 @@
       typedef __false_type __type;
     };
 
-=======
-
-  struct __true_type { };
-  struct __false_type { };
-
-  template<bool>
-    struct __truth_type
-    { typedef __false_type __type; };
-
-  template<>
-    struct __truth_type<true>
-    { typedef __true_type __type; };
-
-  // N.B. The conversions to bool are needed due to the issue
-  // explained in c++/19404.
-  template<class _Sp, class _Tp>
-    struct __traitor
-    {
-      enum { __value = bool(_Sp::__value) || bool(_Tp::__value) };
-      typedef typename __truth_type<__value>::__type __type;
-    };
-
-  // Compare for equality of types.
-  template<typename, typename>
-    struct __are_same
-    {
-      enum { __value = 0 };
-      typedef __false_type __type;
-    };
-
->>>>>>> 751ff693
   template<typename _Tp>
     struct __are_same<_Tp, _Tp>
     {
@@ -320,14 +270,9 @@
 
   //
   // Pointer types
-<<<<<<< HEAD
   //
   template<typename _Tp>
     struct __is_pointer
-=======
-  //
-  template<typename _Tp>
-    struct __is_pointer
     {
       enum { __value = 0 };
       typedef __false_type __type;
@@ -345,47 +290,20 @@
   //
   template<typename _Tp>
     struct __is_normal_iterator
->>>>>>> 751ff693
-    {
-      enum { __value = 0 };
-      typedef __false_type __type;
-    };
-
-<<<<<<< HEAD
-  template<typename _Tp>
-    struct __is_pointer<_Tp*>
-=======
+    {
+      enum { __value = 0 };
+      typedef __false_type __type;
+    };
+
   template<typename _Iterator, typename _Container>
     struct __is_normal_iterator< __gnu_cxx::__normal_iterator<_Iterator,
 							      _Container> >
->>>>>>> 751ff693
-    {
-      enum { __value = 1 };
-      typedef __true_type __type;
-    };
-
-  //
-<<<<<<< HEAD
-  // Normal iterator type
-  //
-  template<typename _Tp>
-    struct __is_normal_iterator
-    {
-      enum { __value = 0 };
-      typedef __false_type __type;
-    };
-
-  template<typename _Iterator, typename _Container>
-    struct __is_normal_iterator< __gnu_cxx::__normal_iterator<_Iterator,
-							      _Container> >
-    {
-      enum { __value = 1 };
-      typedef __true_type __type;
-    };
-
-  //
-=======
->>>>>>> 751ff693
+    {
+      enum { __value = 1 };
+      typedef __true_type __type;
+    };
+
+  //
   // An arithmetic type is an integer type or a floating point type
   //
   template<typename _Tp>
@@ -409,49 +327,11 @@
     : public __traitor<__is_arithmetic<_Tp>, __is_pointer<_Tp> >
     { };
 
-<<<<<<< HEAD
-  // For the immediate use, the following is a good approximation.
-  template<typename _Tp>
-    struct __is_pod
-    {
-      enum
-	{
-	  __value = (sizeof(__detail::__test_type<_Tp>(0))
-		     != sizeof(__detail::__one))
-	};
-    };
-
-  //
-  // A stripped-down version of std::tr1::is_empty
-  //
-  template<typename _Tp>
-    struct __is_empty
-    { 
-    private:
-      template<typename>
-        struct __first { };
-      template<typename _Up>
-        struct __second
-        : public _Up { };
-           
-    public:
-      enum
-	{
-	  __value = sizeof(__first<_Tp>) == sizeof(__second<_Tp>)
-	};
-    };
-
   //
   // For use in std::copy and std::find overloads for streambuf iterators.
   //
   template<typename _Tp>
     struct __is_char
-=======
-  //
-  // For use in std::copy and std::find overloads for streambuf iterators.
-  //
-  template<typename _Tp>
-    struct __is_char
     {
       enum { __value = 0 };
       typedef __false_type __type;
@@ -506,31 +386,17 @@
   //
   template<typename _Tp>
     struct __is_move_iterator
->>>>>>> 751ff693
-    {
-      enum { __value = 0 };
-      typedef __false_type __type;
-    };
-
-<<<<<<< HEAD
-  template<>
-    struct __is_char<char>
-    {
-      enum { __value = 1 };
-      typedef __true_type __type;
-    };
-
-#ifdef _GLIBCXX_USE_WCHAR_T
-  template<>
-    struct __is_char<wchar_t>
-=======
+    {
+      enum { __value = 0 };
+      typedef __false_type __type;
+    };
+
 #ifdef __GXX_EXPERIMENTAL_CXX0X__
   template<typename _Iterator>
     class move_iterator;
 
   template<typename _Iterator>
     struct __is_move_iterator< move_iterator<_Iterator> >
->>>>>>> 751ff693
     {
       enum { __value = 1 };
       typedef __true_type __type;
