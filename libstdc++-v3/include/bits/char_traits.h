// Character Traits for use by standard string and iostream -*- C++ -*-

// Copyright (C) 1997, 1998, 1999, 2000, 2001, 2002, 2003, 2004, 2005,
// 2006, 2007
// Free Software Foundation, Inc.
//
// This file is part of the GNU ISO C++ Library.  This library is free
// software; you can redistribute it and/or modify it under the
// terms of the GNU General Public License as published by the
// Free Software Foundation; either version 2, or (at your option)
// any later version.

// This library is distributed in the hope that it will be useful,
// but WITHOUT ANY WARRANTY; without even the implied warranty of
// MERCHANTABILITY or FITNESS FOR A PARTICULAR PURPOSE.  See the
// GNU General Public License for more details.

// You should have received a copy of the GNU General Public License along
// with this library; see the file COPYING.  If not, write to the Free
// Software Foundation, 51 Franklin Street, Fifth Floor, Boston, MA 02110-1301,
// USA.

// As a special exception, you may use this file as part of a free software
// library without restriction.  Specifically, if other files instantiate
// templates or use macros or inline functions from this file, or you compile
// this file and link it with other files to produce an executable, this
// file does not by itself cause the resulting executable to be covered by
// the GNU General Public License.  This exception does not however
// invalidate any other reasons why the executable file might be covered by
// the GNU General Public License.

/** @file char_traits.h
 *  This is an internal header file, included by other library headers.
 *  You should not attempt to use it directly.
 */

//
// ISO C++ 14882: 21  Strings library
//

#ifndef _CHAR_TRAITS_H
#define _CHAR_TRAITS_H 1

#pragma GCC system_header

<<<<<<< HEAD
#include <cstring>              // For memmove, memset, memchr
#include <bits/stl_algobase.h>  // For copy, fill_n
=======
#include <bits/stl_algobase.h>  // std::copy, std::fill_n
>>>>>>> 751ff693
#include <bits/postypes.h>      // For streampos
#include <cstdio>               // For EOF
#include <cwchar>               // For WEOF, wmemmove, wmemset, etc.

_GLIBCXX_BEGIN_NAMESPACE(__gnu_cxx)

  /**
   *  @brief  Mapping from character type to associated types.
   *
   *  @note This is an implementation class for the generic version
   *  of char_traits.  It defines int_type, off_type, pos_type, and
   *  state_type.  By default these are unsigned long, streamoff,
   *  streampos, and mbstate_t.  Users who need a different set of
   *  types, but who don't need to change the definitions of any function
   *  defined in char_traits, can specialize __gnu_cxx::_Char_types
   *  while leaving __gnu_cxx::char_traits alone. */
<<<<<<< HEAD
  template <class _CharT>
=======
  template<typename _CharT>
>>>>>>> 751ff693
    struct _Char_types
    {
      typedef unsigned long   int_type;
      typedef std::streampos  pos_type;
      typedef std::streamoff  off_type;
      typedef std::mbstate_t  state_type;
    };


  /**
   *  @brief  Base class used to implement std::char_traits.
   *
   *  @note For any given actual character type, this definition is
   *  probably wrong.  (Most of the member functions are likely to be
   *  right, but the int_type and state_type typedefs, and the eof()
   *  member function, are likely to be wrong.)  The reason this class
   *  exists is so users can specialize it.  Classes in namespace std
<<<<<<< HEAD
   *  may not be specialized for fundamentl types, but classes in
=======
   *  may not be specialized for fundamental types, but classes in
>>>>>>> 751ff693
   *  namespace __gnu_cxx may be.
   *
   *  See http://gcc.gnu.org/onlinedocs/libstdc++/21_strings/howto.html#5
   *  for advice on how to make use of this class for "unusual" character
   *  types. Also, check out include/ext/pod_char_traits.h.  
   */
  template<typename _CharT>
    struct char_traits
    {
      typedef _CharT                                    char_type;
      typedef typename _Char_types<_CharT>::int_type    int_type;
      typedef typename _Char_types<_CharT>::pos_type    pos_type;
      typedef typename _Char_types<_CharT>::off_type    off_type;
      typedef typename _Char_types<_CharT>::state_type  state_type;

      static void
      assign(char_type& __c1, const char_type& __c2)
      { __c1 = __c2; }

      static bool
      eq(const char_type& __c1, const char_type& __c2)
      { return __c1 == __c2; }

      static bool
      lt(const char_type& __c1, const char_type& __c2)
      { return __c1 < __c2; }

      static int
      compare(const char_type* __s1, const char_type* __s2, std::size_t __n);

      static std::size_t
      length(const char_type* __s);

      static const char_type*
      find(const char_type* __s, std::size_t __n, const char_type& __a);

      static char_type*
      move(char_type* __s1, const char_type* __s2, std::size_t __n);

      static char_type*
      copy(char_type* __s1, const char_type* __s2, std::size_t __n);

      static char_type*
      assign(char_type* __s, std::size_t __n, char_type __a);

      static char_type
      to_char_type(const int_type& __c)
      { return static_cast<char_type>(__c); }

      static int_type
      to_int_type(const char_type& __c)
      { return static_cast<int_type>(__c); }

      static bool
      eq_int_type(const int_type& __c1, const int_type& __c2)
      { return __c1 == __c2; }

      static int_type
      eof()
      { return static_cast<int_type>(EOF); }

      static int_type
      not_eof(const int_type& __c)
      { return !eq_int_type(__c, eof()) ? __c : to_int_type(char_type()); }
    };

  template<typename _CharT>
    int
    char_traits<_CharT>::
    compare(const char_type* __s1, const char_type* __s2, std::size_t __n)
    {
      for (std::size_t __i = 0; __i < __n; ++__i)
	if (lt(__s1[__i], __s2[__i]))
	  return -1;
	else if (lt(__s2[__i], __s1[__i]))
	  return 1;
      return 0;
    }

  template<typename _CharT>
    std::size_t
    char_traits<_CharT>::
    length(const char_type* __p)
    {
      std::size_t __i = 0;
      while (!eq(__p[__i], char_type()))
        ++__i;
      return __i;
    }

  template<typename _CharT>
    const typename char_traits<_CharT>::char_type*
    char_traits<_CharT>::
    find(const char_type* __s, std::size_t __n, const char_type& __a)
    {
      for (std::size_t __i = 0; __i < __n; ++__i)
        if (eq(__s[__i], __a))
          return __s + __i;
      return 0;
    }

  template<typename _CharT>
    typename char_traits<_CharT>::char_type*
    char_traits<_CharT>::
    move(char_type* __s1, const char_type* __s2, std::size_t __n)
    {
<<<<<<< HEAD
      return static_cast<_CharT*>(std::memmove(__s1, __s2,
					       __n * sizeof(char_type)));
=======
      return static_cast<_CharT*>(__builtin_memmove(__s1, __s2,
						    __n * sizeof(char_type)));
>>>>>>> 751ff693
    }

  template<typename _CharT>
    typename char_traits<_CharT>::char_type*
    char_traits<_CharT>::
    copy(char_type* __s1, const char_type* __s2, std::size_t __n)
    {
<<<<<<< HEAD
=======
      // NB: Inline std::copy so no recursive dependencies.
>>>>>>> 751ff693
      std::copy(__s2, __s2 + __n, __s1);
      return __s1;
    }

  template<typename _CharT>
    typename char_traits<_CharT>::char_type*
    char_traits<_CharT>::
    assign(char_type* __s, std::size_t __n, char_type __a)
    {
<<<<<<< HEAD
=======
      // NB: Inline std::fill_n so no recursive dependencies.
>>>>>>> 751ff693
      std::fill_n(__s, __n, __a);
      return __s;
    }

_GLIBCXX_END_NAMESPACE

_GLIBCXX_BEGIN_NAMESPACE(std)

  // 21.1
  /**
   *  @brief  Basis for explicit traits specializations.
   *
   *  @note  For any given actual character type, this definition is
   *  probably wrong.  Since this is just a thin wrapper around
   *  __gnu_cxx::char_traits, it is possible to achieve a more
   *  appropriate definition by specializing __gnu_cxx::char_traits.
   *
   *  See http://gcc.gnu.org/onlinedocs/libstdc++/21_strings/howto.html#5
   *  for advice on how to make use of this class for "unusual" character
   *  types. Also, check out include/ext/pod_char_traits.h.
  */
  template<class _CharT>
    struct char_traits : public __gnu_cxx::char_traits<_CharT>
    { };


  /// @brief  21.1.3.1  char_traits specializations
  template<>
    struct char_traits<char>
    {
      typedef char              char_type;
      typedef int               int_type;
      typedef streampos         pos_type;
      typedef streamoff         off_type;
      typedef mbstate_t         state_type;

      static void
      assign(char_type& __c1, const char_type& __c2)
      { __c1 = __c2; }

      static bool
      eq(const char_type& __c1, const char_type& __c2)
      { return __c1 == __c2; }

      static bool
      lt(const char_type& __c1, const char_type& __c2)
      { return __c1 < __c2; }

      static int
      compare(const char_type* __s1, const char_type* __s2, size_t __n)
      { return __builtin_memcmp(__s1, __s2, __n); }

      static size_t
      length(const char_type* __s)
      { return __builtin_strlen(__s); }

      static const char_type*
      find(const char_type* __s, size_t __n, const char_type& __a)
      { return static_cast<const char_type*>(__builtin_memchr(__s, __a, __n)); }

      static char_type*
      move(char_type* __s1, const char_type* __s2, size_t __n)
      { return static_cast<char_type*>(__builtin_memmove(__s1, __s2, __n)); }

      static char_type*
      copy(char_type* __s1, const char_type* __s2, size_t __n)
<<<<<<< HEAD
      { return static_cast<char_type*>(memcpy(__s1, __s2, __n)); }
=======
      { return static_cast<char_type*>(__builtin_memcpy(__s1, __s2, __n)); }
>>>>>>> 751ff693

      static char_type*
      assign(char_type* __s, size_t __n, char_type __a)
      { return static_cast<char_type*>(__builtin_memset(__s, __a, __n)); }

      static char_type
      to_char_type(const int_type& __c)
      { return static_cast<char_type>(__c); }

      // To keep both the byte 0xff and the eof symbol 0xffffffff
      // from ending up as 0xffffffff.
      static int_type
      to_int_type(const char_type& __c)
      { return static_cast<int_type>(static_cast<unsigned char>(__c)); }

      static bool
      eq_int_type(const int_type& __c1, const int_type& __c2)
      { return __c1 == __c2; }

      static int_type
      eof() { return static_cast<int_type>(EOF); }

      static int_type
      not_eof(const int_type& __c)
      { return (__c == eof()) ? 0 : __c; }
  };


#ifdef _GLIBCXX_USE_WCHAR_T
  /// @brief  21.1.3.2  char_traits specializations
  template<>
    struct char_traits<wchar_t>
    {
      typedef wchar_t           char_type;
      typedef wint_t            int_type;
      typedef streamoff         off_type;
      typedef wstreampos        pos_type;
      typedef mbstate_t         state_type;

      static void
      assign(char_type& __c1, const char_type& __c2)
      { __c1 = __c2; }

      static bool
      eq(const char_type& __c1, const char_type& __c2)
      { return __c1 == __c2; }

      static bool
      lt(const char_type& __c1, const char_type& __c2)
      { return __c1 < __c2; }

      static int
      compare(const char_type* __s1, const char_type* __s2, size_t __n)
      { return wmemcmp(__s1, __s2, __n); }

      static size_t
      length(const char_type* __s)
      { return wcslen(__s); }

      static const char_type*
      find(const char_type* __s, size_t __n, const char_type& __a)
      { return wmemchr(__s, __a, __n); }

      static char_type*
      move(char_type* __s1, const char_type* __s2, size_t __n)
      { return wmemmove(__s1, __s2, __n); }

      static char_type*
      copy(char_type* __s1, const char_type* __s2, size_t __n)
      { return wmemcpy(__s1, __s2, __n); }

      static char_type*
      assign(char_type* __s, size_t __n, char_type __a)
      { return wmemset(__s, __a, __n); }

      static char_type
      to_char_type(const int_type& __c) { return char_type(__c); }

      static int_type
      to_int_type(const char_type& __c) { return int_type(__c); }

      static bool
      eq_int_type(const int_type& __c1, const int_type& __c2)
      { return __c1 == __c2; }

      static int_type
      eof() { return static_cast<int_type>(WEOF); }

      static int_type
      not_eof(const int_type& __c)
      { return eq_int_type(__c, eof()) ? 0 : __c; }
  };
#endif //_GLIBCXX_USE_WCHAR_T

_GLIBCXX_END_NAMESPACE

#endif<|MERGE_RESOLUTION|>--- conflicted
+++ resolved
@@ -43,12 +43,7 @@
 
 #pragma GCC system_header
 
-<<<<<<< HEAD
-#include <cstring>              // For memmove, memset, memchr
-#include <bits/stl_algobase.h>  // For copy, fill_n
-=======
 #include <bits/stl_algobase.h>  // std::copy, std::fill_n
->>>>>>> 751ff693
 #include <bits/postypes.h>      // For streampos
 #include <cstdio>               // For EOF
 #include <cwchar>               // For WEOF, wmemmove, wmemset, etc.
@@ -65,11 +60,7 @@
    *  types, but who don't need to change the definitions of any function
    *  defined in char_traits, can specialize __gnu_cxx::_Char_types
    *  while leaving __gnu_cxx::char_traits alone. */
-<<<<<<< HEAD
-  template <class _CharT>
-=======
-  template<typename _CharT>
->>>>>>> 751ff693
+  template<typename _CharT>
     struct _Char_types
     {
       typedef unsigned long   int_type;
@@ -87,11 +78,7 @@
    *  right, but the int_type and state_type typedefs, and the eof()
    *  member function, are likely to be wrong.)  The reason this class
    *  exists is so users can specialize it.  Classes in namespace std
-<<<<<<< HEAD
-   *  may not be specialized for fundamentl types, but classes in
-=======
    *  may not be specialized for fundamental types, but classes in
->>>>>>> 751ff693
    *  namespace __gnu_cxx may be.
    *
    *  See http://gcc.gnu.org/onlinedocs/libstdc++/21_strings/howto.html#5
@@ -198,13 +185,8 @@
     char_traits<_CharT>::
     move(char_type* __s1, const char_type* __s2, std::size_t __n)
     {
-<<<<<<< HEAD
-      return static_cast<_CharT*>(std::memmove(__s1, __s2,
-					       __n * sizeof(char_type)));
-=======
       return static_cast<_CharT*>(__builtin_memmove(__s1, __s2,
 						    __n * sizeof(char_type)));
->>>>>>> 751ff693
     }
 
   template<typename _CharT>
@@ -212,10 +194,7 @@
     char_traits<_CharT>::
     copy(char_type* __s1, const char_type* __s2, std::size_t __n)
     {
-<<<<<<< HEAD
-=======
       // NB: Inline std::copy so no recursive dependencies.
->>>>>>> 751ff693
       std::copy(__s2, __s2 + __n, __s1);
       return __s1;
     }
@@ -225,10 +204,7 @@
     char_traits<_CharT>::
     assign(char_type* __s, std::size_t __n, char_type __a)
     {
-<<<<<<< HEAD
-=======
       // NB: Inline std::fill_n so no recursive dependencies.
->>>>>>> 751ff693
       std::fill_n(__s, __n, __a);
       return __s;
     }
@@ -295,11 +271,7 @@
 
       static char_type*
       copy(char_type* __s1, const char_type* __s2, size_t __n)
-<<<<<<< HEAD
-      { return static_cast<char_type*>(memcpy(__s1, __s2, __n)); }
-=======
       { return static_cast<char_type*>(__builtin_memcpy(__s1, __s2, __n)); }
->>>>>>> 751ff693
 
       static char_type*
       assign(char_type* __s, size_t __n, char_type __a)
