--- conflicted
+++ resolved
@@ -59,20 +59,6 @@
  *  You should not attempt to use it directly.
  */
 
-<<<<<<< HEAD
-#ifndef _ALGOBASE_H
-#define _ALGOBASE_H 1
-
-#include <bits/c++config.h>
-#include <cstring>
-#include <cwchar>
-#include <cstddef>
-#include <bits/functexcept.h>
-#include <bits/stl_pair.h>
-#include <bits/cpp_type_traits.h>
-#include <ext/type_traits.h>
-#include <limits>
-=======
 #ifndef _STL_ALGOBASE_H
 #define _STL_ALGOBASE_H 1
 
@@ -83,43 +69,15 @@
 #include <ext/type_traits.h>
 #include <ext/numeric_traits.h>
 #include <bits/stl_pair.h>
->>>>>>> 751ff693
 #include <bits/stl_iterator_base_types.h>
 #include <bits/stl_iterator_base_funcs.h>
 #include <bits/stl_iterator.h>
 #include <bits/concept_check.h>
 #include <debug/debug.h>
-<<<<<<< HEAD
+#include <bits/stl_move.h> // For std::swap and _GLIBCXX_MOVE
 
 _GLIBCXX_BEGIN_NAMESPACE(std)
 
-  /**
-   *  @brief Swaps two values.
-   *  @param  a  A thing of arbitrary type.
-   *  @param  b  Another thing of arbitrary type.
-   *  @return   Nothing.
-   *
-   *  This is the simple classic generic implementation.  It will work on
-   *  any type which has a copy constructor and an assignment operator.
-  */
-  template<typename _Tp>
-    inline void
-    swap(_Tp& __a, _Tp& __b)
-    {
-      // concept requirements
-      __glibcxx_function_requires(_SGIAssignableConcept<_Tp>)
-
-      _Tp __tmp = __a;
-      __a = __b;
-      __b = __tmp;
-    }
-
-=======
-#include <bits/stl_move.h> // For std::swap and _GLIBCXX_MOVE
-
-_GLIBCXX_BEGIN_NAMESPACE(std)
-
->>>>>>> 751ff693
   // See http://gcc.gnu.org/ml/libstdc++/2004-08/msg00167.html: in a
   // nutshell, we are partially implementing the resolution of DR 187,
   // when it's safe, i.e., the value_types are equal.
@@ -132,15 +90,9 @@
         {
           typedef typename iterator_traits<_ForwardIterator1>::value_type
             _ValueType1;
-<<<<<<< HEAD
-          _ValueType1 __tmp = *__a;
-          *__a = *__b;
-          *__b = __tmp; 
-=======
           _ValueType1 __tmp = _GLIBCXX_MOVE(*__a);
           *__a = _GLIBCXX_MOVE(*__b);
           *__b = _GLIBCXX_MOVE(__tmp);
->>>>>>> 751ff693
 	}
     };
 
@@ -187,15 +139,9 @@
 	_ReferenceType1;
       typedef typename iterator_traits<_ForwardIterator2>::reference
 	_ReferenceType2;
-<<<<<<< HEAD
-      std::__iter_swap<__are_same<_ValueType1, _ValueType2>::__value &&
-	__are_same<_ValueType1 &, _ReferenceType1>::__value &&
-	__are_same<_ValueType2 &, _ReferenceType2>::__value>::
-=======
       std::__iter_swap<__are_same<_ValueType1, _ValueType2>::__value
 	&& __are_same<_ValueType1&, _ReferenceType1>::__value
 	&& __are_same<_ValueType2&, _ReferenceType2>::__value>::
->>>>>>> 751ff693
 	iter_swap(__a, __b);
     }
 
@@ -220,15 +166,6 @@
 				  _ForwardIterator1>)
       __glibcxx_function_requires(_Mutable_ForwardIteratorConcept<
 				  _ForwardIterator2>)
-<<<<<<< HEAD
-      __glibcxx_function_requires(_ConvertibleConcept<
-	    typename iterator_traits<_ForwardIterator1>::value_type,
-	    typename iterator_traits<_ForwardIterator2>::value_type>)
-      __glibcxx_function_requires(_ConvertibleConcept<
-	    typename iterator_traits<_ForwardIterator2>::value_type,
-	    typename iterator_traits<_ForwardIterator1>::value_type>)
-=======
->>>>>>> 751ff693
       __glibcxx_requires_valid_range(__first1, __last1);
 
       for (; __first1 != __last1; ++__first1, ++__first2)
@@ -320,8 +257,6 @@
       return __a;
     }
 
-<<<<<<< HEAD
-=======
 
   // If _Iterator is a __normal_iterator return its base (a plain pointer,
   // normally) otherwise return it untouched.  See copy, fill, ... 
@@ -360,28 +295,18 @@
       { return __it.base(); }
     };
 
->>>>>>> 751ff693
   // All of these auxiliary structs serve two purposes.  (1) Replace
   // calls to copy with memmove whenever possible.  (Memmove, not memcpy,
   // because the input and output ranges are permitted to overlap.)
   // (2) If we're using random access iterators, then write the loop as
   // a for loop with an explicit count.
 
-<<<<<<< HEAD
-  template<bool, typename>
-    struct __copy
-    {
-      template<typename _II, typename _OI>
-        static _OI
-        copy(_II __first, _II __last, _OI __result)
-=======
   template<bool, bool, typename>
     struct __copy_move
     {
       template<typename _II, typename _OI>
         static _OI
         __copy_m(_II __first, _II __last, _OI __result)
->>>>>>> 751ff693
         {
 	  for (; __first != __last; ++__result, ++__first)
 	    *__result = *__first;
@@ -389,118 +314,6 @@
 	}
     };
 
-<<<<<<< HEAD
-  template<bool _BoolType>
-    struct __copy<_BoolType, random_access_iterator_tag>
-    {
-      template<typename _II, typename _OI>
-        static _OI
-        copy(_II __first, _II __last, _OI __result)
-        { 
-	  typedef typename iterator_traits<_II>::difference_type _Distance;
-	  for(_Distance __n = __last - __first; __n > 0; --__n)
-	    {
-	      *__result = *__first;
-	      ++__first;
-	      ++__result;
-	    }
-	  return __result;
-	}
-    };
-
-  template<>
-    struct __copy<true, random_access_iterator_tag>
-    {
-      template<typename _Tp>
-        static _Tp*
-        copy(const _Tp* __first, const _Tp* __last, _Tp* __result)
-        { 
-	  std::memmove(__result, __first, sizeof(_Tp) * (__last - __first));
-	  return __result + (__last - __first);
-	}
-    };
-
-  template<typename _II, typename _OI>
-    inline _OI
-    __copy_aux(_II __first, _II __last, _OI __result)
-    {
-      typedef typename iterator_traits<_II>::value_type _ValueTypeI;
-      typedef typename iterator_traits<_OI>::value_type _ValueTypeO;
-      typedef typename iterator_traits<_II>::iterator_category _Category;
-      const bool __simple = (__is_scalar<_ValueTypeI>::__value
-	                     && __is_pointer<_II>::__value
-	                     && __is_pointer<_OI>::__value
-			     && __are_same<_ValueTypeI, _ValueTypeO>::__value);
-
-      return std::__copy<__simple, _Category>::copy(__first, __last, __result);
-    }
-
-  // Helpers for streambuf iterators (either istream or ostream).
-  // NB: avoid including <iosfwd>, relatively large.
-  template<typename _CharT>
-    struct char_traits;
-
-  template<typename _CharT, typename _Traits>
-    class istreambuf_iterator;
-
-  template<typename _CharT, typename _Traits>
-    class ostreambuf_iterator;
-
-  template<typename _CharT>
-    typename __gnu_cxx::__enable_if<__is_char<_CharT>::__value, 
-	     ostreambuf_iterator<_CharT, char_traits<_CharT> > >::__type
-    __copy_aux(_CharT*, _CharT*,
-	       ostreambuf_iterator<_CharT, char_traits<_CharT> >);
-
-  template<typename _CharT>
-    typename __gnu_cxx::__enable_if<__is_char<_CharT>::__value, 
-	     ostreambuf_iterator<_CharT, char_traits<_CharT> > >::__type
-    __copy_aux(const _CharT*, const _CharT*,
-	       ostreambuf_iterator<_CharT, char_traits<_CharT> >);
-
-  template<typename _CharT>
-    typename __gnu_cxx::__enable_if<__is_char<_CharT>::__value,
-				    _CharT*>::__type
-    __copy_aux(istreambuf_iterator<_CharT, char_traits<_CharT> >,
-	       istreambuf_iterator<_CharT, char_traits<_CharT> >, _CharT*);
-
-  template<bool, bool>
-    struct __copy_normal
-    {
-      template<typename _II, typename _OI>
-        static _OI
-        __copy_n(_II __first, _II __last, _OI __result)
-        { return std::__copy_aux(__first, __last, __result); }
-    };
-
-  template<>
-    struct __copy_normal<true, false>
-    {
-      template<typename _II, typename _OI>
-        static _OI
-        __copy_n(_II __first, _II __last, _OI __result)
-        { return std::__copy_aux(__first.base(), __last.base(), __result); }
-    };
-
-  template<>
-    struct __copy_normal<false, true>
-    {
-      template<typename _II, typename _OI>
-        static _OI
-        __copy_n(_II __first, _II __last, _OI __result)
-        { return _OI(std::__copy_aux(__first, __last, __result.base())); }
-    };
-
-  template<>
-    struct __copy_normal<true, true>
-    {
-      template<typename _II, typename _OI>
-        static _OI
-        __copy_n(_II __first, _II __last, _OI __result)
-        { return _OI(std::__copy_aux(__first.base(), __last.base(),
-				     __result.base())); }
-    };
-=======
 #ifdef __GXX_EXPERIMENTAL_CXX0X__
   template<typename _Category>
     struct __copy_move<true, false, _Category>
@@ -621,7 +434,6 @@
 		  std::__niter_base<_II>::__b(__last),
 		  std::__niter_base<_OI>::__b(__result)));
     }
->>>>>>> 751ff693
 
   /**
    *  @brief Copies the range [first,last) into result.
@@ -639,32 +451,6 @@
    *  Note that the end of the output range is permitted to be contained
    *  within [first,last).
   */
-<<<<<<< HEAD
-  template<typename _InputIterator, typename _OutputIterator>
-    inline _OutputIterator
-    copy(_InputIterator __first, _InputIterator __last,
-	 _OutputIterator __result)
-    {
-      // concept requirements
-      __glibcxx_function_requires(_InputIteratorConcept<_InputIterator>)
-      __glibcxx_function_requires(_OutputIteratorConcept<_OutputIterator,
-	    typename iterator_traits<_InputIterator>::value_type>)
-      __glibcxx_requires_valid_range(__first, __last);
-
-       const bool __in = __is_normal_iterator<_InputIterator>::__value;
-       const bool __out = __is_normal_iterator<_OutputIterator>::__value;
-       return std::__copy_normal<__in, __out>::__copy_n(__first, __last,
-							__result);
-    }
-
-  template<bool, typename>
-    struct __copy_backward
-    {
-      template<typename _BI1, typename _BI2>
-        static _BI2
-        __copy_b(_BI1 __first, _BI1 __last, _BI2 __result)
-        { 
-=======
   template<typename _II, typename _OI>
     inline _OI
     copy(_II __first, _II __last, _OI __result)
@@ -724,25 +510,12 @@
         static _BI2
         __copy_move_b(_BI1 __first, _BI1 __last, _BI2 __result)
         {
->>>>>>> 751ff693
 	  while (__first != __last)
 	    *--__result = *--__last;
 	  return __result;
 	}
     };
 
-<<<<<<< HEAD
-  template<bool _BoolType>
-    struct __copy_backward<_BoolType, random_access_iterator_tag>
-    {
-      template<typename _BI1, typename _BI2>
-        static _BI2
-        __copy_b(_BI1 __first, _BI1 __last, _BI2 __result)
-        { 
-	  typename iterator_traits<_BI1>::difference_type __n;
-	  for (__n = __last - __first; __n > 0; --__n)
-	    *--__result = *--__last;
-=======
 #ifdef __GXX_EXPERIMENTAL_CXX0X__
   template<typename _Category>
     struct __copy_move_backward<true, false, _Category>
@@ -753,24 +526,12 @@
         {
 	  while (__first != __last)
 	    *--__result = std::move(*--__last);
->>>>>>> 751ff693
 	  return __result;
 	}
     };
 #endif
 
   template<>
-<<<<<<< HEAD
-    struct __copy_backward<true, random_access_iterator_tag>
-    {
-      template<typename _Tp>
-        static _Tp*
-        __copy_b(const _Tp* __first, const _Tp* __last, _Tp* __result)
-        { 
-	  const ptrdiff_t _Num = __last - __first;
-	  std::memmove(__result - _Num, __first, sizeof(_Tp) * _Num);
-	  return __result - _Num;
-=======
     struct __copy_move_backward<false, false, random_access_iterator_tag>
     {
       template<typename _BI1, typename _BI2>
@@ -781,7 +542,6 @@
 	  for (__n = __last - __first; __n > 0; --__n)
 	    *--__result = *--__last;
 	  return __result;
->>>>>>> 751ff693
 	}
     };
 
@@ -789,59 +549,6 @@
   template<>
     struct __copy_move_backward<true, false, random_access_iterator_tag>
     {
-<<<<<<< HEAD
-      typedef typename iterator_traits<_BI1>::value_type _ValueType1;
-      typedef typename iterator_traits<_BI2>::value_type _ValueType2;
-      typedef typename iterator_traits<_BI1>::iterator_category _Category;
-      const bool __simple = (__is_scalar<_ValueType1>::__value
-	                     && __is_pointer<_BI1>::__value
-	                     && __is_pointer<_BI2>::__value
-			     && __are_same<_ValueType1, _ValueType2>::__value);
-
-      return std::__copy_backward<__simple, _Category>::__copy_b(__first,
-								 __last,
-								 __result);
-    }
-
-  template<bool, bool>
-    struct __copy_backward_normal
-    {
-      template<typename _BI1, typename _BI2>
-        static _BI2
-        __copy_b_n(_BI1 __first, _BI1 __last, _BI2 __result)
-        { return std::__copy_backward_aux(__first, __last, __result); }
-    };
-
-  template<>
-    struct __copy_backward_normal<true, false>
-    {
-      template<typename _BI1, typename _BI2>
-        static _BI2
-        __copy_b_n(_BI1 __first, _BI1 __last, _BI2 __result)
-        { return std::__copy_backward_aux(__first.base(), __last.base(),
-					  __result); }
-    };
-
-  template<>
-    struct __copy_backward_normal<false, true>
-    {
-      template<typename _BI1, typename _BI2>
-        static _BI2
-        __copy_b_n(_BI1 __first, _BI1 __last, _BI2 __result)
-        { return _BI2(std::__copy_backward_aux(__first, __last,
-					       __result.base())); }
-    };
-
-  template<>
-    struct __copy_backward_normal<true, true>
-    {
-      template<typename _BI1, typename _BI2>
-        static _BI2
-        __copy_b_n(_BI1 __first, _BI1 __last, _BI2 __result)
-        { return _BI2(std::__copy_backward_aux(__first.base(), __last.base(),
-					       __result.base())); }
-    };
-=======
       template<typename _BI1, typename _BI2>
         static _BI2
         __copy_move_b(_BI1 __first, _BI1 __last, _BI2 __result)
@@ -894,7 +601,6 @@
 		   std::__niter_base<_BI1>::__b(__last),
 		   std::__niter_base<_BI2>::__b(__result)));
     }
->>>>>>> 751ff693
 
   /**
    *  @brief Copies the range [first,last) into result.
@@ -925,17 +631,9 @@
 	    typename iterator_traits<_BI2>::value_type>)
       __glibcxx_requires_valid_range(__first, __last);
 
-<<<<<<< HEAD
-      const bool __bi1 = __is_normal_iterator<_BI1>::__value;
-      const bool __bi2 = __is_normal_iterator<_BI2>::__value;
-      return std::__copy_backward_normal<__bi1, __bi2>::__copy_b_n(__first,
-								   __last,
-								   __result);
-=======
       return (std::__copy_move_backward_a2<__is_move_iterator<_BI1>::__value>
 	      (std::__miter_base<_BI1>::__b(__first),
 	       std::__miter_base<_BI1>::__b(__last), __result));
->>>>>>> 751ff693
     }
 
 #ifdef __GXX_EXPERIMENTAL_CXX0X__
@@ -978,82 +676,6 @@
 #define _GLIBCXX_MOVE_BACKWARD3(_Tp, _Up, _Vp) std::copy_backward(_Tp, _Up, _Vp)
 #endif
 
-<<<<<<< HEAD
-  template<bool>
-    struct __fill
-    {
-      template<typename _ForwardIterator, typename _Tp>
-        static void
-        fill(_ForwardIterator __first, _ForwardIterator __last,
-	     const _Tp& __value)
-        {
-	  for (; __first != __last; ++__first)
-	    *__first = __value;
-	}
-    };
-
-  template<>
-    struct __fill<true>
-    {
-      template<typename _ForwardIterator, typename _Tp>
-        static void
-        fill(_ForwardIterator __first, _ForwardIterator __last,
-	     const _Tp& __value)
-        {
-	  const _Tp __tmp = __value;
-	  for (; __first != __last; ++__first)
-	    *__first = __tmp;
-	}
-    };
-
-  template<typename _ForwardIterator, typename _Tp>
-    inline void
-    __fill_aux(_ForwardIterator __first, _ForwardIterator __last,
-	       const _Tp& __value)
-    {
-      const bool __scalar = __is_scalar<_Tp>::__value;
-      std::__fill<__scalar>::fill(__first, __last, __value);
-    }
-
-  // Specialization: for char types we can use memset (wmemset).
-  inline void
-  __fill_aux(unsigned char* __first, unsigned char* __last, unsigned char __c)
-  { std::memset(__first, __c, __last - __first); }
-
-  inline void
-  __fill_aux(signed char* __first, signed char* __last, signed char __c)
-  { std::memset(__first, static_cast<unsigned char>(__c), __last - __first); }
-
-  inline void
-  __fill_aux(char* __first, char* __last, char __c)
-  { std::memset(__first, static_cast<unsigned char>(__c), __last - __first); }
-
-#ifdef _GLIBCXX_USE_WCHAR_T
-  inline void
-  __fill_aux(wchar_t* __first, wchar_t* __last, wchar_t __c)
-  { std::wmemset(__first, __c, __last - __first); }
-#endif
-
-  template<bool>
-    struct __fill_normal
-    {
-      template<typename _ForwardIterator, typename _Tp>
-        static void
-        __fill_n(_ForwardIterator __first, _ForwardIterator __last,
-		 const _Tp& __value)
-        { std::__fill_aux(__first, __last, __value); }
-    };
-
-  template<>
-    struct __fill_normal<true>
-    {
-      template<typename _ForwardIterator, typename _Tp>
-        static void
-        __fill_n(_ForwardIterator __first, _ForwardIterator __last,
-		 const _Tp& __value)
-        { std::__fill_aux(__first.base(), __last.base(), __value); }
-    };
-=======
   template<typename _ForwardIterator, typename _Tp>
     inline typename
     __gnu_cxx::__enable_if<!__is_scalar<_Tp>::__value, void>::__type
@@ -1080,7 +702,6 @@
     __fill_a(_Tp* __first, _Tp* __last, _Tp __c)
     { __builtin_memset(__first, static_cast<unsigned char>(__c),
 		       __last - __first); }
->>>>>>> 751ff693
 
   /**
    *  @brief Fills the range [first,last) with copies of value.
@@ -1096,76 +717,6 @@
   template<typename _ForwardIterator, typename _Tp>
     inline void
     fill(_ForwardIterator __first, _ForwardIterator __last, const _Tp& __value)
-<<<<<<< HEAD
-    {
-      // concept requirements
-      __glibcxx_function_requires(_Mutable_ForwardIteratorConcept<
-				  _ForwardIterator>)
-      __glibcxx_requires_valid_range(__first, __last);
-
-      const bool __fi = __is_normal_iterator<_ForwardIterator>::__value;
-      std::__fill_normal<__fi>::__fill_n(__first, __last, __value);
-    }
-
-
-  template<bool>
-    struct __fill_n
-    {
-      template<typename _OutputIterator, typename _Size, typename _Tp>
-        static _OutputIterator
-        fill_n(_OutputIterator __first, _Size __n, const _Tp& __value)
-        {
-	  for (; __n > 0; --__n, ++__first)
-	    *__first = __value;
-	  return __first;
-	}
-    };
-
-  template<>
-    struct __fill_n<true>
-    {
-      template<typename _OutputIterator, typename _Size, typename _Tp>
-        static _OutputIterator
-        fill_n(_OutputIterator __first, _Size __n, const _Tp& __value)
-        {
-	  const _Tp __tmp = __value;
-	  for (; __n > 0; --__n, ++__first)
-	    *__first = __tmp;
-	  return __first;	  
-	}
-    };
-
-  template<typename _OutputIterator, typename _Size, typename _Tp>
-    inline _OutputIterator
-    __fill_n_aux(_OutputIterator __first, _Size __n, const _Tp& __value)
-    {
-      const bool __scalar = __is_scalar<_Tp>::__value;
-      return std::__fill_n<__scalar>::fill_n(__first, __n, __value);
-    }
-
-  template<typename _Size>
-    inline unsigned char*
-    __fill_n_aux(unsigned char* __first, _Size __n, unsigned char __c)
-    {
-      std::__fill_aux(__first, __first + __n, __c);
-      return __first + __n;
-    }
-
-  template<typename _Size>
-    inline signed char*
-    __fill_n_aux(signed char* __first, _Size __n, signed char __c)
-    {
-      std::__fill_aux(__first, __first + __n, __c);
-      return __first + __n;
-    }
-
-  template<typename _Size>
-    inline char*
-    __fill_n_aux(char* __first, _Size __n, char __c)
-    {
-      std::__fill_aux(__first, __first + __n, __c);
-      return __first + __n;
-=======
     {
       // concept requirements
       __glibcxx_function_requires(_Mutable_ForwardIteratorConcept<
@@ -1265,125 +816,9 @@
 			     && __are_same<_ValueType1, _ValueType2>::__value);
 
       return std::__equal<__simple>::equal(__first1, __last1, __first2);
->>>>>>> 751ff693
-    }
-
-#ifdef _GLIBCXX_USE_WCHAR_T
-  template<typename _Size>
-    inline wchar_t*
-    __fill_n_aux(wchar_t* __first, _Size __n, wchar_t __c)
-    {
-      std::__fill_aux(__first, __first + __n, __c);
-      return __first + __n;
-    }
-#endif
-
-<<<<<<< HEAD
-  template<bool>
-    struct __fill_n_normal
-    {
-      template<typename _OI, typename _Size, typename _Tp>
-        static _OI
-        __fill_n_n(_OI __first, _Size __n, const _Tp& __value)
-        { return std::__fill_n_aux(__first, __n, __value); }
-    };
-
-  template<>
-    struct __fill_n_normal<true>
-    {
-      template<typename _OI, typename _Size, typename _Tp>
-        static _OI
-        __fill_n_n(_OI __first, _Size __n, const _Tp& __value)
-        { return _OI(std::__fill_n_aux(__first.base(), __n, __value)); }
-    };
-
-  /**
-   *  @brief Fills the range [first,first+n) with copies of value.
-   *  @param  first  An output iterator.
-   *  @param  n      The count of copies to perform.
-   *  @param  value  A reference-to-const of arbitrary type.
-   *  @return   The iterator at first+n.
-   *
-   *  This function fills a range with copies of the same value.  For char
-   *  types filling contiguous areas of memory, this becomes an inline call
-   *  to @c memset or @ wmemset.
-  */
-  template<typename _OutputIterator, typename _Size, typename _Tp>
-    inline _OutputIterator
-    fill_n(_OutputIterator __first, _Size __n, const _Tp& __value)
-    {
-      // concept requirements
-      __glibcxx_function_requires(_OutputIteratorConcept<_OutputIterator, _Tp>)
-
-      const bool __oi = __is_normal_iterator<_OutputIterator>::__value;
-      return std::__fill_n_normal<__oi>::__fill_n_n(__first, __n, __value);
-    }
-
-  /**
-   *  @brief Finds the places in ranges which don't match.
-   *  @param  first1  An input iterator.
-   *  @param  last1   An input iterator.
-   *  @param  first2  An input iterator.
-   *  @return   A pair of iterators pointing to the first mismatch.
-   *
-   *  This compares the elements of two ranges using @c == and returns a pair
-   *  of iterators.  The first iterator points into the first range, the
-   *  second iterator points into the second range, and the elements pointed
-   *  to by the iterators are not equal.
-  */
-  template<typename _InputIterator1, typename _InputIterator2>
-    pair<_InputIterator1, _InputIterator2>
-    mismatch(_InputIterator1 __first1, _InputIterator1 __last1,
-	     _InputIterator2 __first2)
-    {
-      // concept requirements
-      __glibcxx_function_requires(_InputIteratorConcept<_InputIterator1>)
-      __glibcxx_function_requires(_InputIteratorConcept<_InputIterator2>)
-      __glibcxx_function_requires(_EqualOpConcept<
-	    typename iterator_traits<_InputIterator1>::value_type,
-	    typename iterator_traits<_InputIterator2>::value_type>)
-      __glibcxx_requires_valid_range(__first1, __last1);
-
-      while (__first1 != __last1 && *__first1 == *__first2)
-        {
-	  ++__first1;
-	  ++__first2;
-        }
-      return pair<_InputIterator1, _InputIterator2>(__first1, __first2);
-    }
-
-  /**
-   *  @brief Finds the places in ranges which don't match.
-   *  @param  first1  An input iterator.
-   *  @param  last1   An input iterator.
-   *  @param  first2  An input iterator.
-   *  @param  binary_pred  A binary predicate @link s20_3_1_base functor@endlink.
-   *  @return   A pair of iterators pointing to the first mismatch.
-   *
-   *  This compares the elements of two ranges using the binary_pred
-   *  parameter, and returns a pair
-   *  of iterators.  The first iterator points into the first range, the
-   *  second iterator points into the second range, and the elements pointed
-   *  to by the iterators are not equal.
-  */
-  template<typename _InputIterator1, typename _InputIterator2,
-	   typename _BinaryPredicate>
-    pair<_InputIterator1, _InputIterator2>
-    mismatch(_InputIterator1 __first1, _InputIterator1 __last1,
-	     _InputIterator2 __first2, _BinaryPredicate __binary_pred)
-    {
-      // concept requirements
-      __glibcxx_function_requires(_InputIteratorConcept<_InputIterator1>)
-      __glibcxx_function_requires(_InputIteratorConcept<_InputIterator2>)
-      __glibcxx_requires_valid_range(__first1, __last1);
-
-      while (__first1 != __last1 && __binary_pred(*__first1, *__first2))
-        {
-	  ++__first1;
-	  ++__first2;
-        }
-      return pair<_InputIterator1, _InputIterator2>(__first1, __first2);
-=======
+    }
+
+
   template<typename, typename>
     struct __lc_rai
     {
@@ -1481,7 +916,6 @@
 
       return std::__lexicographical_compare<__simple>::__lc(__first1, __last1,
 							    __first2, __last2);
->>>>>>> 751ff693
     }
 
 _GLIBCXX_END_NAMESPACE
@@ -1499,25 +933,6 @@
    *  false depending on whether all of the corresponding elements of the
    *  ranges are equal.
   */
-<<<<<<< HEAD
-  template<typename _InputIterator1, typename _InputIterator2>
-    inline bool
-    equal(_InputIterator1 __first1, _InputIterator1 __last1,
-	  _InputIterator2 __first2)
-    {
-      // concept requirements
-      __glibcxx_function_requires(_InputIteratorConcept<_InputIterator1>)
-      __glibcxx_function_requires(_InputIteratorConcept<_InputIterator2>)
-      __glibcxx_function_requires(_EqualOpConcept<
-	    typename iterator_traits<_InputIterator1>::value_type,
-	    typename iterator_traits<_InputIterator2>::value_type>)
-      __glibcxx_requires_valid_range(__first1, __last1);
-      
-      for (; __first1 != __last1; ++__first1, ++__first2)
-	if (!(*__first1 == *__first2))
-	  return false;
-      return true;
-=======
   template<typename _II1, typename _II2>
     inline bool
     equal(_II1 __first1, _II1 __last1, _II2 __first2)
@@ -1533,7 +948,6 @@
       return std::__equal_aux(std::__niter_base<_II1>::__b(__first1),
 			      std::__niter_base<_II1>::__b(__last1),
 			      std::__niter_base<_II2>::__b(__first2));
->>>>>>> 751ff693
     }
 
   /**
@@ -1550,22 +964,6 @@
    *  false depending on whether all of the corresponding elements of the
    *  ranges are equal.
   */
-<<<<<<< HEAD
-  template<typename _InputIterator1, typename _InputIterator2,
-	   typename _BinaryPredicate>
-    inline bool
-    equal(_InputIterator1 __first1, _InputIterator1 __last1,
-	  _InputIterator2 __first2,
-	  _BinaryPredicate __binary_pred)
-    {
-      // concept requirements
-      __glibcxx_function_requires(_InputIteratorConcept<_InputIterator1>)
-      __glibcxx_function_requires(_InputIteratorConcept<_InputIterator2>)
-      __glibcxx_requires_valid_range(__first1, __last1);
-
-      for (; __first1 != __last1; ++__first1, ++__first2)
-	if (!__binary_pred(*__first1, *__first2))
-=======
   template<typename _IIter1, typename _IIter2, typename _BinaryPredicate>
     inline bool
     equal(_IIter1 __first1, _IIter1 __last1,
@@ -1578,7 +976,6 @@
 
       for (; __first1 != __last1; ++__first1, ++__first2)
 	if (!bool(__binary_pred(*__first1, *__first2)))
->>>>>>> 751ff693
 	  return false;
       return true;
     }
@@ -1597,34 +994,6 @@
    *  (Quoted from [25.3.8]/1.)  If the iterators are all character pointers,
    *  then this is an inline call to @c memcmp.
   */
-<<<<<<< HEAD
-  template<typename _InputIterator1, typename _InputIterator2>
-    bool
-    lexicographical_compare(_InputIterator1 __first1, _InputIterator1 __last1,
-			    _InputIterator2 __first2, _InputIterator2 __last2)
-    {
-      // concept requirements
-      __glibcxx_function_requires(_InputIteratorConcept<_InputIterator1>)
-      __glibcxx_function_requires(_InputIteratorConcept<_InputIterator2>)
-      __glibcxx_function_requires(_LessThanOpConcept<
-	    typename iterator_traits<_InputIterator1>::value_type,
-	    typename iterator_traits<_InputIterator2>::value_type>)
-      __glibcxx_function_requires(_LessThanOpConcept<
-	    typename iterator_traits<_InputIterator2>::value_type,
-	    typename iterator_traits<_InputIterator1>::value_type>)
-      __glibcxx_requires_valid_range(__first1, __last1);
-      __glibcxx_requires_valid_range(__first2, __last2);
-
-      for (; __first1 != __last1 && __first2 != __last2;
-	   ++__first1, ++__first2)
-	{
-	  if (*__first1 < *__first2)
-	    return true;
-	  if (*__first2 < *__first1)
-	    return false;
-	}
-      return __first1 == __last1 && __first2 != __last2;
-=======
   template<typename _II1, typename _II2>
     inline bool
     lexicographical_compare(_II1 __first1, _II1 __last1,
@@ -1645,7 +1014,6 @@
 	 std::__niter_base<_II1>::__b(__last1),
 	 std::__niter_base<_II2>::__b(__first2),
 	 std::__niter_base<_II2>::__b(__last2));
->>>>>>> 751ff693
     }
 
   /**
@@ -1660,22 +1028,6 @@
    *  The same as the four-parameter @c lexicographical_compare, but uses the
    *  comp parameter instead of @c <.
   */
-<<<<<<< HEAD
-  template<typename _InputIterator1, typename _InputIterator2,
-	   typename _Compare>
-    bool
-    lexicographical_compare(_InputIterator1 __first1, _InputIterator1 __last1,
-			    _InputIterator2 __first2, _InputIterator2 __last2,
-			    _Compare __comp)
-    {
-      // concept requirements
-      __glibcxx_function_requires(_InputIteratorConcept<_InputIterator1>)
-      __glibcxx_function_requires(_InputIteratorConcept<_InputIterator2>)
-      __glibcxx_requires_valid_range(__first1, __last1);
-      __glibcxx_requires_valid_range(__first2, __last2);
-
-      for (; __first1 != __last1 && __first2 != __last2;
-=======
   template<typename _II1, typename _II2, typename _Compare>
     bool
     lexicographical_compare(_II1 __first1, _II1 __last1,
@@ -1693,7 +1045,6 @@
 
       __last1 = __rai_type::__newlast1(__first1, __last1, __first2, __last2);
       for (; __first1 != __last1 && __rai_type::__cnd2(__first2, __last2);
->>>>>>> 751ff693
 	   ++__first1, ++__first2)
 	{
 	  if (__comp(*__first1, *__first2))
@@ -1704,44 +1055,6 @@
       return __first1 == __last1 && __first2 != __last2;
     }
 
-<<<<<<< HEAD
-  inline bool
-  lexicographical_compare(const unsigned char* __first1,
-			  const unsigned char* __last1,
-			  const unsigned char* __first2,
-			  const unsigned char* __last2)
-  {
-    __glibcxx_requires_valid_range(__first1, __last1);
-    __glibcxx_requires_valid_range(__first2, __last2);
-
-    const size_t __len1 = __last1 - __first1;
-    const size_t __len2 = __last2 - __first2;
-    const int __result = std::memcmp(__first1, __first2,
-				     std::min(__len1, __len2));
-    return __result != 0 ? __result < 0 : __len1 < __len2;
-  }
-
-  inline bool
-  lexicographical_compare(const char* __first1, const char* __last1,
-			  const char* __first2, const char* __last2)
-  {
-    __glibcxx_requires_valid_range(__first1, __last1);
-    __glibcxx_requires_valid_range(__first2, __last2);
-
-    if (std::numeric_limits<char>::is_signed)
-      return std::lexicographical_compare((const signed char*) __first1,
-					  (const signed char*) __last1,
-					  (const signed char*) __first2,
-					  (const signed char*) __last2);
-    else
-      return std::lexicographical_compare((const unsigned char*) __first1,
-					  (const unsigned char*) __last1,
-					  (const unsigned char*) __first2,
-					  (const unsigned char*) __last2);
-  }
-
-_GLIBCXX_END_NAMESPACE
-=======
   /**
    *  @brief Finds the places in ranges which don't match.
    *  @param  first1  An input iterator.
@@ -1817,6 +1130,5 @@
 #ifdef _GLIBCXX_PARALLEL
 # include <parallel/algobase.h>
 #endif
->>>>>>> 751ff693
 
 #endif