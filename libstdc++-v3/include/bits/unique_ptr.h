// unique_ptr implementation -*- C++ -*-

// Copyright (C) 2008, 2009 Free Software Foundation, Inc.
//
// This file is part of the GNU ISO C++ Library.  This library is free
// software; you can redistribute it and/or modify it under the
// terms of the GNU General Public License as published by the
// Free Software Foundation; either version 3, or (at your option)
// any later version.

// This library is distributed in the hope that it will be useful,
// but WITHOUT ANY WARRANTY; without even the implied warranty of
// MERCHANTABILITY or FITNESS FOR A PARTICULAR PURPOSE.  See the
// GNU General Public License for more details.

// Under Section 7 of GPL version 3, you are granted additional
// permissions described in the GCC Runtime Library Exception, version
// 3.1, as published by the Free Software Foundation.

// You should have received a copy of the GNU General Public License and
// a copy of the GCC Runtime Library Exception along with this program;
// see the files COPYING3 and COPYING.RUNTIME respectively.  If not, see
// <http://www.gnu.org/licenses/>.

/** @file unique_ptr.h
 *  This is an internal header file, included by other library headers.
 *  You should not attempt to use it directly.
 */

#ifndef _UNIQUE_PTR_H
#define _UNIQUE_PTR_H 1

#ifndef __GXX_EXPERIMENTAL_CXX0X__
# include <c++0x_warning.h>
#endif

#include <bits/c++config.h>
#include <debug/debug.h>
#include <type_traits>
#include <utility>
#include <tuple>

_GLIBCXX_BEGIN_NAMESPACE(std)

  /**
   * @addtogroup pointer_abstractions
   * @{
   */

  /// Primary template, default_delete.
  template<typename _Tp> 
    struct default_delete
      {
	default_delete() { }

	template<typename _Up>
	  default_delete(const default_delete<_Up>&) { }

	void
	operator()(_Tp* __ptr) const
	{
	  static_assert(sizeof(_Tp)>0,
			"can't delete pointer to incomplete type");
	  delete __ptr;
	}
    };

  // _GLIBCXX_RESOLVE_LIB_DEFECTS
  // DR 740 - omit specialization for array objects with a compile time length
  /// Specialization, default_delete.
  template<typename _Tp> 
    struct default_delete<_Tp[]>
    {
      void
      operator()(_Tp* __ptr) const
      {
	static_assert(sizeof(_Tp)>0,
		      "can't delete pointer to incomplete type");
	delete [] __ptr;
      }
    };

  /// 20.7.12.2 unique_ptr for single objects.
  template <typename _Tp, typename _Tp_Deleter = default_delete<_Tp> > 
    class unique_ptr
    {
      typedef std::tuple<_Tp*, _Tp_Deleter>  __tuple_type;
<<<<<<< HEAD
      typedef __tuple_type unique_ptr::*     __unspecified_bool_type;
=======
>>>>>>> 42a9ba1d
      typedef _Tp* unique_ptr::*             __unspecified_pointer_type;

    public:
      typedef _Tp*               pointer;
      typedef _Tp                element_type;      
      typedef _Tp_Deleter        deleter_type;

      // Constructors.
      unique_ptr()
      : _M_t(pointer(), deleter_type())
      { static_assert(!std::is_pointer<deleter_type>::value,
		      "constructed with null function pointer deleter"); }

      explicit
      unique_ptr(pointer __p)
      : _M_t(__p, deleter_type())
      { static_assert(!std::is_pointer<deleter_type>::value,
		     "constructed with null function pointer deleter"); }

      unique_ptr(pointer __p,
          typename std::conditional<std::is_reference<deleter_type>::value, 
            deleter_type, const deleter_type&>::type __d)
      : _M_t(__p, __d) { }

      unique_ptr(pointer __p,
          typename std::remove_reference<deleter_type>::type&& __d)
      : _M_t(std::move(__p), std::move(__d))
      { static_assert(!std::is_reference<deleter_type>::value, 
		      "rvalue deleter bound to reference"); }

      // Move constructors.
      unique_ptr(unique_ptr&& __u) 
      : _M_t(__u.release(), std::forward<deleter_type>(__u.get_deleter())) { }

      template<typename _Up, typename _Up_Deleter> 
        unique_ptr(unique_ptr<_Up, _Up_Deleter>&& __u) 
        : _M_t(__u.release(), std::forward<deleter_type>(__u.get_deleter()))
	{ }

      // Destructor.
      ~unique_ptr() { reset(); }
    
      // Assignment.
      unique_ptr&
      operator=(unique_ptr&& __u)
      { 
        reset(__u.release()); 
        get_deleter() = std::move(__u.get_deleter()); 
        return *this;
      }

      template<typename _Up, typename _Up_Deleter> 
        unique_ptr&
        operator=(unique_ptr<_Up, _Up_Deleter>&& __u)
	{
          reset(__u.release()); 
          get_deleter() = std::move(__u.get_deleter()); 
          return *this;
        }

      unique_ptr&
      operator=(__unspecified_pointer_type) 
      {
	reset();
	return *this;
      }

      // Observers.
      typename std::add_lvalue_reference<element_type>::type operator*() const
      {
	_GLIBCXX_DEBUG_ASSERT(get() != 0);
	return *get();
      }

      pointer
      operator->() const
      {
	_GLIBCXX_DEBUG_ASSERT(get() != 0);
	return get();
      }

      pointer
      get() const
      { return std::get<0>(_M_t); }

      typename std::add_lvalue_reference<deleter_type>::type
      get_deleter()
      { return std::get<1>(_M_t); }

      typename std::add_lvalue_reference<
          typename std::add_const<deleter_type>::type
              >::type
      get_deleter() const
      { return std::get<1>(_M_t); }

<<<<<<< HEAD
      operator __unspecified_bool_type () const
      { return get() == 0 ? 0 : &unique_ptr::_M_t; }
=======
      explicit operator bool() const
      { return get() == 0 ? false : true; }
>>>>>>> 42a9ba1d

      // Modifiers.
      pointer
      release() 
      {
	pointer __p = get();
	std::get<0>(_M_t) = 0;
	return __p;
      }

      void
      reset(pointer __p = pointer())
      {
	if (__p != get())
	  {
	    get_deleter()(get());
	    std::get<0>(_M_t) = __p;
	  }
      }

      void
      swap(unique_ptr& __u)
      {
	using std::swap;
	swap(_M_t, __u._M_t);
      }

      // Disable copy from lvalue.
      unique_ptr(const unique_ptr&) = delete;

      template<typename _Up, typename _Up_Deleter> 
        unique_ptr(const unique_ptr<_Up, _Up_Deleter>&) = delete;

      unique_ptr& operator=(const unique_ptr&) = delete;

      template<typename _Up, typename _Up_Deleter> 
        unique_ptr& operator=(const unique_ptr<_Up, _Up_Deleter>&) = delete;

    private:
      __tuple_type _M_t;
  };
 
  /// 20.7.12.3 unique_ptr for array objects with a runtime length
  // [unique.ptr.runtime]
  // _GLIBCXX_RESOLVE_LIB_DEFECTS
  // DR 740 - omit specialization for array objects with a compile time length
  template<typename _Tp, typename _Tp_Deleter> 
    class unique_ptr<_Tp[], _Tp_Deleter>
    {
      typedef std::tuple<_Tp*, _Tp_Deleter>  __tuple_type;
<<<<<<< HEAD
      typedef __tuple_type unique_ptr::*     __unspecified_bool_type;
=======
>>>>>>> 42a9ba1d
      typedef _Tp* unique_ptr::*             __unspecified_pointer_type;

    public:
      typedef _Tp*               pointer;
      typedef _Tp                element_type;      
      typedef _Tp_Deleter        deleter_type;

      // Constructors.
      unique_ptr()
      : _M_t(pointer(), deleter_type())
      { static_assert(!std::is_pointer<deleter_type>::value,
		      "constructed with null function pointer deleter"); }

      explicit
      unique_ptr(pointer __p)
      : _M_t(__p, deleter_type())
      { static_assert(!std::is_pointer<deleter_type>::value,
		      "constructed with null function pointer deleter"); }

      unique_ptr(pointer __p,
          typename std::conditional<std::is_reference<deleter_type>::value, 
              deleter_type, const deleter_type&>::type __d) 
      : _M_t(__p, __d) { }

      unique_ptr(pointer __p,
		 typename std::remove_reference<deleter_type>::type && __d)
      : _M_t(std::move(__p), std::move(__d))
      { static_assert(!std::is_reference<deleter_type>::value, 
		      "rvalue deleter bound to reference"); }

      // Move constructors.
      unique_ptr(unique_ptr&& __u) 
      : _M_t(__u.release(), std::forward<deleter_type>(__u.get_deleter())) { }

      template<typename _Up, typename _Up_Deleter> 
        unique_ptr(unique_ptr<_Up, _Up_Deleter>&& __u) 
	: _M_t(__u.release(), std::forward<deleter_type>(__u.get_deleter()))
	{ }

      // Destructor.
      ~unique_ptr() { reset(); }

      // Assignment.
      unique_ptr&
      operator=(unique_ptr&& __u)
      {
	reset(__u.release());
	get_deleter() = std::move(__u.get_deleter()); 
	return *this; 
      }

      template<typename _Up, typename _Up_Deleter> 
        unique_ptr&
        operator=(unique_ptr<_Up, _Up_Deleter>&& __u)
	{
          reset(__u.release());
          get_deleter() = std::move(__u.get_deleter()); 
          return *this;
        }

      unique_ptr&
      operator=(__unspecified_pointer_type)
      {
	reset();
	return *this;
      }

      // Observers.
      typename std::add_lvalue_reference<element_type>::type 
      operator[](size_t __i) const 
      {
	_GLIBCXX_DEBUG_ASSERT(get() != 0);
	return get()[__i];
      }

      pointer
      get() const
      { return std::get<0>(_M_t); }

      typename std::add_lvalue_reference<deleter_type>::type 
      get_deleter()
      { return std::get<1>(_M_t); }

      typename std::add_lvalue_reference<
          typename std::add_const<deleter_type>::type
              >::type 
      get_deleter() const
      { return std::get<1>(_M_t); }    

<<<<<<< HEAD
      operator __unspecified_bool_type () const 
      { return get() == 0 ? 0 : &unique_ptr::_M_t; }
=======
      explicit operator bool() const 
      { return get() == 0 ? false : true; }
>>>>>>> 42a9ba1d
    
      // Modifiers.
      pointer
      release() 
      {
	pointer __p = get();
	std::get<0>(_M_t) = 0;
	return __p;
      }

      void
      reset(pointer __p = pointer()) 
      {
	if (__p != get())
	{
	  get_deleter()(get());
	  std::get<0>(_M_t) = __p;
	}
      }

      // DR 821.
      template<typename _Up>
        void reset(_Up) = delete;

      void
      swap(unique_ptr& __u)
      {
	using std::swap;
	swap(_M_t, __u._M_t);
      }

      // Disable copy from lvalue.
      unique_ptr(const unique_ptr&) = delete;
      unique_ptr& operator=(const unique_ptr&) = delete;

      // Disable construction from convertible pointer types.
      // (N2315 - 20.6.5.3.1)
      template<typename _Up>
        unique_ptr(_Up*, typename
		   std::conditional<std::is_reference<deleter_type>::value,
		   deleter_type, const deleter_type&>::type,
		   typename std::enable_if<std::is_convertible<_Up*, 
		   pointer>::value>::type* = 0) = delete;

      template<typename _Up>
        unique_ptr(_Up*, typename std::remove_reference<deleter_type>::type&&,
		   typename std::enable_if<std::is_convertible<_Up*, 
		   pointer>::value>::type* = 0) = delete;

      template<typename _Up>
        explicit
        unique_ptr(_Up*, typename std::enable_if<std::is_convertible<_Up*, 
		   pointer>::value>::type* = 0) = delete;

    private:
      __tuple_type _M_t;
  };
  
  template<typename _Tp, typename _Tp_Deleter> 
    inline void
    swap(unique_ptr<_Tp, _Tp_Deleter>& __x,
	 unique_ptr<_Tp, _Tp_Deleter>& __y)
    { __x.swap(__y); }

  template<typename _Tp, typename _Tp_Deleter,
	   typename _Up, typename _Up_Deleter>
    inline bool
    operator==(const unique_ptr<_Tp, _Tp_Deleter>& __x,
	       const unique_ptr<_Up, _Up_Deleter>& __y)
    { return __x.get() == __y.get(); }

  template<typename _Tp, typename _Tp_Deleter,
	   typename _Up, typename _Up_Deleter>
    inline bool
    operator!=(const unique_ptr<_Tp, _Tp_Deleter>& __x,
	       const unique_ptr<_Up, _Up_Deleter>& __y)
    { return !(__x.get() == __y.get()); }

  template<typename _Tp, typename _Tp_Deleter,
	   typename _Up, typename _Up_Deleter>
    inline bool
    operator<(const unique_ptr<_Tp, _Tp_Deleter>& __x,
	      const unique_ptr<_Up, _Up_Deleter>& __y)
    { return __x.get() < __y.get(); }

  template<typename _Tp, typename _Tp_Deleter,
	   typename _Up, typename _Up_Deleter>
    inline bool
    operator<=(const unique_ptr<_Tp, _Tp_Deleter>& __x,
	       const unique_ptr<_Up, _Up_Deleter>& __y)
    { return !(__y.get() < __x.get()); }

  template<typename _Tp, typename _Tp_Deleter,
	   typename _Up, typename _Up_Deleter>
    inline bool
    operator>(const unique_ptr<_Tp, _Tp_Deleter>& __x,
	      const unique_ptr<_Up, _Up_Deleter>& __y)
    { return __y.get() < __x.get(); }

  template<typename _Tp, typename _Tp_Deleter,
	   typename _Up, typename _Up_Deleter>
    inline bool
    operator>=(const unique_ptr<_Tp, _Tp_Deleter>& __x,
	       const unique_ptr<_Up, _Up_Deleter>& __y)
    { return !(__x.get() < __y.get()); }

  // @} group pointer_abstractions

_GLIBCXX_END_NAMESPACE

#endif /* _UNIQUE_PTR_H */<|MERGE_RESOLUTION|>--- conflicted
+++ resolved
@@ -85,10 +85,6 @@
     class unique_ptr
     {
       typedef std::tuple<_Tp*, _Tp_Deleter>  __tuple_type;
-<<<<<<< HEAD
-      typedef __tuple_type unique_ptr::*     __unspecified_bool_type;
-=======
->>>>>>> 42a9ba1d
       typedef _Tp* unique_ptr::*             __unspecified_pointer_type;
 
     public:
@@ -184,13 +180,8 @@
       get_deleter() const
       { return std::get<1>(_M_t); }
 
-<<<<<<< HEAD
-      operator __unspecified_bool_type () const
-      { return get() == 0 ? 0 : &unique_ptr::_M_t; }
-=======
       explicit operator bool() const
       { return get() == 0 ? false : true; }
->>>>>>> 42a9ba1d
 
       // Modifiers.
       pointer
@@ -241,10 +232,6 @@
     class unique_ptr<_Tp[], _Tp_Deleter>
     {
       typedef std::tuple<_Tp*, _Tp_Deleter>  __tuple_type;
-<<<<<<< HEAD
-      typedef __tuple_type unique_ptr::*     __unspecified_bool_type;
-=======
->>>>>>> 42a9ba1d
       typedef _Tp* unique_ptr::*             __unspecified_pointer_type;
 
     public:
@@ -334,13 +321,8 @@
       get_deleter() const
       { return std::get<1>(_M_t); }    
 
-<<<<<<< HEAD
-      operator __unspecified_bool_type () const 
-      { return get() == 0 ? 0 : &unique_ptr::_M_t; }
-=======
       explicit operator bool() const 
       { return get() == 0 ? false : true; }
->>>>>>> 42a9ba1d
     
       // Modifiers.
       pointer
