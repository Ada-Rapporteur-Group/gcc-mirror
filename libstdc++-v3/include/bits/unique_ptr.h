--- conflicted
+++ resolved
@@ -368,9 +368,6 @@
       {
 	using std::swap;
 	swap(std::get<0>(_M_t), __p);
-<<<<<<< HEAD
-	if (__p != pointer())
-=======
 	if (__p != nullptr)
 	  get_deleter()(__p);
       }
@@ -381,7 +378,6 @@
 	pointer __p = get();
 	std::get<0>(_M_t) = pointer();
 	if (__p != nullptr)
->>>>>>> 6e7f08ad
 	  get_deleter()(__p);
       }
 
