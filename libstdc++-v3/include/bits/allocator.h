// Allocators -*- C++ -*-

<<<<<<< HEAD
// Copyright (C) 2001, 2002, 2003, 2004, 2005 Free Software Foundation, Inc.
=======
// Copyright (C) 2001, 2002, 2003, 2004, 2005, 2006
// Free Software Foundation, Inc.
>>>>>>> c355071f
//
// This file is part of the GNU ISO C++ Library.  This library is free
// software; you can redistribute it and/or modify it under the
// terms of the GNU General Public License as published by the
// Free Software Foundation; either version 2, or (at your option)
// any later version.

// This library is distributed in the hope that it will be useful,
// but WITHOUT ANY WARRANTY; without even the implied warranty of
// MERCHANTABILITY or FITNESS FOR A PARTICULAR PURPOSE.  See the
// GNU General Public License for more details.

// You should have received a copy of the GNU General Public License along
// with this library; see the file COPYING.  If not, write to the Free
// Software Foundation, 51 Franklin Street, Fifth Floor, Boston, MA 02110-1301,
// USA.

// As a special exception, you may use this file as part of a free software
// library without restriction.  Specifically, if other files instantiate
// templates or use macros or inline functions from this file, or you compile
// this file and link it with other files to produce an executable, this
// file does not by itself cause the resulting executable to be covered by
// the GNU General Public License.  This exception does not however
// invalidate any other reasons why the executable file might be covered by
// the GNU General Public License.

/*
 * Copyright (c) 1996-1997
 * Silicon Graphics Computer Systems, Inc.
 *
 * Permission to use, copy, modify, distribute and sell this software
 * and its documentation for any purpose is hereby granted without fee,
 * provided that the above copyright notice appear in all copies and
 * that both that copyright notice and this permission notice appear
 * in supporting documentation.  Silicon Graphics makes no
 * representations about the suitability of this software for any
 * purpose.  It is provided "as is" without express or implied warranty.
 */

/** @file allocator.h
 *  This is an internal header file, included by other library headers.
 *  You should not attempt to use it directly.
 */

#ifndef _ALLOCATOR_H
#define _ALLOCATOR_H 1

// Define the base class to std::allocator.
#include <bits/c++allocator.h>

#include <bits/cpp_type_traits.h> // for __is_empty

_GLIBCXX_BEGIN_NAMESPACE(std)

  template<typename _Tp>
    class allocator;

  /// allocator<void> specialization.
  template<>
    class allocator<void>
    {
    public:
      typedef size_t      size_type;
      typedef ptrdiff_t   difference_type;
      typedef void*       pointer;
      typedef const void* const_pointer;
      typedef void        value_type;

      template<typename _Tp1>
        struct rebind
        { typedef allocator<_Tp1> other; };
    };

  /**
   * @brief  The "standard" allocator, as per [20.4].
   *
   *  Further details:
   *  http://gcc.gnu.org/onlinedocs/libstdc++/20_util/allocator.html
   */
  template<typename _Tp>
    class allocator: public __glibcxx_base_allocator<_Tp>
    {
   public:
      typedef size_t     size_type;
      typedef ptrdiff_t  difference_type;
      typedef _Tp*       pointer;
      typedef const _Tp* const_pointer;
      typedef _Tp&       reference;
      typedef const _Tp& const_reference;
      typedef _Tp        value_type;

      template<typename _Tp1>
        struct rebind
        { typedef allocator<_Tp1> other; };

      allocator() throw() { }

      allocator(const allocator& __a) throw()
      : __glibcxx_base_allocator<_Tp>(__a) { }

      template<typename _Tp1>
        allocator(const allocator<_Tp1>&) throw() { }

      ~allocator() throw() { }

      // Inherit everything else.
    };

  template<typename _T1, typename _T2>
    inline bool
    operator==(const allocator<_T1>&, const allocator<_T2>&)
    { return true; }

  template<typename _T1, typename _T2>
    inline bool
    operator!=(const allocator<_T1>&, const allocator<_T2>&)
    { return false; }

  // Inhibit implicit instantiations for required instantiations,
  // which are defined via explicit instantiations elsewhere.
  // NB: This syntax is a GNU extension.
#if _GLIBCXX_EXTERN_TEMPLATE
  extern template class allocator<char>;
  extern template class allocator<wchar_t>;
#endif

  // Undefine.
#undef __glibcxx_base_allocator
<<<<<<< HEAD
} // namespace std
=======

  // To implement Option 3 of DR 431.
  template<typename _Alloc, bool = std::__is_empty<_Alloc>::__value>
    struct __alloc_swap
    { static void _S_do_it(_Alloc&, _Alloc&) { } };

  template<typename _Alloc>
    struct __alloc_swap<_Alloc, false>
    {
      static void
      _S_do_it(_Alloc& __one, _Alloc& __two)
      {
	// Precondition: swappable allocators.
	if (__one != __two)
	  swap(__one, __two);
      }
    };

_GLIBCXX_END_NAMESPACE
>>>>>>> c355071f

#endif<|MERGE_RESOLUTION|>--- conflicted
+++ resolved
@@ -1,11 +1,7 @@
 // Allocators -*- C++ -*-
 
-<<<<<<< HEAD
-// Copyright (C) 2001, 2002, 2003, 2004, 2005 Free Software Foundation, Inc.
-=======
 // Copyright (C) 2001, 2002, 2003, 2004, 2005, 2006
 // Free Software Foundation, Inc.
->>>>>>> c355071f
 //
 // This file is part of the GNU ISO C++ Library.  This library is free
 // software; you can redistribute it and/or modify it under the
@@ -134,9 +130,6 @@
 
   // Undefine.
 #undef __glibcxx_base_allocator
-<<<<<<< HEAD
-} // namespace std
-=======
 
   // To implement Option 3 of DR 431.
   template<typename _Alloc, bool = std::__is_empty<_Alloc>::__value>
@@ -156,6 +149,5 @@
     };
 
 _GLIBCXX_END_NAMESPACE
->>>>>>> c355071f
 
 #endif