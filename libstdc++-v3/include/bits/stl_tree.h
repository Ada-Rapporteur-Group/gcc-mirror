--- conflicted
+++ resolved
@@ -1615,11 +1615,7 @@
     noexcept(_Alloc_traits::_S_nothrow_move()
 	     && is_nothrow_move_assignable<_Compare>::value)
     {
-<<<<<<< HEAD
-      _M_impl._M_key_compare = __x._M_impl._M_key_compare;
-=======
       _M_impl._M_key_compare = std::move(__x._M_impl._M_key_compare);
->>>>>>> 01b0c11a
       constexpr bool __move_storage =
 	  _Alloc_traits::_S_propagate_on_move_assign()
 	  || _Alloc_traits::_S_always_equal();
