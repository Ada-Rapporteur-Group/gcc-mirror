// RB tree implementation -*- C++ -*-

// Copyright (C) 2001, 2002, 2003, 2004, 2005, 2006, 2007, 2008,
// 2009, 2010
// Free Software Foundation, Inc.
//
// This file is part of the GNU ISO C++ Library.  This library is free
// software; you can redistribute it and/or modify it under the
// terms of the GNU General Public License as published by the
// Free Software Foundation; either version 3, or (at your option)
// any later version.

// This library is distributed in the hope that it will be useful,
// but WITHOUT ANY WARRANTY; without even the implied warranty of
// MERCHANTABILITY or FITNESS FOR A PARTICULAR PURPOSE.  See the
// GNU General Public License for more details.

// Under Section 7 of GPL version 3, you are granted additional
// permissions described in the GCC Runtime Library Exception, version
// 3.1, as published by the Free Software Foundation.

// You should have received a copy of the GNU General Public License and
// a copy of the GCC Runtime Library Exception along with this program;
// see the files COPYING3 and COPYING.RUNTIME respectively.  If not, see
// <http://www.gnu.org/licenses/>.

/*
 *
 * Copyright (c) 1996,1997
 * Silicon Graphics Computer Systems, Inc.
 *
 * Permission to use, copy, modify, distribute and sell this software
 * and its documentation for any purpose is hereby granted without fee,
 * provided that the above copyright notice appear in all copies and
 * that both that copyright notice and this permission notice appear
 * in supporting documentation.  Silicon Graphics makes no
 * representations about the suitability of this software for any
 * purpose.  It is provided "as is" without express or implied warranty.
 *
 *
 * Copyright (c) 1994
 * Hewlett-Packard Company
 *
 * Permission to use, copy, modify, distribute and sell this software
 * and its documentation for any purpose is hereby granted without fee,
 * provided that the above copyright notice appear in all copies and
 * that both that copyright notice and this permission notice appear
 * in supporting documentation.  Hewlett-Packard Company makes no
 * representations about the suitability of this software for any
 * purpose.  It is provided "as is" without express or implied warranty.
 *
 *
 */

/** @file stl_tree.h
 *  This is an internal header file, included by other library headers.
 *  You should not attempt to use it directly.
 */

#ifndef _STL_TREE_H
#define _STL_TREE_H 1

#include <bits/stl_algobase.h>
#include <bits/allocator.h>
#include <bits/stl_function.h>
#include <bits/cpp_type_traits.h>

_GLIBCXX_BEGIN_NAMESPACE(std)

  // Red-black tree class, designed for use in implementing STL
  // associative containers (set, multiset, map, and multimap). The
  // insertion and deletion algorithms are based on those in Cormen,
  // Leiserson, and Rivest, Introduction to Algorithms (MIT Press,
  // 1990), except that
  //
  // (1) the header cell is maintained with links not only to the root
  // but also to the leftmost node of the tree, to enable constant
  // time begin(), and to the rightmost node of the tree, to enable
  // linear time performance when used with the generic set algorithms
  // (set_union, etc.)
  // 
  // (2) when a node being deleted has two children its successor node
  // is relinked into its place, rather than copied, so that the only
  // iterators invalidated are those referring to the deleted node.

  enum _Rb_tree_color { _S_red = false, _S_black = true };

  struct _Rb_tree_node_base
  {
    typedef _Rb_tree_node_base* _Base_ptr;
    typedef const _Rb_tree_node_base* _Const_Base_ptr;

    _Rb_tree_color	_M_color;
    _Base_ptr		_M_parent;
    _Base_ptr		_M_left;
    _Base_ptr		_M_right;

    static _Base_ptr
    _S_minimum(_Base_ptr __x)
    {
      while (__x->_M_left != 0) __x = __x->_M_left;
      return __x;
    }

    static _Const_Base_ptr
    _S_minimum(_Const_Base_ptr __x)
    {
      while (__x->_M_left != 0) __x = __x->_M_left;
      return __x;
    }

    static _Base_ptr
    _S_maximum(_Base_ptr __x)
    {
      while (__x->_M_right != 0) __x = __x->_M_right;
      return __x;
    }

    static _Const_Base_ptr
    _S_maximum(_Const_Base_ptr __x)
    {
      while (__x->_M_right != 0) __x = __x->_M_right;
      return __x;
    }
  };

  template<typename _Val>
    struct _Rb_tree_node : public _Rb_tree_node_base
    {
      typedef _Rb_tree_node<_Val>* _Link_type;
      _Val _M_value_field;

#ifdef __GXX_EXPERIMENTAL_CXX0X__
      template<typename... _Args>
        _Rb_tree_node(_Args&&... __args)
	: _Rb_tree_node_base(),
	  _M_value_field(std::forward<_Args>(__args)...) { }
#endif
    };

  _GLIBCXX_PURE _Rb_tree_node_base*
  _Rb_tree_increment(_Rb_tree_node_base* __x) throw ();

  _GLIBCXX_PURE const _Rb_tree_node_base*
  _Rb_tree_increment(const _Rb_tree_node_base* __x) throw ();

  _GLIBCXX_PURE _Rb_tree_node_base*
  _Rb_tree_decrement(_Rb_tree_node_base* __x) throw ();

  _GLIBCXX_PURE const _Rb_tree_node_base*
  _Rb_tree_decrement(const _Rb_tree_node_base* __x) throw ();

  template<typename _Tp>
    struct _Rb_tree_iterator
    {
      typedef _Tp  value_type;
      typedef _Tp& reference;
      typedef _Tp* pointer;

      typedef bidirectional_iterator_tag iterator_category;
      typedef ptrdiff_t                  difference_type;

      typedef _Rb_tree_iterator<_Tp>        _Self;
      typedef _Rb_tree_node_base::_Base_ptr _Base_ptr;
      typedef _Rb_tree_node<_Tp>*           _Link_type;

      _Rb_tree_iterator()
      : _M_node() { }

      explicit
      _Rb_tree_iterator(_Link_type __x)
      : _M_node(__x) { }

      reference
      operator*() const
      { return static_cast<_Link_type>(_M_node)->_M_value_field; }

      pointer
      operator->() const
      { return std::__addressof(static_cast<_Link_type>
				(_M_node)->_M_value_field); }

      _Self&
      operator++()
      {
	_M_node = _Rb_tree_increment(_M_node);
	return *this;
      }

      _Self
      operator++(int)
      {
	_Self __tmp = *this;
	_M_node = _Rb_tree_increment(_M_node);
	return __tmp;
      }

      _Self&
      operator--()
      {
	_M_node = _Rb_tree_decrement(_M_node);
	return *this;
      }

      _Self
      operator--(int)
      {
	_Self __tmp = *this;
	_M_node = _Rb_tree_decrement(_M_node);
	return __tmp;
      }

      bool
      operator==(const _Self& __x) const
      { return _M_node == __x._M_node; }

      bool
      operator!=(const _Self& __x) const
      { return _M_node != __x._M_node; }

      _Base_ptr _M_node;
  };

  template<typename _Tp>
    struct _Rb_tree_const_iterator
    {
      typedef _Tp        value_type;
      typedef const _Tp& reference;
      typedef const _Tp* pointer;

      typedef _Rb_tree_iterator<_Tp> iterator;

      typedef bidirectional_iterator_tag iterator_category;
      typedef ptrdiff_t                  difference_type;

      typedef _Rb_tree_const_iterator<_Tp>        _Self;
      typedef _Rb_tree_node_base::_Const_Base_ptr _Base_ptr;
      typedef const _Rb_tree_node<_Tp>*           _Link_type;

      _Rb_tree_const_iterator()
      : _M_node() { }

      explicit
      _Rb_tree_const_iterator(_Link_type __x)
      : _M_node(__x) { }

      _Rb_tree_const_iterator(const iterator& __it)
      : _M_node(__it._M_node) { }

      iterator
      _M_const_cast() const
      { return iterator(static_cast<typename iterator::_Link_type>
			(const_cast<typename iterator::_Base_ptr>(_M_node))); }

      reference
      operator*() const
      { return static_cast<_Link_type>(_M_node)->_M_value_field; }

      pointer
      operator->() const
      { return std::__addressof(static_cast<_Link_type>
				(_M_node)->_M_value_field); }

      _Self&
      operator++()
      {
	_M_node = _Rb_tree_increment(_M_node);
	return *this;
      }

      _Self
      operator++(int)
      {
	_Self __tmp = *this;
	_M_node = _Rb_tree_increment(_M_node);
	return __tmp;
      }

      _Self&
      operator--()
      {
	_M_node = _Rb_tree_decrement(_M_node);
	return *this;
      }

      _Self
      operator--(int)
      {
	_Self __tmp = *this;
	_M_node = _Rb_tree_decrement(_M_node);
	return __tmp;
      }

      bool
      operator==(const _Self& __x) const
      { return _M_node == __x._M_node; }

      bool
      operator!=(const _Self& __x) const
      { return _M_node != __x._M_node; }

      _Base_ptr _M_node;
    };

  template<typename _Val>
    inline bool
    operator==(const _Rb_tree_iterator<_Val>& __x,
               const _Rb_tree_const_iterator<_Val>& __y)
    { return __x._M_node == __y._M_node; }

  template<typename _Val>
    inline bool
    operator!=(const _Rb_tree_iterator<_Val>& __x,
               const _Rb_tree_const_iterator<_Val>& __y)
    { return __x._M_node != __y._M_node; }

  void
  _Rb_tree_insert_and_rebalance(const bool __insert_left,
                                _Rb_tree_node_base* __x,
                                _Rb_tree_node_base* __p,
                                _Rb_tree_node_base& __header) throw ();

  _Rb_tree_node_base*
  _Rb_tree_rebalance_for_erase(_Rb_tree_node_base* const __z,
			       _Rb_tree_node_base& __header) throw ();


  template<typename _Key, typename _Val, typename _KeyOfValue,
           typename _Compare, typename _Alloc = allocator<_Val> >
    class _Rb_tree
    {
      typedef typename _Alloc::template rebind<_Rb_tree_node<_Val> >::other
              _Node_allocator;

    protected:
      typedef _Rb_tree_node_base* _Base_ptr;
      typedef const _Rb_tree_node_base* _Const_Base_ptr;

    public:
      typedef _Key key_type;
      typedef _Val value_type;
      typedef value_type* pointer;
      typedef const value_type* const_pointer;
      typedef value_type& reference;
      typedef const value_type& const_reference;
      typedef _Rb_tree_node<_Val>* _Link_type;
      typedef const _Rb_tree_node<_Val>* _Const_Link_type;
      typedef size_t size_type;
      typedef ptrdiff_t difference_type;
      typedef _Alloc allocator_type;

      _Node_allocator&
      _M_get_Node_allocator()
      { return *static_cast<_Node_allocator*>(&this->_M_impl); }
      
      const _Node_allocator&
      _M_get_Node_allocator() const
      { return *static_cast<const _Node_allocator*>(&this->_M_impl); }

      allocator_type
      get_allocator() const
      { return allocator_type(_M_get_Node_allocator()); }

    protected:
      _Link_type
      _M_get_node()
      { return _M_impl._Node_allocator::allocate(1); }

      void
      _M_put_node(_Link_type __p)
      { _M_impl._Node_allocator::deallocate(__p, 1); }

#ifndef __GXX_EXPERIMENTAL_CXX0X__
      _Link_type
      _M_create_node(const value_type& __x)
      {
	_Link_type __tmp = _M_get_node();
	__try
	  { get_allocator().construct
	      (std::__addressof(__tmp->_M_value_field), __x); }
	__catch(...)
	  {
	    _M_put_node(__tmp);
	    __throw_exception_again;
	  }
	return __tmp;
      }

      void
      _M_destroy_node(_Link_type __p)
      {
	get_allocator().destroy(std::__addressof(__p->_M_value_field));
	_M_put_node(__p);
      }
#else
      template<typename... _Args>
        _Link_type
        _M_create_node(_Args&&... __args)
	{
	  _Link_type __tmp = _M_get_node();
	  __try
	    {
	      _M_get_Node_allocator().construct(__tmp,
					     std::forward<_Args>(__args)...);
	    }
	  __catch(...)
	    {
	      _M_put_node(__tmp);
	      __throw_exception_again;
	    }
	  return __tmp;
	}

      void
      _M_destroy_node(_Link_type __p)
      {
	_M_get_Node_allocator().destroy(__p);
	_M_put_node(__p);
      }
#endif

      _Link_type
      _M_clone_node(_Const_Link_type __x)
      {
	_Link_type __tmp = _M_create_node(__x->_M_value_field);
	__tmp->_M_color = __x->_M_color;
	__tmp->_M_left = 0;
	__tmp->_M_right = 0;
	return __tmp;
      }

    protected:
      template<typename _Key_compare, 
	       bool _Is_pod_comparator = __is_pod(_Key_compare)>
        struct _Rb_tree_impl : public _Node_allocator
        {
	  _Key_compare		_M_key_compare;
	  _Rb_tree_node_base 	_M_header;
	  size_type 		_M_node_count; // Keeps track of size of tree.

	  _Rb_tree_impl()
	  : _Node_allocator(), _M_key_compare(), _M_header(),
	    _M_node_count(0)
	  { _M_initialize(); }

	  _Rb_tree_impl(const _Key_compare& __comp, const _Node_allocator& __a)
	  : _Node_allocator(__a), _M_key_compare(__comp), _M_header(),
	    _M_node_count(0)
	  { _M_initialize(); }

	private:
	  void
	  _M_initialize()
	  {
	    this->_M_header._M_color = _S_red;
	    this->_M_header._M_parent = 0;
	    this->_M_header._M_left = &this->_M_header;
	    this->_M_header._M_right = &this->_M_header;
	  }	    
	};

      _Rb_tree_impl<_Compare> _M_impl;

    protected:
      _Base_ptr&
      _M_root()
      { return this->_M_impl._M_header._M_parent; }

      _Const_Base_ptr
      _M_root() const
      { return this->_M_impl._M_header._M_parent; }

      _Base_ptr&
      _M_leftmost()
      { return this->_M_impl._M_header._M_left; }

      _Const_Base_ptr
      _M_leftmost() const
      { return this->_M_impl._M_header._M_left; }

      _Base_ptr&
      _M_rightmost()
      { return this->_M_impl._M_header._M_right; }

      _Const_Base_ptr
      _M_rightmost() const
      { return this->_M_impl._M_header._M_right; }

      _Link_type
      _M_begin()
      { return static_cast<_Link_type>(this->_M_impl._M_header._M_parent); }

      _Const_Link_type
      _M_begin() const
      {
	return static_cast<_Const_Link_type>
	  (this->_M_impl._M_header._M_parent);
      }

      _Link_type
      _M_end()
      { return static_cast<_Link_type>(&this->_M_impl._M_header); }

      _Const_Link_type
      _M_end() const
      { return static_cast<_Const_Link_type>(&this->_M_impl._M_header); }

      static const_reference
      _S_value(_Const_Link_type __x)
      { return __x->_M_value_field; }

      static const _Key&
      _S_key(_Const_Link_type __x)
      { return _KeyOfValue()(_S_value(__x)); }

      static _Link_type
      _S_left(_Base_ptr __x)
      { return static_cast<_Link_type>(__x->_M_left); }

      static _Const_Link_type
      _S_left(_Const_Base_ptr __x)
      { return static_cast<_Const_Link_type>(__x->_M_left); }

      static _Link_type
      _S_right(_Base_ptr __x)
      { return static_cast<_Link_type>(__x->_M_right); }

      static _Const_Link_type
      _S_right(_Const_Base_ptr __x)
      { return static_cast<_Const_Link_type>(__x->_M_right); }

      static const_reference
      _S_value(_Const_Base_ptr __x)
      { return static_cast<_Const_Link_type>(__x)->_M_value_field; }

      static const _Key&
      _S_key(_Const_Base_ptr __x)
      { return _KeyOfValue()(_S_value(__x)); }

      static _Base_ptr
      _S_minimum(_Base_ptr __x)
      { return _Rb_tree_node_base::_S_minimum(__x); }

      static _Const_Base_ptr
      _S_minimum(_Const_Base_ptr __x)
      { return _Rb_tree_node_base::_S_minimum(__x); }

      static _Base_ptr
      _S_maximum(_Base_ptr __x)
      { return _Rb_tree_node_base::_S_maximum(__x); }

      static _Const_Base_ptr
      _S_maximum(_Const_Base_ptr __x)
      { return _Rb_tree_node_base::_S_maximum(__x); }

    public:
      typedef _Rb_tree_iterator<value_type>       iterator;
      typedef _Rb_tree_const_iterator<value_type> const_iterator;

      typedef std::reverse_iterator<iterator>       reverse_iterator;
      typedef std::reverse_iterator<const_iterator> const_reverse_iterator;

    private:
#ifdef __GXX_EXPERIMENTAL_CXX0X__
      template<typename _Arg>
        iterator
        _M_insert_(_Const_Base_ptr __x, _Const_Base_ptr __y, _Arg&& __v);

      template<typename _Arg>
        iterator
        _M_insert_lower(_Base_ptr __x, _Base_ptr __y, _Arg&& __v);

      template<typename _Arg>
        iterator
        _M_insert_equal_lower(_Arg&& __x);
#else
      iterator
      _M_insert_(_Const_Base_ptr __x, _Const_Base_ptr __y,
		 const value_type& __v);

      // _GLIBCXX_RESOLVE_LIB_DEFECTS
      // 233. Insertion hints in associative containers.
      iterator
      _M_insert_lower(_Base_ptr __x, _Base_ptr __y, const value_type& __v);

      iterator
      _M_insert_equal_lower(const value_type& __x);
#endif

      _Link_type
      _M_copy(_Const_Link_type __x, _Link_type __p);

      void
      _M_erase(_Link_type __x);

      iterator
      _M_lower_bound(_Link_type __x, _Link_type __y,
		     const _Key& __k);

      const_iterator
      _M_lower_bound(_Const_Link_type __x, _Const_Link_type __y,
		     const _Key& __k) const;

      iterator
      _M_upper_bound(_Link_type __x, _Link_type __y,
		     const _Key& __k);

      const_iterator
      _M_upper_bound(_Const_Link_type __x, _Const_Link_type __y,
		     const _Key& __k) const;

    public:
      // allocation/deallocation
      _Rb_tree() { }

      _Rb_tree(const _Compare& __comp,
	       const allocator_type& __a = allocator_type())
      : _M_impl(__comp, __a) { }

      _Rb_tree(const _Rb_tree& __x)
      : _M_impl(__x._M_impl._M_key_compare, __x._M_get_Node_allocator())
      {
	if (__x._M_root() != 0)
	  {
	    _M_root() = _M_copy(__x._M_begin(), _M_end());
	    _M_leftmost() = _S_minimum(_M_root());
	    _M_rightmost() = _S_maximum(_M_root());
	    _M_impl._M_node_count = __x._M_impl._M_node_count;
	  }
      }

#ifdef __GXX_EXPERIMENTAL_CXX0X__
      _Rb_tree(_Rb_tree&& __x);
#endif

      ~_Rb_tree()
      { _M_erase(_M_begin()); }

      _Rb_tree&
      operator=(const _Rb_tree& __x);

      // Accessors.
      _Compare
      key_comp() const
      { return _M_impl._M_key_compare; }

      iterator
      begin()
      { 
	return iterator(static_cast<_Link_type>
			(this->_M_impl._M_header._M_left));
      }

      const_iterator
      begin() const
      { 
	return const_iterator(static_cast<_Const_Link_type>
			      (this->_M_impl._M_header._M_left));
      }

      iterator
      end()
      { return iterator(static_cast<_Link_type>(&this->_M_impl._M_header)); }

      const_iterator
      end() const
      { 
	return const_iterator(static_cast<_Const_Link_type>
			      (&this->_M_impl._M_header));
      }

      reverse_iterator
      rbegin()
      { return reverse_iterator(end()); }

      const_reverse_iterator
      rbegin() const
      { return const_reverse_iterator(end()); }

      reverse_iterator
      rend()
      { return reverse_iterator(begin()); }

      const_reverse_iterator
      rend() const
      { return const_reverse_iterator(begin()); }

      bool
      empty() const
      { return _M_impl._M_node_count == 0; }

      size_type
      size() const
      { return _M_impl._M_node_count; }

      size_type
      max_size() const
      { return _M_get_Node_allocator().max_size(); }

      void
      swap(_Rb_tree& __t);      

      // Insert/erase.
#ifdef __GXX_EXPERIMENTAL_CXX0X__
      template<typename _Arg>
        pair<iterator, bool>
        _M_insert_unique(_Arg&& __x);

      template<typename _Arg>
        iterator
        _M_insert_equal(_Arg&& __x);

      template<typename _Arg>
        iterator
        _M_insert_unique_(const_iterator __position, _Arg&& __x);

      template<typename _Arg>
        iterator
        _M_insert_equal_(const_iterator __position, _Arg&& __x);
#else
      pair<iterator, bool>
      _M_insert_unique(const value_type& __x);

      iterator
      _M_insert_equal(const value_type& __x);

      iterator
      _M_insert_unique_(const_iterator __position, const value_type& __x);

      iterator
      _M_insert_equal_(const_iterator __position, const value_type& __x);
#endif

      template<typename _InputIterator>
        void
        _M_insert_unique(_InputIterator __first, _InputIterator __last);

      template<typename _InputIterator>
        void
        _M_insert_equal(_InputIterator __first, _InputIterator __last);

    private:
      void
      _M_erase_aux(const_iterator __position);

      void
      _M_erase_aux(const_iterator __first, const_iterator __last);

    public:
#ifdef __GXX_EXPERIMENTAL_CXX0X__
      // _GLIBCXX_RESOLVE_LIB_DEFECTS
      // DR 130. Associative erase should return an iterator.
      iterator
      erase(const_iterator __position)
      {
	const_iterator __result = __position;
	++__result;
	_M_erase_aux(__position);
	return __result._M_const_cast();
      }
#else
      void
      erase(const_iterator __position)
      { _M_erase_aux(__position); }
#endif
      size_type
      erase(const key_type& __x);

#ifdef __GXX_EXPERIMENTAL_CXX0X__
      // _GLIBCXX_RESOLVE_LIB_DEFECTS
      // DR 130. Associative erase should return an iterator.
      iterator
      erase(const_iterator __first, const_iterator __last)
      {
	_M_erase_aux(__first, __last);
	return __last._M_const_cast();
      }
#else
      void
      erase(const_iterator __first, const_iterator __last)
      { _M_erase_aux(__first, __last); }
#endif
      void
      erase(const key_type* __first, const key_type* __last);

      void
      clear()
      {
        _M_erase(_M_begin());
        _M_leftmost() = _M_end();
        _M_root() = 0;
        _M_rightmost() = _M_end();
        _M_impl._M_node_count = 0;
      }

      // Set operations.
      iterator
      find(const key_type& __k);

      const_iterator
      find(const key_type& __k) const;

      size_type
      count(const key_type& __k) const;

      iterator
      lower_bound(const key_type& __k)
      { return _M_lower_bound(_M_begin(), _M_end(), __k); }

      const_iterator
      lower_bound(const key_type& __k) const
      { return _M_lower_bound(_M_begin(), _M_end(), __k); }

      iterator
      upper_bound(const key_type& __k)
      { return _M_upper_bound(_M_begin(), _M_end(), __k); }

      const_iterator
      upper_bound(const key_type& __k) const
      { return _M_upper_bound(_M_begin(), _M_end(), __k); }

      pair<iterator, iterator>
      equal_range(const key_type& __k);

      pair<const_iterator, const_iterator>
      equal_range(const key_type& __k) const;

      // Debugging.
      bool
      __rb_verify() const;
    };

  template<typename _Key, typename _Val, typename _KeyOfValue,
           typename _Compare, typename _Alloc>
    inline bool
    operator==(const _Rb_tree<_Key, _Val, _KeyOfValue, _Compare, _Alloc>& __x,
	       const _Rb_tree<_Key, _Val, _KeyOfValue, _Compare, _Alloc>& __y)
    {
      return __x.size() == __y.size()
	     && std::equal(__x.begin(), __x.end(), __y.begin());
    }

  template<typename _Key, typename _Val, typename _KeyOfValue,
           typename _Compare, typename _Alloc>
    inline bool
    operator<(const _Rb_tree<_Key, _Val, _KeyOfValue, _Compare, _Alloc>& __x,
	      const _Rb_tree<_Key, _Val, _KeyOfValue, _Compare, _Alloc>& __y)
    {
      return std::lexicographical_compare(__x.begin(), __x.end(), 
					  __y.begin(), __y.end());
    }

  template<typename _Key, typename _Val, typename _KeyOfValue,
           typename _Compare, typename _Alloc>
    inline bool
    operator!=(const _Rb_tree<_Key, _Val, _KeyOfValue, _Compare, _Alloc>& __x,
	       const _Rb_tree<_Key, _Val, _KeyOfValue, _Compare, _Alloc>& __y)
    { return !(__x == __y); }

  template<typename _Key, typename _Val, typename _KeyOfValue,
           typename _Compare, typename _Alloc>
    inline bool
    operator>(const _Rb_tree<_Key, _Val, _KeyOfValue, _Compare, _Alloc>& __x,
	      const _Rb_tree<_Key, _Val, _KeyOfValue, _Compare, _Alloc>& __y)
    { return __y < __x; }

  template<typename _Key, typename _Val, typename _KeyOfValue,
           typename _Compare, typename _Alloc>
    inline bool
    operator<=(const _Rb_tree<_Key, _Val, _KeyOfValue, _Compare, _Alloc>& __x,
	       const _Rb_tree<_Key, _Val, _KeyOfValue, _Compare, _Alloc>& __y)
    { return !(__y < __x); }

  template<typename _Key, typename _Val, typename _KeyOfValue,
           typename _Compare, typename _Alloc>
    inline bool
    operator>=(const _Rb_tree<_Key, _Val, _KeyOfValue, _Compare, _Alloc>& __x,
	       const _Rb_tree<_Key, _Val, _KeyOfValue, _Compare, _Alloc>& __y)
    { return !(__x < __y); }

  template<typename _Key, typename _Val, typename _KeyOfValue,
           typename _Compare, typename _Alloc>
    inline void
    swap(_Rb_tree<_Key, _Val, _KeyOfValue, _Compare, _Alloc>& __x,
	 _Rb_tree<_Key, _Val, _KeyOfValue, _Compare, _Alloc>& __y)
    { __x.swap(__y); }

#ifdef __GXX_EXPERIMENTAL_CXX0X__
  template<typename _Key, typename _Val, typename _KeyOfValue,
           typename _Compare, typename _Alloc>
    _Rb_tree<_Key, _Val, _KeyOfValue, _Compare, _Alloc>::
    _Rb_tree(_Rb_tree<_Key, _Val, _KeyOfValue, _Compare, _Alloc>&& __x)
    : _M_impl(__x._M_impl._M_key_compare, __x._M_get_Node_allocator())
    {
      if (__x._M_root() != 0)
	{
	  _M_root() = __x._M_root();
	  _M_leftmost() = __x._M_leftmost();
	  _M_rightmost() = __x._M_rightmost();
	  _M_root()->_M_parent = _M_end();

	  __x._M_root() = 0;
	  __x._M_leftmost() = __x._M_end();
	  __x._M_rightmost() = __x._M_end();

	  this->_M_impl._M_node_count = __x._M_impl._M_node_count;
	  __x._M_impl._M_node_count = 0;
	}
    }
#endif

  template<typename _Key, typename _Val, typename _KeyOfValue,
           typename _Compare, typename _Alloc>
    _Rb_tree<_Key, _Val, _KeyOfValue, _Compare, _Alloc>&
    _Rb_tree<_Key, _Val, _KeyOfValue, _Compare, _Alloc>::
    operator=(const _Rb_tree<_Key, _Val, _KeyOfValue, _Compare, _Alloc>& __x)
    {
      if (this != &__x)
	{
	  // Note that _Key may be a constant type.
	  clear();
	  _M_impl._M_key_compare = __x._M_impl._M_key_compare;
	  if (__x._M_root() != 0)
	    {
	      _M_root() = _M_copy(__x._M_begin(), _M_end());
	      _M_leftmost() = _S_minimum(_M_root());
	      _M_rightmost() = _S_maximum(_M_root());
	      _M_impl._M_node_count = __x._M_impl._M_node_count;
	    }
	}
      return *this;
    }

  template<typename _Key, typename _Val, typename _KeyOfValue,
           typename _Compare, typename _Alloc>
#ifdef __GXX_EXPERIMENTAL_CXX0X__
    template<typename _Arg>
#endif
    typename _Rb_tree<_Key, _Val, _KeyOfValue, _Compare, _Alloc>::iterator
    _Rb_tree<_Key, _Val, _KeyOfValue, _Compare, _Alloc>::
#ifdef __GXX_EXPERIMENTAL_CXX0X__
    _M_insert_(_Const_Base_ptr __x, _Const_Base_ptr __p, _Arg&& __v)
#else
    _M_insert_(_Const_Base_ptr __x, _Const_Base_ptr __p, const _Val& __v)
#endif
    {
      bool __insert_left = (__x != 0 || __p == _M_end()
			    || _M_impl._M_key_compare(_KeyOfValue()(__v), 
						      _S_key(__p)));

      _Link_type __z = _M_create_node(_GLIBCXX_FORWARD(_Arg, __v));

      _Rb_tree_insert_and_rebalance(__insert_left, __z,
				    const_cast<_Base_ptr>(__p),  
				    this->_M_impl._M_header);
      ++_M_impl._M_node_count;
      return iterator(__z);
    }

  template<typename _Key, typename _Val, typename _KeyOfValue,
           typename _Compare, typename _Alloc>
#ifdef __GXX_EXPERIMENTAL_CXX0X__
    template<typename _Arg>
#endif
    typename _Rb_tree<_Key, _Val, _KeyOfValue, _Compare, _Alloc>::iterator
    _Rb_tree<_Key, _Val, _KeyOfValue, _Compare, _Alloc>::
#ifdef __GXX_EXPERIMENTAL_CXX0X__
    _M_insert_lower(_Base_ptr __x, _Base_ptr __p, _Arg&& __v)
#else
    _M_insert_lower(_Base_ptr __x, _Base_ptr __p, const _Val& __v)
#endif
    {
      bool __insert_left = (__x != 0 || __p == _M_end()
			    || !_M_impl._M_key_compare(_S_key(__p),
						       _KeyOfValue()(__v)));

      _Link_type __z = _M_create_node(_GLIBCXX_FORWARD(_Arg, __v));

      _Rb_tree_insert_and_rebalance(__insert_left, __z, __p,  
				    this->_M_impl._M_header);
      ++_M_impl._M_node_count;
      return iterator(__z);
    }

  template<typename _Key, typename _Val, typename _KeyOfValue,
           typename _Compare, typename _Alloc>
#ifdef __GXX_EXPERIMENTAL_CXX0X__
    template<typename _Arg>
#endif
    typename _Rb_tree<_Key, _Val, _KeyOfValue, _Compare, _Alloc>::iterator
    _Rb_tree<_Key, _Val, _KeyOfValue, _Compare, _Alloc>::
#ifdef __GXX_EXPERIMENTAL_CXX0X__
    _M_insert_equal_lower(_Arg&& __v)
#else
    _M_insert_equal_lower(const _Val& __v)
#endif
    {
      _Link_type __x = _M_begin();
      _Link_type __y = _M_end();
      while (__x != 0)
	{
	  __y = __x;
	  __x = !_M_impl._M_key_compare(_S_key(__x), _KeyOfValue()(__v)) ?
	        _S_left(__x) : _S_right(__x);
	}
      return _M_insert_lower(__x, __y, _GLIBCXX_FORWARD(_Arg, __v));
    }

  template<typename _Key, typename _Val, typename _KoV,
           typename _Compare, typename _Alloc>
    typename _Rb_tree<_Key, _Val, _KoV, _Compare, _Alloc>::_Link_type
    _Rb_tree<_Key, _Val, _KoV, _Compare, _Alloc>::
    _M_copy(_Const_Link_type __x, _Link_type __p)
    {
      // Structural copy.  __x and __p must be non-null.
      _Link_type __top = _M_clone_node(__x);
      __top->_M_parent = __p;

      __try
	{
	  if (__x->_M_right)
	    __top->_M_right = _M_copy(_S_right(__x), __top);
	  __p = __top;
	  __x = _S_left(__x);

	  while (__x != 0)
	    {
	      _Link_type __y = _M_clone_node(__x);
	      __p->_M_left = __y;
	      __y->_M_parent = __p;
	      if (__x->_M_right)
		__y->_M_right = _M_copy(_S_right(__x), __y);
	      __p = __y;
	      __x = _S_left(__x);
	    }
	}
      __catch(...)
	{
	  _M_erase(__top);
	  __throw_exception_again;
	}
      return __top;
    }

  template<typename _Key, typename _Val, typename _KeyOfValue,
           typename _Compare, typename _Alloc>
    void
    _Rb_tree<_Key, _Val, _KeyOfValue, _Compare, _Alloc>::
    _M_erase(_Link_type __x)
    {
      // Erase without rebalancing.
      while (__x != 0)
	{
	  _M_erase(_S_right(__x));
	  _Link_type __y = _S_left(__x);
	  _M_destroy_node(__x);
	  __x = __y;
	}
    }

  template<typename _Key, typename _Val, typename _KeyOfValue,
           typename _Compare, typename _Alloc>
    typename _Rb_tree<_Key, _Val, _KeyOfValue,
		      _Compare, _Alloc>::iterator
    _Rb_tree<_Key, _Val, _KeyOfValue, _Compare, _Alloc>::
    _M_lower_bound(_Link_type __x, _Link_type __y,
		   const _Key& __k)
    {
      while (__x != 0)
	if (!_M_impl._M_key_compare(_S_key(__x), __k))
	  __y = __x, __x = _S_left(__x);
	else
	  __x = _S_right(__x);
      return iterator(__y);
    }

  template<typename _Key, typename _Val, typename _KeyOfValue,
           typename _Compare, typename _Alloc>
    typename _Rb_tree<_Key, _Val, _KeyOfValue,
		      _Compare, _Alloc>::const_iterator
    _Rb_tree<_Key, _Val, _KeyOfValue, _Compare, _Alloc>::
    _M_lower_bound(_Const_Link_type __x, _Const_Link_type __y,
		   const _Key& __k) const
    {
      while (__x != 0)
	if (!_M_impl._M_key_compare(_S_key(__x), __k))
	  __y = __x, __x = _S_left(__x);
	else
	  __x = _S_right(__x);
      return const_iterator(__y);
    }

  template<typename _Key, typename _Val, typename _KeyOfValue,
           typename _Compare, typename _Alloc>
    typename _Rb_tree<_Key, _Val, _KeyOfValue,
		      _Compare, _Alloc>::iterator
    _Rb_tree<_Key, _Val, _KeyOfValue, _Compare, _Alloc>::
    _M_upper_bound(_Link_type __x, _Link_type __y,
		   const _Key& __k)
    {
      while (__x != 0)
	if (_M_impl._M_key_compare(__k, _S_key(__x)))
	  __y = __x, __x = _S_left(__x);
	else
	  __x = _S_right(__x);
      return iterator(__y);
    }

  template<typename _Key, typename _Val, typename _KeyOfValue,
           typename _Compare, typename _Alloc>
    typename _Rb_tree<_Key, _Val, _KeyOfValue,
		      _Compare, _Alloc>::const_iterator
    _Rb_tree<_Key, _Val, _KeyOfValue, _Compare, _Alloc>::
    _M_upper_bound(_Const_Link_type __x, _Const_Link_type __y,
		   const _Key& __k) const
    {
      while (__x != 0)
	if (_M_impl._M_key_compare(__k, _S_key(__x)))
	  __y = __x, __x = _S_left(__x);
	else
	  __x = _S_right(__x);
      return const_iterator(__y);
    }

  template<typename _Key, typename _Val, typename _KeyOfValue,
           typename _Compare, typename _Alloc>
    pair<typename _Rb_tree<_Key, _Val, _KeyOfValue,
			   _Compare, _Alloc>::iterator,
	 typename _Rb_tree<_Key, _Val, _KeyOfValue,
			   _Compare, _Alloc>::iterator>
    _Rb_tree<_Key, _Val, _KeyOfValue, _Compare, _Alloc>::
    equal_range(const _Key& __k)
    {
      _Link_type __x = _M_begin();
      _Link_type __y = _M_end();
      while (__x != 0)
	{
	  if (_M_impl._M_key_compare(_S_key(__x), __k))
	    __x = _S_right(__x);
	  else if (_M_impl._M_key_compare(__k, _S_key(__x)))
	    __y = __x, __x = _S_left(__x);
	  else
	    {
	      _Link_type __xu(__x), __yu(__y);
	      __y = __x, __x = _S_left(__x);
	      __xu = _S_right(__xu);
	      return pair<iterator,
		          iterator>(_M_lower_bound(__x, __y, __k),
				    _M_upper_bound(__xu, __yu, __k));
	    }
	}
      return pair<iterator, iterator>(iterator(__y),
				      iterator(__y));
    }

  template<typename _Key, typename _Val, typename _KeyOfValue,
           typename _Compare, typename _Alloc>
    pair<typename _Rb_tree<_Key, _Val, _KeyOfValue,
			   _Compare, _Alloc>::const_iterator,
	 typename _Rb_tree<_Key, _Val, _KeyOfValue,
			   _Compare, _Alloc>::const_iterator>
    _Rb_tree<_Key, _Val, _KeyOfValue, _Compare, _Alloc>::
    equal_range(const _Key& __k) const
    {
      _Const_Link_type __x = _M_begin();
      _Const_Link_type __y = _M_end();
      while (__x != 0)
	{
	  if (_M_impl._M_key_compare(_S_key(__x), __k))
	    __x = _S_right(__x);
	  else if (_M_impl._M_key_compare(__k, _S_key(__x)))
	    __y = __x, __x = _S_left(__x);
	  else
	    {
	      _Const_Link_type __xu(__x), __yu(__y);
	      __y = __x, __x = _S_left(__x);
	      __xu = _S_right(__xu);
	      return pair<const_iterator,
		          const_iterator>(_M_lower_bound(__x, __y, __k),
					  _M_upper_bound(__xu, __yu, __k));
	    }
	}
      return pair<const_iterator, const_iterator>(const_iterator(__y),
						  const_iterator(__y));
    }

  template<typename _Key, typename _Val, typename _KeyOfValue,
           typename _Compare, typename _Alloc>
    void
    _Rb_tree<_Key, _Val, _KeyOfValue, _Compare, _Alloc>::
    swap(_Rb_tree<_Key, _Val, _KeyOfValue, _Compare, _Alloc>& __t)
    {
      if (_M_root() == 0)
	{
	  if (__t._M_root() != 0)
	    {
	      _M_root() = __t._M_root();
	      _M_leftmost() = __t._M_leftmost();
	      _M_rightmost() = __t._M_rightmost();
	      _M_root()->_M_parent = _M_end();
	      
	      __t._M_root() = 0;
	      __t._M_leftmost() = __t._M_end();
	      __t._M_rightmost() = __t._M_end();
	    }
	}
      else if (__t._M_root() == 0)
	{
	  __t._M_root() = _M_root();
	  __t._M_leftmost() = _M_leftmost();
	  __t._M_rightmost() = _M_rightmost();
	  __t._M_root()->_M_parent = __t._M_end();
	  
	  _M_root() = 0;
	  _M_leftmost() = _M_end();
	  _M_rightmost() = _M_end();
	}
      else
	{
	  std::swap(_M_root(),__t._M_root());
	  std::swap(_M_leftmost(),__t._M_leftmost());
	  std::swap(_M_rightmost(),__t._M_rightmost());
	  
	  _M_root()->_M_parent = _M_end();
	  __t._M_root()->_M_parent = __t._M_end();
	}
      // No need to swap header's color as it does not change.
      std::swap(this->_M_impl._M_node_count, __t._M_impl._M_node_count);
      std::swap(this->_M_impl._M_key_compare, __t._M_impl._M_key_compare);
      
      // _GLIBCXX_RESOLVE_LIB_DEFECTS
      // 431. Swapping containers with unequal allocators.
      std::__alloc_swap<_Node_allocator>::
	_S_do_it(_M_get_Node_allocator(), __t._M_get_Node_allocator());
    }

  template<typename _Key, typename _Val, typename _KeyOfValue,
           typename _Compare, typename _Alloc>
#ifdef __GXX_EXPERIMENTAL_CXX0X__
    template<typename _Arg>
#endif
    pair<typename _Rb_tree<_Key, _Val, _KeyOfValue,
			   _Compare, _Alloc>::iterator, bool>
    _Rb_tree<_Key, _Val, _KeyOfValue, _Compare, _Alloc>::
#ifdef __GXX_EXPERIMENTAL_CXX0X__
    _M_insert_unique(_Arg&& __v)
#else
    _M_insert_unique(const _Val& __v)
#endif
    {
      _Link_type __x = _M_begin();
      _Link_type __y = _M_end();
      bool __comp = true;
      while (__x != 0)
	{
	  __y = __x;
	  __comp = _M_impl._M_key_compare(_KeyOfValue()(__v), _S_key(__x));
	  __x = __comp ? _S_left(__x) : _S_right(__x);
	}
      iterator __j = iterator(__y);
      if (__comp)
	{
	  if (__j == begin())
	    return pair<iterator, bool>
	      (_M_insert_(__x, __y, _GLIBCXX_FORWARD(_Arg, __v)), true);
	  else
	    --__j;
	}
      if (_M_impl._M_key_compare(_S_key(__j._M_node), _KeyOfValue()(__v)))
	return pair<iterator, bool>
	  (_M_insert_(__x, __y, _GLIBCXX_FORWARD(_Arg, __v)), true);
      return pair<iterator, bool>(__j, false);
    }

  template<typename _Key, typename _Val, typename _KeyOfValue,
           typename _Compare, typename _Alloc>
#ifdef __GXX_EXPERIMENTAL_CXX0X__
    template<typename _Arg>
#endif
    typename _Rb_tree<_Key, _Val, _KeyOfValue, _Compare, _Alloc>::iterator
    _Rb_tree<_Key, _Val, _KeyOfValue, _Compare, _Alloc>::
#ifdef __GXX_EXPERIMENTAL_CXX0X__
    _M_insert_equal(_Arg&& __v)
#else
    _M_insert_equal(const _Val& __v)
#endif
    {
      _Link_type __x = _M_begin();
      _Link_type __y = _M_end();
      while (__x != 0)
	{
	  __y = __x;
	  __x = _M_impl._M_key_compare(_KeyOfValue()(__v), _S_key(__x)) ?
	        _S_left(__x) : _S_right(__x);
	}
      return _M_insert_(__x, __y, _GLIBCXX_FORWARD(_Arg, __v));
    }

  template<typename _Key, typename _Val, typename _KeyOfValue,
           typename _Compare, typename _Alloc>
#ifdef __GXX_EXPERIMENTAL_CXX0X__
    template<typename _Arg>
#endif
    typename _Rb_tree<_Key, _Val, _KeyOfValue, _Compare, _Alloc>::iterator
    _Rb_tree<_Key, _Val, _KeyOfValue, _Compare, _Alloc>::
#ifdef __GXX_EXPERIMENTAL_CXX0X__
    _M_insert_unique_(const_iterator __position, _Arg&& __v)
#else
    _M_insert_unique_(const_iterator __position, const _Val& __v)
#endif
    {
      // end()
      if (__position._M_node == _M_end())
	{
	  if (size() > 0
	      && _M_impl._M_key_compare(_S_key(_M_rightmost()), 
					_KeyOfValue()(__v)))
	    return _M_insert_(0, _M_rightmost(), _GLIBCXX_FORWARD(_Arg, __v));
	  else
	    return _M_insert_unique(_GLIBCXX_FORWARD(_Arg, __v)).first;
	}
      else if (_M_impl._M_key_compare(_KeyOfValue()(__v),
				      _S_key(__position._M_node)))
	{
	  // First, try before...
	  const_iterator __before = __position;
	  if (__position._M_node == _M_leftmost()) // begin()
	    return _M_insert_(_M_leftmost(), _M_leftmost(),
			      _GLIBCXX_FORWARD(_Arg, __v));
	  else if (_M_impl._M_key_compare(_S_key((--__before)._M_node), 
					  _KeyOfValue()(__v)))
	    {
	      if (_S_right(__before._M_node) == 0)
		return _M_insert_(0, __before._M_node,
				  _GLIBCXX_FORWARD(_Arg, __v));
	      else
		return _M_insert_(__position._M_node,
				  __position._M_node,
				  _GLIBCXX_FORWARD(_Arg, __v));
	    }
	  else
	    return _M_insert_unique(_GLIBCXX_FORWARD(_Arg, __v)).first;
	}
      else if (_M_impl._M_key_compare(_S_key(__position._M_node),
				      _KeyOfValue()(__v)))
	{
	  // ... then try after.
	  const_iterator __after = __position;
	  if (__position._M_node == _M_rightmost())
	    return _M_insert_(0, _M_rightmost(),
			      _GLIBCXX_FORWARD(_Arg, __v));
	  else if (_M_impl._M_key_compare(_KeyOfValue()(__v),
					  _S_key((++__after)._M_node)))
	    {
	      if (_S_right(__position._M_node) == 0)
		return _M_insert_(0, __position._M_node,
				  _GLIBCXX_FORWARD(_Arg, __v));
	      else
		return _M_insert_(__after._M_node, __after._M_node,
				  _GLIBCXX_FORWARD(_Arg, __v));
	    }
	  else
	    return _M_insert_unique(_GLIBCXX_FORWARD(_Arg, __v)).first;
	}
      else
	// Equivalent keys.
	return __position._M_const_cast();
    }

  template<typename _Key, typename _Val, typename _KeyOfValue,
           typename _Compare, typename _Alloc>
#ifdef __GXX_EXPERIMENTAL_CXX0X__
    template<typename _Arg>
#endif
    typename _Rb_tree<_Key, _Val, _KeyOfValue, _Compare, _Alloc>::iterator
    _Rb_tree<_Key, _Val, _KeyOfValue, _Compare, _Alloc>::
#ifdef __GXX_EXPERIMENTAL_CXX0X__
    _M_insert_equal_(const_iterator __position, _Arg&& __v)
#else
    _M_insert_equal_(const_iterator __position, const _Val& __v)
#endif
    {
      // end()
      if (__position._M_node == _M_end())
	{
	  if (size() > 0
	      && !_M_impl._M_key_compare(_KeyOfValue()(__v),
					 _S_key(_M_rightmost())))
	    return _M_insert_(0, _M_rightmost(),
			      _GLIBCXX_FORWARD(_Arg, __v));
	  else
	    return _M_insert_equal(_GLIBCXX_FORWARD(_Arg, __v));
	}
      else if (!_M_impl._M_key_compare(_S_key(__position._M_node),
				       _KeyOfValue()(__v)))
	{
	  // First, try before...
	  const_iterator __before = __position;
	  if (__position._M_node == _M_leftmost()) // begin()
	    return _M_insert_(_M_leftmost(), _M_leftmost(),
			      _GLIBCXX_FORWARD(_Arg, __v));
	  else if (!_M_impl._M_key_compare(_KeyOfValue()(__v),
					   _S_key((--__before)._M_node)))
	    {
	      if (_S_right(__before._M_node) == 0)
		return _M_insert_(0, __before._M_node,
				  _GLIBCXX_FORWARD(_Arg, __v));
	      else
		return _M_insert_(__position._M_node,
				  __position._M_node,
				  _GLIBCXX_FORWARD(_Arg, __v));
	    }
	  else
	    return _M_insert_equal(_GLIBCXX_FORWARD(_Arg, __v));
	}
      else
	{
	  // ... then try after.  
	  const_iterator __after = __position;
	  if (__position._M_node == _M_rightmost())
	    return _M_insert_(0, _M_rightmost(),
			      _GLIBCXX_FORWARD(_Arg, __v));
	  else if (!_M_impl._M_key_compare(_S_key((++__after)._M_node),
					   _KeyOfValue()(__v)))
	    {
	      if (_S_right(__position._M_node) == 0)
		return _M_insert_(0, __position._M_node,
				  _GLIBCXX_FORWARD(_Arg, __v));
	      else
		return _M_insert_(__after._M_node, __after._M_node,
				  _GLIBCXX_FORWARD(_Arg, __v));
	    }
	  else
	    return _M_insert_equal_lower(_GLIBCXX_FORWARD(_Arg, __v));
	}
    }

  template<typename _Key, typename _Val, typename _KoV,
           typename _Cmp, typename _Alloc>
    template<class _II>
      void
      _Rb_tree<_Key, _Val, _KoV, _Cmp, _Alloc>::
      _M_insert_unique(_II __first, _II __last)
      {
	for (; __first != __last; ++__first)
	  _M_insert_unique_(end(), *__first);
      }

  template<typename _Key, typename _Val, typename _KoV,
           typename _Cmp, typename _Alloc>
    template<class _II>
      void
      _Rb_tree<_Key, _Val, _KoV, _Cmp, _Alloc>::
      _M_insert_equal(_II __first, _II __last)
      {
	for (; __first != __last; ++__first)
	  _M_insert_equal_(end(), *__first);
      }

  template<typename _Key, typename _Val, typename _KeyOfValue,
           typename _Compare, typename _Alloc>
<<<<<<< HEAD
    typename _Rb_tree<_Key, _Val, _KeyOfValue, _Compare, _Alloc>::iterator
    _Rb_tree<_Key, _Val, _KeyOfValue, _Compare, _Alloc>::
    erase(iterator __position)
    {
      iterator __result = __position;
      ++__result;
      _Link_type __y =
	static_cast<_Link_type>(_Rb_tree_rebalance_for_erase
				(__position._M_node,
				 this->_M_impl._M_header));
      _M_destroy_node(__y);
      --_M_impl._M_node_count;
      return __result;
    }

  // _GLIBCXX_RESOLVE_LIB_DEFECTS
  // DR 130. Associative erase should return an iterator.
  template<typename _Key, typename _Val, typename _KeyOfValue,
           typename _Compare, typename _Alloc>
    typename _Rb_tree<_Key, _Val, _KeyOfValue, _Compare, _Alloc>::const_iterator
    _Rb_tree<_Key, _Val, _KeyOfValue, _Compare, _Alloc>::
    erase(const_iterator __position)
    {
      const_iterator __result = __position;
      ++__result;
      _Link_type __y =
	static_cast<_Link_type>(_Rb_tree_rebalance_for_erase
				(const_cast<_Base_ptr>(__position._M_node),
				 this->_M_impl._M_header));
      _M_destroy_node(__y);
      --_M_impl._M_node_count;
      return __result;
    }
#else
  template<typename _Key, typename _Val, typename _KeyOfValue,
           typename _Compare, typename _Alloc>
    inline void
    _Rb_tree<_Key, _Val, _KeyOfValue, _Compare, _Alloc>::
    erase(iterator __position)
    {
      _Link_type __y =
	static_cast<_Link_type>(_Rb_tree_rebalance_for_erase
				(__position._M_node,
				 this->_M_impl._M_header));
      _M_destroy_node(__y);
      --_M_impl._M_node_count;
    }

  template<typename _Key, typename _Val, typename _KeyOfValue,
           typename _Compare, typename _Alloc>
    inline void
=======
    void
>>>>>>> 155d23aa
    _Rb_tree<_Key, _Val, _KeyOfValue, _Compare, _Alloc>::
    _M_erase_aux(const_iterator __position)
    {
      _Link_type __y =
	static_cast<_Link_type>(_Rb_tree_rebalance_for_erase
				(const_cast<_Base_ptr>(__position._M_node),
				 this->_M_impl._M_header));
      _M_destroy_node(__y);
      --_M_impl._M_node_count;
    }

  template<typename _Key, typename _Val, typename _KeyOfValue,
           typename _Compare, typename _Alloc>
    void
    _Rb_tree<_Key, _Val, _KeyOfValue, _Compare, _Alloc>::
    _M_erase_aux(const_iterator __first, const_iterator __last)
    {
      if (__first == begin() && __last == end())
	clear();
      else
	while (__first != __last)
	  erase(__first++);
    }

  template<typename _Key, typename _Val, typename _KeyOfValue,
           typename _Compare, typename _Alloc>
    typename _Rb_tree<_Key, _Val, _KeyOfValue, _Compare, _Alloc>::size_type
    _Rb_tree<_Key, _Val, _KeyOfValue, _Compare, _Alloc>::
    erase(const _Key& __x)
    {
      pair<iterator, iterator> __p = equal_range(__x);
      const size_type __old_size = size();
      erase(__p.first, __p.second);
      return __old_size - size();
    }

  template<typename _Key, typename _Val, typename _KeyOfValue,
           typename _Compare, typename _Alloc>
    void
    _Rb_tree<_Key, _Val, _KeyOfValue, _Compare, _Alloc>::
    erase(const _Key* __first, const _Key* __last)
    {
      while (__first != __last)
	erase(*__first++);
    }

  template<typename _Key, typename _Val, typename _KeyOfValue,
           typename _Compare, typename _Alloc>
    typename _Rb_tree<_Key, _Val, _KeyOfValue,
		      _Compare, _Alloc>::iterator
    _Rb_tree<_Key, _Val, _KeyOfValue, _Compare, _Alloc>::
    find(const _Key& __k)
    {
      iterator __j = _M_lower_bound(_M_begin(), _M_end(), __k);
      return (__j == end()
	      || _M_impl._M_key_compare(__k,
					_S_key(__j._M_node))) ? end() : __j;
    }

  template<typename _Key, typename _Val, typename _KeyOfValue,
           typename _Compare, typename _Alloc>
    typename _Rb_tree<_Key, _Val, _KeyOfValue,
		      _Compare, _Alloc>::const_iterator
    _Rb_tree<_Key, _Val, _KeyOfValue, _Compare, _Alloc>::
    find(const _Key& __k) const
    {
      const_iterator __j = _M_lower_bound(_M_begin(), _M_end(), __k);
      return (__j == end()
	      || _M_impl._M_key_compare(__k, 
					_S_key(__j._M_node))) ? end() : __j;
    }

  template<typename _Key, typename _Val, typename _KeyOfValue,
           typename _Compare, typename _Alloc>
    typename _Rb_tree<_Key, _Val, _KeyOfValue, _Compare, _Alloc>::size_type
    _Rb_tree<_Key, _Val, _KeyOfValue, _Compare, _Alloc>::
    count(const _Key& __k) const
    {
      pair<const_iterator, const_iterator> __p = equal_range(__k);
      const size_type __n = std::distance(__p.first, __p.second);
      return __n;
    }

  _GLIBCXX_PURE unsigned int
  _Rb_tree_black_count(const _Rb_tree_node_base* __node,
                       const _Rb_tree_node_base* __root) throw ();

  template<typename _Key, typename _Val, typename _KeyOfValue,
           typename _Compare, typename _Alloc>
    bool
    _Rb_tree<_Key,_Val,_KeyOfValue,_Compare,_Alloc>::__rb_verify() const
    {
      if (_M_impl._M_node_count == 0 || begin() == end())
	return _M_impl._M_node_count == 0 && begin() == end()
	       && this->_M_impl._M_header._M_left == _M_end()
	       && this->_M_impl._M_header._M_right == _M_end();

      unsigned int __len = _Rb_tree_black_count(_M_leftmost(), _M_root());
      for (const_iterator __it = begin(); __it != end(); ++__it)
	{
	  _Const_Link_type __x = static_cast<_Const_Link_type>(__it._M_node);
	  _Const_Link_type __L = _S_left(__x);
	  _Const_Link_type __R = _S_right(__x);

	  if (__x->_M_color == _S_red)
	    if ((__L && __L->_M_color == _S_red)
		|| (__R && __R->_M_color == _S_red))
	      return false;

	  if (__L && _M_impl._M_key_compare(_S_key(__x), _S_key(__L)))
	    return false;
	  if (__R && _M_impl._M_key_compare(_S_key(__R), _S_key(__x)))
	    return false;

	  if (!__L && !__R && _Rb_tree_black_count(__x, _M_root()) != __len)
	    return false;
	}

      if (_M_leftmost() != _Rb_tree_node_base::_S_minimum(_M_root()))
	return false;
      if (_M_rightmost() != _Rb_tree_node_base::_S_maximum(_M_root()))
	return false;
      return true;
    }

_GLIBCXX_END_NAMESPACE

#endif<|MERGE_RESOLUTION|>--- conflicted
+++ resolved
@@ -1459,70 +1459,16 @@
 
   template<typename _Key, typename _Val, typename _KeyOfValue,
            typename _Compare, typename _Alloc>
-<<<<<<< HEAD
-    typename _Rb_tree<_Key, _Val, _KeyOfValue, _Compare, _Alloc>::iterator
-    _Rb_tree<_Key, _Val, _KeyOfValue, _Compare, _Alloc>::
-    erase(iterator __position)
-    {
-      iterator __result = __position;
-      ++__result;
-      _Link_type __y =
-	static_cast<_Link_type>(_Rb_tree_rebalance_for_erase
-				(__position._M_node,
-				 this->_M_impl._M_header));
-      _M_destroy_node(__y);
-      --_M_impl._M_node_count;
-      return __result;
-    }
-
-  // _GLIBCXX_RESOLVE_LIB_DEFECTS
-  // DR 130. Associative erase should return an iterator.
-  template<typename _Key, typename _Val, typename _KeyOfValue,
-           typename _Compare, typename _Alloc>
-    typename _Rb_tree<_Key, _Val, _KeyOfValue, _Compare, _Alloc>::const_iterator
-    _Rb_tree<_Key, _Val, _KeyOfValue, _Compare, _Alloc>::
-    erase(const_iterator __position)
-    {
-      const_iterator __result = __position;
-      ++__result;
+    void
+    _Rb_tree<_Key, _Val, _KeyOfValue, _Compare, _Alloc>::
+    _M_erase_aux(const_iterator __position)
+    {
       _Link_type __y =
 	static_cast<_Link_type>(_Rb_tree_rebalance_for_erase
 				(const_cast<_Base_ptr>(__position._M_node),
 				 this->_M_impl._M_header));
       _M_destroy_node(__y);
       --_M_impl._M_node_count;
-      return __result;
-    }
-#else
-  template<typename _Key, typename _Val, typename _KeyOfValue,
-           typename _Compare, typename _Alloc>
-    inline void
-    _Rb_tree<_Key, _Val, _KeyOfValue, _Compare, _Alloc>::
-    erase(iterator __position)
-    {
-      _Link_type __y =
-	static_cast<_Link_type>(_Rb_tree_rebalance_for_erase
-				(__position._M_node,
-				 this->_M_impl._M_header));
-      _M_destroy_node(__y);
-      --_M_impl._M_node_count;
-    }
-
-  template<typename _Key, typename _Val, typename _KeyOfValue,
-           typename _Compare, typename _Alloc>
-    inline void
-=======
-    void
->>>>>>> 155d23aa
-    _Rb_tree<_Key, _Val, _KeyOfValue, _Compare, _Alloc>::
-    _M_erase_aux(const_iterator __position)
-    {
-      _Link_type __y =
-	static_cast<_Link_type>(_Rb_tree_rebalance_for_erase
-				(const_cast<_Base_ptr>(__position._M_node),
-				 this->_M_impl._M_header));
-      _M_destroy_node(__y);
-      --_M_impl._M_node_count;
     }
 
   template<typename _Key, typename _Val, typename _KeyOfValue,
