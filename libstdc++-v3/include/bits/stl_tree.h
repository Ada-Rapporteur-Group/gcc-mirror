--- conflicted
+++ resolved
@@ -61,13 +61,8 @@
  *  You should not attempt to use it directly.
  */
 
-<<<<<<< HEAD
-#ifndef _TREE_H
-#define _TREE_H 1
-=======
 #ifndef _STL_TREE_H
 #define _STL_TREE_H 1
->>>>>>> 751ff693
 
 #include <bits/stl_algobase.h>
 #include <bits/allocator.h>
@@ -148,17 +143,10 @@
 
   _Rb_tree_node_base*
   _Rb_tree_decrement(_Rb_tree_node_base* __x);
-<<<<<<< HEAD
 
   const _Rb_tree_node_base*
   _Rb_tree_decrement(const _Rb_tree_node_base* __x);
 
-=======
-
-  const _Rb_tree_node_base*
-  _Rb_tree_decrement(const _Rb_tree_node_base* __x);
-
->>>>>>> 751ff693
   template<typename _Tp>
     struct _Rb_tree_iterator
     {
@@ -405,23 +393,13 @@
 
     protected:
       template<typename _Key_compare, 
-<<<<<<< HEAD
-	       bool _Is_pod_comparator = std::__is_pod<_Key_compare>::__value>
-=======
 	       bool _Is_pod_comparator = __is_pod(_Key_compare)>
->>>>>>> 751ff693
         struct _Rb_tree_impl : public _Node_allocator
         {
 	  _Key_compare		_M_key_compare;
 	  _Rb_tree_node_base 	_M_header;
 	  size_type 		_M_node_count; // Keeps track of size of tree.
 
-<<<<<<< HEAD
-	  _Rb_tree_impl(const _Node_allocator& __a = _Node_allocator(),
-			const _Key_compare& __comp = _Key_compare())
-	  : _Node_allocator(__a), _M_key_compare(__comp), _M_header(), 
-	    _M_node_count(0)
-=======
 	  _Rb_tree_impl()
 	  : _Node_allocator(), _M_key_compare(), _M_header(),
 	    _M_node_count(0)
@@ -435,42 +413,14 @@
 	private:
 	  void
 	  _M_initialize()
->>>>>>> 751ff693
 	  {
 	    this->_M_header._M_color = _S_red;
 	    this->_M_header._M_parent = 0;
 	    this->_M_header._M_left = &this->_M_header;
 	    this->_M_header._M_right = &this->_M_header;
-<<<<<<< HEAD
-	  }
-	};
-
-      // Specialization for _Comparison types that are not capable of
-      // being base classes / super classes.
-      template<typename _Key_compare>
-        struct _Rb_tree_impl<_Key_compare, true> : public _Node_allocator 
-	{
-	  _Key_compare 		_M_key_compare;
-	  _Rb_tree_node_base 	_M_header;
-	  size_type 		_M_node_count; // Keeps track of size of tree.
-
-	  _Rb_tree_impl(const _Node_allocator& __a = _Node_allocator(),
-			const _Key_compare& __comp = _Key_compare())
-	  : _Node_allocator(__a), _M_key_compare(__comp), _M_header(),
-	    _M_node_count(0)
-	  { 
-	    this->_M_header._M_color = _S_red;
-	    this->_M_header._M_parent = 0;
-	    this->_M_header._M_left = &this->_M_header;
-	    this->_M_header._M_right = &this->_M_header;
-	  }
-	};
-
-=======
 	  }	    
 	};
 
->>>>>>> 751ff693
       _Rb_tree_impl<_Compare> _M_impl;
 
     protected:
@@ -481,7 +431,6 @@
       _Const_Base_ptr
       _M_root() const
       { return this->_M_impl._M_header._M_parent; }
-<<<<<<< HEAD
 
       _Base_ptr&
       _M_leftmost()
@@ -562,88 +511,6 @@
       _S_maximum(_Base_ptr __x)
       { return _Rb_tree_node_base::_S_maximum(__x); }
 
-=======
-
-      _Base_ptr&
-      _M_leftmost()
-      { return this->_M_impl._M_header._M_left; }
-
-      _Const_Base_ptr
-      _M_leftmost() const
-      { return this->_M_impl._M_header._M_left; }
-
-      _Base_ptr&
-      _M_rightmost()
-      { return this->_M_impl._M_header._M_right; }
-
-      _Const_Base_ptr
-      _M_rightmost() const
-      { return this->_M_impl._M_header._M_right; }
-
-      _Link_type
-      _M_begin()
-      { return static_cast<_Link_type>(this->_M_impl._M_header._M_parent); }
-
-      _Const_Link_type
-      _M_begin() const
-      {
-	return static_cast<_Const_Link_type>
-	  (this->_M_impl._M_header._M_parent);
-      }
-
-      _Link_type
-      _M_end()
-      { return static_cast<_Link_type>(&this->_M_impl._M_header); }
-
-      _Const_Link_type
-      _M_end() const
-      { return static_cast<_Const_Link_type>(&this->_M_impl._M_header); }
-
-      static const_reference
-      _S_value(_Const_Link_type __x)
-      { return __x->_M_value_field; }
-
-      static const _Key&
-      _S_key(_Const_Link_type __x)
-      { return _KeyOfValue()(_S_value(__x)); }
-
-      static _Link_type
-      _S_left(_Base_ptr __x)
-      { return static_cast<_Link_type>(__x->_M_left); }
-
-      static _Const_Link_type
-      _S_left(_Const_Base_ptr __x)
-      { return static_cast<_Const_Link_type>(__x->_M_left); }
-
-      static _Link_type
-      _S_right(_Base_ptr __x)
-      { return static_cast<_Link_type>(__x->_M_right); }
-
-      static _Const_Link_type
-      _S_right(_Const_Base_ptr __x)
-      { return static_cast<_Const_Link_type>(__x->_M_right); }
-
-      static const_reference
-      _S_value(_Const_Base_ptr __x)
-      { return static_cast<_Const_Link_type>(__x)->_M_value_field; }
-
-      static const _Key&
-      _S_key(_Const_Base_ptr __x)
-      { return _KeyOfValue()(_S_value(__x)); }
-
-      static _Base_ptr
-      _S_minimum(_Base_ptr __x)
-      { return _Rb_tree_node_base::_S_minimum(__x); }
-
-      static _Const_Base_ptr
-      _S_minimum(_Const_Base_ptr __x)
-      { return _Rb_tree_node_base::_S_minimum(__x); }
-
-      static _Base_ptr
-      _S_maximum(_Base_ptr __x)
-      { return _Rb_tree_node_base::_S_maximum(__x); }
-
->>>>>>> 751ff693
       static _Const_Base_ptr
       _S_maximum(_Const_Base_ptr __x)
       { return _Rb_tree_node_base::_S_maximum(__x); }
@@ -675,40 +542,14 @@
       _M_erase(_Link_type __x);
 
       iterator
-<<<<<<< HEAD
-=======
       _M_lower_bound(_Link_type __x, _Link_type __y,
 		     const _Key& __k);
 
       const_iterator
->>>>>>> 751ff693
       _M_lower_bound(_Const_Link_type __x, _Const_Link_type __y,
 		     const _Key& __k) const;
 
       iterator
-<<<<<<< HEAD
-      _M_upper_bound(_Const_Link_type __x, _Const_Link_type __y,
-		     const _Key& __k) const;
-
-      pair<iterator, iterator>
-      _M_equal_range(const _Key& __k) const;
-
-    public:
-      // allocation/deallocation
-      _Rb_tree()
-      { }
-
-      _Rb_tree(const _Compare& __comp)
-      : _M_impl(allocator_type(), __comp)
-      { }
-
-      _Rb_tree(const _Compare& __comp, const allocator_type& __a)
-      : _M_impl(__a, __comp)
-      { }
-
-      _Rb_tree(const _Rb_tree<_Key, _Val, _KeyOfValue, _Compare, _Alloc>& __x)
-      : _M_impl(__x._M_get_Node_allocator(), __x._M_impl._M_key_compare)
-=======
       _M_upper_bound(_Link_type __x, _Link_type __y,
 		     const _Key& __k);
 
@@ -726,7 +567,6 @@
 
       _Rb_tree(const _Rb_tree& __x)
       : _M_impl(__x._M_impl._M_key_compare, __x._M_get_Node_allocator())
->>>>>>> 751ff693
       {
 	if (__x._M_root() != 0)
 	  {
@@ -737,74 +577,6 @@
 	  }
       }
 
-<<<<<<< HEAD
-      ~_Rb_tree()
-      { _M_erase(_M_begin()); }
-
-      _Rb_tree<_Key, _Val, _KeyOfValue, _Compare, _Alloc>&
-      operator=(const _Rb_tree<_Key, _Val, _KeyOfValue, _Compare, _Alloc>& __x);
-
-      // Accessors.
-      _Compare
-      key_comp() const
-      { return _M_impl._M_key_compare; }
-
-      iterator
-      begin()
-      { 
-	return iterator(static_cast<_Link_type>
-			(this->_M_impl._M_header._M_left));
-      }
-
-      const_iterator
-      begin() const
-      { 
-	return const_iterator(static_cast<_Const_Link_type>
-			      (this->_M_impl._M_header._M_left));
-      }
-
-      iterator
-      end()
-      { return iterator(static_cast<_Link_type>(&this->_M_impl._M_header)); }
-
-      const_iterator
-      end() const
-      { 
-	return const_iterator(static_cast<_Const_Link_type>
-			      (&this->_M_impl._M_header));
-      }
-
-      reverse_iterator
-      rbegin()
-      { return reverse_iterator(end()); }
-
-      const_reverse_iterator
-      rbegin() const
-      { return const_reverse_iterator(end()); }
-
-      reverse_iterator
-      rend()
-      { return reverse_iterator(begin()); }
-
-      const_reverse_iterator
-      rend() const
-      { return const_reverse_iterator(begin()); }
-
-      bool
-      empty() const
-      { return _M_impl._M_node_count == 0; }
-
-      size_type
-      size() const
-      { return _M_impl._M_node_count; }
-
-      size_type
-      max_size() const
-      { return get_allocator().max_size(); }
-
-      void
-      swap(_Rb_tree<_Key, _Val, _KeyOfValue, _Compare, _Alloc>& __t);
-=======
 #ifdef __GXX_EXPERIMENTAL_CXX0X__
       _Rb_tree(_Rb_tree&& __x);
 #endif
@@ -879,7 +651,6 @@
 #else
       swap(_Rb_tree& __t);      
 #endif
->>>>>>> 751ff693
 
       // Insert/erase.
       pair<iterator, bool>
@@ -942,29 +713,6 @@
 
       iterator
       lower_bound(const key_type& __k)
-<<<<<<< HEAD
-      { return iterator(_M_lower_bound(_M_begin(), _M_end(), __k)); }
-
-      const_iterator
-      lower_bound(const key_type& __k) const
-      { return const_iterator(_M_lower_bound(_M_begin(), _M_end(), __k)); }
-
-      iterator
-      upper_bound(const key_type& __k)
-      { return iterator(_M_upper_bound(_M_begin(), _M_end(), __k)); }
-
-      const_iterator
-      upper_bound(const key_type& __k) const
-      { return const_iterator(_M_upper_bound(_M_begin(), _M_end(), __k)); }
-
-      pair<iterator, iterator>
-      equal_range(const key_type& __k)
-      { return pair<iterator, iterator>(_M_equal_range(__k)); }
-
-      pair<const_iterator, const_iterator>
-      equal_range(const key_type& __k) const
-      { return pair<const_iterator, const_iterator>(_M_equal_range(__k)); }
-=======
       { return _M_lower_bound(_M_begin(), _M_end(), __k); }
 
       const_iterator
@@ -984,7 +732,6 @@
 
       pair<const_iterator, const_iterator>
       equal_range(const key_type& __k) const;
->>>>>>> 751ff693
 
       // Debugging.
       bool
@@ -1046,10 +793,6 @@
 	 _Rb_tree<_Key, _Val, _KeyOfValue, _Compare, _Alloc>& __y)
     { __x.swap(__y); }
 
-<<<<<<< HEAD
-  template<typename _Key, typename _Val, typename _KeyOfValue,
-           typename _Compare, typename _Alloc>
-=======
 #ifdef __GXX_EXPERIMENTAL_CXX0X__
   template<typename _Key, typename _Val, typename _KeyOfValue,
            typename _Compare, typename _Alloc>
@@ -1076,7 +819,6 @@
 
   template<typename _Key, typename _Val, typename _KeyOfValue,
            typename _Compare, typename _Alloc>
->>>>>>> 751ff693
     _Rb_tree<_Key, _Val, _KeyOfValue, _Compare, _Alloc>&
     _Rb_tree<_Key, _Val, _KeyOfValue, _Compare, _Alloc>::
     operator=(const _Rb_tree<_Key, _Val, _KeyOfValue, _Compare, _Alloc>& __x)
@@ -1143,50 +885,6 @@
       _Link_type __x = _M_begin();
       _Link_type __y = _M_end();
       while (__x != 0)
-<<<<<<< HEAD
-	{
-	  __y = __x;
-	  __x = !_M_impl._M_key_compare(_S_key(__x), _KeyOfValue()(__v)) ?
-	        _S_left(__x) : _S_right(__x);
-	}
-      return _M_insert_lower(__x, __y, __v);
-    }
-
-  template<typename _Key, typename _Val, typename _KoV,
-           typename _Compare, typename _Alloc>
-    typename _Rb_tree<_Key, _Val, _KoV, _Compare, _Alloc>::_Link_type
-    _Rb_tree<_Key, _Val, _KoV, _Compare, _Alloc>::
-    _M_copy(_Const_Link_type __x, _Link_type __p)
-    {
-      // Structural copy.  __x and __p must be non-null.
-      _Link_type __top = _M_clone_node(__x);
-      __top->_M_parent = __p;
-
-      try
-	{
-	  if (__x->_M_right)
-	    __top->_M_right = _M_copy(_S_right(__x), __top);
-	  __p = __top;
-	  __x = _S_left(__x);
-
-	  while (__x != 0)
-	    {
-	      _Link_type __y = _M_clone_node(__x);
-	      __p->_M_left = __y;
-	      __y->_M_parent = __p;
-	      if (__x->_M_right)
-		__y->_M_right = _M_copy(_S_right(__x), __y);
-	      __p = __y;
-	      __x = _S_left(__x);
-	    }
-	}
-      catch(...)
-	{
-	  _M_erase(__top);
-	  __throw_exception_again;
-	}
-      return __top;
-=======
 	{
 	  __y = __x;
 	  __x = !_M_impl._M_key_compare(_S_key(__x), _KeyOfValue()(__v)) ?
@@ -1371,94 +1069,12 @@
 	}
       return pair<const_iterator, const_iterator>(const_iterator(__y),
 						  const_iterator(__y));
->>>>>>> 751ff693
     }
 
   template<typename _Key, typename _Val, typename _KeyOfValue,
            typename _Compare, typename _Alloc>
     void
     _Rb_tree<_Key, _Val, _KeyOfValue, _Compare, _Alloc>::
-<<<<<<< HEAD
-    _M_erase(_Link_type __x)
-    {
-      // Erase without rebalancing.
-      while (__x != 0)
-	{
-	  _M_erase(_S_right(__x));
-	  _Link_type __y = _S_left(__x);
-	  _M_destroy_node(__x);
-	  __x = __y;
-	}
-    }
-
-  template<typename _Key, typename _Val, typename _KeyOfValue,
-           typename _Compare, typename _Alloc>
-    typename _Rb_tree<_Key, _Val, _KeyOfValue, _Compare, _Alloc>::iterator
-    _Rb_tree<_Key, _Val, _KeyOfValue, _Compare, _Alloc>::
-    _M_lower_bound(_Const_Link_type __x, _Const_Link_type __y,
-		   const _Key& __k) const
-    {
-      while (__x != 0)
-	if (!_M_impl._M_key_compare(_S_key(__x), __k))
-	  __y = __x, __x = _S_left(__x);
-	else
-	  __x = _S_right(__x);
-      return iterator(const_cast<_Link_type>(__y));
-    }
-
-  template<typename _Key, typename _Val, typename _KeyOfValue,
-           typename _Compare, typename _Alloc>
-    typename _Rb_tree<_Key, _Val, _KeyOfValue, _Compare, _Alloc>::iterator
-    _Rb_tree<_Key, _Val, _KeyOfValue, _Compare, _Alloc>::
-    _M_upper_bound(_Const_Link_type __x, _Const_Link_type __y,
-		   const _Key& __k) const
-    {
-      while (__x != 0)
-	if (_M_impl._M_key_compare(__k, _S_key(__x)))
-	  __y = __x, __x = _S_left(__x);
-	else
-	  __x = _S_right(__x);
-      return iterator(const_cast<_Link_type>(__y));
-    }
-
-  template<typename _Key, typename _Val, typename _KeyOfValue,
-           typename _Compare, typename _Alloc>
-    pair<typename _Rb_tree<_Key, _Val, _KeyOfValue,
-			   _Compare, _Alloc>::iterator,
-	 typename _Rb_tree<_Key, _Val, _KeyOfValue, _Compare, _Alloc>::iterator>
-    _Rb_tree<_Key, _Val, _KeyOfValue, _Compare, _Alloc>::
-    _M_equal_range(const _Key& __k) const
-    {
-      _Const_Link_type __x = _M_begin();
-      _Const_Link_type __y = _M_end();
-      while (__x != 0)
-	{
-	  if (_M_impl._M_key_compare(_S_key(__x), __k))
-	    __x = _S_right(__x);
-	  else if (_M_impl._M_key_compare(__k, _S_key(__x)))
-	    __y = __x, __x = _S_left(__x);
-	  else
-	    {
-	      _Const_Link_type __xu(__x), __yu(__y);
-	      __y = __x, __x = _S_left(__x);
-	      __xu = _S_right(__xu);
-	      return pair<iterator, iterator>(_M_lower_bound(__x, __y, __k),
-					      _M_upper_bound(__xu, __yu, __k));	  
-	    }
-	}
-      return pair<iterator, iterator>(iterator(const_cast<_Link_type>(__y)),
-				      iterator(const_cast<_Link_type>(__y)));
-    }
-
-  template<typename _Key, typename _Val, typename _KeyOfValue,
-           typename _Compare, typename _Alloc>
-    void
-    _Rb_tree<_Key, _Val, _KeyOfValue, _Compare, _Alloc>::
-    swap(_Rb_tree<_Key, _Val, _KeyOfValue, _Compare, _Alloc>& __t)
-    {
-      if (_M_root() == 0)
-	{
-=======
 #ifdef __GXX_EXPERIMENTAL_CXX0X__
     swap(_Rb_tree<_Key, _Val, _KeyOfValue, _Compare, _Alloc>&& __t)
 #else
@@ -1467,7 +1083,6 @@
     {
       if (_M_root() == 0)
 	{
->>>>>>> 751ff693
 	  if (__t._M_root() != 0)
 	    {
 	      _M_root() = __t._M_root();
@@ -1490,7 +1105,6 @@
 	  _M_root() = 0;
 	  _M_leftmost() = _M_end();
 	  _M_rightmost() = _M_end();
-<<<<<<< HEAD
 	}
       else
 	{
@@ -1501,18 +1115,6 @@
 	  _M_root()->_M_parent = _M_end();
 	  __t._M_root()->_M_parent = __t._M_end();
 	}
-=======
-	}
-      else
-	{
-	  std::swap(_M_root(),__t._M_root());
-	  std::swap(_M_leftmost(),__t._M_leftmost());
-	  std::swap(_M_rightmost(),__t._M_rightmost());
-	  
-	  _M_root()->_M_parent = _M_end();
-	  __t._M_root()->_M_parent = __t._M_end();
-	}
->>>>>>> 751ff693
       // No need to swap header's color as it does not change.
       std::swap(this->_M_impl._M_node_count, __t._M_impl._M_node_count);
       std::swap(this->_M_impl._M_key_compare, __t._M_impl._M_key_compare);
@@ -1656,7 +1258,6 @@
 	    {
 	      if (_S_right(__before._M_node) == 0)
 		return _M_insert_(0, __before._M_node, __v);
-<<<<<<< HEAD
 	      else
 		return _M_insert_(__position._M_node,
 				  __position._M_node, __v);
@@ -1679,30 +1280,6 @@
 		return _M_insert_(__after._M_node, __after._M_node, __v);
 	    }
 	  else
-=======
-	      else
-		return _M_insert_(__position._M_node,
-				  __position._M_node, __v);
-	    }
-	  else
-	    return _M_insert_equal(__v);
-	}
-      else
-	{
-	  // ... then try after.  
-	  const_iterator __after = __position;
-	  if (__position._M_node == _M_rightmost())
-	    return _M_insert_(0, _M_rightmost(), __v);
-	  else if (!_M_impl._M_key_compare(_S_key((++__after)._M_node),
-					   _KeyOfValue()(__v)))
-	    {
-	      if (_S_right(__position._M_node) == 0)
-		return _M_insert_(0, __position._M_node, __v);
-	      else
-		return _M_insert_(__after._M_node, __after._M_node, __v);
-	    }
-	  else
->>>>>>> 751ff693
 	    return _M_insert_equal_lower(__v);
 	}
     }
@@ -1807,20 +1384,12 @@
 
   template<typename _Key, typename _Val, typename _KeyOfValue,
            typename _Compare, typename _Alloc>
-<<<<<<< HEAD
-    typename _Rb_tree<_Key, _Val, _KeyOfValue, _Compare, _Alloc>::iterator
-    _Rb_tree<_Key, _Val, _KeyOfValue, _Compare, _Alloc>::
-    find(const _Key& __k)
-    {
-      iterator __j = iterator(_M_lower_bound(_M_begin(), _M_end(), __k));
-=======
     typename _Rb_tree<_Key, _Val, _KeyOfValue,
 		      _Compare, _Alloc>::iterator
     _Rb_tree<_Key, _Val, _KeyOfValue, _Compare, _Alloc>::
     find(const _Key& __k)
     {
       iterator __j = _M_lower_bound(_M_begin(), _M_end(), __k);
->>>>>>> 751ff693
       return (__j == end()
 	      || _M_impl._M_key_compare(__k,
 					_S_key(__j._M_node))) ? end() : __j;
@@ -1828,21 +1397,12 @@
 
   template<typename _Key, typename _Val, typename _KeyOfValue,
            typename _Compare, typename _Alloc>
-<<<<<<< HEAD
-    typename _Rb_tree<_Key, _Val, _KeyOfValue, _Compare, _Alloc>::const_iterator
-    _Rb_tree<_Key, _Val, _KeyOfValue, _Compare, _Alloc>::
-    find(const _Key& __k) const
-    {
-      const_iterator __j = const_iterator(_M_lower_bound(_M_begin(),
-							 _M_end(), __k));
-=======
     typename _Rb_tree<_Key, _Val, _KeyOfValue,
 		      _Compare, _Alloc>::const_iterator
     _Rb_tree<_Key, _Val, _KeyOfValue, _Compare, _Alloc>::
     find(const _Key& __k) const
     {
       const_iterator __j = _M_lower_bound(_M_begin(), _M_end(), __k);
->>>>>>> 751ff693
       return (__j == end()
 	      || _M_impl._M_key_compare(__k, 
 					_S_key(__j._M_node))) ? end() : __j;
@@ -1872,7 +1432,6 @@
 	return _M_impl._M_node_count == 0 && begin() == end()
 	       && this->_M_impl._M_header._M_left == _M_end()
 	       && this->_M_impl._M_header._M_right == _M_end();
-<<<<<<< HEAD
 
       unsigned int __len = _Rb_tree_black_count(_M_leftmost(), _M_root());
       for (const_iterator __it = begin(); __it != end(); ++__it)
@@ -1886,21 +1445,6 @@
 		|| (__R && __R->_M_color == _S_red))
 	      return false;
 
-=======
-
-      unsigned int __len = _Rb_tree_black_count(_M_leftmost(), _M_root());
-      for (const_iterator __it = begin(); __it != end(); ++__it)
-	{
-	  _Const_Link_type __x = static_cast<_Const_Link_type>(__it._M_node);
-	  _Const_Link_type __L = _S_left(__x);
-	  _Const_Link_type __R = _S_right(__x);
-
-	  if (__x->_M_color == _S_red)
-	    if ((__L && __L->_M_color == _S_red)
-		|| (__R && __R->_M_color == _S_red))
-	      return false;
-
->>>>>>> 751ff693
 	  if (__L && _M_impl._M_key_compare(_S_key(__x), _S_key(__L)))
 	    return false;
 	  if (__R && _M_impl._M_key_compare(_S_key(__R), _S_key(__x)))
