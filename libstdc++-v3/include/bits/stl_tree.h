// RB tree implementation -*- C++ -*-

// Copyright (C) 2001, 2002, 2003, 2004, 2005 Free Software Foundation, Inc.
//
// This file is part of the GNU ISO C++ Library.  This library is free
// software; you can redistribute it and/or modify it under the
// terms of the GNU General Public License as published by the
// Free Software Foundation; either version 2, or (at your option)
// any later version.

// This library is distributed in the hope that it will be useful,
// but WITHOUT ANY WARRANTY; without even the implied warranty of
// MERCHANTABILITY or FITNESS FOR A PARTICULAR PURPOSE.  See the
// GNU General Public License for more details.

// You should have received a copy of the GNU General Public License along
// with this library; see the file COPYING.  If not, write to the Free
// Software Foundation, 51 Franklin Street, Fifth Floor, Boston, MA 02110-1301,
// USA.

// As a special exception, you may use this file as part of a free software
// library without restriction.  Specifically, if other files instantiate
// templates or use macros or inline functions from this file, or you compile
// this file and link it with other files to produce an executable, this
// file does not by itself cause the resulting executable to be covered by
// the GNU General Public License.  This exception does not however
// invalidate any other reasons why the executable file might be covered by
// the GNU General Public License.

/*
 *
 * Copyright (c) 1996,1997
 * Silicon Graphics Computer Systems, Inc.
 *
 * Permission to use, copy, modify, distribute and sell this software
 * and its documentation for any purpose is hereby granted without fee,
 * provided that the above copyright notice appear in all copies and
 * that both that copyright notice and this permission notice appear
 * in supporting documentation.  Silicon Graphics makes no
 * representations about the suitability of this software for any
 * purpose.  It is provided "as is" without express or implied warranty.
 *
 *
 * Copyright (c) 1994
 * Hewlett-Packard Company
 *
 * Permission to use, copy, modify, distribute and sell this software
 * and its documentation for any purpose is hereby granted without fee,
 * provided that the above copyright notice appear in all copies and
 * that both that copyright notice and this permission notice appear
 * in supporting documentation.  Hewlett-Packard Company makes no
 * representations about the suitability of this software for any
 * purpose.  It is provided "as is" without express or implied warranty.
 *
 *
 */

/** @file stl_tree.h
 *  This is an internal header file, included by other library headers.
 *  You should not attempt to use it directly.
 */

#ifndef _TREE_H
#define _TREE_H 1

#include <bits/stl_algobase.h>
#include <bits/allocator.h>
#include <bits/stl_construct.h>
#include <bits/stl_function.h>
#include <bits/cpp_type_traits.h>

namespace std
{
  // Red-black tree class, designed for use in implementing STL
  // associative containers (set, multiset, map, and multimap). The
  // insertion and deletion algorithms are based on those in Cormen,
  // Leiserson, and Rivest, Introduction to Algorithms (MIT Press,
  // 1990), except that
  //
  // (1) the header cell is maintained with links not only to the root
  // but also to the leftmost node of the tree, to enable constant
  // time begin(), and to the rightmost node of the tree, to enable
  // linear time performance when used with the generic set algorithms
  // (set_union, etc.)
  // 
  // (2) when a node being deleted has two children its successor node
  // is relinked into its place, rather than copied, so that the only
  // iterators invalidated are those referring to the deleted node.

  enum _Rb_tree_color { _S_red = false, _S_black = true };

  struct _Rb_tree_node_base
  {
    typedef _Rb_tree_node_base* _Base_ptr;
    typedef const _Rb_tree_node_base* _Const_Base_ptr;

    _Rb_tree_color	_M_color;
    _Base_ptr		_M_parent;
    _Base_ptr		_M_left;
    _Base_ptr		_M_right;

    static _Base_ptr
    _S_minimum(_Base_ptr __x)
    {
      while (__x->_M_left != 0) __x = __x->_M_left;
      return __x;
    }

    static _Const_Base_ptr
    _S_minimum(_Const_Base_ptr __x)
    {
      while (__x->_M_left != 0) __x = __x->_M_left;
      return __x;
    }

    static _Base_ptr
    _S_maximum(_Base_ptr __x)
    {
      while (__x->_M_right != 0) __x = __x->_M_right;
      return __x;
    }

    static _Const_Base_ptr
    _S_maximum(_Const_Base_ptr __x)
    {
      while (__x->_M_right != 0) __x = __x->_M_right;
      return __x;
    }
  };

  template<typename _Val>
    struct _Rb_tree_node : public _Rb_tree_node_base
    {
      typedef _Rb_tree_node<_Val>* _Link_type;
      _Val _M_value_field;
    };

  _Rb_tree_node_base*
  _Rb_tree_increment(_Rb_tree_node_base* __x);

  const _Rb_tree_node_base*
  _Rb_tree_increment(const _Rb_tree_node_base* __x);

  _Rb_tree_node_base*
  _Rb_tree_decrement(_Rb_tree_node_base* __x);

  const _Rb_tree_node_base*
  _Rb_tree_decrement(const _Rb_tree_node_base* __x);

  template<typename _Tp>
    struct _Rb_tree_iterator
    {
      typedef _Tp  value_type;
      typedef _Tp& reference;
      typedef _Tp* pointer;

      typedef bidirectional_iterator_tag iterator_category;
      typedef ptrdiff_t                  difference_type;

      typedef _Rb_tree_iterator<_Tp>        _Self;
      typedef _Rb_tree_node_base::_Base_ptr _Base_ptr;
      typedef _Rb_tree_node<_Tp>*           _Link_type;

      _Rb_tree_iterator()
      : _M_node() { }

      explicit
      _Rb_tree_iterator(_Link_type __x)
      : _M_node(__x) { }

      reference
      operator*() const
      { return static_cast<_Link_type>(_M_node)->_M_value_field; }

      pointer
      operator->() const
      { return &static_cast<_Link_type>(_M_node)->_M_value_field; }

      _Self&
      operator++()
      {
	_M_node = _Rb_tree_increment(_M_node);
	return *this;
      }

      _Self
      operator++(int)
      {
	_Self __tmp = *this;
	_M_node = _Rb_tree_increment(_M_node);
	return __tmp;
      }

      _Self&
      operator--()
      {
	_M_node = _Rb_tree_decrement(_M_node);
	return *this;
      }

      _Self
      operator--(int)
      {
	_Self __tmp = *this;
	_M_node = _Rb_tree_decrement(_M_node);
	return __tmp;
      }

      bool
      operator==(const _Self& __x) const
      { return _M_node == __x._M_node; }

      bool
      operator!=(const _Self& __x) const
      { return _M_node != __x._M_node; }

      _Base_ptr _M_node;
  };

  template<typename _Tp>
    struct _Rb_tree_const_iterator
    {
      typedef _Tp        value_type;
      typedef const _Tp& reference;
      typedef const _Tp* pointer;

      typedef _Rb_tree_iterator<_Tp> iterator;

      typedef bidirectional_iterator_tag iterator_category;
      typedef ptrdiff_t                  difference_type;

      typedef _Rb_tree_const_iterator<_Tp>        _Self;
      typedef _Rb_tree_node_base::_Const_Base_ptr _Base_ptr;
      typedef const _Rb_tree_node<_Tp>*           _Link_type;

      _Rb_tree_const_iterator()
      : _M_node() { }

      explicit
      _Rb_tree_const_iterator(_Link_type __x)
      : _M_node(__x) { }

      _Rb_tree_const_iterator(const iterator& __it)
      : _M_node(__it._M_node) { }

      reference
      operator*() const
      { return static_cast<_Link_type>(_M_node)->_M_value_field; }

      pointer
      operator->() const
      { return &static_cast<_Link_type>(_M_node)->_M_value_field; }

      _Self&
      operator++()
      {
	_M_node = _Rb_tree_increment(_M_node);
	return *this;
      }

      _Self
      operator++(int)
      {
	_Self __tmp = *this;
	_M_node = _Rb_tree_increment(_M_node);
	return __tmp;
      }

      _Self&
      operator--()
      {
	_M_node = _Rb_tree_decrement(_M_node);
	return *this;
      }

      _Self
      operator--(int)
      {
	_Self __tmp = *this;
	_M_node = _Rb_tree_decrement(_M_node);
	return __tmp;
      }

      bool
      operator==(const _Self& __x) const
      { return _M_node == __x._M_node; }

      bool
      operator!=(const _Self& __x) const
      { return _M_node != __x._M_node; }

      _Base_ptr _M_node;
    };

  template<typename _Val>
    inline bool
    operator==(const _Rb_tree_iterator<_Val>& __x,
               const _Rb_tree_const_iterator<_Val>& __y)
    { return __x._M_node == __y._M_node; }

  template<typename _Val>
    inline bool
    operator!=(const _Rb_tree_iterator<_Val>& __x,
               const _Rb_tree_const_iterator<_Val>& __y)
    { return __x._M_node != __y._M_node; }

  void
  _Rb_tree_rotate_left(_Rb_tree_node_base* const __x,
                       _Rb_tree_node_base*& __root);

  void
  _Rb_tree_rotate_right(_Rb_tree_node_base* const __x,
                        _Rb_tree_node_base*& __root);

  void
  _Rb_tree_insert_and_rebalance(const bool __insert_left,
                                _Rb_tree_node_base* __x,
                                _Rb_tree_node_base* __p,
                                _Rb_tree_node_base& __header);

  _Rb_tree_node_base*
  _Rb_tree_rebalance_for_erase(_Rb_tree_node_base* const __z,
			       _Rb_tree_node_base& __header);


  template<typename _Key, typename _Val, typename _KeyOfValue,
           typename _Compare, typename _Alloc = allocator<_Val> >
    class _Rb_tree
    {
      typedef typename _Alloc::template rebind<_Rb_tree_node<_Val> >::other
              _Node_allocator;

    protected:
      typedef _Rb_tree_node_base* _Base_ptr;
      typedef const _Rb_tree_node_base* _Const_Base_ptr;
      typedef _Rb_tree_node<_Val> _Rb_tree_node;

    public:
      typedef _Key key_type;
      typedef _Val value_type;
      typedef value_type* pointer;
      typedef const value_type* const_pointer;
      typedef value_type& reference;
      typedef const value_type& const_reference;
      typedef _Rb_tree_node* _Link_type;
      typedef const _Rb_tree_node* _Const_Link_type;
      typedef size_t size_type;
      typedef ptrdiff_t difference_type;
      typedef _Alloc allocator_type;

      allocator_type 
      get_allocator() const
      { return *static_cast<const _Node_allocator*>(&this->_M_impl); }

    protected:
      _Rb_tree_node*
      _M_get_node()
      { return _M_impl._Node_allocator::allocate(1); }

      void
      _M_put_node(_Rb_tree_node* __p)
      { _M_impl._Node_allocator::deallocate(__p, 1); }

      _Link_type
      _M_create_node(const value_type& __x)
      {
	_Link_type __tmp = _M_get_node();
	try
	  { get_allocator().construct(&__tmp->_M_value_field, __x); }
	catch(...)
	  {
	    _M_put_node(__tmp);
	    __throw_exception_again;
	  }
	return __tmp;
      }

      _Link_type
      _M_clone_node(_Const_Link_type __x)
      {
	_Link_type __tmp = _M_create_node(__x->_M_value_field);
	__tmp->_M_color = __x->_M_color;
	__tmp->_M_left = 0;
	__tmp->_M_right = 0;
	return __tmp;
      }

      void
      destroy_node(_Link_type __p)
      {
	get_allocator().destroy(&__p->_M_value_field);
	_M_put_node(__p);
      }

    protected:
      template<typename _Key_compare, 
	       bool _Is_pod_comparator = std::__is_pod<_Key_compare>::__value>
        struct _Rb_tree_impl : public _Node_allocator
        {
	  _Key_compare		_M_key_compare;
	  _Rb_tree_node_base 	_M_header;
	  size_type 		_M_node_count; // Keeps track of size of tree.

	  _Rb_tree_impl(const _Node_allocator& __a = _Node_allocator(),
			const _Key_compare& __comp = _Key_compare())
	  : _Node_allocator(__a), _M_key_compare(__comp), _M_header(), 
	    _M_node_count(0)
	  {
	    this->_M_header._M_color = _S_red;
	    this->_M_header._M_parent = 0;
	    this->_M_header._M_left = &this->_M_header;
	    this->_M_header._M_right = &this->_M_header;
	  }
	};

      // Specialization for _Comparison types that are not capable of
      // being base classes / super classes.
      template<typename _Key_compare>
        struct _Rb_tree_impl<_Key_compare, true> : public _Node_allocator 
	{
	  _Key_compare 		_M_key_compare;
	  _Rb_tree_node_base 	_M_header;
	  size_type 		_M_node_count; // Keeps track of size of tree.

	  _Rb_tree_impl(const _Node_allocator& __a = _Node_allocator(),
			const _Key_compare& __comp = _Key_compare())
	  : _Node_allocator(__a), _M_key_compare(__comp), _M_header(),
	    _M_node_count(0)
	  { 
	    this->_M_header._M_color = _S_red;
	    this->_M_header._M_parent = 0;
	    this->_M_header._M_left = &this->_M_header;
	    this->_M_header._M_right = &this->_M_header;
	  }
	};

      _Rb_tree_impl<_Compare> _M_impl;

    protected:
      _Base_ptr&
      _M_root()
      { return this->_M_impl._M_header._M_parent; }

      _Const_Base_ptr
      _M_root() const
      { return this->_M_impl._M_header._M_parent; }

      _Base_ptr&
      _M_leftmost()
      { return this->_M_impl._M_header._M_left; }

      _Const_Base_ptr
      _M_leftmost() const
      { return this->_M_impl._M_header._M_left; }

      _Base_ptr&
      _M_rightmost()
      { return this->_M_impl._M_header._M_right; }

      _Const_Base_ptr
      _M_rightmost() const
      { return this->_M_impl._M_header._M_right; }

      _Link_type
      _M_begin()
      { return static_cast<_Link_type>(this->_M_impl._M_header._M_parent); }

      _Const_Link_type
      _M_begin() const
      {
	return static_cast<_Const_Link_type>
	  (this->_M_impl._M_header._M_parent);
      }

      _Link_type
      _M_end()
      { return static_cast<_Link_type>(&this->_M_impl._M_header); }

      _Const_Link_type
      _M_end() const
      { return static_cast<_Const_Link_type>(&this->_M_impl._M_header); }

      static const_reference
      _S_value(_Const_Link_type __x)
      { return __x->_M_value_field; }

      static const _Key&
      _S_key(_Const_Link_type __x)
      { return _KeyOfValue()(_S_value(__x)); }

      static _Link_type
      _S_left(_Base_ptr __x)
      { return static_cast<_Link_type>(__x->_M_left); }

      static _Const_Link_type
      _S_left(_Const_Base_ptr __x)
      { return static_cast<_Const_Link_type>(__x->_M_left); }

      static _Link_type
      _S_right(_Base_ptr __x)
      { return static_cast<_Link_type>(__x->_M_right); }

      static _Const_Link_type
      _S_right(_Const_Base_ptr __x)
      { return static_cast<_Const_Link_type>(__x->_M_right); }

      static const_reference
      _S_value(_Const_Base_ptr __x)
      { return static_cast<_Const_Link_type>(__x)->_M_value_field; }

      static const _Key&
      _S_key(_Const_Base_ptr __x)
      { return _KeyOfValue()(_S_value(__x)); }

      static _Base_ptr
      _S_minimum(_Base_ptr __x)
      { return _Rb_tree_node_base::_S_minimum(__x); }

      static _Const_Base_ptr
      _S_minimum(_Const_Base_ptr __x)
      { return _Rb_tree_node_base::_S_minimum(__x); }

      static _Base_ptr
      _S_maximum(_Base_ptr __x)
      { return _Rb_tree_node_base::_S_maximum(__x); }

      static _Const_Base_ptr
      _S_maximum(_Const_Base_ptr __x)
      { return _Rb_tree_node_base::_S_maximum(__x); }

    public:
      typedef _Rb_tree_iterator<value_type>       iterator;
      typedef _Rb_tree_const_iterator<value_type> const_iterator;

      typedef std::reverse_iterator<iterator>       reverse_iterator;
      typedef std::reverse_iterator<const_iterator> const_reverse_iterator;

    private:
      iterator
      _M_insert(_Base_ptr __x, _Base_ptr __y, const value_type& __v);

      _Link_type
      _M_copy(_Const_Link_type __x, _Link_type __p);

      void
      _M_erase(_Link_type __x);

    public:
      // allocation/deallocation
      _Rb_tree()
      { }

      _Rb_tree(const _Compare& __comp)
      : _M_impl(allocator_type(), __comp)
      { }

      _Rb_tree(const _Compare& __comp, const allocator_type& __a)
      : _M_impl(__a, __comp)
      { }

      _Rb_tree(const _Rb_tree<_Key, _Val, _KeyOfValue, _Compare, _Alloc>& __x)
      : _M_impl(__x.get_allocator(), __x._M_impl._M_key_compare)
      {
	if (__x._M_root() != 0)
	  {
	    _M_root() = _M_copy(__x._M_begin(), _M_end());
	    _M_leftmost() = _S_minimum(_M_root());
	    _M_rightmost() = _S_maximum(_M_root());
	    _M_impl._M_node_count = __x._M_impl._M_node_count;
	  }
      }

      ~_Rb_tree()
      { _M_erase(_M_begin()); }

      _Rb_tree<_Key, _Val, _KeyOfValue, _Compare, _Alloc>&
      operator=(const _Rb_tree<_Key, _Val, _KeyOfValue, _Compare, _Alloc>& __x);

      // Accessors.
      _Compare
      key_comp() const
      { return _M_impl._M_key_compare; }

      iterator
      begin()
      { 
	return iterator(static_cast<_Link_type>
			(this->_M_impl._M_header._M_left));
      }

      const_iterator
      begin() const
      { 
	return const_iterator(static_cast<_Const_Link_type>
			      (this->_M_impl._M_header._M_left));
      }

      iterator
      end()
      { return iterator(static_cast<_Link_type>(&this->_M_impl._M_header)); }

      const_iterator
      end() const
      { 
	return const_iterator(static_cast<_Const_Link_type>
			      (&this->_M_impl._M_header));
      }

      reverse_iterator
      rbegin()
      { return reverse_iterator(end()); }

      const_reverse_iterator
      rbegin() const
      { return const_reverse_iterator(end()); }

      reverse_iterator
      rend()
      { return reverse_iterator(begin()); }

      const_reverse_iterator
      rend() const
      { return const_reverse_iterator(begin()); }

      bool
      empty() const
      { return _M_impl._M_node_count == 0; }

      size_type
      size() const
      { return _M_impl._M_node_count; }

      size_type
      max_size() const
      { return size_type(-1); }

      void
      swap(_Rb_tree<_Key, _Val, _KeyOfValue, _Compare, _Alloc>& __t);

      // Insert/erase.
      pair<iterator,bool>
      insert_unique(const value_type& __x);

      iterator
      insert_equal(const value_type& __x);

      iterator
      insert_unique(iterator __position, const value_type& __x);

      iterator
      insert_equal(iterator __position, const value_type& __x);

      template<typename _InputIterator>
        void
        insert_unique(_InputIterator __first, _InputIterator __last);

      template<typename _InputIterator>
        void
        insert_equal(_InputIterator __first, _InputIterator __last);

      void
      erase(iterator __position);

      size_type
      erase(const key_type& __x);

      void
      erase(iterator __first, iterator __last);

      void
      erase(const key_type* __first, const key_type* __last);

      void
      clear()
      {
        _M_erase(_M_begin());
        _M_leftmost() = _M_end();
        _M_root() = 0;
        _M_rightmost() = _M_end();
        _M_impl._M_node_count = 0;
      }

      // Set operations.
      iterator
      find(const key_type& __x);

      const_iterator
      find(const key_type& __x) const;

      size_type
      count(const key_type& __x) const;

      iterator
      lower_bound(const key_type& __x);

      const_iterator
      lower_bound(const key_type& __x) const;

      iterator
      upper_bound(const key_type& __x);

      const_iterator
      upper_bound(const key_type& __x) const;

      pair<iterator,iterator>
      equal_range(const key_type& __x);

      pair<const_iterator, const_iterator>
      equal_range(const key_type& __x) const;

      // Debugging.
      bool
      __rb_verify() const;
    };

  template<typename _Key, typename _Val, typename _KeyOfValue,
           typename _Compare, typename _Alloc>
    inline bool
    operator==(const _Rb_tree<_Key, _Val, _KeyOfValue, _Compare, _Alloc>& __x,
	       const _Rb_tree<_Key, _Val, _KeyOfValue, _Compare, _Alloc>& __y)
    {
      return __x.size() == __y.size()
	     && std::equal(__x.begin(), __x.end(), __y.begin());
    }

  template<typename _Key, typename _Val, typename _KeyOfValue,
           typename _Compare, typename _Alloc>
    inline bool
    operator<(const _Rb_tree<_Key, _Val, _KeyOfValue, _Compare, _Alloc>& __x,
	      const _Rb_tree<_Key, _Val, _KeyOfValue, _Compare, _Alloc>& __y)
    {
      return std::lexicographical_compare(__x.begin(), __x.end(), 
					  __y.begin(), __y.end());
    }

  template<typename _Key, typename _Val, typename _KeyOfValue,
           typename _Compare, typename _Alloc>
    inline bool
    operator!=(const _Rb_tree<_Key, _Val, _KeyOfValue, _Compare, _Alloc>& __x,
	       const _Rb_tree<_Key, _Val, _KeyOfValue, _Compare, _Alloc>& __y)
    { return !(__x == __y); }

  template<typename _Key, typename _Val, typename _KeyOfValue,
           typename _Compare, typename _Alloc>
    inline bool
    operator>(const _Rb_tree<_Key, _Val, _KeyOfValue, _Compare, _Alloc>& __x,
	      const _Rb_tree<_Key, _Val, _KeyOfValue, _Compare, _Alloc>& __y)
    { return __y < __x; }

  template<typename _Key, typename _Val, typename _KeyOfValue,
           typename _Compare, typename _Alloc>
    inline bool
    operator<=(const _Rb_tree<_Key, _Val, _KeyOfValue, _Compare, _Alloc>& __x,
	       const _Rb_tree<_Key, _Val, _KeyOfValue, _Compare, _Alloc>& __y)
    { return !(__y < __x); }

  template<typename _Key, typename _Val, typename _KeyOfValue,
           typename _Compare, typename _Alloc>
    inline bool
    operator>=(const _Rb_tree<_Key, _Val, _KeyOfValue, _Compare, _Alloc>& __x,
	       const _Rb_tree<_Key, _Val, _KeyOfValue, _Compare, _Alloc>& __y)
    { return !(__x < __y); }

  template<typename _Key, typename _Val, typename _KeyOfValue,
           typename _Compare, typename _Alloc>
    inline void
    swap(_Rb_tree<_Key, _Val, _KeyOfValue, _Compare, _Alloc>& __x,
	 _Rb_tree<_Key, _Val, _KeyOfValue, _Compare, _Alloc>& __y)
    { __x.swap(__y); }

  template<typename _Key, typename _Val, typename _KeyOfValue,
           typename _Compare, typename _Alloc>
    _Rb_tree<_Key, _Val, _KeyOfValue, _Compare, _Alloc>&
    _Rb_tree<_Key, _Val, _KeyOfValue, _Compare, _Alloc>::
    operator=(const _Rb_tree<_Key, _Val, _KeyOfValue, _Compare, _Alloc>& __x)
    {
      if (this != &__x)
	{
	  // Note that _Key may be a constant type.
	  clear();
	  _M_impl._M_key_compare = __x._M_impl._M_key_compare;
	  if (__x._M_root() != 0)
	    {
	      _M_root() = _M_copy(__x._M_begin(), _M_end());
	      _M_leftmost() = _S_minimum(_M_root());
	      _M_rightmost() = _S_maximum(_M_root());
	      _M_impl._M_node_count = __x._M_impl._M_node_count;
	    }
	}
      return *this;
    }

  template<typename _Key, typename _Val, typename _KeyOfValue,
           typename _Compare, typename _Alloc>
    typename _Rb_tree<_Key, _Val, _KeyOfValue, _Compare, _Alloc>::iterator
    _Rb_tree<_Key, _Val, _KeyOfValue, _Compare, _Alloc>::
    _M_insert(_Base_ptr __x, _Base_ptr __p, const _Val& __v)
    {
      bool __insert_left = (__x != 0 || __p == _M_end()
			    || _M_impl._M_key_compare(_KeyOfValue()(__v), 
						      _S_key(__p)));

      _Link_type __z = _M_create_node(__v);

      _Rb_tree_insert_and_rebalance(__insert_left, __z, __p,  
				    this->_M_impl._M_header);
      ++_M_impl._M_node_count;
      return iterator(__z);
    }

  template<typename _Key, typename _Val, typename _KeyOfValue,
           typename _Compare, typename _Alloc>
    typename _Rb_tree<_Key, _Val, _KeyOfValue, _Compare, _Alloc>::iterator
    _Rb_tree<_Key, _Val, _KeyOfValue, _Compare, _Alloc>::
    insert_equal(const _Val& __v)
    {
      _Link_type __x = _M_begin();
      _Link_type __y = _M_end();
      while (__x != 0)
	{
	  __y = __x;
	  __x = _M_impl._M_key_compare(_KeyOfValue()(__v), _S_key(__x)) ?
	        _S_left(__x) : _S_right(__x);
	}
      return _M_insert(__x, __y, __v);
    }

  template<typename _Key, typename _Val, typename _KeyOfValue,
           typename _Compare, typename _Alloc>
    void
    _Rb_tree<_Key, _Val, _KeyOfValue, _Compare, _Alloc>::
    swap(_Rb_tree<_Key, _Val, _KeyOfValue, _Compare, _Alloc>& __t)
    {
      if (_M_root() == 0)
      {
	if (__t._M_root() != 0)
	{
	  _M_root() = __t._M_root();
	  _M_leftmost() = __t._M_leftmost();
	  _M_rightmost() = __t._M_rightmost();
          _M_root()->_M_parent = _M_end();

	  __t._M_root() = 0;
	  __t._M_leftmost() = __t._M_end();
	  __t._M_rightmost() = __t._M_end();
	}
      }
      else if (__t._M_root() == 0)
      {
	__t._M_root() = _M_root();
	__t._M_leftmost() = _M_leftmost();
	__t._M_rightmost() = _M_rightmost();
        __t._M_root()->_M_parent = __t._M_end();

	_M_root() = 0;
	_M_leftmost() = _M_end();
	_M_rightmost() = _M_end();
      }
      else
      {
	std::swap(_M_root(),__t._M_root());
	std::swap(_M_leftmost(),__t._M_leftmost());
	std::swap(_M_rightmost(),__t._M_rightmost());

	_M_root()->_M_parent = _M_end();
	__t._M_root()->_M_parent = __t._M_end();
      }
      // No need to swap header's color as it does not change.
      std::swap(this->_M_impl._M_node_count, __t._M_impl._M_node_count);
      std::swap(this->_M_impl._M_key_compare, __t._M_impl._M_key_compare);
    }

  template<typename _Key, typename _Val, typename _KeyOfValue,
           typename _Compare, typename _Alloc>
    pair<typename _Rb_tree<_Key, _Val, _KeyOfValue,
			   _Compare, _Alloc>::iterator, bool>
    _Rb_tree<_Key, _Val, _KeyOfValue, _Compare, _Alloc>::
    insert_unique(const _Val& __v)
    {
      _Link_type __x = _M_begin();
      _Link_type __y = _M_end();
      bool __comp = true;
      while (__x != 0)
	{
	  __y = __x;
	  __comp = _M_impl._M_key_compare(_KeyOfValue()(__v), _S_key(__x));
	  __x = __comp ? _S_left(__x) : _S_right(__x);
	}
      iterator __j = iterator(__y);
      if (__comp)
	if (__j == begin())
	  return pair<iterator,bool>(_M_insert(__x, __y, __v), true);
	else
	  --__j;
      if (_M_impl._M_key_compare(_S_key(__j._M_node), _KeyOfValue()(__v)))
	return pair<iterator, bool>(_M_insert(__x, __y, __v), true);
      return pair<iterator, bool>(__j, false);
    }

  template<typename _Key, typename _Val, typename _KeyOfValue,
           typename _Compare, typename _Alloc>
    typename _Rb_tree<_Key, _Val, _KeyOfValue, _Compare, _Alloc>::iterator
    _Rb_tree<_Key, _Val, _KeyOfValue, _Compare, _Alloc>::
    insert_unique(iterator __position, const _Val& __v)
    {
<<<<<<< HEAD
      if (__position._M_node == _M_end()
	  || __position._M_node == _M_rightmost())
=======
      // end()
      if (__position._M_node == _M_end())
>>>>>>> 8c044a9c
	{
	  if (size() > 0
	      && _M_impl._M_key_compare(_S_key(_M_rightmost()), 
					_KeyOfValue()(__v)))
	    return _M_insert(0, _M_rightmost(), __v);
	  else
	    return insert_unique(__v).first;
	}
      else if (_M_impl._M_key_compare(_KeyOfValue()(__v),
				      _S_key(__position._M_node)))
	{
<<<<<<< HEAD
	  iterator __after = __position;
	  ++__after;
	  if (_M_impl._M_key_compare(_S_key(__position._M_node), 
				     _KeyOfValue()(__v))
	      && _M_impl._M_key_compare(_KeyOfValue()(__v),
					_S_key(__after._M_node)))
=======
	  // First, try before...
	  iterator __before = __position;
	  if (__position._M_node == _M_leftmost()) // begin()
	    return _M_insert(_M_leftmost(), _M_leftmost(), __v);
	  else if (_M_impl._M_key_compare(_S_key((--__before)._M_node), 
					  _KeyOfValue()(__v)))
>>>>>>> 8c044a9c
	    {
	      if (_S_right(__position._M_node) == 0)
		return _M_insert(0, __position._M_node, __v);
	      else
<<<<<<< HEAD
		return _M_insert(__after._M_node, __after._M_node, __v);
	      // First argument just needs to be non-null.
=======
		return _M_insert(__position._M_node,
				 __position._M_node, __v);
	    }
	  else
	    return insert_unique(__v).first;
	}
      else if (_M_impl._M_key_compare(_S_key(__position._M_node),
				      _KeyOfValue()(__v)))
	{
	  // ... then try after.
	  iterator __after = __position;
	  if (__position._M_node == _M_rightmost())
	    return _M_insert(0, _M_rightmost(), __v);
	  else if (_M_impl._M_key_compare(_KeyOfValue()(__v),
					  _S_key((++__after)._M_node)))
	    {
	      if (_S_right(__position._M_node) == 0)
		return _M_insert(0, __position._M_node, __v);
	      else
		return _M_insert(__after._M_node, __after._M_node, __v);
>>>>>>> 8c044a9c
	    }
	  else
	    return insert_unique(__v).first;
	}
      else
	return __position; // Equivalent keys.
    }

  template<typename _Key, typename _Val, typename _KeyOfValue,
           typename _Compare, typename _Alloc>
    typename _Rb_tree<_Key, _Val, _KeyOfValue, _Compare, _Alloc>::iterator
    _Rb_tree<_Key, _Val, _KeyOfValue, _Compare, _Alloc>::
    insert_equal(iterator __position, const _Val& __v)
    {
<<<<<<< HEAD
      if (__position._M_node == _M_end()
	  || __position._M_node == _M_rightmost())
	{
	  if (size() > 0
	      && !_M_impl._M_key_compare(_KeyOfValue()(__v), 
					 _S_key(_M_rightmost())))
	    return _M_insert(0, _M_rightmost(), __v);
=======
      // end()
      if (__position._M_node == _M_end())
	{
	  if (size() > 0
	      && !_M_impl._M_key_compare(_KeyOfValue()(__v),
					 _S_key(_M_rightmost())))
	    return _M_insert(0, _M_rightmost(), __v);
	  else
	    return insert_equal(__v);
	}
      else if (!_M_impl._M_key_compare(_S_key(__position._M_node),
				       _KeyOfValue()(__v)))
	{
	  // First, try before...
	  iterator __before = __position;
	  if (__position._M_node == _M_leftmost()) // begin()
	    return _M_insert(_M_leftmost(), _M_leftmost(), __v);
	  else if (!_M_impl._M_key_compare(_KeyOfValue()(__v),
					   _S_key((--__before)._M_node)))
	    {
	      if (_S_right(__before._M_node) == 0)
		return _M_insert(0, __before._M_node, __v);
	      else
		return _M_insert(__position._M_node,
				 __position._M_node, __v);
	    }
>>>>>>> 8c044a9c
	  else
	    return insert_equal(__v);
	}
      else
	{
<<<<<<< HEAD
	  iterator __after = __position;
	  ++__after;
	  if (!_M_impl._M_key_compare(_KeyOfValue()(__v), 
				      _S_key(__position._M_node))
	      && !_M_impl._M_key_compare(_S_key(__after._M_node),
					 _KeyOfValue()(__v)))
=======
	  // ... then try after.  
	  iterator __after = __position;
	  if (__position._M_node == _M_rightmost())
	    return _M_insert(0, _M_rightmost(), __v);
	  else if (!_M_impl._M_key_compare(_S_key((++__after)._M_node),
					   _KeyOfValue()(__v)))
>>>>>>> 8c044a9c
	    {
	      if (_S_right(__position._M_node) == 0)
		return _M_insert(0, __position._M_node, __v);
	      else
		return _M_insert(__after._M_node, __after._M_node, __v);
<<<<<<< HEAD
	      // First argument just needs to be non-null.
=======
>>>>>>> 8c044a9c
	    }
	  else
	    return insert_equal(__v);
	}
    }

  template<typename _Key, typename _Val, typename _KoV,
           typename _Cmp, typename _Alloc>
    template<class _II>
      void
      _Rb_tree<_Key, _Val, _KoV, _Cmp, _Alloc>::
      insert_equal(_II __first, _II __last)
      {
	for (; __first != __last; ++__first)
	  insert_equal(end(), *__first);
      }

  template<typename _Key, typename _Val, typename _KoV,
           typename _Cmp, typename _Alloc>
    template<class _II>
    void
    _Rb_tree<_Key, _Val, _KoV, _Cmp, _Alloc>::
    insert_unique(_II __first, _II __last)
    {
      for (; __first != __last; ++__first)
	insert_unique(end(), *__first);
    }

  template<typename _Key, typename _Val, typename _KeyOfValue,
           typename _Compare, typename _Alloc>
    inline void
    _Rb_tree<_Key, _Val, _KeyOfValue, _Compare, _Alloc>::
    erase(iterator __position)
    {
      _Link_type __y =
	static_cast<_Link_type>(_Rb_tree_rebalance_for_erase
				(__position._M_node,
				 this->_M_impl._M_header));
      destroy_node(__y);
      --_M_impl._M_node_count;
    }

  template<typename _Key, typename _Val, typename _KeyOfValue,
           typename _Compare, typename _Alloc>
    typename _Rb_tree<_Key, _Val, _KeyOfValue, _Compare, _Alloc>::size_type
    _Rb_tree<_Key, _Val, _KeyOfValue, _Compare, _Alloc>::
    erase(const _Key& __x)
    {
      pair<iterator,iterator> __p = equal_range(__x);
      size_type __n = std::distance(__p.first, __p.second);
      erase(__p.first, __p.second);
      return __n;
    }

  template<typename _Key, typename _Val, typename _KoV,
           typename _Compare, typename _Alloc>
    typename _Rb_tree<_Key, _Val, _KoV, _Compare, _Alloc>::_Link_type
    _Rb_tree<_Key, _Val, _KoV, _Compare, _Alloc>::
    _M_copy(_Const_Link_type __x, _Link_type __p)
    {
      // Structural copy.  __x and __p must be non-null.
      _Link_type __top = _M_clone_node(__x);
      __top->_M_parent = __p;

      try
	{
	  if (__x->_M_right)
	    __top->_M_right = _M_copy(_S_right(__x), __top);
	  __p = __top;
	  __x = _S_left(__x);

	  while (__x != 0)
	    {
	      _Link_type __y = _M_clone_node(__x);
	      __p->_M_left = __y;
	      __y->_M_parent = __p;
	      if (__x->_M_right)
		__y->_M_right = _M_copy(_S_right(__x), __y);
	      __p = __y;
	      __x = _S_left(__x);
	    }
	}
      catch(...)
	{
	  _M_erase(__top);
	  __throw_exception_again;
	}
      return __top;
    }

  template<typename _Key, typename _Val, typename _KeyOfValue,
           typename _Compare, typename _Alloc>
    void
    _Rb_tree<_Key, _Val, _KeyOfValue, _Compare, _Alloc>::
    _M_erase(_Link_type __x)
    {
      // Erase without rebalancing.
      while (__x != 0)
	{
	  _M_erase(_S_right(__x));
	  _Link_type __y = _S_left(__x);
	  destroy_node(__x);
	  __x = __y;
	}
    }

  template<typename _Key, typename _Val, typename _KeyOfValue,
           typename _Compare, typename _Alloc>
    void
    _Rb_tree<_Key, _Val, _KeyOfValue, _Compare, _Alloc>::
    erase(iterator __first, iterator __last)
    {
      if (__first == begin() && __last == end())
	clear();
      else
	while (__first != __last)
	  erase(__first++);
    }

  template<typename _Key, typename _Val, typename _KeyOfValue,
           typename _Compare, typename _Alloc>
    void
    _Rb_tree<_Key, _Val, _KeyOfValue, _Compare, _Alloc>::
    erase(const _Key* __first, const _Key* __last)
    {
      while (__first != __last)
	erase(*__first++);
    }

  template<typename _Key, typename _Val, typename _KeyOfValue,
           typename _Compare, typename _Alloc>
    typename _Rb_tree<_Key, _Val, _KeyOfValue, _Compare, _Alloc>::iterator
    _Rb_tree<_Key, _Val, _KeyOfValue, _Compare, _Alloc>::
    find(const _Key& __k)
    {
      _Link_type __x = _M_begin(); // Current node.
      _Link_type __y = _M_end(); // Last node which is not less than __k.

      while (__x != 0)
	if (!_M_impl._M_key_compare(_S_key(__x), __k))
	  __y = __x, __x = _S_left(__x);
	else
	  __x = _S_right(__x);

      iterator __j = iterator(__y);
      return (__j == end()
	      || _M_impl._M_key_compare(__k,
					_S_key(__j._M_node))) ? end() : __j;
    }

  template<typename _Key, typename _Val, typename _KeyOfValue,
           typename _Compare, typename _Alloc>
    typename _Rb_tree<_Key, _Val, _KeyOfValue, _Compare, _Alloc>::const_iterator
    _Rb_tree<_Key, _Val, _KeyOfValue, _Compare, _Alloc>::
    find(const _Key& __k) const
    {
      _Const_Link_type __x = _M_begin(); // Current node.
      _Const_Link_type __y = _M_end(); // Last node which is not less than __k.

     while (__x != 0)
       {
	 if (!_M_impl._M_key_compare(_S_key(__x), __k))
	   __y = __x, __x = _S_left(__x);
	 else
	   __x = _S_right(__x);
       }
     const_iterator __j = const_iterator(__y);
     return (__j == end()
	     || _M_impl._M_key_compare(__k, 
				       _S_key(__j._M_node))) ? end() : __j;
    }

  template<typename _Key, typename _Val, typename _KeyOfValue,
           typename _Compare, typename _Alloc>
    typename _Rb_tree<_Key, _Val, _KeyOfValue, _Compare, _Alloc>::size_type
    _Rb_tree<_Key, _Val, _KeyOfValue, _Compare, _Alloc>::
    count(const _Key& __k) const
    {
      pair<const_iterator, const_iterator> __p = equal_range(__k);
      const size_type __n = std::distance(__p.first, __p.second);
      return __n;
    }

  template<typename _Key, typename _Val, typename _KeyOfValue,
           typename _Compare, typename _Alloc>
    typename _Rb_tree<_Key, _Val, _KeyOfValue, _Compare, _Alloc>::iterator
    _Rb_tree<_Key, _Val, _KeyOfValue, _Compare, _Alloc>::
    lower_bound(const _Key& __k)
    {
      _Link_type __x = _M_begin(); // Current node.
      _Link_type __y = _M_end(); // Last node which is not less than __k.

      while (__x != 0)
	if (!_M_impl._M_key_compare(_S_key(__x), __k))
	  __y = __x, __x = _S_left(__x);
	else
	  __x = _S_right(__x);

      return iterator(__y);
    }

  template<typename _Key, typename _Val, typename _KeyOfValue,
           typename _Compare, typename _Alloc>
    typename _Rb_tree<_Key, _Val, _KeyOfValue, _Compare, _Alloc>::const_iterator
    _Rb_tree<_Key, _Val, _KeyOfValue, _Compare, _Alloc>::
    lower_bound(const _Key& __k) const
    {
      _Const_Link_type __x = _M_begin(); // Current node.
      _Const_Link_type __y = _M_end(); // Last node which is not less than __k.

      while (__x != 0)
	if (!_M_impl._M_key_compare(_S_key(__x), __k))
	  __y = __x, __x = _S_left(__x);
	else
	  __x = _S_right(__x);

      return const_iterator(__y);
    }

  template<typename _Key, typename _Val, typename _KeyOfValue,
           typename _Compare, typename _Alloc>
    typename _Rb_tree<_Key, _Val, _KeyOfValue, _Compare, _Alloc>::iterator
    _Rb_tree<_Key, _Val, _KeyOfValue, _Compare, _Alloc>::
    upper_bound(const _Key& __k)
    {
      _Link_type __x = _M_begin(); // Current node.
      _Link_type __y = _M_end(); // Last node which is greater than __k.

      while (__x != 0)
	if (_M_impl._M_key_compare(__k, _S_key(__x)))
	  __y = __x, __x = _S_left(__x);
	else
	  __x = _S_right(__x);

      return iterator(__y);
    }

  template<typename _Key, typename _Val, typename _KeyOfValue,
           typename _Compare, typename _Alloc>
    typename _Rb_tree<_Key, _Val, _KeyOfValue, _Compare, _Alloc>::const_iterator
    _Rb_tree<_Key, _Val, _KeyOfValue, _Compare, _Alloc>::
    upper_bound(const _Key& __k) const
    {
      _Const_Link_type __x = _M_begin(); // Current node.
      _Const_Link_type __y = _M_end(); // Last node which is greater than __k.

      while (__x != 0)
	if (_M_impl._M_key_compare(__k, _S_key(__x)))
	  __y = __x, __x = _S_left(__x);
	else
	  __x = _S_right(__x);

      return const_iterator(__y);
    }

  template<typename _Key, typename _Val, typename _KeyOfValue,
           typename _Compare, typename _Alloc>
    inline
    pair<typename _Rb_tree<_Key, _Val, _KeyOfValue,
			   _Compare, _Alloc>::iterator,
	 typename _Rb_tree<_Key, _Val, _KeyOfValue, _Compare, _Alloc>::iterator>
    _Rb_tree<_Key, _Val, _KeyOfValue, _Compare, _Alloc>::
    equal_range(const _Key& __k)
    { return pair<iterator, iterator>(lower_bound(__k), upper_bound(__k)); }

  template<typename _Key, typename _Val, typename _KoV,
           typename _Compare, typename _Alloc>
    inline
    pair<typename _Rb_tree<_Key, _Val, _KoV,
			   _Compare, _Alloc>::const_iterator,
	 typename _Rb_tree<_Key, _Val, _KoV, _Compare, _Alloc>::const_iterator>
    _Rb_tree<_Key, _Val, _KoV, _Compare, _Alloc>::
    equal_range(const _Key& __k) const
    { return pair<const_iterator, const_iterator>(lower_bound(__k),
						  upper_bound(__k)); }

  unsigned int
  _Rb_tree_black_count(const _Rb_tree_node_base* __node,
                       const _Rb_tree_node_base* __root);

  template<typename _Key, typename _Val, typename _KeyOfValue,
           typename _Compare, typename _Alloc>
    bool
    _Rb_tree<_Key,_Val,_KeyOfValue,_Compare,_Alloc>::__rb_verify() const
    {
      if (_M_impl._M_node_count == 0 || begin() == end())
	return _M_impl._M_node_count == 0 && begin() == end()
	       && this->_M_impl._M_header._M_left == _M_end()
	       && this->_M_impl._M_header._M_right == _M_end();

      unsigned int __len = _Rb_tree_black_count(_M_leftmost(), _M_root());
      for (const_iterator __it = begin(); __it != end(); ++__it)
	{
	  _Const_Link_type __x = static_cast<_Const_Link_type>(__it._M_node);
	  _Const_Link_type __L = _S_left(__x);
	  _Const_Link_type __R = _S_right(__x);

	  if (__x->_M_color == _S_red)
	    if ((__L && __L->_M_color == _S_red)
		|| (__R && __R->_M_color == _S_red))
	      return false;

	  if (__L && _M_impl._M_key_compare(_S_key(__x), _S_key(__L)))
	    return false;
	  if (__R && _M_impl._M_key_compare(_S_key(__R), _S_key(__x)))
	    return false;

	  if (!__L && !__R && _Rb_tree_black_count(__x, _M_root()) != __len)
	    return false;
	}

      if (_M_leftmost() != _Rb_tree_node_base::_S_minimum(_M_root()))
	return false;
      if (_M_rightmost() != _Rb_tree_node_base::_S_maximum(_M_root()))
	return false;
      return true;
    }
} // namespace std

#endif<|MERGE_RESOLUTION|>--- conflicted
+++ resolved
@@ -903,13 +903,8 @@
     _Rb_tree<_Key, _Val, _KeyOfValue, _Compare, _Alloc>::
     insert_unique(iterator __position, const _Val& __v)
     {
-<<<<<<< HEAD
-      if (__position._M_node == _M_end()
-	  || __position._M_node == _M_rightmost())
-=======
       // end()
       if (__position._M_node == _M_end())
->>>>>>> 8c044a9c
 	{
 	  if (size() > 0
 	      && _M_impl._M_key_compare(_S_key(_M_rightmost()), 
@@ -921,29 +916,16 @@
       else if (_M_impl._M_key_compare(_KeyOfValue()(__v),
 				      _S_key(__position._M_node)))
 	{
-<<<<<<< HEAD
-	  iterator __after = __position;
-	  ++__after;
-	  if (_M_impl._M_key_compare(_S_key(__position._M_node), 
-				     _KeyOfValue()(__v))
-	      && _M_impl._M_key_compare(_KeyOfValue()(__v),
-					_S_key(__after._M_node)))
-=======
 	  // First, try before...
 	  iterator __before = __position;
 	  if (__position._M_node == _M_leftmost()) // begin()
 	    return _M_insert(_M_leftmost(), _M_leftmost(), __v);
 	  else if (_M_impl._M_key_compare(_S_key((--__before)._M_node), 
 					  _KeyOfValue()(__v)))
->>>>>>> 8c044a9c
 	    {
-	      if (_S_right(__position._M_node) == 0)
-		return _M_insert(0, __position._M_node, __v);
+	      if (_S_right(__before._M_node) == 0)
+		return _M_insert(0, __before._M_node, __v);
 	      else
-<<<<<<< HEAD
-		return _M_insert(__after._M_node, __after._M_node, __v);
-	      // First argument just needs to be non-null.
-=======
 		return _M_insert(__position._M_node,
 				 __position._M_node, __v);
 	    }
@@ -964,7 +946,6 @@
 		return _M_insert(0, __position._M_node, __v);
 	      else
 		return _M_insert(__after._M_node, __after._M_node, __v);
->>>>>>> 8c044a9c
 	    }
 	  else
 	    return insert_unique(__v).first;
@@ -979,15 +960,6 @@
     _Rb_tree<_Key, _Val, _KeyOfValue, _Compare, _Alloc>::
     insert_equal(iterator __position, const _Val& __v)
     {
-<<<<<<< HEAD
-      if (__position._M_node == _M_end()
-	  || __position._M_node == _M_rightmost())
-	{
-	  if (size() > 0
-	      && !_M_impl._M_key_compare(_KeyOfValue()(__v), 
-					 _S_key(_M_rightmost())))
-	    return _M_insert(0, _M_rightmost(), __v);
-=======
       // end()
       if (__position._M_node == _M_end())
 	{
@@ -1014,36 +986,22 @@
 		return _M_insert(__position._M_node,
 				 __position._M_node, __v);
 	    }
->>>>>>> 8c044a9c
 	  else
 	    return insert_equal(__v);
 	}
       else
 	{
-<<<<<<< HEAD
-	  iterator __after = __position;
-	  ++__after;
-	  if (!_M_impl._M_key_compare(_KeyOfValue()(__v), 
-				      _S_key(__position._M_node))
-	      && !_M_impl._M_key_compare(_S_key(__after._M_node),
-					 _KeyOfValue()(__v)))
-=======
 	  // ... then try after.  
 	  iterator __after = __position;
 	  if (__position._M_node == _M_rightmost())
 	    return _M_insert(0, _M_rightmost(), __v);
 	  else if (!_M_impl._M_key_compare(_S_key((++__after)._M_node),
 					   _KeyOfValue()(__v)))
->>>>>>> 8c044a9c
 	    {
 	      if (_S_right(__position._M_node) == 0)
 		return _M_insert(0, __position._M_node, __v);
 	      else
 		return _M_insert(__after._M_node, __after._M_node, __v);
-<<<<<<< HEAD
-	      // First argument just needs to be non-null.
-=======
->>>>>>> 8c044a9c
 	    }
 	  else
 	    return insert_equal(__v);
