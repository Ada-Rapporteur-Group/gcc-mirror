--- conflicted
+++ resolved
@@ -62,58 +62,7 @@
 #define _STL_HEAP_H 1
 
 #include <debug/debug.h>
-<<<<<<< HEAD
-
-_GLIBCXX_BEGIN_NAMESPACE(std)
-
-  // is_heap, a predicate testing whether or not a range is
-  // a heap.  This function is an extension, not part of the C++
-  // standard.
-  template<typename _RandomAccessIterator, typename _Distance>
-    bool
-    __is_heap(_RandomAccessIterator __first, _Distance __n)
-    {
-      _Distance __parent = 0;
-      for (_Distance __child = 1; __child < __n; ++__child)
-	{
-	  if (__first[__parent] < __first[__child])
-	    return false;
-	  if ((__child & 1) == 0)
-	    ++__parent;
-	}
-      return true;
-    }
-
-  template<typename _RandomAccessIterator, typename _Distance,
-           typename _StrictWeakOrdering>
-    bool
-    __is_heap(_RandomAccessIterator __first, _StrictWeakOrdering __comp,
-	      _Distance __n)
-    {
-      _Distance __parent = 0;
-      for (_Distance __child = 1; __child < __n; ++__child)
-	{
-	  if (__comp(__first[__parent], __first[__child]))
-	    return false;
-	  if ((__child & 1) == 0)
-	    ++__parent;
-	}
-      return true;
-    }
-
-  template<typename _RandomAccessIterator>
-    inline bool
-    __is_heap(_RandomAccessIterator __first, _RandomAccessIterator __last)
-    { return std::__is_heap(__first, std::distance(__first, __last)); }
-
-  template<typename _RandomAccessIterator, typename _StrictWeakOrdering>
-    inline bool
-    __is_heap(_RandomAccessIterator __first, _RandomAccessIterator __last,
-	      _StrictWeakOrdering __comp)
-    { return std::__is_heap(__first, __comp, std::distance(__first, __last)); }
-=======
 #include <bits/stl_move.h>
->>>>>>> 751ff693
 
 _GLIBCXX_BEGIN_NAMESPACE(std)
 
@@ -184,19 +133,11 @@
       _Distance __parent = (__holeIndex - 1) / 2;
       while (__holeIndex > __topIndex && *(__first + __parent) < __value)
 	{
-<<<<<<< HEAD
-	  *(__first + __holeIndex) = *(__first + __parent);
-	  __holeIndex = __parent;
-	  __parent = (__holeIndex - 1) / 2;
-	}
-      *(__first + __holeIndex) = __value;
-=======
 	  *(__first + __holeIndex) = _GLIBCXX_MOVE(*(__first + __parent));
 	  __holeIndex = __parent;
 	  __parent = (__holeIndex - 1) / 2;
 	}
       *(__first + __holeIndex) = _GLIBCXX_MOVE(__value);
->>>>>>> 751ff693
     }
 
   /**
@@ -224,14 +165,6 @@
       __glibcxx_requires_valid_range(__first, __last);
       __glibcxx_requires_heap(__first, __last - 1);
 
-<<<<<<< HEAD
-      std::__push_heap(__first, _DistanceType((__last - __first) - 1),
-		       _DistanceType(0), _ValueType(*(__last - 1)));
-    }
-
-  template<typename _RandomAccessIterator, typename _Distance, typename _Tp,
-	    typename _Compare>
-=======
       _ValueType __value = _GLIBCXX_MOVE(*(__last - 1));
       std::__push_heap(__first, _DistanceType((__last - __first) - 1),
 		       _DistanceType(0), _GLIBCXX_MOVE(__value));
@@ -239,7 +172,6 @@
 
   template<typename _RandomAccessIterator, typename _Distance, typename _Tp,
 	   typename _Compare>
->>>>>>> 751ff693
     void
     __push_heap(_RandomAccessIterator __first, _Distance __holeIndex,
 		_Distance __topIndex, _Tp __value, _Compare __comp)
@@ -248,19 +180,11 @@
       while (__holeIndex > __topIndex
 	     && __comp(*(__first + __parent), __value))
 	{
-<<<<<<< HEAD
-	  *(__first + __holeIndex) = *(__first + __parent);
-	  __holeIndex = __parent;
-	  __parent = (__holeIndex - 1) / 2;
-	}
-      *(__first + __holeIndex) = __value;
-=======
 	  *(__first + __holeIndex) = _GLIBCXX_MOVE(*(__first + __parent));
 	  __holeIndex = __parent;
 	  __parent = (__holeIndex - 1) / 2;
 	}
       *(__first + __holeIndex) = _GLIBCXX_MOVE(__value);
->>>>>>> 751ff693
     }
 
   /**
@@ -290,14 +214,9 @@
       __glibcxx_requires_valid_range(__first, __last);
       __glibcxx_requires_heap_pred(__first, __last - 1, __comp);
 
-<<<<<<< HEAD
-      std::__push_heap(__first, _DistanceType((__last - __first) - 1),
-		       _DistanceType(0), _ValueType(*(__last - 1)), __comp);
-=======
       _ValueType __value = _GLIBCXX_MOVE(*(__last - 1));
       std::__push_heap(__first, _DistanceType((__last - __first) - 1),
 		       _DistanceType(0), _GLIBCXX_MOVE(__value), __comp);
->>>>>>> 751ff693
     }
 
   template<typename _RandomAccessIterator, typename _Distance, typename _Tp>
@@ -312,25 +231,12 @@
 	  __secondChild = 2 * (__secondChild + 1);
 	  if (*(__first + __secondChild) < *(__first + (__secondChild - 1)))
 	    __secondChild--;
-<<<<<<< HEAD
-	  *(__first + __holeIndex) = *(__first + __secondChild);
-=======
 	  *(__first + __holeIndex) = _GLIBCXX_MOVE(*(__first + __secondChild));
->>>>>>> 751ff693
 	  __holeIndex = __secondChild;
 	}
       if ((__len & 1) == 0 && __secondChild == (__len - 2) / 2)
 	{
 	  __secondChild = 2 * (__secondChild + 1);
-<<<<<<< HEAD
-	  *(__first + __holeIndex) = *(__first + (__secondChild - 1));
-	  __holeIndex = __secondChild - 1;
-	}
-      std::__push_heap(__first, __holeIndex, __topIndex, __value);
-    }
-
-  template<typename _RandomAccessIterator, typename _Tp>
-=======
 	  *(__first + __holeIndex) = _GLIBCXX_MOVE(*(__first
 						     + (__secondChild - 1)));
 	  __holeIndex = __secondChild - 1;
@@ -340,18 +246,10 @@
     }
 
   template<typename _RandomAccessIterator>
->>>>>>> 751ff693
     inline void
     __pop_heap(_RandomAccessIterator __first, _RandomAccessIterator __last,
 	       _RandomAccessIterator __result)
     {
-<<<<<<< HEAD
-      typedef typename iterator_traits<_RandomAccessIterator>::difference_type
-	_Distance;
-      *__result = *__first;
-      std::__adjust_heap(__first, _Distance(0), _Distance(__last - __first),
-			 __value);
-=======
       typedef typename iterator_traits<_RandomAccessIterator>::value_type
 	_ValueType;
       typedef typename iterator_traits<_RandomAccessIterator>::difference_type
@@ -362,7 +260,6 @@
       std::__adjust_heap(__first, _DistanceType(0),
 			 _DistanceType(__last - __first),
 			 _GLIBCXX_MOVE(__value));
->>>>>>> 751ff693
     }
 
   /**
@@ -388,12 +285,7 @@
       __glibcxx_requires_valid_range(__first, __last);
       __glibcxx_requires_heap(__first, __last);
 
-<<<<<<< HEAD
-      std::__pop_heap(__first, __last - 1, __last - 1,
-		      _ValueType(*(__last - 1)));
-=======
       std::__pop_heap(__first, __last - 1, __last - 1);
->>>>>>> 751ff693
     }
 
   template<typename _RandomAccessIterator, typename _Distance,
@@ -410,25 +302,12 @@
 	  if (__comp(*(__first + __secondChild),
 		     *(__first + (__secondChild - 1))))
 	    __secondChild--;
-<<<<<<< HEAD
-	  *(__first + __holeIndex) = *(__first + __secondChild);
-=======
 	  *(__first + __holeIndex) = _GLIBCXX_MOVE(*(__first + __secondChild));
->>>>>>> 751ff693
 	  __holeIndex = __secondChild;
 	}
       if ((__len & 1) == 0 && __secondChild == (__len - 2) / 2)
 	{
 	  __secondChild = 2 * (__secondChild + 1);
-<<<<<<< HEAD
-	  *(__first + __holeIndex) = *(__first + (__secondChild - 1));
-	  __holeIndex = __secondChild - 1;
-	}
-      std::__push_heap(__first, __holeIndex, __topIndex, __value, __comp);
-    }
-
-  template<typename _RandomAccessIterator, typename _Tp, typename _Compare>
-=======
 	  *(__first + __holeIndex) = _GLIBCXX_MOVE(*(__first
 						     + (__secondChild - 1)));
 	  __holeIndex = __secondChild - 1;
@@ -438,18 +317,10 @@
     }
 
   template<typename _RandomAccessIterator, typename _Compare>
->>>>>>> 751ff693
     inline void
     __pop_heap(_RandomAccessIterator __first, _RandomAccessIterator __last,
 	       _RandomAccessIterator __result, _Compare __comp)
     {
-<<<<<<< HEAD
-      typedef typename iterator_traits<_RandomAccessIterator>::difference_type
-	_Distance;
-      *__result = *__first;
-      std::__adjust_heap(__first, _Distance(0), _Distance(__last - __first),
-			 __value, __comp);
-=======
       typedef typename iterator_traits<_RandomAccessIterator>::value_type
 	_ValueType;
       typedef typename iterator_traits<_RandomAccessIterator>::difference_type
@@ -460,7 +331,6 @@
       std::__adjust_heap(__first, _DistanceType(0),
 			 _DistanceType(__last - __first),
 			 _GLIBCXX_MOVE(__value), __comp);
->>>>>>> 751ff693
     }
 
   /**
@@ -479,21 +349,13 @@
     pop_heap(_RandomAccessIterator __first,
 	     _RandomAccessIterator __last, _Compare __comp)
     {
-      typedef typename iterator_traits<_RandomAccessIterator>::value_type
-	_ValueType;
-
       // concept requirements
       __glibcxx_function_requires(_Mutable_RandomAccessIteratorConcept<
 	    _RandomAccessIterator>)
       __glibcxx_requires_valid_range(__first, __last);
       __glibcxx_requires_heap_pred(__first, __last, __comp);
 
-<<<<<<< HEAD
-      std::__pop_heap(__first, __last - 1, __last - 1,
-		      _ValueType(*(__last - 1)), __comp);
-=======
       std::__pop_heap(__first, __last - 1, __last - 1, __comp);
->>>>>>> 751ff693
     }
 
   /**
@@ -526,13 +388,8 @@
       _DistanceType __parent = (__len - 2) / 2;
       while (true)
 	{
-<<<<<<< HEAD
-	  std::__adjust_heap(__first, __parent, __len,
-			     _ValueType(*(__first + __parent)));
-=======
 	  _ValueType __value = _GLIBCXX_MOVE(*(__first + __parent));
 	  std::__adjust_heap(__first, __parent, __len, _GLIBCXX_MOVE(__value));
->>>>>>> 751ff693
 	  if (__parent == 0)
 	    return;
 	  __parent--;
@@ -571,14 +428,9 @@
       _DistanceType __parent = (__len - 2) / 2;
       while (true)
 	{
-<<<<<<< HEAD
-	  std::__adjust_heap(__first, __parent, __len,
-			     _ValueType(*(__first + __parent)), __comp);
-=======
 	  _ValueType __value = _GLIBCXX_MOVE(*(__first + __parent));
 	  std::__adjust_heap(__first, __parent, __len, _GLIBCXX_MOVE(__value),
 			     __comp);
->>>>>>> 751ff693
 	  if (__parent == 0)
 	    return;
 	  __parent--;
@@ -632,10 +484,6 @@
 
       while (__last - __first > 1)
 	std::pop_heap(__first, _RandomAccessIterator(__last--), __comp);
-<<<<<<< HEAD
-    }
-
-=======
     }
 
 #ifdef __GXX_EXPERIMENTAL_CXX0X__
@@ -717,7 +565,6 @@
     { return std::is_heap_until(__first, __last, __comp) == __last; }
 #endif
 
->>>>>>> 751ff693
 _GLIBCXX_END_NAMESPACE
 
 #endif /* _STL_HEAP_H */