--- conflicted
+++ resolved
@@ -64,33 +64,6 @@
 
 _GLIBCXX_BEGIN_NAMESPACE(std)
 
-<<<<<<< HEAD
-  // uninitialized_copy
-  template<typename _InputIterator, typename _ForwardIterator>
-    inline _ForwardIterator
-    __uninitialized_copy_aux(_InputIterator __first, _InputIterator __last,
-			     _ForwardIterator __result,
-			     __true_type)
-    { return std::copy(__first, __last, __result); }
-
-  template<typename _InputIterator, typename _ForwardIterator>
-    inline _ForwardIterator
-    __uninitialized_copy_aux(_InputIterator __first, _InputIterator __last,
-			     _ForwardIterator __result,
-			     __false_type)
-    {
-      _ForwardIterator __cur = __result;
-      try
-	{
-	  for (; __first != __last; ++__first, ++__cur)
-	    std::_Construct(&*__cur, *__first);
-	  return __cur;
-	}
-      catch(...)
-	{
-	  std::_Destroy(__result, __cur);
-	  __throw_exception_again;
-=======
   template<bool>
     struct __uninitialized_copy
     {
@@ -112,7 +85,6 @@
 	      std::_Destroy(__result, __cur);
 	      __throw_exception_again;
 	    }
->>>>>>> 751ff693
 	}
     };
 
@@ -140,38 +112,6 @@
     uninitialized_copy(_InputIterator __first, _InputIterator __last,
 		       _ForwardIterator __result)
     {
-<<<<<<< HEAD
-      typedef typename iterator_traits<_ForwardIterator>::value_type _ValueType;
-      typedef typename std::__is_scalar<_ValueType>::__type _Is_POD;
-      return std::__uninitialized_copy_aux(__first, __last, __result,
-					   _Is_POD());
-    }
-
-  // Valid if copy construction is equivalent to assignment, and if the
-  // destructor is trivial.
-  template<typename _ForwardIterator, typename _Tp>
-    inline void
-    __uninitialized_fill_aux(_ForwardIterator __first,
-			     _ForwardIterator __last,
-			     const _Tp& __x, __true_type)
-    { std::fill(__first, __last, __x); }
-
-  template<typename _ForwardIterator, typename _Tp>
-    void
-    __uninitialized_fill_aux(_ForwardIterator __first, _ForwardIterator __last,
-			     const _Tp& __x, __false_type)
-    {
-      _ForwardIterator __cur = __first;
-      try
-	{
-	  for (; __cur != __last; ++__cur)
-	    std::_Construct(&*__cur, __x);
-	}
-      catch(...)
-	{
-	  std::_Destroy(__first, __cur);
-	  __throw_exception_again;
-=======
       typedef typename iterator_traits<_InputIterator>::value_type
 	_ValueType1;
       typedef typename iterator_traits<_ForwardIterator>::value_type
@@ -202,7 +142,6 @@
 	      std::_Destroy(__first, __cur);
 	      __throw_exception_again;
 	    }
->>>>>>> 751ff693
 	}
     };
 
@@ -230,36 +169,6 @@
     uninitialized_fill(_ForwardIterator __first, _ForwardIterator __last,
 		       const _Tp& __x)
     {
-<<<<<<< HEAD
-      typedef typename iterator_traits<_ForwardIterator>::value_type _ValueType;
-      typedef typename std::__is_scalar<_ValueType>::__type _Is_POD;
-      std::__uninitialized_fill_aux(__first, __last, __x, _Is_POD());
-    }
-
-  // Valid if copy construction is equivalent to assignment, and if the
-  //  destructor is trivial.
-  template<typename _ForwardIterator, typename _Size, typename _Tp>
-    inline void
-    __uninitialized_fill_n_aux(_ForwardIterator __first, _Size __n,
-			       const _Tp& __x, __true_type)
-    { std::fill_n(__first, __n, __x); }
-
-  template<typename _ForwardIterator, typename _Size, typename _Tp>
-    void
-    __uninitialized_fill_n_aux(_ForwardIterator __first, _Size __n,
-			       const _Tp& __x, __false_type)
-    {
-      _ForwardIterator __cur = __first;
-      try
-	{
-	  for (; __n > 0; --__n, ++__cur)
-	    std::_Construct(&*__cur, __x);
-	}
-      catch(...)
-	{
-	  std::_Destroy(__first, __cur);
-	  __throw_exception_again;
-=======
       typedef typename iterator_traits<_ForwardIterator>::value_type
 	_ValueType;
 
@@ -287,7 +196,6 @@
 	      std::_Destroy(__first, __cur);
 	      __throw_exception_again;
 	    }
->>>>>>> 751ff693
 	}
     };
 
@@ -313,11 +221,12 @@
   template<typename _ForwardIterator, typename _Size, typename _Tp>
     inline void
     uninitialized_fill_n(_ForwardIterator __first, _Size __n, const _Tp& __x)
-<<<<<<< HEAD
-    {
-      typedef typename iterator_traits<_ForwardIterator>::value_type _ValueType;
-      typedef typename std::__is_scalar<_ValueType>::__type _Is_POD;
-      std::__uninitialized_fill_n_aux(__first, __n, __x, _Is_POD());
+    {
+      typedef typename iterator_traits<_ForwardIterator>::value_type
+	_ValueType;
+
+      std::__uninitialized_fill_n<__is_pod(_ValueType)>::
+	uninitialized_fill_n(__first, __n, __x);
     }
 
   // Extensions: versions of uninitialized_copy, uninitialized_fill,
@@ -330,31 +239,8 @@
 	   typename _Allocator>
     _ForwardIterator
     __uninitialized_copy_a(_InputIterator __first, _InputIterator __last,
-			   _ForwardIterator __result,
-			   _Allocator __alloc)
-    {
-=======
-    {
-      typedef typename iterator_traits<_ForwardIterator>::value_type
-	_ValueType;
-
-      std::__uninitialized_fill_n<__is_pod(_ValueType)>::
-	uninitialized_fill_n(__first, __n, __x);
-    }
-
-  // Extensions: versions of uninitialized_copy, uninitialized_fill,
-  //  and uninitialized_fill_n that take an allocator parameter.
-  //  We dispatch back to the standard versions when we're given the
-  //  default allocator.  For nondefault allocators we do not use 
-  //  any of the POD optimizations.
-
-  template<typename _InputIterator, typename _ForwardIterator,
-	   typename _Allocator>
-    _ForwardIterator
-    __uninitialized_copy_a(_InputIterator __first, _InputIterator __last,
 			   _ForwardIterator __result, _Allocator& __alloc)
     {
->>>>>>> 751ff693
       _ForwardIterator __cur = __result;
       try
 	{
@@ -372,68 +258,6 @@
   template<typename _InputIterator, typename _ForwardIterator, typename _Tp>
     inline _ForwardIterator
     __uninitialized_copy_a(_InputIterator __first, _InputIterator __last,
-<<<<<<< HEAD
-			   _ForwardIterator __result,
-			   allocator<_Tp>)
-    { return std::uninitialized_copy(__first, __last, __result); }
-
-  template<typename _ForwardIterator, typename _Tp, typename _Allocator>
-    void
-    __uninitialized_fill_a(_ForwardIterator __first, _ForwardIterator __last,
-			   const _Tp& __x, _Allocator __alloc)
-    {
-      _ForwardIterator __cur = __first;
-      try
-	{
-	  for (; __cur != __last; ++__cur)
-	    __alloc.construct(&*__cur, __x);
-	}
-      catch(...)
-	{
-	  std::_Destroy(__first, __cur, __alloc);
-	  __throw_exception_again;
-	}
-    }
-
-  template<typename _ForwardIterator, typename _Tp, typename _Tp2>
-    inline void
-    __uninitialized_fill_a(_ForwardIterator __first, _ForwardIterator __last,
-			   const _Tp& __x, allocator<_Tp2>)
-    { std::uninitialized_fill(__first, __last, __x); }
-
-  template<typename _ForwardIterator, typename _Size, typename _Tp,
-	   typename _Allocator>
-    void
-    __uninitialized_fill_n_a(_ForwardIterator __first, _Size __n, 
-			     const _Tp& __x,
-			     _Allocator __alloc)
-    {
-      _ForwardIterator __cur = __first;
-      try
-	{
-	  for (; __n > 0; --__n, ++__cur)
-	    __alloc.construct(&*__cur, __x);
-	}
-      catch(...)
-	{
-	  std::_Destroy(__first, __cur, __alloc);
-	  __throw_exception_again;
-	}
-    }
-
-  template<typename _ForwardIterator, typename _Size, typename _Tp,
-	   typename _Tp2>
-    inline void
-    __uninitialized_fill_n_a(_ForwardIterator __first, _Size __n, 
-			     const _Tp& __x,
-			     allocator<_Tp2>)
-    { std::uninitialized_fill_n(__first, __n, __x); }
-
-
-  // Extensions: __uninitialized_copy_copy, __uninitialized_copy_fill,
-  // __uninitialized_fill_copy.  All of these algorithms take a user-
-  // supplied allocator, which is used for construction and destruction.
-=======
 			   _ForwardIterator __result, allocator<_Tp>&)
     { return std::uninitialized_copy(__first, __last, __result); }
 
@@ -447,7 +271,6 @@
 					 _GLIBCXX_MAKE_MOVE_ITERATOR(__last),
 					 __result, __alloc);
     }
->>>>>>> 751ff693
 
   template<typename _ForwardIterator, typename _Tp, typename _Allocator>
     void
@@ -509,38 +332,22 @@
   // Copies [first1, last1) into [result, result + (last1 - first1)), and
   //  move [first2, last2) into
   //  [result, result + (last1 - first1) + (last2 - first2)).
-<<<<<<< HEAD
-
   template<typename _InputIterator1, typename _InputIterator2,
 	   typename _ForwardIterator, typename _Allocator>
     inline _ForwardIterator
-    __uninitialized_copy_copy(_InputIterator1 __first1,
-=======
-  template<typename _InputIterator1, typename _InputIterator2,
-	   typename _ForwardIterator, typename _Allocator>
-    inline _ForwardIterator
     __uninitialized_copy_move(_InputIterator1 __first1,
->>>>>>> 751ff693
 			      _InputIterator1 __last1,
 			      _InputIterator2 __first2,
 			      _InputIterator2 __last2,
 			      _ForwardIterator __result,
-<<<<<<< HEAD
-			      _Allocator __alloc)
-=======
 			      _Allocator& __alloc)
->>>>>>> 751ff693
     {
       _ForwardIterator __mid = std::__uninitialized_copy_a(__first1, __last1,
 							   __result,
 							   __alloc);
       try
 	{
-<<<<<<< HEAD
-	  return std::__uninitialized_copy_a(__first2, __last2, __mid, __alloc);
-=======
 	  return std::__uninitialized_move_a(__first2, __last2, __mid, __alloc);
->>>>>>> 751ff693
 	}
       catch(...)
 	{
@@ -583,25 +390,14 @@
   template<typename _ForwardIterator, typename _Tp, typename _InputIterator,
 	   typename _Allocator>
     inline _ForwardIterator
-<<<<<<< HEAD
-    __uninitialized_fill_copy(_ForwardIterator __result, _ForwardIterator __mid,
-			      const _Tp& __x, _InputIterator __first,
-			      _InputIterator __last,
-			      _Allocator __alloc)
-=======
     __uninitialized_fill_move(_ForwardIterator __result, _ForwardIterator __mid,
 			      const _Tp& __x, _InputIterator __first,
 			      _InputIterator __last, _Allocator& __alloc)
->>>>>>> 751ff693
     {
       std::__uninitialized_fill_a(__result, __mid, __x, __alloc);
       try
 	{
-<<<<<<< HEAD
-	  return std::__uninitialized_copy_a(__first, __last, __mid, __alloc);
-=======
 	  return std::__uninitialized_move_a(__first, __last, __mid, __alloc);
->>>>>>> 751ff693
 	}
       catch(...)
 	{
@@ -616,21 +412,12 @@
   template<typename _InputIterator, typename _ForwardIterator, typename _Tp,
 	   typename _Allocator>
     inline void
-<<<<<<< HEAD
-    __uninitialized_copy_fill(_InputIterator __first1, _InputIterator __last1,
-			      _ForwardIterator __first2,
-			      _ForwardIterator __last2, const _Tp& __x,
-			      _Allocator __alloc)
-    {
-      _ForwardIterator __mid2 = std::__uninitialized_copy_a(__first1, __last1,
-=======
     __uninitialized_move_fill(_InputIterator __first1, _InputIterator __last1,
 			      _ForwardIterator __first2,
 			      _ForwardIterator __last2, const _Tp& __x,
 			      _Allocator& __alloc)
     {
       _ForwardIterator __mid2 = std::__uninitialized_move_a(__first1, __last1,
->>>>>>> 751ff693
 							    __first2,
 							    __alloc);
       try
