--- conflicted
+++ resolved
@@ -1,11 +1,7 @@
 // File based streams -*- C++ -*-
 
-<<<<<<< HEAD
-// Copyright (C) 1997, 1998, 1999, 2000, 2001, 2002, 2003, 2004, 2005, 2006
-=======
 // Copyright (C) 1997, 1998, 1999, 2000, 2001, 2002, 2003, 2004, 2005, 2006,
 // 2007
->>>>>>> 751ff693
 // Free Software Foundation, Inc.
 //
 // This file is part of the GNU ISO C++ Library.  This library is free
@@ -47,11 +43,8 @@
 
 #pragma GCC system_header
 
-<<<<<<< HEAD
-=======
 #include <cxxabi-forced.h>
 
->>>>>>> 751ff693
 _GLIBCXX_BEGIN_NAMESPACE(std)
 
   template<typename _CharT, typename _Traits>
@@ -137,38 +130,8 @@
   template<typename _CharT, typename _Traits>
     typename basic_filebuf<_CharT, _Traits>::__filebuf_type*
     basic_filebuf<_CharT, _Traits>::
-    close() throw()
-    {
-<<<<<<< HEAD
-      __filebuf_type* __ret = NULL;
-      if (this->is_open())
-	{
-	  bool __testfail = false;
-	  try
-	    {
-	      if (!_M_terminate_output())
-		__testfail = true;
-	    }
-	  catch(...)
-	    { __testfail = true; }
-
-	  // NB: Do this here so that re-opened filebufs will be cool...
-	  _M_mode = ios_base::openmode(0);
-	  _M_pback_init = false;
-	  _M_destroy_internal_buffer();
-	  _M_reading = false;
-	  _M_writing = false;
-	  _M_set_buffer(-1);
-	  _M_state_last = _M_state_cur = _M_state_beg;
-
-	  if (!_M_file.close())
-	    __testfail = true;
-
-	  if (!__testfail)
-	    __ret = this;
-	}
-      return __ret;
-=======
+    close()
+    {
       if (!this->is_open())
 	return NULL;
 
@@ -212,7 +175,6 @@
 	return NULL;
       else
 	return this;
->>>>>>> 751ff693
     }
 
   template<typename _CharT, typename _Traits>
@@ -257,17 +219,10 @@
 
 	  if (this->gptr() < this->egptr())
 	    return traits_type::to_int_type(*this->gptr());
-<<<<<<< HEAD
 
 	  // Get and convert input sequence.
 	  const size_t __buflen = _M_buf_size > 1 ? _M_buf_size - 1 : 1;
 
-=======
-
-	  // Get and convert input sequence.
-	  const size_t __buflen = _M_buf_size > 1 ? _M_buf_size - 1 : 1;
-
->>>>>>> 751ff693
 	  // Will be set to true if ::read() returns 0 indicating EOF.
 	  bool __got_eof = false;
 	  // Number of internal characters produced.
@@ -308,22 +263,14 @@
 		{
 		  char* __buf = new char[__blen];
 		  if (__remainder)
-<<<<<<< HEAD
-		    std::memcpy(__buf, _M_ext_next, __remainder);
-=======
 		    __builtin_memcpy(__buf, _M_ext_next, __remainder);
->>>>>>> 751ff693
 
 		  delete [] _M_ext_buf;
 		  _M_ext_buf = __buf;
 		  _M_ext_buf_size = __blen;
 		}
 	      else if (__remainder)
-<<<<<<< HEAD
-		std::memmove(_M_ext_buf, _M_ext_next, __remainder);
-=======
 		__builtin_memmove(_M_ext_buf, _M_ext_next, __remainder);
->>>>>>> 751ff693
 
 	      _M_ext_next = _M_ext_buf;
 	      _M_ext_end = _M_ext_buf + __remainder;
@@ -332,7 +279,6 @@
 	      do
 		{
 		  if (__rlen > 0)
-<<<<<<< HEAD
 		    {
 		      // Sanity check!
 		      // This may fail if the return value of
@@ -351,51 +297,6 @@
 		      _M_ext_end += __elen;
 		    }
 
-		  char_type* __iend;
-		  __r = _M_codecvt->in(_M_state_cur, _M_ext_next,
-				       _M_ext_end, _M_ext_next, this->eback(),
-				       this->eback() + __buflen, __iend);
-		  if (__r == codecvt_base::noconv)
-		    {
-		      size_t __avail = _M_ext_end - _M_ext_buf;
-		      __ilen = std::min(__avail, __buflen);
-		      traits_type::copy(this->eback(),
-					reinterpret_cast<char_type*>(_M_ext_buf), __ilen);
-		      _M_ext_next = _M_ext_buf + __ilen;
-		    }
-		  else
-		    __ilen = __iend - this->eback();
-
-		  // _M_codecvt->in may return error while __ilen > 0: this is
-		  // ok, and actually occurs in case of mixed encodings (e.g.,
-		  // XML files).
-		  if (__r == codecvt_base::error)
-		    break;
-
-		  __rlen = 1;
-		}
-	      while (__ilen == 0 && !__got_eof);
-	    }
-
-=======
-		    {
-		      // Sanity check!
-		      // This may fail if the return value of
-		      // codecvt::max_length() is bogus.
-		      if (_M_ext_end - _M_ext_buf + __rlen > _M_ext_buf_size)
-			{
-			  __throw_ios_failure(__N("basic_filebuf::underflow "
-					      "codecvt::max_length() "
-					      "is not valid"));
-			}
-		      streamsize __elen = _M_file.xsgetn(_M_ext_end, __rlen);
-		      if (__elen == 0)
-			__got_eof = true;
-		      else if (__elen == -1)
-			break;
-		      _M_ext_end += __elen;
-		    }
-
 		  char_type* __iend = this->eback();
 		  if (_M_ext_next < _M_ext_end)
 		    __r = _M_codecvt->in(_M_state_cur, _M_ext_next,
@@ -425,7 +326,6 @@
 	      while (__ilen == 0 && !__got_eof);
 	    }
 
->>>>>>> 751ff693
 	  if (__ilen > 0)
 	    {
 	      _M_set_buffer(__ilen);
@@ -988,11 +888,7 @@
 					     this->gptr() - this->eback());
 		      const streamsize __remainder = _M_ext_end - _M_ext_next;
 		      if (__remainder)
-<<<<<<< HEAD
-			std::memmove(_M_ext_buf, _M_ext_next, __remainder);
-=======
 			__builtin_memmove(_M_ext_buf, _M_ext_next, __remainder);
->>>>>>> 751ff693
 
 		      _M_ext_next = _M_ext_buf;
 		      _M_ext_end = _M_ext_buf + __remainder;
