// Multiset implementation -*- C++ -*-

<<<<<<< HEAD
// Copyright (C) 2001, 2002, 2004, 2005, 2006 Free Software Foundation, Inc.
=======
// Copyright (C) 2001, 2002, 2003, 2004, 2005, 2006, 2007, 2008
// Free Software Foundation, Inc.
>>>>>>> 751ff693
//
// This file is part of the GNU ISO C++ Library.  This library is free
// software; you can redistribute it and/or modify it under the
// terms of the GNU General Public License as published by the
// Free Software Foundation; either version 2, or (at your option)
// any later version.

// This library is distributed in the hope that it will be useful,
// but WITHOUT ANY WARRANTY; without even the implied warranty of
// MERCHANTABILITY or FITNESS FOR A PARTICULAR PURPOSE.  See the
// GNU General Public License for more details.

// You should have received a copy of the GNU General Public License along
// with this library; see the file COPYING.  If not, write to the Free
// Software Foundation, 51 Franklin Street, Fifth Floor, Boston, MA 02110-1301,
// USA.

// As a special exception, you may use this file as part of a free software
// library without restriction.  Specifically, if other files instantiate
// templates or use macros or inline functions from this file, or you compile
// this file and link it with other files to produce an executable, this
// file does not by itself cause the resulting executable to be covered by
// the GNU General Public License.  This exception does not however
// invalidate any other reasons why the executable file might be covered by
// the GNU General Public License.

/*
 *
 * Copyright (c) 1994
 * Hewlett-Packard Company
 *
 * Permission to use, copy, modify, distribute and sell this software
 * and its documentation for any purpose is hereby granted without fee,
 * provided that the above copyright notice appear in all copies and
 * that both that copyright notice and this permission notice appear
 * in supporting documentation.  Hewlett-Packard Company makes no
 * representations about the suitability of this software for any
 * purpose.  It is provided "as is" without express or implied warranty.
 *
 *
 * Copyright (c) 1996
 * Silicon Graphics Computer Systems, Inc.
 *
 * Permission to use, copy, modify, distribute and sell this software
 * and its documentation for any purpose is hereby granted without fee,
 * provided that the above copyright notice appear in all copies and
 * that both that copyright notice and this permission notice appear
 * in supporting documentation.  Silicon Graphics makes no
 * representations about the suitability of this software for any
 * purpose.  It is provided "as is" without express or implied warranty.
 */

/** @file stl_multiset.h
 *  This is an internal header file, included by other library headers.
 *  You should not attempt to use it directly.
 */

<<<<<<< HEAD
#ifndef _MULTISET_H
#define _MULTISET_H 1

#include <bits/concept_check.h>

_GLIBCXX_BEGIN_NESTED_NAMESPACE(std, _GLIBCXX_STD)
=======
#ifndef _STL_MULTISET_H
#define _STL_MULTISET_H 1

#include <bits/concept_check.h>

_GLIBCXX_BEGIN_NESTED_NAMESPACE(std, _GLIBCXX_STD_D)
>>>>>>> 751ff693

  /**
   *  @brief A standard container made up of elements, which can be retrieved
   *  in logarithmic time.
   *
   *  @ingroup Containers
   *  @ingroup Assoc_containers
   *
   *  Meets the requirements of a <a href="tables.html#65">container</a>, a
   *  <a href="tables.html#66">reversible container</a>, and an
   *  <a href="tables.html#69">associative container</a> (using equivalent
   *  keys).  For a @c multiset<Key> the key_type and value_type are Key.
   *
   *  Multisets support bidirectional iterators.
   *
<<<<<<< HEAD
   *  @if maint
   *  The private tree data is declared exactly the same way for set and
   *  multiset; the distinction is made entirely in how the tree functions are
   *  called (*_unique versus *_equal, same as the standard).
   *  @endif
  */
  template <class _Key, class _Compare = std::less<_Key>,
	    class _Alloc = std::allocator<_Key> >
=======
   *  The private tree data is declared exactly the same way for set and
   *  multiset; the distinction is made entirely in how the tree functions are
   *  called (*_unique versus *_equal, same as the standard).
  */
  template <typename _Key, typename _Compare = std::less<_Key>,
	    typename _Alloc = std::allocator<_Key> >
>>>>>>> 751ff693
    class multiset
    {
      // concept requirements
      typedef typename _Alloc::value_type                   _Alloc_value_type;
      __glibcxx_class_requires(_Key, _SGIAssignableConcept)
      __glibcxx_class_requires4(_Compare, bool, _Key, _Key,
				_BinaryFunctionConcept)
      __glibcxx_class_requires2(_Key, _Alloc_value_type, _SameTypeConcept)	

    public:
      // typedefs:
      typedef _Key     key_type;
      typedef _Key     value_type;
      typedef _Compare key_compare;
      typedef _Compare value_compare;
      typedef _Alloc   allocator_type;

    private:
<<<<<<< HEAD
      /// @if maint  This turns a red-black tree into a [multi]set.  @endif
=======
      /// This turns a red-black tree into a [multi]set.
>>>>>>> 751ff693
      typedef typename _Alloc::template rebind<_Key>::other _Key_alloc_type;

      typedef _Rb_tree<key_type, value_type, _Identity<value_type>,
		       key_compare, _Key_alloc_type> _Rep_type;
<<<<<<< HEAD
      /// @if maint  The actual tree structure.  @endif
=======
      /// The actual tree structure.
>>>>>>> 751ff693
      _Rep_type _M_t;

    public:
      typedef typename _Key_alloc_type::pointer             pointer;
      typedef typename _Key_alloc_type::const_pointer       const_pointer;
      typedef typename _Key_alloc_type::reference           reference;
      typedef typename _Key_alloc_type::const_reference     const_reference;
      // _GLIBCXX_RESOLVE_LIB_DEFECTS
      // DR 103. set::iterator is required to be modifiable,
      // but this allows modification of keys.
      typedef typename _Rep_type::const_iterator            iterator;
      typedef typename _Rep_type::const_iterator            const_iterator;
      typedef typename _Rep_type::const_reverse_iterator    reverse_iterator;
      typedef typename _Rep_type::const_reverse_iterator    const_reverse_iterator;
      typedef typename _Rep_type::size_type                 size_type;
      typedef typename _Rep_type::difference_type           difference_type;

      // allocation/deallocation
<<<<<<< HEAD

=======
>>>>>>> 751ff693
      /**
       *  @brief  Default constructor creates no elements.
       */
      multiset()
<<<<<<< HEAD
      : _M_t(_Compare(), allocator_type()) { }

=======
      : _M_t() { }

      /**
       *  @brief  Creates a %multiset with no elements.
       *  @param  comp  Comparator to use.
       *  @param  a  An allocator object.
       */
>>>>>>> 751ff693
      explicit
      multiset(const _Compare& __comp,
	       const allocator_type& __a = allocator_type())
      : _M_t(__comp, __a) { }

      /**
       *  @brief  Builds a %multiset from a range.
       *  @param  first  An input iterator.
       *  @param  last  An input iterator.
       *
       *  Create a %multiset consisting of copies of the elements from
       *  [first,last).  This is linear in N if the range is already sorted,
       *  and NlogN otherwise (where N is distance(first,last)).
       */
<<<<<<< HEAD
      template <class _InputIterator>
        multiset(_InputIterator __first, _InputIterator __last)
	: _M_t(_Compare(), allocator_type())
=======
      template<typename _InputIterator>
        multiset(_InputIterator __first, _InputIterator __last)
	: _M_t()
>>>>>>> 751ff693
        { _M_t._M_insert_equal(__first, __last); }

      /**
       *  @brief  Builds a %multiset from a range.
       *  @param  first  An input iterator.
       *  @param  last  An input iterator.
       *  @param  comp  A comparison functor.
       *  @param  a  An allocator object.
       *
       *  Create a %multiset consisting of copies of the elements from
       *  [first,last).  This is linear in N if the range is already sorted,
       *  and NlogN otherwise (where N is distance(first,last)).
       */
<<<<<<< HEAD
      template <class _InputIterator>
=======
      template<typename _InputIterator>
>>>>>>> 751ff693
        multiset(_InputIterator __first, _InputIterator __last,
		 const _Compare& __comp,
		 const allocator_type& __a = allocator_type())
	: _M_t(__comp, __a)
        { _M_t._M_insert_equal(__first, __last); }

      /**
       *  @brief  %Multiset copy constructor.
       *  @param  x  A %multiset of identical element and allocator types.
       *
       *  The newly-created %multiset uses a copy of the allocation object used
       *  by @a x.
       */
<<<<<<< HEAD
      multiset(const multiset<_Key,_Compare,_Alloc>& __x)
      : _M_t(__x._M_t) { }

=======
      multiset(const multiset& __x)
      : _M_t(__x._M_t) { }

#ifdef __GXX_EXPERIMENTAL_CXX0X__
     /**
       *  @brief  %Multiset move constructor.
       *  @param  x  A %multiset of identical element and allocator types.
       *
       *  The newly-created %multiset contains the exact contents of @a x.
       *  The contents of @a x are a valid, but unspecified %multiset.
       */
      multiset(multiset&& __x)
      : _M_t(std::forward<_Rep_type>(__x._M_t)) { }
#endif

>>>>>>> 751ff693
      /**
       *  @brief  %Multiset assignment operator.
       *  @param  x  A %multiset of identical element and allocator types.
       *
       *  All the elements of @a x are copied, but unlike the copy constructor,
       *  the allocator object is not copied.
       */
<<<<<<< HEAD
      multiset<_Key,_Compare,_Alloc>&
      operator=(const multiset<_Key,_Compare,_Alloc>& __x)
=======
      multiset&
      operator=(const multiset& __x)
>>>>>>> 751ff693
      {
	_M_t = __x._M_t;
	return *this;
      }

<<<<<<< HEAD
=======
#ifdef __GXX_EXPERIMENTAL_CXX0X__
      /**
       *  @brief  %Multiset move assignment operator.
       *  @param  x  A %multiset of identical element and allocator types.
       *
       *  The contents of @a x are moved into this %multiset (without copying).
       *  @a x is a valid, but unspecified %multiset.
       */
      multiset&
      operator=(multiset&& __x)
      {
	// NB: DR 675.
	this->clear();
	this->swap(__x); 
	return *this;
      }
#endif

>>>>>>> 751ff693
      // accessors:

      ///  Returns the comparison object.
      key_compare
      key_comp() const
      { return _M_t.key_comp(); }
      ///  Returns the comparison object.
      value_compare
      value_comp() const
      { return _M_t.key_comp(); }
      ///  Returns the memory allocation object.
      allocator_type
      get_allocator() const
      { return _M_t.get_allocator(); }

      /**
<<<<<<< HEAD
       *  Returns a read/write iterator that points to the first element in the
       *  %multiset.  Iteration is done in ascending order according to the
       *  keys.
=======
       *  Returns a read-only (constant) iterator that points to the first
       *  element in the %multiset.  Iteration is done in ascending order
       *  according to the keys.
>>>>>>> 751ff693
       */
      iterator
      begin() const
      { return _M_t.begin(); }

      /**
<<<<<<< HEAD
       *  Returns a read/write iterator that points one past the last element in
       *  the %multiset.  Iteration is done in ascending order according to the
       *  keys.
=======
       *  Returns a read-only (constant) iterator that points one past the last
       *  element in the %multiset.  Iteration is done in ascending order
       *  according to the keys.
>>>>>>> 751ff693
       */
      iterator
      end() const
      { return _M_t.end(); }

      /**
<<<<<<< HEAD
       *  Returns a read/write reverse iterator that points to the last element
       *  in the %multiset.  Iteration is done in descending order according to
       *  the keys.
=======
       *  Returns a read-only (constant) reverse iterator that points to the
       *  last element in the %multiset.  Iteration is done in descending order
       *  according to the keys.
>>>>>>> 751ff693
       */
      reverse_iterator
      rbegin() const
      { return _M_t.rbegin(); }

      /**
<<<<<<< HEAD
       *  Returns a read/write reverse iterator that points to the last element
       *  in the %multiset.  Iteration is done in descending order according to
       *  the keys.
=======
       *  Returns a read-only (constant) reverse iterator that points to the
       *  last element in the %multiset.  Iteration is done in descending order
       *  according to the keys.
>>>>>>> 751ff693
       */
      reverse_iterator
      rend() const
      { return _M_t.rend(); }

<<<<<<< HEAD
=======
#ifdef __GXX_EXPERIMENTAL_CXX0X__
      /**
       *  Returns a read-only (constant) iterator that points to the first
       *  element in the %multiset.  Iteration is done in ascending order
       *  according to the keys.
       */
      iterator
      cbegin() const
      { return _M_t.begin(); }

      /**
       *  Returns a read-only (constant) iterator that points one past the last
       *  element in the %multiset.  Iteration is done in ascending order
       *  according to the keys.
       */
      iterator
      cend() const
      { return _M_t.end(); }

      /**
       *  Returns a read-only (constant) reverse iterator that points to the
       *  last element in the %multiset.  Iteration is done in descending order
       *  according to the keys.
       */
      reverse_iterator
      crbegin() const
      { return _M_t.rbegin(); }

      /**
       *  Returns a read-only (constant) reverse iterator that points to the
       *  last element in the %multiset.  Iteration is done in descending order
       *  according to the keys.
       */
      reverse_iterator
      crend() const
      { return _M_t.rend(); }
#endif

>>>>>>> 751ff693
      ///  Returns true if the %set is empty.
      bool
      empty() const
      { return _M_t.empty(); }

      ///  Returns the size of the %set.
      size_type
      size() const
      { return _M_t.size(); }

      ///  Returns the maximum size of the %set.
      size_type
      max_size() const
      { return _M_t.max_size(); }

      /**
       *  @brief  Swaps data with another %multiset.
       *  @param  x  A %multiset of the same element and allocator types.
       *
       *  This exchanges the elements between two multisets in constant time.
       *  (It is only swapping a pointer, an integer, and an instance of the @c
       *  Compare type (which itself is often stateless and empty), so it should
       *  be quite fast.)
       *  Note that the global std::swap() function is specialized such that
       *  std::swap(s1,s2) will feed to this function.
       */
      void
<<<<<<< HEAD
      swap(multiset<_Key, _Compare, _Alloc>& __x)
=======
#ifdef __GXX_EXPERIMENTAL_CXX0X__
      swap(multiset&& __x)
#else
      swap(multiset& __x)
#endif
>>>>>>> 751ff693
      { _M_t.swap(__x._M_t); }

      // insert/erase
      /**
       *  @brief Inserts an element into the %multiset.
       *  @param  x  Element to be inserted.
       *  @return An iterator that points to the inserted element.
       *
       *  This function inserts an element into the %multiset.  Contrary
       *  to a std::set the %multiset does not rely on unique keys and thus
       *  multiple copies of the same element can be inserted.
       *
       *  Insertion requires logarithmic time.
       */
      iterator
      insert(const value_type& __x)
      { return _M_t._M_insert_equal(__x); }

      /**
       *  @brief Inserts an element into the %multiset.
       *  @param  position  An iterator that serves as a hint as to where the
       *                    element should be inserted.
       *  @param  x  Element to be inserted.
       *  @return An iterator that points to the inserted element.
       *
       *  This function inserts an element into the %multiset.  Contrary
       *  to a std::set the %multiset does not rely on unique keys and thus
       *  multiple copies of the same element can be inserted.
       *
       *  Note that the first parameter is only a hint and can potentially
       *  improve the performance of the insertion process.  A bad hint would
       *  cause no gains in efficiency.
       *
       *  See http://gcc.gnu.org/onlinedocs/libstdc++/23_containers/howto.html#4
       *  for more on "hinting".
       *
       *  Insertion requires logarithmic time (if the hint is not taken).
       */
      iterator
      insert(iterator __position, const value_type& __x)
      { return _M_t._M_insert_equal_(__position, __x); }

      /**
<<<<<<< HEAD
       *  @brief A template function that attemps to insert a range of elements.
=======
       *  @brief A template function that attempts to insert a range of elements.
>>>>>>> 751ff693
       *  @param  first  Iterator pointing to the start of the range to be
       *                 inserted.
       *  @param  last  Iterator pointing to the end of the range.
       *
       *  Complexity similar to that of the range constructor.
       */
<<<<<<< HEAD
      template <class _InputIterator>
=======
      template<typename _InputIterator>
>>>>>>> 751ff693
        void
        insert(_InputIterator __first, _InputIterator __last)
        { _M_t._M_insert_equal(__first, __last); }

      /**
       *  @brief Erases an element from a %multiset.
       *  @param  position  An iterator pointing to the element to be erased.
       *
       *  This function erases an element, pointed to by the given iterator,
       *  from a %multiset.  Note that this function only erases the element,
       *  and that if the element is itself a pointer, the pointed-to memory is
       *  not touched in any way.  Managing the pointer is the user's
<<<<<<< HEAD
       *  responsibilty.
=======
       *  responsibility.
>>>>>>> 751ff693
       */
      void
      erase(iterator __position)
      { _M_t.erase(__position); }

      /**
       *  @brief Erases elements according to the provided key.
       *  @param  x  Key of element to be erased.
       *  @return  The number of elements erased.
       *
       *  This function erases all elements located by the given key from a
       *  %multiset.
       *  Note that this function only erases the element, and that if
       *  the element is itself a pointer, the pointed-to memory is not touched
<<<<<<< HEAD
       *  in any way.  Managing the pointer is the user's responsibilty.
=======
       *  in any way.  Managing the pointer is the user's responsibility.
>>>>>>> 751ff693
       */
      size_type
      erase(const key_type& __x)
      { return _M_t.erase(__x); }

      /**
       *  @brief Erases a [first,last) range of elements from a %multiset.
       *  @param  first  Iterator pointing to the start of the range to be
       *                 erased.
       *  @param  last  Iterator pointing to the end of the range to be erased.
       *
       *  This function erases a sequence of elements from a %multiset.
       *  Note that this function only erases the elements, and that if
       *  the elements themselves are pointers, the pointed-to memory is not
<<<<<<< HEAD
       *  touched in any way.  Managing the pointer is the user's responsibilty.
=======
       *  touched in any way.  Managing the pointer is the user's responsibility.
>>>>>>> 751ff693
       */
      void
      erase(iterator __first, iterator __last)
      { _M_t.erase(__first, __last); }

      /**
       *  Erases all elements in a %multiset.  Note that this function only
       *  erases the elements, and that if the elements themselves are pointers,
       *  the pointed-to memory is not touched in any way.  Managing the pointer
<<<<<<< HEAD
       *  is the user's responsibilty.
=======
       *  is the user's responsibility.
>>>>>>> 751ff693
       */
      void
      clear()
      { _M_t.clear(); }

      // multiset operations:

      /**
       *  @brief Finds the number of elements with given key.
       *  @param  x  Key of elements to be located.
       *  @return Number of elements with specified key.
       */
      size_type
      count(const key_type& __x) const
      { return _M_t.count(__x); }

      // _GLIBCXX_RESOLVE_LIB_DEFECTS
      // 214.  set::find() missing const overload
      //@{
      /**
       *  @brief Tries to locate an element in a %set.
       *  @param  x  Element to be located.
       *  @return  Iterator pointing to sought-after element, or end() if not
       *           found.
       *
       *  This function takes a key and tries to locate the element with which
       *  the key matches.  If successful the function returns an iterator
       *  pointing to the sought after element.  If unsuccessful it returns the
       *  past-the-end ( @c end() ) iterator.
       */
      iterator
      find(const key_type& __x)
      { return _M_t.find(__x); }

      const_iterator
      find(const key_type& __x) const
      { return _M_t.find(__x); }
      //@}

      //@{
      /**
       *  @brief Finds the beginning of a subsequence matching given key.
       *  @param  x  Key to be located.
       *  @return  Iterator pointing to first element equal to or greater
       *           than key, or end().
       *
       *  This function returns the first element of a subsequence of elements
       *  that matches the given key.  If unsuccessful it returns an iterator
       *  pointing to the first element that has a greater value than given key
       *  or end() if no such element exists.
       */
      iterator
      lower_bound(const key_type& __x)
      { return _M_t.lower_bound(__x); }

      const_iterator
      lower_bound(const key_type& __x) const
      { return _M_t.lower_bound(__x); }
      //@}

      //@{
      /**
       *  @brief Finds the end of a subsequence matching given key.
       *  @param  x  Key to be located.
       *  @return Iterator pointing to the first element
       *          greater than key, or end().
       */
      iterator
      upper_bound(const key_type& __x)
      { return _M_t.upper_bound(__x); }

      const_iterator
      upper_bound(const key_type& __x) const
      { return _M_t.upper_bound(__x); }
      //@}

      //@{
      /**
       *  @brief Finds a subsequence matching given key.
       *  @param  x  Key to be located.
       *  @return  Pair of iterators that possibly points to the subsequence
       *           matching given key.
       *
       *  This function is equivalent to
       *  @code
       *    std::make_pair(c.lower_bound(val),
       *                   c.upper_bound(val))
       *  @endcode
       *  (but is faster than making the calls separately).
       *
       *  This function probably only makes sense for multisets.
       */
      std::pair<iterator, iterator>
      equal_range(const key_type& __x)
      { return _M_t.equal_range(__x); }

      std::pair<const_iterator, const_iterator>
      equal_range(const key_type& __x) const
      { return _M_t.equal_range(__x); }

<<<<<<< HEAD
      template <class _K1, class _C1, class _A1>
        friend bool
        operator== (const multiset<_K1, _C1, _A1>&,
		    const multiset<_K1, _C1, _A1>&);

      template <class _K1, class _C1, class _A1>
=======
      template<typename _K1, typename _C1, typename _A1>
        friend bool
        operator==(const multiset<_K1, _C1, _A1>&,
		   const multiset<_K1, _C1, _A1>&);

      template<typename _K1, typename _C1, typename _A1>
>>>>>>> 751ff693
        friend bool
        operator< (const multiset<_K1, _C1, _A1>&,
		   const multiset<_K1, _C1, _A1>&);
    };

  /**
   *  @brief  Multiset equality comparison.
   *  @param  x  A %multiset.
   *  @param  y  A %multiset of the same type as @a x.
   *  @return  True iff the size and elements of the multisets are equal.
   *
   *  This is an equivalence relation.  It is linear in the size of the
   *  multisets.
   *  Multisets are considered equivalent if their sizes are equal, and if
   *  corresponding elements compare equal.
  */
<<<<<<< HEAD
  template <class _Key, class _Compare, class _Alloc>
=======
  template<typename _Key, typename _Compare, typename _Alloc>
>>>>>>> 751ff693
    inline bool
    operator==(const multiset<_Key, _Compare, _Alloc>& __x,
	       const multiset<_Key, _Compare, _Alloc>& __y)
    { return __x._M_t == __y._M_t; }

  /**
   *  @brief  Multiset ordering relation.
   *  @param  x  A %multiset.
   *  @param  y  A %multiset of the same type as @a x.
   *  @return  True iff @a x is lexicographically less than @a y.
   *
   *  This is a total ordering relation.  It is linear in the size of the
   *  maps.  The elements must be comparable with @c <.
   *
   *  See std::lexicographical_compare() for how the determination is made.
  */
<<<<<<< HEAD
  template <class _Key, class _Compare, class _Alloc>
=======
  template<typename _Key, typename _Compare, typename _Alloc>
>>>>>>> 751ff693
    inline bool
    operator<(const multiset<_Key, _Compare, _Alloc>& __x,
	      const multiset<_Key, _Compare, _Alloc>& __y)
    { return __x._M_t < __y._M_t; }

  ///  Returns !(x == y).
<<<<<<< HEAD
  template <class _Key, class _Compare, class _Alloc>
=======
  template<typename _Key, typename _Compare, typename _Alloc>
>>>>>>> 751ff693
    inline bool
    operator!=(const multiset<_Key, _Compare, _Alloc>& __x,
	       const multiset<_Key, _Compare, _Alloc>& __y)
    { return !(__x == __y); }

  ///  Returns y < x.
<<<<<<< HEAD
  template <class _Key, class _Compare, class _Alloc>
=======
  template<typename _Key, typename _Compare, typename _Alloc>
>>>>>>> 751ff693
    inline bool
    operator>(const multiset<_Key,_Compare,_Alloc>& __x,
	      const multiset<_Key,_Compare,_Alloc>& __y)
    { return __y < __x; }

  ///  Returns !(y < x)
<<<<<<< HEAD
  template <class _Key, class _Compare, class _Alloc>
=======
  template<typename _Key, typename _Compare, typename _Alloc>
>>>>>>> 751ff693
    inline bool
    operator<=(const multiset<_Key, _Compare, _Alloc>& __x,
	       const multiset<_Key, _Compare, _Alloc>& __y)
    { return !(__y < __x); }

  ///  Returns !(x < y)
<<<<<<< HEAD
  template <class _Key, class _Compare, class _Alloc>
=======
  template<typename _Key, typename _Compare, typename _Alloc>
>>>>>>> 751ff693
    inline bool
    operator>=(const multiset<_Key, _Compare, _Alloc>& __x,
	       const multiset<_Key, _Compare, _Alloc>& __y)
    { return !(__x < __y); }

  /// See std::multiset::swap().
<<<<<<< HEAD
  template <class _Key, class _Compare, class _Alloc>
=======
  template<typename _Key, typename _Compare, typename _Alloc>
>>>>>>> 751ff693
    inline void
    swap(multiset<_Key, _Compare, _Alloc>& __x,
	 multiset<_Key, _Compare, _Alloc>& __y)
    { __x.swap(__y); }

<<<<<<< HEAD
_GLIBCXX_END_NESTED_NAMESPACE

#endif /* _MULTISET_H */
=======
#ifdef __GXX_EXPERIMENTAL_CXX0X__
  template<typename _Key, typename _Compare, typename _Alloc>
    inline void
    swap(multiset<_Key, _Compare, _Alloc>&& __x,
	 multiset<_Key, _Compare, _Alloc>& __y)
    { __x.swap(__y); }

  template<typename _Key, typename _Compare, typename _Alloc>
    inline void
    swap(multiset<_Key, _Compare, _Alloc>& __x,
	 multiset<_Key, _Compare, _Alloc>&& __y)
    { __x.swap(__y); }
#endif

_GLIBCXX_END_NESTED_NAMESPACE

#endif /* _STL_MULTISET_H */
>>>>>>> 751ff693
<|MERGE_RESOLUTION|>--- conflicted
+++ resolved
@@ -1,11 +1,7 @@
 // Multiset implementation -*- C++ -*-
 
-<<<<<<< HEAD
-// Copyright (C) 2001, 2002, 2004, 2005, 2006 Free Software Foundation, Inc.
-=======
 // Copyright (C) 2001, 2002, 2003, 2004, 2005, 2006, 2007, 2008
 // Free Software Foundation, Inc.
->>>>>>> 751ff693
 //
 // This file is part of the GNU ISO C++ Library.  This library is free
 // software; you can redistribute it and/or modify it under the
@@ -63,21 +59,12 @@
  *  You should not attempt to use it directly.
  */
 
-<<<<<<< HEAD
-#ifndef _MULTISET_H
-#define _MULTISET_H 1
-
-#include <bits/concept_check.h>
-
-_GLIBCXX_BEGIN_NESTED_NAMESPACE(std, _GLIBCXX_STD)
-=======
 #ifndef _STL_MULTISET_H
 #define _STL_MULTISET_H 1
 
 #include <bits/concept_check.h>
 
 _GLIBCXX_BEGIN_NESTED_NAMESPACE(std, _GLIBCXX_STD_D)
->>>>>>> 751ff693
 
   /**
    *  @brief A standard container made up of elements, which can be retrieved
@@ -93,23 +80,12 @@
    *
    *  Multisets support bidirectional iterators.
    *
-<<<<<<< HEAD
-   *  @if maint
-   *  The private tree data is declared exactly the same way for set and
-   *  multiset; the distinction is made entirely in how the tree functions are
-   *  called (*_unique versus *_equal, same as the standard).
-   *  @endif
-  */
-  template <class _Key, class _Compare = std::less<_Key>,
-	    class _Alloc = std::allocator<_Key> >
-=======
    *  The private tree data is declared exactly the same way for set and
    *  multiset; the distinction is made entirely in how the tree functions are
    *  called (*_unique versus *_equal, same as the standard).
   */
   template <typename _Key, typename _Compare = std::less<_Key>,
 	    typename _Alloc = std::allocator<_Key> >
->>>>>>> 751ff693
     class multiset
     {
       // concept requirements
@@ -128,20 +104,12 @@
       typedef _Alloc   allocator_type;
 
     private:
-<<<<<<< HEAD
-      /// @if maint  This turns a red-black tree into a [multi]set.  @endif
-=======
       /// This turns a red-black tree into a [multi]set.
->>>>>>> 751ff693
       typedef typename _Alloc::template rebind<_Key>::other _Key_alloc_type;
 
       typedef _Rb_tree<key_type, value_type, _Identity<value_type>,
 		       key_compare, _Key_alloc_type> _Rep_type;
-<<<<<<< HEAD
-      /// @if maint  The actual tree structure.  @endif
-=======
       /// The actual tree structure.
->>>>>>> 751ff693
       _Rep_type _M_t;
 
     public:
@@ -160,18 +128,10 @@
       typedef typename _Rep_type::difference_type           difference_type;
 
       // allocation/deallocation
-<<<<<<< HEAD
-
-=======
->>>>>>> 751ff693
       /**
        *  @brief  Default constructor creates no elements.
        */
       multiset()
-<<<<<<< HEAD
-      : _M_t(_Compare(), allocator_type()) { }
-
-=======
       : _M_t() { }
 
       /**
@@ -179,7 +139,6 @@
        *  @param  comp  Comparator to use.
        *  @param  a  An allocator object.
        */
->>>>>>> 751ff693
       explicit
       multiset(const _Compare& __comp,
 	       const allocator_type& __a = allocator_type())
@@ -194,15 +153,9 @@
        *  [first,last).  This is linear in N if the range is already sorted,
        *  and NlogN otherwise (where N is distance(first,last)).
        */
-<<<<<<< HEAD
-      template <class _InputIterator>
-        multiset(_InputIterator __first, _InputIterator __last)
-	: _M_t(_Compare(), allocator_type())
-=======
       template<typename _InputIterator>
         multiset(_InputIterator __first, _InputIterator __last)
 	: _M_t()
->>>>>>> 751ff693
         { _M_t._M_insert_equal(__first, __last); }
 
       /**
@@ -216,11 +169,7 @@
        *  [first,last).  This is linear in N if the range is already sorted,
        *  and NlogN otherwise (where N is distance(first,last)).
        */
-<<<<<<< HEAD
-      template <class _InputIterator>
-=======
       template<typename _InputIterator>
->>>>>>> 751ff693
         multiset(_InputIterator __first, _InputIterator __last,
 		 const _Compare& __comp,
 		 const allocator_type& __a = allocator_type())
@@ -234,11 +183,6 @@
        *  The newly-created %multiset uses a copy of the allocation object used
        *  by @a x.
        */
-<<<<<<< HEAD
-      multiset(const multiset<_Key,_Compare,_Alloc>& __x)
-      : _M_t(__x._M_t) { }
-
-=======
       multiset(const multiset& __x)
       : _M_t(__x._M_t) { }
 
@@ -254,7 +198,6 @@
       : _M_t(std::forward<_Rep_type>(__x._M_t)) { }
 #endif
 
->>>>>>> 751ff693
       /**
        *  @brief  %Multiset assignment operator.
        *  @param  x  A %multiset of identical element and allocator types.
@@ -262,20 +205,13 @@
        *  All the elements of @a x are copied, but unlike the copy constructor,
        *  the allocator object is not copied.
        */
-<<<<<<< HEAD
-      multiset<_Key,_Compare,_Alloc>&
-      operator=(const multiset<_Key,_Compare,_Alloc>& __x)
-=======
       multiset&
       operator=(const multiset& __x)
->>>>>>> 751ff693
       {
 	_M_t = __x._M_t;
 	return *this;
       }
 
-<<<<<<< HEAD
-=======
 #ifdef __GXX_EXPERIMENTAL_CXX0X__
       /**
        *  @brief  %Multiset move assignment operator.
@@ -294,7 +230,6 @@
       }
 #endif
 
->>>>>>> 751ff693
       // accessors:
 
       ///  Returns the comparison object.
@@ -311,67 +246,41 @@
       { return _M_t.get_allocator(); }
 
       /**
-<<<<<<< HEAD
-       *  Returns a read/write iterator that points to the first element in the
-       *  %multiset.  Iteration is done in ascending order according to the
-       *  keys.
-=======
        *  Returns a read-only (constant) iterator that points to the first
        *  element in the %multiset.  Iteration is done in ascending order
        *  according to the keys.
->>>>>>> 751ff693
        */
       iterator
       begin() const
       { return _M_t.begin(); }
 
       /**
-<<<<<<< HEAD
-       *  Returns a read/write iterator that points one past the last element in
-       *  the %multiset.  Iteration is done in ascending order according to the
-       *  keys.
-=======
        *  Returns a read-only (constant) iterator that points one past the last
        *  element in the %multiset.  Iteration is done in ascending order
        *  according to the keys.
->>>>>>> 751ff693
        */
       iterator
       end() const
       { return _M_t.end(); }
 
       /**
-<<<<<<< HEAD
-       *  Returns a read/write reverse iterator that points to the last element
-       *  in the %multiset.  Iteration is done in descending order according to
-       *  the keys.
-=======
        *  Returns a read-only (constant) reverse iterator that points to the
        *  last element in the %multiset.  Iteration is done in descending order
        *  according to the keys.
->>>>>>> 751ff693
        */
       reverse_iterator
       rbegin() const
       { return _M_t.rbegin(); }
 
       /**
-<<<<<<< HEAD
-       *  Returns a read/write reverse iterator that points to the last element
-       *  in the %multiset.  Iteration is done in descending order according to
-       *  the keys.
-=======
        *  Returns a read-only (constant) reverse iterator that points to the
        *  last element in the %multiset.  Iteration is done in descending order
        *  according to the keys.
->>>>>>> 751ff693
        */
       reverse_iterator
       rend() const
       { return _M_t.rend(); }
 
-<<<<<<< HEAD
-=======
 #ifdef __GXX_EXPERIMENTAL_CXX0X__
       /**
        *  Returns a read-only (constant) iterator that points to the first
@@ -410,7 +319,6 @@
       { return _M_t.rend(); }
 #endif
 
->>>>>>> 751ff693
       ///  Returns true if the %set is empty.
       bool
       empty() const
@@ -438,15 +346,11 @@
        *  std::swap(s1,s2) will feed to this function.
        */
       void
-<<<<<<< HEAD
-      swap(multiset<_Key, _Compare, _Alloc>& __x)
-=======
 #ifdef __GXX_EXPERIMENTAL_CXX0X__
       swap(multiset&& __x)
 #else
       swap(multiset& __x)
 #endif
->>>>>>> 751ff693
       { _M_t.swap(__x._M_t); }
 
       // insert/erase
@@ -490,22 +394,14 @@
       { return _M_t._M_insert_equal_(__position, __x); }
 
       /**
-<<<<<<< HEAD
-       *  @brief A template function that attemps to insert a range of elements.
-=======
        *  @brief A template function that attempts to insert a range of elements.
->>>>>>> 751ff693
        *  @param  first  Iterator pointing to the start of the range to be
        *                 inserted.
        *  @param  last  Iterator pointing to the end of the range.
        *
        *  Complexity similar to that of the range constructor.
        */
-<<<<<<< HEAD
-      template <class _InputIterator>
-=======
       template<typename _InputIterator>
->>>>>>> 751ff693
         void
         insert(_InputIterator __first, _InputIterator __last)
         { _M_t._M_insert_equal(__first, __last); }
@@ -518,11 +414,7 @@
        *  from a %multiset.  Note that this function only erases the element,
        *  and that if the element is itself a pointer, the pointed-to memory is
        *  not touched in any way.  Managing the pointer is the user's
-<<<<<<< HEAD
-       *  responsibilty.
-=======
        *  responsibility.
->>>>>>> 751ff693
        */
       void
       erase(iterator __position)
@@ -537,11 +429,7 @@
        *  %multiset.
        *  Note that this function only erases the element, and that if
        *  the element is itself a pointer, the pointed-to memory is not touched
-<<<<<<< HEAD
-       *  in any way.  Managing the pointer is the user's responsibilty.
-=======
        *  in any way.  Managing the pointer is the user's responsibility.
->>>>>>> 751ff693
        */
       size_type
       erase(const key_type& __x)
@@ -556,11 +444,7 @@
        *  This function erases a sequence of elements from a %multiset.
        *  Note that this function only erases the elements, and that if
        *  the elements themselves are pointers, the pointed-to memory is not
-<<<<<<< HEAD
-       *  touched in any way.  Managing the pointer is the user's responsibilty.
-=======
        *  touched in any way.  Managing the pointer is the user's responsibility.
->>>>>>> 751ff693
        */
       void
       erase(iterator __first, iterator __last)
@@ -570,11 +454,7 @@
        *  Erases all elements in a %multiset.  Note that this function only
        *  erases the elements, and that if the elements themselves are pointers,
        *  the pointed-to memory is not touched in any way.  Managing the pointer
-<<<<<<< HEAD
-       *  is the user's responsibilty.
-=======
        *  is the user's responsibility.
->>>>>>> 751ff693
        */
       void
       clear()
@@ -675,21 +555,12 @@
       equal_range(const key_type& __x) const
       { return _M_t.equal_range(__x); }
 
-<<<<<<< HEAD
-      template <class _K1, class _C1, class _A1>
-        friend bool
-        operator== (const multiset<_K1, _C1, _A1>&,
-		    const multiset<_K1, _C1, _A1>&);
-
-      template <class _K1, class _C1, class _A1>
-=======
       template<typename _K1, typename _C1, typename _A1>
         friend bool
         operator==(const multiset<_K1, _C1, _A1>&,
 		   const multiset<_K1, _C1, _A1>&);
 
       template<typename _K1, typename _C1, typename _A1>
->>>>>>> 751ff693
         friend bool
         operator< (const multiset<_K1, _C1, _A1>&,
 		   const multiset<_K1, _C1, _A1>&);
@@ -706,11 +577,7 @@
    *  Multisets are considered equivalent if their sizes are equal, and if
    *  corresponding elements compare equal.
   */
-<<<<<<< HEAD
-  template <class _Key, class _Compare, class _Alloc>
-=======
-  template<typename _Key, typename _Compare, typename _Alloc>
->>>>>>> 751ff693
+  template<typename _Key, typename _Compare, typename _Alloc>
     inline bool
     operator==(const multiset<_Key, _Compare, _Alloc>& __x,
 	       const multiset<_Key, _Compare, _Alloc>& __y)
@@ -727,76 +594,47 @@
    *
    *  See std::lexicographical_compare() for how the determination is made.
   */
-<<<<<<< HEAD
-  template <class _Key, class _Compare, class _Alloc>
-=======
-  template<typename _Key, typename _Compare, typename _Alloc>
->>>>>>> 751ff693
+  template<typename _Key, typename _Compare, typename _Alloc>
     inline bool
     operator<(const multiset<_Key, _Compare, _Alloc>& __x,
 	      const multiset<_Key, _Compare, _Alloc>& __y)
     { return __x._M_t < __y._M_t; }
 
   ///  Returns !(x == y).
-<<<<<<< HEAD
-  template <class _Key, class _Compare, class _Alloc>
-=======
-  template<typename _Key, typename _Compare, typename _Alloc>
->>>>>>> 751ff693
+  template<typename _Key, typename _Compare, typename _Alloc>
     inline bool
     operator!=(const multiset<_Key, _Compare, _Alloc>& __x,
 	       const multiset<_Key, _Compare, _Alloc>& __y)
     { return !(__x == __y); }
 
   ///  Returns y < x.
-<<<<<<< HEAD
-  template <class _Key, class _Compare, class _Alloc>
-=======
-  template<typename _Key, typename _Compare, typename _Alloc>
->>>>>>> 751ff693
+  template<typename _Key, typename _Compare, typename _Alloc>
     inline bool
     operator>(const multiset<_Key,_Compare,_Alloc>& __x,
 	      const multiset<_Key,_Compare,_Alloc>& __y)
     { return __y < __x; }
 
   ///  Returns !(y < x)
-<<<<<<< HEAD
-  template <class _Key, class _Compare, class _Alloc>
-=======
-  template<typename _Key, typename _Compare, typename _Alloc>
->>>>>>> 751ff693
+  template<typename _Key, typename _Compare, typename _Alloc>
     inline bool
     operator<=(const multiset<_Key, _Compare, _Alloc>& __x,
 	       const multiset<_Key, _Compare, _Alloc>& __y)
     { return !(__y < __x); }
 
   ///  Returns !(x < y)
-<<<<<<< HEAD
-  template <class _Key, class _Compare, class _Alloc>
-=======
-  template<typename _Key, typename _Compare, typename _Alloc>
->>>>>>> 751ff693
+  template<typename _Key, typename _Compare, typename _Alloc>
     inline bool
     operator>=(const multiset<_Key, _Compare, _Alloc>& __x,
 	       const multiset<_Key, _Compare, _Alloc>& __y)
     { return !(__x < __y); }
 
   /// See std::multiset::swap().
-<<<<<<< HEAD
-  template <class _Key, class _Compare, class _Alloc>
-=======
-  template<typename _Key, typename _Compare, typename _Alloc>
->>>>>>> 751ff693
+  template<typename _Key, typename _Compare, typename _Alloc>
     inline void
     swap(multiset<_Key, _Compare, _Alloc>& __x,
 	 multiset<_Key, _Compare, _Alloc>& __y)
     { __x.swap(__y); }
 
-<<<<<<< HEAD
-_GLIBCXX_END_NESTED_NAMESPACE
-
-#endif /* _MULTISET_H */
-=======
 #ifdef __GXX_EXPERIMENTAL_CXX0X__
   template<typename _Key, typename _Compare, typename _Alloc>
     inline void
@@ -813,5 +651,4 @@
 
 _GLIBCXX_END_NESTED_NAMESPACE
 
-#endif /* _STL_MULTISET_H */
->>>>>>> 751ff693
+#endif /* _STL_MULTISET_H */