// Multiset implementation -*- C++ -*-

<<<<<<< HEAD
// Copyright (C) 2001, 2002, 2003, 2004, 2005, 2006, 2007, 2008, 2009, 2010
// Free Software Foundation, Inc.
=======
// Copyright (C) 2001, 2002, 2003, 2004, 2005, 2006, 2007, 2008, 2009, 2010,
// 2011 Free Software Foundation, Inc.
>>>>>>> 03d20231
//
// This file is part of the GNU ISO C++ Library.  This library is free
// software; you can redistribute it and/or modify it under the
// terms of the GNU General Public License as published by the
// Free Software Foundation; either version 3, or (at your option)
// any later version.

// This library is distributed in the hope that it will be useful,
// but WITHOUT ANY WARRANTY; without even the implied warranty of
// MERCHANTABILITY or FITNESS FOR A PARTICULAR PURPOSE.  See the
// GNU General Public License for more details.

// Under Section 7 of GPL version 3, you are granted additional
// permissions described in the GCC Runtime Library Exception, version
// 3.1, as published by the Free Software Foundation.

// You should have received a copy of the GNU General Public License and
// a copy of the GCC Runtime Library Exception along with this program;
// see the files COPYING3 and COPYING.RUNTIME respectively.  If not, see
// <http://www.gnu.org/licenses/>.

/*
 *
 * Copyright (c) 1994
 * Hewlett-Packard Company
 *
 * Permission to use, copy, modify, distribute and sell this software
 * and its documentation for any purpose is hereby granted without fee,
 * provided that the above copyright notice appear in all copies and
 * that both that copyright notice and this permission notice appear
 * in supporting documentation.  Hewlett-Packard Company makes no
 * representations about the suitability of this software for any
 * purpose.  It is provided "as is" without express or implied warranty.
 *
 *
 * Copyright (c) 1996
 * Silicon Graphics Computer Systems, Inc.
 *
 * Permission to use, copy, modify, distribute and sell this software
 * and its documentation for any purpose is hereby granted without fee,
 * provided that the above copyright notice appear in all copies and
 * that both that copyright notice and this permission notice appear
 * in supporting documentation.  Silicon Graphics makes no
 * representations about the suitability of this software for any
 * purpose.  It is provided "as is" without express or implied warranty.
 */

/** @file bits/stl_multiset.h
 *  This is an internal header file, included by other library headers.
 *  Do not attempt to use it directly. @headername{set}
 */

#ifndef _STL_MULTISET_H
#define _STL_MULTISET_H 1

#include <bits/concept_check.h>
#include <initializer_list>

namespace std _GLIBCXX_VISIBILITY(default)
{
_GLIBCXX_BEGIN_NAMESPACE_CONTAINER

  /**
   *  @brief A standard container made up of elements, which can be retrieved
   *  in logarithmic time.
   *
   *  @ingroup associative_containers
   *
   *  Meets the requirements of a <a href="tables.html#65">container</a>, a
   *  <a href="tables.html#66">reversible container</a>, and an
   *  <a href="tables.html#69">associative container</a> (using equivalent
   *  keys).  For a @c multiset<Key> the key_type and value_type are Key.
   *
   *  Multisets support bidirectional iterators.
   *
   *  The private tree data is declared exactly the same way for set and
   *  multiset; the distinction is made entirely in how the tree functions are
   *  called (*_unique versus *_equal, same as the standard).
  */
  template <typename _Key, typename _Compare = std::less<_Key>,
	    typename _Alloc = std::allocator<_Key> >
    class multiset
    {
      // concept requirements
      typedef typename _Alloc::value_type                   _Alloc_value_type;
      __glibcxx_class_requires(_Key, _SGIAssignableConcept)
      __glibcxx_class_requires4(_Compare, bool, _Key, _Key,
				_BinaryFunctionConcept)
      __glibcxx_class_requires2(_Key, _Alloc_value_type, _SameTypeConcept)	

    public:
      // typedefs:
      typedef _Key     key_type;
      typedef _Key     value_type;
      typedef _Compare key_compare;
      typedef _Compare value_compare;
      typedef _Alloc   allocator_type;

    private:
      /// This turns a red-black tree into a [multi]set.
      typedef typename _Alloc::template rebind<_Key>::other _Key_alloc_type;

      typedef _Rb_tree<key_type, value_type, _Identity<value_type>,
		       key_compare, _Key_alloc_type> _Rep_type;
      /// The actual tree structure.
      _Rep_type _M_t;

    public:
      typedef typename _Key_alloc_type::pointer             pointer;
      typedef typename _Key_alloc_type::const_pointer       const_pointer;
      typedef typename _Key_alloc_type::reference           reference;
      typedef typename _Key_alloc_type::const_reference     const_reference;
      // _GLIBCXX_RESOLVE_LIB_DEFECTS
      // DR 103. set::iterator is required to be modifiable,
      // but this allows modification of keys.
      typedef typename _Rep_type::const_iterator            iterator;
      typedef typename _Rep_type::const_iterator            const_iterator;
      typedef typename _Rep_type::const_reverse_iterator    reverse_iterator;
      typedef typename _Rep_type::const_reverse_iterator const_reverse_iterator;
      typedef typename _Rep_type::size_type                 size_type;
      typedef typename _Rep_type::difference_type           difference_type;

      // allocation/deallocation
      /**
       *  @brief  Default constructor creates no elements.
       */
      multiset()
      : _M_t() { }

      /**
       *  @brief  Creates a %multiset with no elements.
       *  @param  comp  Comparator to use.
       *  @param  a  An allocator object.
       */
      explicit
      multiset(const _Compare& __comp,
	       const allocator_type& __a = allocator_type())
      : _M_t(__comp, __a) { }

      /**
       *  @brief  Builds a %multiset from a range.
       *  @param  first  An input iterator.
       *  @param  last  An input iterator.
       *
       *  Create a %multiset consisting of copies of the elements from
       *  [first,last).  This is linear in N if the range is already sorted,
       *  and NlogN otherwise (where N is distance(first,last)).
       */
      template<typename _InputIterator>
        multiset(_InputIterator __first, _InputIterator __last)
	: _M_t()
        { _M_t._M_insert_equal(__first, __last); }

      /**
       *  @brief  Builds a %multiset from a range.
       *  @param  first  An input iterator.
       *  @param  last  An input iterator.
       *  @param  comp  A comparison functor.
       *  @param  a  An allocator object.
       *
       *  Create a %multiset consisting of copies of the elements from
       *  [first,last).  This is linear in N if the range is already sorted,
       *  and NlogN otherwise (where N is distance(first,last)).
       */
      template<typename _InputIterator>
        multiset(_InputIterator __first, _InputIterator __last,
		 const _Compare& __comp,
		 const allocator_type& __a = allocator_type())
	: _M_t(__comp, __a)
        { _M_t._M_insert_equal(__first, __last); }

      /**
       *  @brief  %Multiset copy constructor.
       *  @param  x  A %multiset of identical element and allocator types.
       *
       *  The newly-created %multiset uses a copy of the allocation object used
       *  by @a x.
       */
      multiset(const multiset& __x)
      : _M_t(__x._M_t) { }

#ifdef __GXX_EXPERIMENTAL_CXX0X__
     /**
       *  @brief  %Multiset move constructor.
       *  @param  x  A %multiset of identical element and allocator types.
       *
       *  The newly-created %multiset contains the exact contents of @a x.
       *  The contents of @a x are a valid, but unspecified %multiset.
       */
      multiset(multiset&& __x)
      : _M_t(std::move(__x._M_t)) { }

      /**
       *  @brief  Builds a %multiset from an initializer_list.
       *  @param  l  An initializer_list.
       *  @param  comp  A comparison functor.
       *  @param  a  An allocator object.
       *
       *  Create a %multiset consisting of copies of the elements from
       *  the list.  This is linear in N if the list is already sorted,
       *  and NlogN otherwise (where N is @a l.size()).
       */
      multiset(initializer_list<value_type> __l,
	       const _Compare& __comp = _Compare(),
	       const allocator_type& __a = allocator_type())
      : _M_t(__comp, __a)
      { _M_t._M_insert_equal(__l.begin(), __l.end()); }
#endif

      /**
       *  @brief  %Multiset assignment operator.
       *  @param  x  A %multiset of identical element and allocator types.
       *
       *  All the elements of @a x are copied, but unlike the copy constructor,
       *  the allocator object is not copied.
       */
      multiset&
      operator=(const multiset& __x)
      {
	_M_t = __x._M_t;
	return *this;
      }

#ifdef __GXX_EXPERIMENTAL_CXX0X__
      /**
       *  @brief  %Multiset move assignment operator.
       *  @param  x  A %multiset of identical element and allocator types.
       *
       *  The contents of @a x are moved into this %multiset (without copying).
       *  @a x is a valid, but unspecified %multiset.
       */
      multiset&
      operator=(multiset&& __x)
      {
	// NB: DR 1204.
	// NB: DR 675.
	this->clear();
	this->swap(__x);
	return *this;
      }

      /**
       *  @brief  %Multiset list assignment operator.
       *  @param  l  An initializer_list.
       *
       *  This function fills a %multiset with copies of the elements in the
       *  initializer list @a l.
       *
       *  Note that the assignment completely changes the %multiset and
       *  that the resulting %multiset's size is the same as the number
       *  of elements assigned.  Old data may be lost.
       */
      multiset&
      operator=(initializer_list<value_type> __l)
      {
	this->clear();
	this->insert(__l.begin(), __l.end());
	return *this;
      }
#endif

      // accessors:

      ///  Returns the comparison object.
      key_compare
      key_comp() const
      { return _M_t.key_comp(); }
      ///  Returns the comparison object.
      value_compare
      value_comp() const
      { return _M_t.key_comp(); }
      ///  Returns the memory allocation object.
      allocator_type
      get_allocator() const
      { return _M_t.get_allocator(); }

      /**
       *  Returns a read-only (constant) iterator that points to the first
       *  element in the %multiset.  Iteration is done in ascending order
       *  according to the keys.
       */
      iterator
      begin() const
      { return _M_t.begin(); }

      /**
       *  Returns a read-only (constant) iterator that points one past the last
       *  element in the %multiset.  Iteration is done in ascending order
       *  according to the keys.
       */
      iterator
      end() const
      { return _M_t.end(); }

      /**
       *  Returns a read-only (constant) reverse iterator that points to the
       *  last element in the %multiset.  Iteration is done in descending order
       *  according to the keys.
       */
      reverse_iterator
      rbegin() const
      { return _M_t.rbegin(); }

      /**
       *  Returns a read-only (constant) reverse iterator that points to the
       *  last element in the %multiset.  Iteration is done in descending order
       *  according to the keys.
       */
      reverse_iterator
      rend() const
      { return _M_t.rend(); }

#ifdef __GXX_EXPERIMENTAL_CXX0X__
      /**
       *  Returns a read-only (constant) iterator that points to the first
       *  element in the %multiset.  Iteration is done in ascending order
       *  according to the keys.
       */
      iterator
      cbegin() const
      { return _M_t.begin(); }

      /**
       *  Returns a read-only (constant) iterator that points one past the last
       *  element in the %multiset.  Iteration is done in ascending order
       *  according to the keys.
       */
      iterator
      cend() const
      { return _M_t.end(); }

      /**
       *  Returns a read-only (constant) reverse iterator that points to the
       *  last element in the %multiset.  Iteration is done in descending order
       *  according to the keys.
       */
      reverse_iterator
      crbegin() const
      { return _M_t.rbegin(); }

      /**
       *  Returns a read-only (constant) reverse iterator that points to the
       *  last element in the %multiset.  Iteration is done in descending order
       *  according to the keys.
       */
      reverse_iterator
      crend() const
      { return _M_t.rend(); }
#endif

      ///  Returns true if the %set is empty.
      bool
      empty() const
      { return _M_t.empty(); }

      ///  Returns the size of the %set.
      size_type
      size() const
      { return _M_t.size(); }

      ///  Returns the maximum size of the %set.
      size_type
      max_size() const
      { return _M_t.max_size(); }

      /**
       *  @brief  Swaps data with another %multiset.
       *  @param  x  A %multiset of the same element and allocator types.
       *
       *  This exchanges the elements between two multisets in constant time.
       *  (It is only swapping a pointer, an integer, and an instance of the @c
       *  Compare type (which itself is often stateless and empty), so it should
       *  be quite fast.)
       *  Note that the global std::swap() function is specialized such that
       *  std::swap(s1,s2) will feed to this function.
       */
      void
      swap(multiset& __x)
      { _M_t.swap(__x._M_t); }

      // insert/erase
      /**
       *  @brief Inserts an element into the %multiset.
       *  @param  x  Element to be inserted.
       *  @return An iterator that points to the inserted element.
       *
       *  This function inserts an element into the %multiset.  Contrary
       *  to a std::set the %multiset does not rely on unique keys and thus
       *  multiple copies of the same element can be inserted.
       *
       *  Insertion requires logarithmic time.
       */
      iterator
      insert(const value_type& __x)
      { return _M_t._M_insert_equal(__x); }

#ifdef __GXX_EXPERIMENTAL_CXX0X__
      iterator
      insert(value_type&& __x)
      { return _M_t._M_insert_equal(std::move(__x)); }
#endif

      /**
       *  @brief Inserts an element into the %multiset.
       *  @param  position  An iterator that serves as a hint as to where the
       *                    element should be inserted.
       *  @param  x  Element to be inserted.
       *  @return An iterator that points to the inserted element.
       *
       *  This function inserts an element into the %multiset.  Contrary
       *  to a std::set the %multiset does not rely on unique keys and thus
       *  multiple copies of the same element can be inserted.
       *
       *  Note that the first parameter is only a hint and can potentially
       *  improve the performance of the insertion process.  A bad hint would
       *  cause no gains in efficiency.
       *
       *  See http://gcc.gnu.org/onlinedocs/libstdc++/manual/bk01pt07ch17.html
       *  for more on @a hinting.
       *
       *  Insertion requires logarithmic time (if the hint is not taken).
       */
      iterator
      insert(const_iterator __position, const value_type& __x)
      { return _M_t._M_insert_equal_(__position, __x); }

#ifdef __GXX_EXPERIMENTAL_CXX0X__
      iterator
      insert(const_iterator __position, value_type&& __x)
      { return _M_t._M_insert_equal_(__position, std::move(__x)); }
#endif

      /**
       *  @brief A template function that tries to insert a range of elements.
       *  @param  first  Iterator pointing to the start of the range to be
       *                 inserted.
       *  @param  last  Iterator pointing to the end of the range.
       *
       *  Complexity similar to that of the range constructor.
       */
      template<typename _InputIterator>
        void
        insert(_InputIterator __first, _InputIterator __last)
        { _M_t._M_insert_equal(__first, __last); }

#ifdef __GXX_EXPERIMENTAL_CXX0X__
      /**
       *  @brief Attempts to insert a list of elements into the %multiset.
       *  @param  list  A std::initializer_list<value_type> of elements
       *                to be inserted.
       *
       *  Complexity similar to that of the range constructor.
       */
      void
      insert(initializer_list<value_type> __l)
      { this->insert(__l.begin(), __l.end()); }
#endif

#ifdef __GXX_EXPERIMENTAL_CXX0X__
      // _GLIBCXX_RESOLVE_LIB_DEFECTS
      // DR 130. Associative erase should return an iterator.
      /**
       *  @brief Erases an element from a %multiset.
       *  @param  position  An iterator pointing to the element to be erased.
       *  @return An iterator pointing to the element immediately following
       *          @a position prior to the element being erased. If no such 
       *          element exists, end() is returned.
       *
       *  This function erases an element, pointed to by the given iterator,
       *  from a %multiset.  Note that this function only erases the element,
       *  and that if the element is itself a pointer, the pointed-to memory is
       *  not touched in any way.  Managing the pointer is the user's
       *  responsibility.
       */
      iterator
<<<<<<< HEAD
      erase(iterator __position)
=======
      erase(const_iterator __position)
>>>>>>> 03d20231
      { return _M_t.erase(__position); }
#else
      /**
       *  @brief Erases an element from a %multiset.
       *  @param  position  An iterator pointing to the element to be erased.
       *
       *  This function erases an element, pointed to by the given iterator,
       *  from a %multiset.  Note that this function only erases the element,
       *  and that if the element is itself a pointer, the pointed-to memory is
       *  not touched in any way.  Managing the pointer is the user's
       *  responsibility.
       */
      void
      erase(iterator __position)
      { _M_t.erase(__position); }
#endif

      /**
       *  @brief Erases elements according to the provided key.
       *  @param  x  Key of element to be erased.
       *  @return  The number of elements erased.
       *
       *  This function erases all elements located by the given key from a
       *  %multiset.
       *  Note that this function only erases the element, and that if
       *  the element is itself a pointer, the pointed-to memory is not touched
       *  in any way.  Managing the pointer is the user's responsibility.
       */
      size_type
      erase(const key_type& __x)
      { return _M_t.erase(__x); }

#ifdef __GXX_EXPERIMENTAL_CXX0X__
      // _GLIBCXX_RESOLVE_LIB_DEFECTS
      // DR 130. Associative erase should return an iterator.
<<<<<<< HEAD
      /**
       *  @brief Erases a [first,last) range of elements from a %multiset.
       *  @param  first  Iterator pointing to the start of the range to be
       *                 erased.
       *  @param  last  Iterator pointing to the end of the range to be erased.
       *  @return The iterator @a last.
       *
       *  This function erases a sequence of elements from a %multiset.
       *  Note that this function only erases the elements, and that if
       *  the elements themselves are pointers, the pointed-to memory is not
       *  touched in any way.  Managing the pointer is the user's responsibility.
       */
      iterator
      erase(iterator __first, iterator __last)
      { return _M_t.erase(__first, __last); }
#else
=======
>>>>>>> 03d20231
      /**
       *  @brief Erases a [first,last) range of elements from a %multiset.
       *  @param  first  Iterator pointing to the start of the range to be
       *                 erased.
       *  @param  last  Iterator pointing to the end of the range to be erased.
       *  @return The iterator @a last.
       *
       *  This function erases a sequence of elements from a %multiset.
       *  Note that this function only erases the elements, and that if
       *  the elements themselves are pointers, the pointed-to memory is not
       *  touched in any way.  Managing the pointer is the user's
       *  responsibility.
       */
      iterator
      erase(const_iterator __first, const_iterator __last)
      { return _M_t.erase(__first, __last); }
#else
      /**
       *  @brief Erases a [first,last) range of elements from a %multiset.
       *  @param  first  Iterator pointing to the start of the range to be
       *                 erased.
       *  @param  last  Iterator pointing to the end of the range to be erased.
       *
       *  This function erases a sequence of elements from a %multiset.
       *  Note that this function only erases the elements, and that if
       *  the elements themselves are pointers, the pointed-to memory is not
       *  touched in any way.  Managing the pointer is the user's
       *  responsibility.
       */
      void
      erase(iterator __first, iterator __last)
      { _M_t.erase(__first, __last); }
#endif

      /**
       *  Erases all elements in a %multiset.  Note that this function only
       *  erases the elements, and that if the elements themselves are pointers,
       *  the pointed-to memory is not touched in any way.  Managing the pointer
       *  is the user's responsibility.
       */
      void
      clear()
      { _M_t.clear(); }

      // multiset operations:

      /**
       *  @brief Finds the number of elements with given key.
       *  @param  x  Key of elements to be located.
       *  @return Number of elements with specified key.
       */
      size_type
      count(const key_type& __x) const
      { return _M_t.count(__x); }

      // _GLIBCXX_RESOLVE_LIB_DEFECTS
      // 214.  set::find() missing const overload
      //@{
      /**
       *  @brief Tries to locate an element in a %set.
       *  @param  x  Element to be located.
       *  @return  Iterator pointing to sought-after element, or end() if not
       *           found.
       *
       *  This function takes a key and tries to locate the element with which
       *  the key matches.  If successful the function returns an iterator
       *  pointing to the sought after element.  If unsuccessful it returns the
       *  past-the-end ( @c end() ) iterator.
       */
      iterator
      find(const key_type& __x)
      { return _M_t.find(__x); }

      const_iterator
      find(const key_type& __x) const
      { return _M_t.find(__x); }
      //@}

      //@{
      /**
       *  @brief Finds the beginning of a subsequence matching given key.
       *  @param  x  Key to be located.
       *  @return  Iterator pointing to first element equal to or greater
       *           than key, or end().
       *
       *  This function returns the first element of a subsequence of elements
       *  that matches the given key.  If unsuccessful it returns an iterator
       *  pointing to the first element that has a greater value than given key
       *  or end() if no such element exists.
       */
      iterator
      lower_bound(const key_type& __x)
      { return _M_t.lower_bound(__x); }

      const_iterator
      lower_bound(const key_type& __x) const
      { return _M_t.lower_bound(__x); }
      //@}

      //@{
      /**
       *  @brief Finds the end of a subsequence matching given key.
       *  @param  x  Key to be located.
       *  @return Iterator pointing to the first element
       *          greater than key, or end().
       */
      iterator
      upper_bound(const key_type& __x)
      { return _M_t.upper_bound(__x); }

      const_iterator
      upper_bound(const key_type& __x) const
      { return _M_t.upper_bound(__x); }
      //@}

      //@{
      /**
       *  @brief Finds a subsequence matching given key.
       *  @param  x  Key to be located.
       *  @return  Pair of iterators that possibly points to the subsequence
       *           matching given key.
       *
       *  This function is equivalent to
       *  @code
       *    std::make_pair(c.lower_bound(val),
       *                   c.upper_bound(val))
       *  @endcode
       *  (but is faster than making the calls separately).
       *
       *  This function probably only makes sense for multisets.
       */
      std::pair<iterator, iterator>
      equal_range(const key_type& __x)
      { return _M_t.equal_range(__x); }

      std::pair<const_iterator, const_iterator>
      equal_range(const key_type& __x) const
      { return _M_t.equal_range(__x); }

      template<typename _K1, typename _C1, typename _A1>
        friend bool
        operator==(const multiset<_K1, _C1, _A1>&,
		   const multiset<_K1, _C1, _A1>&);

      template<typename _K1, typename _C1, typename _A1>
        friend bool
        operator< (const multiset<_K1, _C1, _A1>&,
		   const multiset<_K1, _C1, _A1>&);
    };

  /**
   *  @brief  Multiset equality comparison.
   *  @param  x  A %multiset.
   *  @param  y  A %multiset of the same type as @a x.
   *  @return  True iff the size and elements of the multisets are equal.
   *
   *  This is an equivalence relation.  It is linear in the size of the
   *  multisets.
   *  Multisets are considered equivalent if their sizes are equal, and if
   *  corresponding elements compare equal.
  */
  template<typename _Key, typename _Compare, typename _Alloc>
    inline bool
    operator==(const multiset<_Key, _Compare, _Alloc>& __x,
	       const multiset<_Key, _Compare, _Alloc>& __y)
    { return __x._M_t == __y._M_t; }

  /**
   *  @brief  Multiset ordering relation.
   *  @param  x  A %multiset.
   *  @param  y  A %multiset of the same type as @a x.
   *  @return  True iff @a x is lexicographically less than @a y.
   *
   *  This is a total ordering relation.  It is linear in the size of the
   *  maps.  The elements must be comparable with @c <.
   *
   *  See std::lexicographical_compare() for how the determination is made.
  */
  template<typename _Key, typename _Compare, typename _Alloc>
    inline bool
    operator<(const multiset<_Key, _Compare, _Alloc>& __x,
	      const multiset<_Key, _Compare, _Alloc>& __y)
    { return __x._M_t < __y._M_t; }

  ///  Returns !(x == y).
  template<typename _Key, typename _Compare, typename _Alloc>
    inline bool
    operator!=(const multiset<_Key, _Compare, _Alloc>& __x,
	       const multiset<_Key, _Compare, _Alloc>& __y)
    { return !(__x == __y); }

  ///  Returns y < x.
  template<typename _Key, typename _Compare, typename _Alloc>
    inline bool
    operator>(const multiset<_Key,_Compare,_Alloc>& __x,
	      const multiset<_Key,_Compare,_Alloc>& __y)
    { return __y < __x; }

  ///  Returns !(y < x)
  template<typename _Key, typename _Compare, typename _Alloc>
    inline bool
    operator<=(const multiset<_Key, _Compare, _Alloc>& __x,
	       const multiset<_Key, _Compare, _Alloc>& __y)
    { return !(__y < __x); }

  ///  Returns !(x < y)
  template<typename _Key, typename _Compare, typename _Alloc>
    inline bool
    operator>=(const multiset<_Key, _Compare, _Alloc>& __x,
	       const multiset<_Key, _Compare, _Alloc>& __y)
    { return !(__x < __y); }

  /// See std::multiset::swap().
  template<typename _Key, typename _Compare, typename _Alloc>
    inline void
    swap(multiset<_Key, _Compare, _Alloc>& __x,
	 multiset<_Key, _Compare, _Alloc>& __y)
    { __x.swap(__y); }

<<<<<<< HEAD
_GLIBCXX_END_NESTED_NAMESPACE
=======
_GLIBCXX_END_NAMESPACE_CONTAINER
} // namespace std
>>>>>>> 03d20231

#endif /* _STL_MULTISET_H */<|MERGE_RESOLUTION|>--- conflicted
+++ resolved
@@ -1,12 +1,7 @@
 // Multiset implementation -*- C++ -*-
 
-<<<<<<< HEAD
-// Copyright (C) 2001, 2002, 2003, 2004, 2005, 2006, 2007, 2008, 2009, 2010
-// Free Software Foundation, Inc.
-=======
 // Copyright (C) 2001, 2002, 2003, 2004, 2005, 2006, 2007, 2008, 2009, 2010,
 // 2011 Free Software Foundation, Inc.
->>>>>>> 03d20231
 //
 // This file is part of the GNU ISO C++ Library.  This library is free
 // software; you can redistribute it and/or modify it under the
@@ -482,11 +477,7 @@
        *  responsibility.
        */
       iterator
-<<<<<<< HEAD
-      erase(iterator __position)
-=======
       erase(const_iterator __position)
->>>>>>> 03d20231
       { return _M_t.erase(__position); }
 #else
       /**
@@ -522,25 +513,6 @@
 #ifdef __GXX_EXPERIMENTAL_CXX0X__
       // _GLIBCXX_RESOLVE_LIB_DEFECTS
       // DR 130. Associative erase should return an iterator.
-<<<<<<< HEAD
-      /**
-       *  @brief Erases a [first,last) range of elements from a %multiset.
-       *  @param  first  Iterator pointing to the start of the range to be
-       *                 erased.
-       *  @param  last  Iterator pointing to the end of the range to be erased.
-       *  @return The iterator @a last.
-       *
-       *  This function erases a sequence of elements from a %multiset.
-       *  Note that this function only erases the elements, and that if
-       *  the elements themselves are pointers, the pointed-to memory is not
-       *  touched in any way.  Managing the pointer is the user's responsibility.
-       */
-      iterator
-      erase(iterator __first, iterator __last)
-      { return _M_t.erase(__first, __last); }
-#else
-=======
->>>>>>> 03d20231
       /**
        *  @brief Erases a [first,last) range of elements from a %multiset.
        *  @param  first  Iterator pointing to the start of the range to be
@@ -760,11 +732,7 @@
 	 multiset<_Key, _Compare, _Alloc>& __y)
     { __x.swap(__y); }
 
-<<<<<<< HEAD
-_GLIBCXX_END_NESTED_NAMESPACE
-=======
 _GLIBCXX_END_NAMESPACE_CONTAINER
 } // namespace std
->>>>>>> 03d20231
 
 #endif /* _STL_MULTISET_H */