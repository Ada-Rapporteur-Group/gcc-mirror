// Locale support -*- C++ -*-

// Copyright (C) 1997, 1998, 1999, 2000, 2001, 2002, 2003, 2004, 2005,
// 2006, 2007, 2008, 2009
// Free Software Foundation, Inc.
//
// This file is part of the GNU ISO C++ Library.  This library is free
// software; you can redistribute it and/or modify it under the
// terms of the GNU General Public License as published by the
// Free Software Foundation; either version 3, or (at your option)
// any later version.

// This library is distributed in the hope that it will be useful,
// but WITHOUT ANY WARRANTY; without even the implied warranty of
// MERCHANTABILITY or FITNESS FOR A PARTICULAR PURPOSE.  See the
// GNU General Public License for more details.

// Under Section 7 of GPL version 3, you are granted additional
// permissions described in the GCC Runtime Library Exception, version
// 3.1, as published by the Free Software Foundation.

// You should have received a copy of the GNU General Public License and
// a copy of the GCC Runtime Library Exception along with this program;
// see the files COPYING3 and COPYING.RUNTIME respectively.  If not, see
// <http://www.gnu.org/licenses/>.

/** @file locale_facets.tcc
 *  This is an internal header file, included by other library headers.
 *  You should not attempt to use it directly.
 */

#ifndef _LOCALE_FACETS_TCC
#define _LOCALE_FACETS_TCC 1

#pragma GCC system_header

_GLIBCXX_BEGIN_NAMESPACE(std)

  // Routine to access a cache for the facet.  If the cache didn't
  // exist before, it gets constructed on the fly.
  template<typename _Facet>
    struct __use_cache
    {
      const _Facet*
      operator() (const locale& __loc) const;
    };

  // Specializations.
  template<typename _CharT>
    struct __use_cache<__numpunct_cache<_CharT> >
    {
      const __numpunct_cache<_CharT>*
      operator() (const locale& __loc) const
      {
	const size_t __i = numpunct<_CharT>::id._M_id();
	const locale::facet** __caches = __loc._M_impl->_M_caches;
	if (!__caches[__i])
	  {
	    __numpunct_cache<_CharT>* __tmp = NULL;
	    __try
	      {
		__tmp = new __numpunct_cache<_CharT>;
		__tmp->_M_cache(__loc);
	      }
	    __catch(...)
	      {
		delete __tmp;
		__throw_exception_again;
	      }
	    __loc._M_impl->_M_install_cache(__tmp, __i);
	  }
	return static_cast<const __numpunct_cache<_CharT>*>(__caches[__i]);
      }
    };

  template<typename _CharT>
    void
    __numpunct_cache<_CharT>::_M_cache(const locale& __loc)
    {
      _M_allocated = true;

      const numpunct<_CharT>& __np = use_facet<numpunct<_CharT> >(__loc);

<<<<<<< HEAD
      _M_grouping_size = __np.grouping().size();
      char* __grouping = new char[_M_grouping_size];
      __np.grouping().copy(__grouping, _M_grouping_size);
      _M_grouping = __grouping;
      _M_use_grouping = (_M_grouping_size
			 && static_cast<signed char>(_M_grouping[0]) > 0
			 && (_M_grouping[0]
			     != __gnu_cxx::__numeric_traits<char>::__max));

      _M_truename_size = __np.truename().size();
      _CharT* __truename = new _CharT[_M_truename_size];
      __np.truename().copy(__truename, _M_truename_size);
      _M_truename = __truename;

      _M_falsename_size = __np.falsename().size();
      _CharT* __falsename = new _CharT[_M_falsename_size];
      __np.falsename().copy(__falsename, _M_falsename_size);
      _M_falsename = __falsename;

      _M_decimal_point = __np.decimal_point();
      _M_thousands_sep = __np.thousands_sep();

      const ctype<_CharT>& __ct = use_facet<ctype<_CharT> >(__loc);
      __ct.widen(__num_base::_S_atoms_out,
		 __num_base::_S_atoms_out + __num_base::_S_oend, _M_atoms_out);
      __ct.widen(__num_base::_S_atoms_in,
		 __num_base::_S_atoms_in + __num_base::_S_iend, _M_atoms_in);
=======
      char* __grouping = 0;
      _CharT* __truename = 0;
      _CharT* __falsename = 0;
      __try
	{
	  _M_grouping_size = __np.grouping().size();
	  __grouping = new char[_M_grouping_size];
	  __np.grouping().copy(__grouping, _M_grouping_size);
	  _M_grouping = __grouping;
	  _M_use_grouping = (_M_grouping_size
			     && static_cast<signed char>(_M_grouping[0]) > 0
			     && (_M_grouping[0]
				 != __gnu_cxx::__numeric_traits<char>::__max));

	  _M_truename_size = __np.truename().size();
	  __truename = new _CharT[_M_truename_size];
	  __np.truename().copy(__truename, _M_truename_size);
	  _M_truename = __truename;

	  _M_falsename_size = __np.falsename().size();
	  __falsename = new _CharT[_M_falsename_size];
	  __np.falsename().copy(__falsename, _M_falsename_size);
	  _M_falsename = __falsename;

	  _M_decimal_point = __np.decimal_point();
	  _M_thousands_sep = __np.thousands_sep();

	  const ctype<_CharT>& __ct = use_facet<ctype<_CharT> >(__loc);
	  __ct.widen(__num_base::_S_atoms_out,
		     __num_base::_S_atoms_out
		     + __num_base::_S_oend, _M_atoms_out);
	  __ct.widen(__num_base::_S_atoms_in,
		     __num_base::_S_atoms_in
		     + __num_base::_S_iend, _M_atoms_in);
	}
      __catch(...)
	{
	  delete [] __grouping;
	  delete [] __truename;
	  delete [] __falsename;
	  __throw_exception_again;
	}
>>>>>>> 42a9ba1d
    }

  // Used by both numeric and monetary facets.
  // Check to make sure that the __grouping_tmp string constructed in
  // money_get or num_get matches the canonical grouping for a given
  // locale.
  // __grouping_tmp is parsed L to R
  // 1,222,444 == __grouping_tmp of "\1\3\3"
  // __grouping is parsed R to L
  // 1,222,444 == __grouping of "\3" == "\3\3\3"
  _GLIBCXX_PURE bool
  __verify_grouping(const char* __grouping, size_t __grouping_size,
		    const string& __grouping_tmp) throw ();

_GLIBCXX_BEGIN_LDBL_NAMESPACE

  template<typename _CharT, typename _InIter>
    _InIter
    num_get<_CharT, _InIter>::
    _M_extract_float(_InIter __beg, _InIter __end, ios_base& __io,
		     ios_base::iostate& __err, string& __xtrc) const
    {
      typedef char_traits<_CharT>			__traits_type;
      typedef __numpunct_cache<_CharT>                  __cache_type;
      __use_cache<__cache_type> __uc;
      const locale& __loc = __io._M_getloc();
      const __cache_type* __lc = __uc(__loc);
      const _CharT* __lit = __lc->_M_atoms_in;
      char_type __c = char_type();

      // True if __beg becomes equal to __end.
      bool __testeof = __beg == __end;

      // First check for sign.
      if (!__testeof)
	{
	  __c = *__beg;
	  const bool __plus = __c == __lit[__num_base::_S_iplus];
	  if ((__plus || __c == __lit[__num_base::_S_iminus])
	      && !(__lc->_M_use_grouping && __c == __lc->_M_thousands_sep)
	      && !(__c == __lc->_M_decimal_point))
	    {
	      __xtrc += __plus ? '+' : '-';
	      if (++__beg != __end)
		__c = *__beg;
	      else
		__testeof = true;
	    }
	}

      // Next, look for leading zeros.
      bool __found_mantissa = false;
      int __sep_pos = 0;
      while (!__testeof)
	{
	  if ((__lc->_M_use_grouping && __c == __lc->_M_thousands_sep)
	      || __c == __lc->_M_decimal_point)
	    break;
	  else if (__c == __lit[__num_base::_S_izero])
	    {
	      if (!__found_mantissa)
		{
		  __xtrc += '0';
		  __found_mantissa = true;
		}
	      ++__sep_pos;

	      if (++__beg != __end)
		__c = *__beg;
	      else
		__testeof = true;
	    }
	  else
	    break;
	}

      // Only need acceptable digits for floating point numbers.
      bool __found_dec = false;
      bool __found_sci = false;
      string __found_grouping;
      if (__lc->_M_use_grouping)
	__found_grouping.reserve(32);
      const char_type* __lit_zero = __lit + __num_base::_S_izero;

      if (!__lc->_M_allocated)
	// "C" locale
	while (!__testeof)
	  {
	    const int __digit = _M_find(__lit_zero, 10, __c);
	    if (__digit != -1)
	      {
		__xtrc += '0' + __digit;
		__found_mantissa = true;
	      }
	    else if (__c == __lc->_M_decimal_point
		     && !__found_dec && !__found_sci)
	      {
		__xtrc += '.';
		__found_dec = true;
	      }
	    else if ((__c == __lit[__num_base::_S_ie] 
		      || __c == __lit[__num_base::_S_iE])
		     && !__found_sci && __found_mantissa)
	      {
		// Scientific notation.
		__xtrc += 'e';
		__found_sci = true;
		
		// Remove optional plus or minus sign, if they exist.
		if (++__beg != __end)
		  {
		    __c = *__beg;
		    const bool __plus = __c == __lit[__num_base::_S_iplus];
		    if (__plus || __c == __lit[__num_base::_S_iminus])
		      __xtrc += __plus ? '+' : '-';
		    else
		      continue;
		  }
		else
		  {
		    __testeof = true;
		    break;
		  }
	      }
	    else
	      break;

	    if (++__beg != __end)
	      __c = *__beg;
	    else
	      __testeof = true;
	  }
      else
	while (!__testeof)
	  {
	    // According to 22.2.2.1.2, p8-9, first look for thousands_sep
	    // and decimal_point.
	    if (__lc->_M_use_grouping && __c == __lc->_M_thousands_sep)
	      {
		if (!__found_dec && !__found_sci)
		  {
		    // NB: Thousands separator at the beginning of a string
		    // is a no-no, as is two consecutive thousands separators.
		    if (__sep_pos)
		      {
			__found_grouping += static_cast<char>(__sep_pos);
			__sep_pos = 0;
		      }
		    else
		      {
			// NB: __convert_to_v will not assign __v and will
			// set the failbit.
			__xtrc.clear();
			break;
		      }
		  }
		else
		  break;
	      }
	    else if (__c == __lc->_M_decimal_point)
	      {
		if (!__found_dec && !__found_sci)
		  {
		    // If no grouping chars are seen, no grouping check
		    // is applied. Therefore __found_grouping is adjusted
		    // only if decimal_point comes after some thousands_sep.
		    if (__found_grouping.size())
		      __found_grouping += static_cast<char>(__sep_pos);
		    __xtrc += '.';
		    __found_dec = true;
		  }
		else
		  break;
	      }
	    else
	      {
		const char_type* __q =
		  __traits_type::find(__lit_zero, 10, __c);
		if (__q)
		  {
		    __xtrc += '0' + (__q - __lit_zero);
		    __found_mantissa = true;
		    ++__sep_pos;
		  }
		else if ((__c == __lit[__num_base::_S_ie] 
			  || __c == __lit[__num_base::_S_iE])
			 && !__found_sci && __found_mantissa)
		  {
		    // Scientific notation.
		    if (__found_grouping.size() && !__found_dec)
		      __found_grouping += static_cast<char>(__sep_pos);
		    __xtrc += 'e';
		    __found_sci = true;
		    
		    // Remove optional plus or minus sign, if they exist.
		    if (++__beg != __end)
		      {
			__c = *__beg;
			const bool __plus = __c == __lit[__num_base::_S_iplus];
			if ((__plus || __c == __lit[__num_base::_S_iminus])
			    && !(__lc->_M_use_grouping
				 && __c == __lc->_M_thousands_sep)
			    && !(__c == __lc->_M_decimal_point))
		      __xtrc += __plus ? '+' : '-';
			else
			  continue;
		      }
		    else
		      {
			__testeof = true;
			break;
		      }
		  }
		else
		  break;
	      }
	    
	    if (++__beg != __end)
	      __c = *__beg;
	    else
	      __testeof = true;
	  }

      // Digit grouping is checked. If grouping and found_grouping don't
      // match, then get very very upset, and set failbit.
      if (__found_grouping.size())
        {
          // Add the ending grouping if a decimal or 'e'/'E' wasn't found.
	  if (!__found_dec && !__found_sci)
	    __found_grouping += static_cast<char>(__sep_pos);

          if (!std::__verify_grouping(__lc->_M_grouping, 
				      __lc->_M_grouping_size,
				      __found_grouping))
	    __err = ios_base::failbit;
        }

      return __beg;
    }

  template<typename _CharT, typename _InIter>
    template<typename _ValueT>
      _InIter
      num_get<_CharT, _InIter>::
      _M_extract_int(_InIter __beg, _InIter __end, ios_base& __io,
		     ios_base::iostate& __err, _ValueT& __v) const
      {
        typedef char_traits<_CharT>			     __traits_type;
	using __gnu_cxx::__add_unsigned;
	typedef typename __add_unsigned<_ValueT>::__type __unsigned_type;
	typedef __numpunct_cache<_CharT>                     __cache_type;
	__use_cache<__cache_type> __uc;
	const locale& __loc = __io._M_getloc();
	const __cache_type* __lc = __uc(__loc);
	const _CharT* __lit = __lc->_M_atoms_in;
	char_type __c = char_type();

	// NB: Iff __basefield == 0, __base can change based on contents.
	const ios_base::fmtflags __basefield = __io.flags()
	                                       & ios_base::basefield;
	const bool __oct = __basefield == ios_base::oct;
	int __base = __oct ? 8 : (__basefield == ios_base::hex ? 16 : 10);

	// True if __beg becomes equal to __end.
	bool __testeof = __beg == __end;

	// First check for sign.
	bool __negative = false;
	if (!__testeof)
	  {
	    __c = *__beg;
	    __negative = __c == __lit[__num_base::_S_iminus];
	    if ((__negative || __c == __lit[__num_base::_S_iplus])
		&& !(__lc->_M_use_grouping && __c == __lc->_M_thousands_sep)
		&& !(__c == __lc->_M_decimal_point))
	      {
		if (++__beg != __end)
		  __c = *__beg;
		else
		  __testeof = true;
	      }
	  }

	// Next, look for leading zeros and check required digits
	// for base formats.
	bool __found_zero = false;
	int __sep_pos = 0;
	while (!__testeof)
	  {
	    if ((__lc->_M_use_grouping && __c == __lc->_M_thousands_sep)
		|| __c == __lc->_M_decimal_point)
	      break;
	    else if (__c == __lit[__num_base::_S_izero] 
		     && (!__found_zero || __base == 10))
	      {
		__found_zero = true;
		++__sep_pos;
		if (__basefield == 0)
		  __base = 8;
		if (__base == 8)
		  __sep_pos = 0;
	      }
	    else if (__found_zero
		     && (__c == __lit[__num_base::_S_ix]
			 || __c == __lit[__num_base::_S_iX]))
	      {
		if (__basefield == 0)
		  __base = 16;
		if (__base == 16)
		  {
		    __found_zero = false;
		    __sep_pos = 0;
		  }
		else
		  break;
	      }
	    else
	      break;

	    if (++__beg != __end)
	      {
		__c = *__beg;
		if (!__found_zero)
		  break;
	      }
	    else
	      __testeof = true;
	  }
	
	// At this point, base is determined. If not hex, only allow
	// base digits as valid input.
	const size_t __len = (__base == 16 ? __num_base::_S_iend
			      - __num_base::_S_izero : __base);

	// Extract.
	string __found_grouping;
	if (__lc->_M_use_grouping)
	  __found_grouping.reserve(32);
	bool __testfail = false;
	bool __testoverflow = false;
	const __unsigned_type __max =
	  (__negative && __gnu_cxx::__numeric_traits<_ValueT>::__is_signed)
	  ? -__gnu_cxx::__numeric_traits<_ValueT>::__min
	  : __gnu_cxx::__numeric_traits<_ValueT>::__max;
	const __unsigned_type __smax = __max / __base;
	__unsigned_type __result = 0;
	int __digit = 0;
	const char_type* __lit_zero = __lit + __num_base::_S_izero;

	if (!__lc->_M_allocated)
	  // "C" locale
	  while (!__testeof)
	    {
	      __digit = _M_find(__lit_zero, __len, __c);
	      if (__digit == -1)
		break;
	      
	      if (__result > __smax)
		__testoverflow = true;
	      else
		{
		  __result *= __base;
		  __testoverflow |= __result > __max - __digit;
		  __result += __digit;
		  ++__sep_pos;
		}
	      
	      if (++__beg != __end)
		__c = *__beg;
	      else
		__testeof = true;
	    }
	else
	  while (!__testeof)
	    {
	      // According to 22.2.2.1.2, p8-9, first look for thousands_sep
	      // and decimal_point.
	      if (__lc->_M_use_grouping && __c == __lc->_M_thousands_sep)
		{
		  // NB: Thousands separator at the beginning of a string
		  // is a no-no, as is two consecutive thousands separators.
		  if (__sep_pos)
		    {
		      __found_grouping += static_cast<char>(__sep_pos);
		      __sep_pos = 0;
		    }
		  else
		    {
		      __testfail = true;
		      break;
		    }
		}
	      else if (__c == __lc->_M_decimal_point)
		break;
	      else
		{
		  const char_type* __q =
		    __traits_type::find(__lit_zero, __len, __c);
		  if (!__q)
		    break;
		  
		  __digit = __q - __lit_zero;
		  if (__digit > 15)
		    __digit -= 6;
		  if (__result > __smax)
		    __testoverflow = true;
		  else
		    {
		      __result *= __base;
		      __testoverflow |= __result > __max - __digit;
		      __result += __digit;
		      ++__sep_pos;
		    }
		}
	      
	      if (++__beg != __end)
		__c = *__beg;
	      else
		__testeof = true;
	    }
	
	// Digit grouping is checked. If grouping and found_grouping don't
	// match, then get very very upset, and set failbit.
	if (__found_grouping.size())
	  {
	    // Add the ending grouping.
	    __found_grouping += static_cast<char>(__sep_pos);

	    if (!std::__verify_grouping(__lc->_M_grouping,
					__lc->_M_grouping_size,
					__found_grouping))
	      __err = ios_base::failbit;
	  }

	// _GLIBCXX_RESOLVE_LIB_DEFECTS
	// 23. Num_get overflow result.
	if ((!__sep_pos && !__found_zero && !__found_grouping.size())
	    || __testfail)
	  {
	    __v = 0;
	    __err = ios_base::failbit;
	  }
	else if (__testoverflow)
	  {
	    if (__negative
		&& __gnu_cxx::__numeric_traits<_ValueT>::__is_signed)
	      __v = __gnu_cxx::__numeric_traits<_ValueT>::__min;
	    else
	      __v = __gnu_cxx::__numeric_traits<_ValueT>::__max;
	    __err = ios_base::failbit;
	  }
	else
	  __v = __negative ? -__result : __result;

	if (__testeof)
	  __err |= ios_base::eofbit;
	return __beg;
      }

  // _GLIBCXX_RESOLVE_LIB_DEFECTS
  // 17.  Bad bool parsing
  template<typename _CharT, typename _InIter>
    _InIter
    num_get<_CharT, _InIter>::
    do_get(iter_type __beg, iter_type __end, ios_base& __io,
           ios_base::iostate& __err, bool& __v) const
    {
      if (!(__io.flags() & ios_base::boolalpha))
        {
	  // Parse bool values as long.
          // NB: We can't just call do_get(long) here, as it might
          // refer to a derived class.
	  long __l = -1;
          __beg = _M_extract_int(__beg, __end, __io, __err, __l);
	  if (__l == 0 || __l == 1)
	    __v = bool(__l);
	  else
	    {
	      // _GLIBCXX_RESOLVE_LIB_DEFECTS
	      // 23. Num_get overflow result.
	      __v = true;
	      __err = ios_base::failbit;
	      if (__beg == __end)
		__err |= ios_base::eofbit;
	    }
        }
      else
        {
	  // Parse bool values as alphanumeric.
	  typedef __numpunct_cache<_CharT>  __cache_type;
	  __use_cache<__cache_type> __uc;
	  const locale& __loc = __io._M_getloc();
	  const __cache_type* __lc = __uc(__loc);

	  bool __testf = true;
	  bool __testt = true;
	  bool __donef = __lc->_M_falsename_size == 0;
	  bool __donet = __lc->_M_truename_size == 0;
	  bool __testeof = false;
	  size_t __n = 0;
	  while (!__donef || !__donet)
	    {
	      if (__beg == __end)
		{
		  __testeof = true;
		  break;
		}

	      const char_type __c = *__beg;

	      if (!__donef)
		__testf = __c == __lc->_M_falsename[__n];

	      if (!__testf && __donet)
		break;
<<<<<<< HEAD

	      if (!__donet)
		__testt = __c == __lc->_M_truename[__n];

=======

	      if (!__donet)
		__testt = __c == __lc->_M_truename[__n];

>>>>>>> 42a9ba1d
	      if (!__testt && __donef)
		break;

	      if (!__testt && !__testf)
		break;

	      ++__n;
	      ++__beg;

	      __donef = !__testf || __n >= __lc->_M_falsename_size;
	      __donet = !__testt || __n >= __lc->_M_truename_size;
	    }
	  if (__testf && __n == __lc->_M_falsename_size && __n)
	    {
	      __v = false;
	      if (__testt && __n == __lc->_M_truename_size)
		__err = ios_base::failbit;
	      else
		__err = __testeof ? ios_base::eofbit : ios_base::goodbit;
	    }
	  else if (__testt && __n == __lc->_M_truename_size && __n)
	    {
	      __v = true;
	      __err = __testeof ? ios_base::eofbit : ios_base::goodbit;
	    }
	  else
	    {
	      // _GLIBCXX_RESOLVE_LIB_DEFECTS
	      // 23. Num_get overflow result.
	      __v = false;
	      __err = ios_base::failbit;
	      if (__testeof)
		__err |= ios_base::eofbit;
	    }
	}
      return __beg;
    }

  template<typename _CharT, typename _InIter>
    _InIter
    num_get<_CharT, _InIter>::
    do_get(iter_type __beg, iter_type __end, ios_base& __io,
	   ios_base::iostate& __err, float& __v) const
    {
      string __xtrc;
      __xtrc.reserve(32);
      __beg = _M_extract_float(__beg, __end, __io, __err, __xtrc);
      std::__convert_to_v(__xtrc.c_str(), __v, __err, _S_get_c_locale());
      if (__beg == __end)
	__err |= ios_base::eofbit;
      return __beg;
    }

  template<typename _CharT, typename _InIter>
    _InIter
    num_get<_CharT, _InIter>::
    do_get(iter_type __beg, iter_type __end, ios_base& __io,
           ios_base::iostate& __err, double& __v) const
    {
      string __xtrc;
      __xtrc.reserve(32);
      __beg = _M_extract_float(__beg, __end, __io, __err, __xtrc);
      std::__convert_to_v(__xtrc.c_str(), __v, __err, _S_get_c_locale());
      if (__beg == __end)
	__err |= ios_base::eofbit;
      return __beg;
    }

#if defined _GLIBCXX_LONG_DOUBLE_COMPAT && defined __LONG_DOUBLE_128__
  template<typename _CharT, typename _InIter>
    _InIter
    num_get<_CharT, _InIter>::
    __do_get(iter_type __beg, iter_type __end, ios_base& __io,
	     ios_base::iostate& __err, double& __v) const
    {
      string __xtrc;
      __xtrc.reserve(32);
      __beg = _M_extract_float(__beg, __end, __io, __err, __xtrc);
      std::__convert_to_v(__xtrc.c_str(), __v, __err, _S_get_c_locale());
      if (__beg == __end)
	__err |= ios_base::eofbit;
      return __beg;
    }
#endif

  template<typename _CharT, typename _InIter>
    _InIter
    num_get<_CharT, _InIter>::
    do_get(iter_type __beg, iter_type __end, ios_base& __io,
           ios_base::iostate& __err, long double& __v) const
    {
      string __xtrc;
      __xtrc.reserve(32);
      __beg = _M_extract_float(__beg, __end, __io, __err, __xtrc);
      std::__convert_to_v(__xtrc.c_str(), __v, __err, _S_get_c_locale());
      if (__beg == __end)
	__err |= ios_base::eofbit;
      return __beg;
    }

  template<typename _CharT, typename _InIter>
    _InIter
    num_get<_CharT, _InIter>::
    do_get(iter_type __beg, iter_type __end, ios_base& __io,
           ios_base::iostate& __err, void*& __v) const
    {
      // Prepare for hex formatted input.
      typedef ios_base::fmtflags        fmtflags;
      const fmtflags __fmt = __io.flags();
      __io.flags((__fmt & ~ios_base::basefield) | ios_base::hex);

      typedef __gnu_cxx::__conditional_type<(sizeof(void*)
					     <= sizeof(unsigned long)),
	unsigned long, unsigned long long>::__type _UIntPtrType;       

      _UIntPtrType __ul;
      __beg = _M_extract_int(__beg, __end, __io, __err, __ul);

      // Reset from hex formatted input.
      __io.flags(__fmt);

      __v = reinterpret_cast<void*>(__ul);
      return __beg;
    }

  // For use by integer and floating-point types after they have been
  // converted into a char_type string.
  template<typename _CharT, typename _OutIter>
    void
    num_put<_CharT, _OutIter>::
    _M_pad(_CharT __fill, streamsize __w, ios_base& __io,
	   _CharT* __new, const _CharT* __cs, int& __len) const
    {
      // [22.2.2.2.2] Stage 3.
      // If necessary, pad.
      __pad<_CharT, char_traits<_CharT> >::_S_pad(__io, __fill, __new,
						  __cs, __w, __len);
      __len = static_cast<int>(__w);
    }

_GLIBCXX_END_LDBL_NAMESPACE

  template<typename _CharT, typename _ValueT>
    int
    __int_to_char(_CharT* __bufend, _ValueT __v, const _CharT* __lit,
		  ios_base::fmtflags __flags, bool __dec)
    {
      _CharT* __buf = __bufend;
      if (__builtin_expect(__dec, true))
	{
	  // Decimal.
	  do
	    {
	      *--__buf = __lit[(__v % 10) + __num_base::_S_odigits];
	      __v /= 10;
	    }
	  while (__v != 0);
	}
      else if ((__flags & ios_base::basefield) == ios_base::oct)
	{
	  // Octal.
	  do
	    {
	      *--__buf = __lit[(__v & 0x7) + __num_base::_S_odigits];
	      __v >>= 3;
	    }
	  while (__v != 0);
	}
      else
	{
	  // Hex.
	  const bool __uppercase = __flags & ios_base::uppercase;
	  const int __case_offset = __uppercase ? __num_base::_S_oudigits
	                                        : __num_base::_S_odigits;
	  do
	    {
	      *--__buf = __lit[(__v & 0xf) + __case_offset];
	      __v >>= 4;
	    }
	  while (__v != 0);
	}
      return __bufend - __buf;
    }

_GLIBCXX_BEGIN_LDBL_NAMESPACE

  template<typename _CharT, typename _OutIter>
    void
    num_put<_CharT, _OutIter>::
    _M_group_int(const char* __grouping, size_t __grouping_size, _CharT __sep,
		 ios_base&, _CharT* __new, _CharT* __cs, int& __len) const
    {
      _CharT* __p = std::__add_grouping(__new, __sep, __grouping,
					__grouping_size, __cs, __cs + __len);
      __len = __p - __new;
    }
  
  template<typename _CharT, typename _OutIter>
    template<typename _ValueT>
      _OutIter
      num_put<_CharT, _OutIter>::
      _M_insert_int(_OutIter __s, ios_base& __io, _CharT __fill,
		    _ValueT __v) const
      {
	using __gnu_cxx::__add_unsigned;
	typedef typename __add_unsigned<_ValueT>::__type __unsigned_type;
	typedef __numpunct_cache<_CharT>	             __cache_type;
	__use_cache<__cache_type> __uc;
	const locale& __loc = __io._M_getloc();
	const __cache_type* __lc = __uc(__loc);
	const _CharT* __lit = __lc->_M_atoms_out;
	const ios_base::fmtflags __flags = __io.flags();

	// Long enough to hold hex, dec, and octal representations.
	const int __ilen = 5 * sizeof(_ValueT);
	_CharT* __cs = static_cast<_CharT*>(__builtin_alloca(sizeof(_CharT)
							     * __ilen));

	// [22.2.2.2.2] Stage 1, numeric conversion to character.
	// Result is returned right-justified in the buffer.
	const ios_base::fmtflags __basefield = __flags & ios_base::basefield;
	const bool __dec = (__basefield != ios_base::oct
			    && __basefield != ios_base::hex);
	const __unsigned_type __u = ((__v > 0 || !__dec)
				     ? __unsigned_type(__v)
				     : -__unsigned_type(__v));
 	int __len = __int_to_char(__cs + __ilen, __u, __lit, __flags, __dec);
	__cs += __ilen - __len;

	// Add grouping, if necessary.
	if (__lc->_M_use_grouping)
	  {
	    // Grouping can add (almost) as many separators as the number
	    // of digits + space is reserved for numeric base or sign.
	    _CharT* __cs2 = static_cast<_CharT*>(__builtin_alloca(sizeof(_CharT)
								  * (__len + 1)
								  * 2));
	    _M_group_int(__lc->_M_grouping, __lc->_M_grouping_size,
			 __lc->_M_thousands_sep, __io, __cs2 + 2, __cs, __len);
	    __cs = __cs2 + 2;
	  }

	// Complete Stage 1, prepend numeric base or sign.
	if (__builtin_expect(__dec, true))
	  {
	    // Decimal.
	    if (__v >= 0)
	      {
		if (bool(__flags & ios_base::showpos)
		    && __gnu_cxx::__numeric_traits<_ValueT>::__is_signed)
		  *--__cs = __lit[__num_base::_S_oplus], ++__len;
	      }
	    else
	      *--__cs = __lit[__num_base::_S_ominus], ++__len;
	  }
	else if (bool(__flags & ios_base::showbase) && __v)
	  {
	    if (__basefield == ios_base::oct)
	      *--__cs = __lit[__num_base::_S_odigits], ++__len;
	    else
	      {
		// 'x' or 'X'
		const bool __uppercase = __flags & ios_base::uppercase;
		*--__cs = __lit[__num_base::_S_ox + __uppercase];
		// '0'
		*--__cs = __lit[__num_base::_S_odigits];
		__len += 2;
	      }
	  }

	// Pad.
	const streamsize __w = __io.width();
	if (__w > static_cast<streamsize>(__len))
	  {
	    _CharT* __cs3 = static_cast<_CharT*>(__builtin_alloca(sizeof(_CharT)
								  * __w));
	    _M_pad(__fill, __w, __io, __cs3, __cs, __len);
	    __cs = __cs3;
	  }
	__io.width(0);

	// [22.2.2.2.2] Stage 4.
	// Write resulting, fully-formatted string to output iterator.
	return std::__write(__s, __cs, __len);
      }

  template<typename _CharT, typename _OutIter>
    void
    num_put<_CharT, _OutIter>::
    _M_group_float(const char* __grouping, size_t __grouping_size,
		   _CharT __sep, const _CharT* __p, _CharT* __new,
		   _CharT* __cs, int& __len) const
    {
      // _GLIBCXX_RESOLVE_LIB_DEFECTS
      // 282. What types does numpunct grouping refer to?
      // Add grouping, if necessary.
      const int __declen = __p ? __p - __cs : __len;
      _CharT* __p2 = std::__add_grouping(__new, __sep, __grouping,
					 __grouping_size,
					 __cs, __cs + __declen);

      // Tack on decimal part.
      int __newlen = __p2 - __new;
      if (__p)
	{
	  char_traits<_CharT>::copy(__p2, __p, __len - __declen);
	  __newlen += __len - __declen;
	}
      __len = __newlen;
    }

  // The following code uses vsnprintf (or vsprintf(), when
  // _GLIBCXX_USE_C99 is not defined) to convert floating point values
  // for insertion into a stream.  An optimization would be to replace
  // them with code that works directly on a wide buffer and then use
  // __pad to do the padding.  It would be good to replace them anyway
  // to gain back the efficiency that C++ provides by knowing up front
  // the type of the values to insert.  Also, sprintf is dangerous
  // since may lead to accidental buffer overruns.  This
  // implementation follows the C++ standard fairly directly as
  // outlined in 22.2.2.2 [lib.locale.num.put]
  template<typename _CharT, typename _OutIter>
    template<typename _ValueT>
      _OutIter
      num_put<_CharT, _OutIter>::
      _M_insert_float(_OutIter __s, ios_base& __io, _CharT __fill, char __mod,
		       _ValueT __v) const
      {
	typedef __numpunct_cache<_CharT>                __cache_type;
	__use_cache<__cache_type> __uc;
	const locale& __loc = __io._M_getloc();
	const __cache_type* __lc = __uc(__loc);

	// Use default precision if out of range.
	const streamsize __prec = __io.precision() < 0 ? 6 : __io.precision();

	const int __max_digits =
	  __gnu_cxx::__numeric_traits<_ValueT>::__digits10;

	// [22.2.2.2.2] Stage 1, numeric conversion to character.
	int __len;
	// Long enough for the max format spec.
	char __fbuf[16];
	__num_base::_S_format_float(__io, __fbuf, __mod);

#ifdef _GLIBCXX_USE_C99
	// First try a buffer perhaps big enough (most probably sufficient
	// for non-ios_base::fixed outputs)
	int __cs_size = __max_digits * 3;
	char* __cs = static_cast<char*>(__builtin_alloca(__cs_size));
	__len = std::__convert_from_v(_S_get_c_locale(), __cs, __cs_size,
				      __fbuf, __prec, __v);

	// If the buffer was not large enough, try again with the correct size.
	if (__len >= __cs_size)
	  {
	    __cs_size = __len + 1;
	    __cs = static_cast<char*>(__builtin_alloca(__cs_size));
	    __len = std::__convert_from_v(_S_get_c_locale(), __cs, __cs_size,
					  __fbuf, __prec, __v);
	  }
#else
	// Consider the possibility of long ios_base::fixed outputs
	const bool __fixed = __io.flags() & ios_base::fixed;
	const int __max_exp =
	  __gnu_cxx::__numeric_traits<_ValueT>::__max_exponent10;

	// The size of the output string is computed as follows.
	// ios_base::fixed outputs may need up to __max_exp + 1 chars
	// for the integer part + __prec chars for the fractional part
	// + 3 chars for sign, decimal point, '\0'. On the other hand,
	// for non-fixed outputs __max_digits * 2 + __prec chars are
	// largely sufficient.
	const int __cs_size = __fixed ? __max_exp + __prec + 4
	                              : __max_digits * 2 + __prec;
	char* __cs = static_cast<char*>(__builtin_alloca(__cs_size));
	__len = std::__convert_from_v(_S_get_c_locale(), __cs, 0, __fbuf, 
				      __prec, __v);
#endif

	// [22.2.2.2.2] Stage 2, convert to char_type, using correct
	// numpunct.decimal_point() values for '.' and adding grouping.
	const ctype<_CharT>& __ctype = use_facet<ctype<_CharT> >(__loc);
	
	_CharT* __ws = static_cast<_CharT*>(__builtin_alloca(sizeof(_CharT)
							     * __len));
	__ctype.widen(__cs, __cs + __len, __ws);
	
	// Replace decimal point.
	_CharT* __wp = 0;
	const char* __p = char_traits<char>::find(__cs, __len, '.');
	if (__p)
	  {
	    __wp = __ws + (__p - __cs);
	    *__wp = __lc->_M_decimal_point;
	  }
	
	// Add grouping, if necessary.
	// N.B. Make sure to not group things like 2e20, i.e., no decimal
	// point, scientific notation.
	if (__lc->_M_use_grouping
	    && (__wp || __len < 3 || (__cs[1] <= '9' && __cs[2] <= '9'
				      && __cs[1] >= '0' && __cs[2] >= '0')))
	  {
	    // Grouping can add (almost) as many separators as the
	    // number of digits, but no more.
	    _CharT* __ws2 = static_cast<_CharT*>(__builtin_alloca(sizeof(_CharT)
								  * __len * 2));
	    
	    streamsize __off = 0;
	    if (__cs[0] == '-' || __cs[0] == '+')
	      {
		__off = 1;
		__ws2[0] = __ws[0];
		__len -= 1;
	      }
	    
	    _M_group_float(__lc->_M_grouping, __lc->_M_grouping_size,
			   __lc->_M_thousands_sep, __wp, __ws2 + __off,
			   __ws + __off, __len);
	    __len += __off;
	    
	    __ws = __ws2;
	  }

	// Pad.
	const streamsize __w = __io.width();
	if (__w > static_cast<streamsize>(__len))
	  {
	    _CharT* __ws3 = static_cast<_CharT*>(__builtin_alloca(sizeof(_CharT)
								  * __w));
	    _M_pad(__fill, __w, __io, __ws3, __ws, __len);
	    __ws = __ws3;
	  }
	__io.width(0);
	
	// [22.2.2.2.2] Stage 4.
	// Write resulting, fully-formatted string to output iterator.
	return std::__write(__s, __ws, __len);
      }
  
  template<typename _CharT, typename _OutIter>
    _OutIter
    num_put<_CharT, _OutIter>::
    do_put(iter_type __s, ios_base& __io, char_type __fill, bool __v) const
    {
      const ios_base::fmtflags __flags = __io.flags();
      if ((__flags & ios_base::boolalpha) == 0)
        {
          const long __l = __v;
          __s = _M_insert_int(__s, __io, __fill, __l);
        }
      else
        {
	  typedef __numpunct_cache<_CharT>              __cache_type;
	  __use_cache<__cache_type> __uc;
	  const locale& __loc = __io._M_getloc();
	  const __cache_type* __lc = __uc(__loc);

	  const _CharT* __name = __v ? __lc->_M_truename
	                             : __lc->_M_falsename;
	  int __len = __v ? __lc->_M_truename_size
	                  : __lc->_M_falsename_size;

	  const streamsize __w = __io.width();
	  if (__w > static_cast<streamsize>(__len))
	    {
	      const streamsize __plen = __w - __len;
	      _CharT* __ps
		= static_cast<_CharT*>(__builtin_alloca(sizeof(_CharT)
							* __plen));

	      char_traits<_CharT>::assign(__ps, __plen, __fill);
	      __io.width(0);

	      if ((__flags & ios_base::adjustfield) == ios_base::left)
		{
		  __s = std::__write(__s, __name, __len);
		  __s = std::__write(__s, __ps, __plen);
		}
	      else
		{
		  __s = std::__write(__s, __ps, __plen);
		  __s = std::__write(__s, __name, __len);
		}
	      return __s;
	    }
	  __io.width(0);
	  __s = std::__write(__s, __name, __len);
	}
      return __s;
    }

  template<typename _CharT, typename _OutIter>
    _OutIter
    num_put<_CharT, _OutIter>::
    do_put(iter_type __s, ios_base& __io, char_type __fill, double __v) const
    { return _M_insert_float(__s, __io, __fill, char(), __v); }

#if defined _GLIBCXX_LONG_DOUBLE_COMPAT && defined __LONG_DOUBLE_128__
  template<typename _CharT, typename _OutIter>
    _OutIter
    num_put<_CharT, _OutIter>::
    __do_put(iter_type __s, ios_base& __io, char_type __fill, double __v) const
    { return _M_insert_float(__s, __io, __fill, char(), __v); }
#endif

  template<typename _CharT, typename _OutIter>
    _OutIter
    num_put<_CharT, _OutIter>::
    do_put(iter_type __s, ios_base& __io, char_type __fill,
	   long double __v) const
    { return _M_insert_float(__s, __io, __fill, 'L', __v); }

  template<typename _CharT, typename _OutIter>
    _OutIter
    num_put<_CharT, _OutIter>::
    do_put(iter_type __s, ios_base& __io, char_type __fill,
           const void* __v) const
    {
      const ios_base::fmtflags __flags = __io.flags();
      const ios_base::fmtflags __fmt = ~(ios_base::basefield
					 | ios_base::uppercase);
      __io.flags((__flags & __fmt) | (ios_base::hex | ios_base::showbase));

      typedef __gnu_cxx::__conditional_type<(sizeof(const void*)
					     <= sizeof(unsigned long)),
	unsigned long, unsigned long long>::__type _UIntPtrType;       

      __s = _M_insert_int(__s, __io, __fill,
			  reinterpret_cast<_UIntPtrType>(__v));
      __io.flags(__flags);
      return __s;
    }

_GLIBCXX_END_LDBL_NAMESPACE

  // Construct correctly padded string, as per 22.2.2.2.2
  // Assumes
  // __newlen > __oldlen
  // __news is allocated for __newlen size

  // NB: Of the two parameters, _CharT can be deduced from the
  // function arguments. The other (_Traits) has to be explicitly specified.
  template<typename _CharT, typename _Traits>
    void
    __pad<_CharT, _Traits>::_S_pad(ios_base& __io, _CharT __fill,
				   _CharT* __news, const _CharT* __olds,
				   streamsize __newlen, streamsize __oldlen)
    {
      const size_t __plen = static_cast<size_t>(__newlen - __oldlen);
      const ios_base::fmtflags __adjust = __io.flags() & ios_base::adjustfield;

      // Padding last.
      if (__adjust == ios_base::left)
	{
	  _Traits::copy(__news, __olds, __oldlen);
	  _Traits::assign(__news + __oldlen, __plen, __fill);
	  return;
	}

      size_t __mod = 0;
      if (__adjust == ios_base::internal)
	{
	  // Pad after the sign, if there is one.
	  // Pad after 0[xX], if there is one.
	  // Who came up with these rules, anyway? Jeeze.
          const locale& __loc = __io._M_getloc();
	  const ctype<_CharT>& __ctype = use_facet<ctype<_CharT> >(__loc);

	  if (__ctype.widen('-') == __olds[0]
	      || __ctype.widen('+') == __olds[0])
	    {
	      __news[0] = __olds[0];
	      __mod = 1;
	      ++__news;
	    }
	  else if (__ctype.widen('0') == __olds[0]
		   && __oldlen > 1
		   && (__ctype.widen('x') == __olds[1]
		       || __ctype.widen('X') == __olds[1]))
	    {
	      __news[0] = __olds[0];
	      __news[1] = __olds[1];
	      __mod = 2;
	      __news += 2;
	    }
	  // else Padding first.
	}
      _Traits::assign(__news, __plen, __fill);
      _Traits::copy(__news + __plen, __olds + __mod, __oldlen - __mod);
    }

  template<typename _CharT>
    _CharT*
    __add_grouping(_CharT* __s, _CharT __sep,
		   const char* __gbeg, size_t __gsize,
		   const _CharT* __first, const _CharT* __last)
    {
      size_t __idx = 0;
      size_t __ctr = 0;

      while (__last - __first > __gbeg[__idx]
	     && static_cast<signed char>(__gbeg[__idx]) > 0
	     && __gbeg[__idx] != __gnu_cxx::__numeric_traits<char>::__max)
	{
	  __last -= __gbeg[__idx];
	  __idx < __gsize - 1 ? ++__idx : ++__ctr;
	}

      while (__first != __last)
	*__s++ = *__first++;

      while (__ctr--)
	{
	  *__s++ = __sep;	  
	  for (char __i = __gbeg[__idx]; __i > 0; --__i)
	    *__s++ = *__first++;
	}

      while (__idx--)
	{
	  *__s++ = __sep;	  
	  for (char __i = __gbeg[__idx]; __i > 0; --__i)
	    *__s++ = *__first++;
	}

      return __s;
    }

  // Inhibit implicit instantiations for required instantiations,
  // which are defined via explicit instantiations elsewhere.
  // NB: This syntax is a GNU extension.
#if _GLIBCXX_EXTERN_TEMPLATE
  extern template class numpunct<char>;
  extern template class numpunct_byname<char>;
  extern template class _GLIBCXX_LDBL_NAMESPACE num_get<char>;
  extern template class _GLIBCXX_LDBL_NAMESPACE num_put<char>;
  extern template class ctype_byname<char>;

  extern template
    const ctype<char>&
    use_facet<ctype<char> >(const locale&);

  extern template
    const numpunct<char>&
    use_facet<numpunct<char> >(const locale&);

  extern template
    const num_put<char>&
    use_facet<num_put<char> >(const locale&);

  extern template
    const num_get<char>&
    use_facet<num_get<char> >(const locale&);

  extern template
    bool
    has_facet<ctype<char> >(const locale&);

  extern template
    bool
    has_facet<numpunct<char> >(const locale&);

  extern template
    bool
    has_facet<num_put<char> >(const locale&);

  extern template
    bool
    has_facet<num_get<char> >(const locale&);

#ifdef _GLIBCXX_USE_WCHAR_T
  extern template class numpunct<wchar_t>;
  extern template class numpunct_byname<wchar_t>;
  extern template class _GLIBCXX_LDBL_NAMESPACE num_get<wchar_t>;
  extern template class _GLIBCXX_LDBL_NAMESPACE num_put<wchar_t>;
  extern template class ctype_byname<wchar_t>;

  extern template
    const ctype<wchar_t>&
    use_facet<ctype<wchar_t> >(const locale&);

  extern template
    const numpunct<wchar_t>&
    use_facet<numpunct<wchar_t> >(const locale&);

  extern template
    const num_put<wchar_t>&
    use_facet<num_put<wchar_t> >(const locale&);

  extern template
    const num_get<wchar_t>&
    use_facet<num_get<wchar_t> >(const locale&);

 extern template
    bool
    has_facet<ctype<wchar_t> >(const locale&);

  extern template
    bool
    has_facet<numpunct<wchar_t> >(const locale&);

  extern template
    bool
    has_facet<num_put<wchar_t> >(const locale&);

  extern template
    bool
    has_facet<num_get<wchar_t> >(const locale&);
#endif
#endif

_GLIBCXX_END_NAMESPACE

#endif<|MERGE_RESOLUTION|>--- conflicted
+++ resolved
@@ -81,35 +81,6 @@
 
       const numpunct<_CharT>& __np = use_facet<numpunct<_CharT> >(__loc);
 
-<<<<<<< HEAD
-      _M_grouping_size = __np.grouping().size();
-      char* __grouping = new char[_M_grouping_size];
-      __np.grouping().copy(__grouping, _M_grouping_size);
-      _M_grouping = __grouping;
-      _M_use_grouping = (_M_grouping_size
-			 && static_cast<signed char>(_M_grouping[0]) > 0
-			 && (_M_grouping[0]
-			     != __gnu_cxx::__numeric_traits<char>::__max));
-
-      _M_truename_size = __np.truename().size();
-      _CharT* __truename = new _CharT[_M_truename_size];
-      __np.truename().copy(__truename, _M_truename_size);
-      _M_truename = __truename;
-
-      _M_falsename_size = __np.falsename().size();
-      _CharT* __falsename = new _CharT[_M_falsename_size];
-      __np.falsename().copy(__falsename, _M_falsename_size);
-      _M_falsename = __falsename;
-
-      _M_decimal_point = __np.decimal_point();
-      _M_thousands_sep = __np.thousands_sep();
-
-      const ctype<_CharT>& __ct = use_facet<ctype<_CharT> >(__loc);
-      __ct.widen(__num_base::_S_atoms_out,
-		 __num_base::_S_atoms_out + __num_base::_S_oend, _M_atoms_out);
-      __ct.widen(__num_base::_S_atoms_in,
-		 __num_base::_S_atoms_in + __num_base::_S_iend, _M_atoms_in);
-=======
       char* __grouping = 0;
       _CharT* __truename = 0;
       _CharT* __falsename = 0;
@@ -152,7 +123,6 @@
 	  delete [] __falsename;
 	  __throw_exception_again;
 	}
->>>>>>> 42a9ba1d
     }
 
   // Used by both numeric and monetary facets.
@@ -668,17 +638,10 @@
 
 	      if (!__testf && __donet)
 		break;
-<<<<<<< HEAD
 
 	      if (!__donet)
 		__testt = __c == __lc->_M_truename[__n];
 
-=======
-
-	      if (!__donet)
-		__testt = __c == __lc->_M_truename[__n];
-
->>>>>>> 42a9ba1d
 	      if (!__testt && __donef)
 		break;
 
