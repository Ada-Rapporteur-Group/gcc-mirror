--- conflicted
+++ resolved
@@ -1,11 +1,7 @@
 // Locale support -*- C++ -*-
 
-<<<<<<< HEAD
-// Copyright (C) 1997, 1998, 1999, 2000, 2001, 2002, 2003, 2004, 2005, 2006
-=======
 // Copyright (C) 1997, 1998, 1999, 2000, 2001, 2002, 2003, 2004, 2005,
 // 2006, 2007
->>>>>>> 751ff693
 // Free Software Foundation, Inc.
 //
 // This file is part of the GNU ISO C++ Library.  This library is free
@@ -43,41 +39,16 @@
 
 #pragma GCC system_header
 
-<<<<<<< HEAD
-#include <limits>		// For numeric_limits
-#include <typeinfo>		// For bad_cast.
-#include <bits/streambuf_iterator.h>
-#include <ext/type_traits.h>
-
-_GLIBCXX_BEGIN_NAMESPACE(std)
-
-=======
 _GLIBCXX_BEGIN_NAMESPACE(std)
 
   // Routine to access a cache for the facet.  If the cache didn't
   // exist before, it gets constructed on the fly.
->>>>>>> 751ff693
   template<typename _Facet>
     struct __use_cache
     {
-<<<<<<< HEAD
-      _Impl* __tmp = new _Impl(*_M_impl, 1);
-      try
-	{
-	  __tmp->_M_replace_facet(__other._M_impl, &_Facet::id);
-	}
-      catch(...)
-	{
-	  __tmp->_M_remove_reference();
-	  __throw_exception_again;
-	}
-      return locale(__tmp);
-    }
-=======
       const _Facet*
       operator() (const locale& __loc) const;
     };
->>>>>>> 751ff693
 
   // Specializations.
   template<typename _CharT>
@@ -107,130 +78,12 @@
       }
     };
 
-<<<<<<< HEAD
-  /**
-   *  @brief  Test for the presence of a facet.
-   *
-   *  has_facet tests the locale argument for the presence of the facet type
-   *  provided as the template parameter.  Facets derived from the facet
-   *  parameter will also return true.
-   *
-   *  @param  Facet  The facet type to test the presence of.
-   *  @param  locale  The locale to test.
-   *  @return  true if locale contains a facet of type Facet, else false.
-  */
-  template<typename _Facet>
-    inline bool
-    has_facet(const locale& __loc) throw()
-    {
-      const size_t __i = _Facet::id._M_id();
-      const locale::facet** __facets = __loc._M_impl->_M_facets;
-      return (__i < __loc._M_impl->_M_facets_size && __facets[__i]);
-    }
-
-  /**
-   *  @brief  Return a facet.
-   *
-   *  use_facet looks for and returns a reference to a facet of type Facet
-   *  where Facet is the template parameter.  If has_facet(locale) is true,
-   *  there is a suitable facet to return.  It throws std::bad_cast if the
-   *  locale doesn't contain a facet of type Facet.
-   *
-   *  @param  Facet  The facet type to access.
-   *  @param  locale  The locale to use.
-   *  @return  Reference to facet of type Facet.
-   *  @throw  std::bad_cast if locale doesn't contain a facet of type Facet.
-  */
-  template<typename _Facet>
-    inline const _Facet&
-    use_facet(const locale& __loc)
-    {
-      const size_t __i = _Facet::id._M_id();
-      const locale::facet** __facets = __loc._M_impl->_M_facets;
-      if (!(__i < __loc._M_impl->_M_facets_size && __facets[__i]))
-        __throw_bad_cast();
-      return static_cast<const _Facet&>(*__facets[__i]);
-    }
-
-  // Routine to access a cache for the facet.  If the cache didn't
-  // exist before, it gets constructed on the fly.
-  template<typename _Facet>
-    struct __use_cache
-    {
-      const _Facet*
-      operator() (const locale& __loc) const;
-    };
-
-  // Specializations.
-  template<typename _CharT>
-    struct __use_cache<__numpunct_cache<_CharT> >
-    {
-      const __numpunct_cache<_CharT>*
-      operator() (const locale& __loc) const
-      {
-	const size_t __i = numpunct<_CharT>::id._M_id();
-	const locale::facet** __caches = __loc._M_impl->_M_caches;
-	if (!__caches[__i])
-	  {
-	    __numpunct_cache<_CharT>* __tmp = NULL;
-	    try
-	      {
-		__tmp = new __numpunct_cache<_CharT>;
-		__tmp->_M_cache(__loc);
-	      }
-	    catch(...)
-	      {
-		delete __tmp;
-		__throw_exception_again;
-	      }
-	    __loc._M_impl->_M_install_cache(__tmp, __i);
-	  }
-	return static_cast<const __numpunct_cache<_CharT>*>(__caches[__i]);
-      }
-    };
-
-  template<typename _CharT, bool _Intl>
-    struct __use_cache<__moneypunct_cache<_CharT, _Intl> >
-    {
-      const __moneypunct_cache<_CharT, _Intl>*
-      operator() (const locale& __loc) const
-      {
-	const size_t __i = moneypunct<_CharT, _Intl>::id._M_id();
-	const locale::facet** __caches = __loc._M_impl->_M_caches;
-	if (!__caches[__i])
-	  {
-	    __moneypunct_cache<_CharT, _Intl>* __tmp = NULL;
-	    try
-	      {
-		__tmp = new __moneypunct_cache<_CharT, _Intl>;
-		__tmp->_M_cache(__loc);
-	      }
-	    catch(...)
-	      {
-		delete __tmp;
-		__throw_exception_again;
-	      }
-	    __loc._M_impl->_M_install_cache(__tmp, __i);
-	  }
-	return static_cast<
-	  const __moneypunct_cache<_CharT, _Intl>*>(__caches[__i]);
-      }
-    };
-
   template<typename _CharT>
     void
     __numpunct_cache<_CharT>::_M_cache(const locale& __loc)
     {
       _M_allocated = true;
 
-=======
-  template<typename _CharT>
-    void
-    __numpunct_cache<_CharT>::_M_cache(const locale& __loc)
-    {
-      _M_allocated = true;
-
->>>>>>> 751ff693
       const numpunct<_CharT>& __np = use_facet<numpunct<_CharT> >(__loc);
 
       _M_grouping_size = __np.grouping().size();
@@ -258,52 +111,6 @@
 		 __num_base::_S_atoms_out + __num_base::_S_oend, _M_atoms_out);
       __ct.widen(__num_base::_S_atoms_in,
 		 __num_base::_S_atoms_in + __num_base::_S_iend, _M_atoms_in);
-<<<<<<< HEAD
-    }
-
-  template<typename _CharT, bool _Intl>
-    void
-    __moneypunct_cache<_CharT, _Intl>::_M_cache(const locale& __loc)
-    {
-      _M_allocated = true;
-
-      const moneypunct<_CharT, _Intl>& __mp =
-	use_facet<moneypunct<_CharT, _Intl> >(__loc);
-
-      _M_grouping_size = __mp.grouping().size();
-      char* __grouping = new char[_M_grouping_size];
-      __mp.grouping().copy(__grouping, _M_grouping_size);
-      _M_grouping = __grouping;
-      _M_use_grouping = (_M_grouping_size
-			 && static_cast<signed char>(__mp.grouping()[0]) > 0);
-      
-      _M_decimal_point = __mp.decimal_point();
-      _M_thousands_sep = __mp.thousands_sep();
-      _M_frac_digits = __mp.frac_digits();
-      
-      _M_curr_symbol_size = __mp.curr_symbol().size();
-      _CharT* __curr_symbol = new _CharT[_M_curr_symbol_size];
-      __mp.curr_symbol().copy(__curr_symbol, _M_curr_symbol_size);
-      _M_curr_symbol = __curr_symbol;
-      
-      _M_positive_sign_size = __mp.positive_sign().size();
-      _CharT* __positive_sign = new _CharT[_M_positive_sign_size];
-      __mp.positive_sign().copy(__positive_sign, _M_positive_sign_size);
-      _M_positive_sign = __positive_sign;
-
-      _M_negative_sign_size = __mp.negative_sign().size();
-      _CharT* __negative_sign = new _CharT[_M_negative_sign_size];
-      __mp.negative_sign().copy(__negative_sign, _M_negative_sign_size);
-      _M_negative_sign = __negative_sign;
-      
-      _M_pos_format = __mp.pos_format();
-      _M_neg_format = __mp.neg_format();
-
-      const ctype<_CharT>& __ct = use_facet<ctype<_CharT> >(__loc);
-      __ct.widen(money_base::_S_atoms,
-		 money_base::_S_atoms + money_base::_S_end, _M_atoms);
-=======
->>>>>>> 751ff693
     }
 
   // Used by both numeric and monetary facets.
@@ -320,23 +127,6 @@
 
 _GLIBCXX_BEGIN_LDBL_NAMESPACE
 
-<<<<<<< HEAD
-  // Used by both numeric and monetary facets.
-  // Check to make sure that the __grouping_tmp string constructed in
-  // money_get or num_get matches the canonical grouping for a given
-  // locale.
-  // __grouping_tmp is parsed L to R
-  // 1,222,444 == __grouping_tmp of "\1\3\3"
-  // __grouping is parsed R to L
-  // 1,222,444 == __grouping of "\3" == "\3\3\3"
-  static bool
-  __verify_grouping(const char* __grouping, size_t __grouping_size,
-		    const string& __grouping_tmp);
-
-_GLIBCXX_BEGIN_LDBL_NAMESPACE
-
-=======
->>>>>>> 751ff693
   template<typename _CharT, typename _InIter>
     _InIter
     num_get<_CharT, _InIter>::
@@ -564,13 +354,6 @@
       return __beg;
     }
 
-<<<<<<< HEAD
-_GLIBCXX_END_LDBL_NAMESPACE
-
-_GLIBCXX_BEGIN_LDBL_NAMESPACE
-
-=======
->>>>>>> 751ff693
   template<typename _CharT, typename _InIter>
     template<typename _ValueT>
       _InIter
@@ -602,11 +385,7 @@
 	if (!__testeof)
 	  {
 	    __c = *__beg;
-<<<<<<< HEAD
-	    if (numeric_limits<_ValueT>::is_signed)
-=======
 	    if (__gnu_cxx::__numeric_traits<_ValueT>::__is_signed)
->>>>>>> 751ff693
 	      __negative = __c == __lit[__num_base::_S_iminus];
 	    if ((__negative || __c == __lit[__num_base::_S_iplus])
 		&& !(__lc->_M_use_grouping && __c == __lc->_M_thousands_sep)
@@ -675,14 +454,9 @@
 	if (__lc->_M_use_grouping)
 	  __found_grouping.reserve(32);
 	bool __testfail = false;
-<<<<<<< HEAD
-	const __unsigned_type __max = __negative ?
-	  -numeric_limits<_ValueT>::min() : numeric_limits<_ValueT>::max();
-=======
 	const __unsigned_type __max = __negative
 	  ? -__gnu_cxx::__numeric_traits<_ValueT>::__min
 	  : __gnu_cxx::__numeric_traits<_ValueT>::__max;
->>>>>>> 751ff693
 	const __unsigned_type __smax = __max / __base;
 	__unsigned_type __result = 0;
 	int __digit = 0;
@@ -721,21 +495,12 @@
 		  // NB: Thousands separator at the beginning of a string
 		  // is a no-no, as is two consecutive thousands separators.
 		  if (__sep_pos)
-<<<<<<< HEAD
 		    {
 		      __found_grouping += static_cast<char>(__sep_pos);
 		      __sep_pos = 0;
 		    }
 		  else
 		    {
-=======
-		    {
-		      __found_grouping += static_cast<char>(__sep_pos);
-		      __sep_pos = 0;
-		    }
-		  else
-		    {
->>>>>>> 751ff693
 		      __testfail = true;
 		      break;
 		    }
@@ -973,11 +738,6 @@
       const fmtflags __fmt = __io.flags();
       __io.flags((__fmt & ~ios_base::basefield) | ios_base::hex);
 
-<<<<<<< HEAD
-      unsigned long __ul;
-      __beg = _M_extract_int(__beg, __end, __io, __err, __ul);
-
-=======
       typedef __gnu_cxx::__conditional_type<(sizeof(void*)
 					     <= sizeof(unsigned long)),
 	unsigned long, unsigned long long>::__type _UIntPtrType;       
@@ -985,7 +745,6 @@
       _UIntPtrType __ul;
       __beg = _M_extract_int(__beg, __end, __io, __err, __ul);
 
->>>>>>> 751ff693
       // Reset from hex formatted input.
       __io.flags(__fmt);
 
@@ -996,7 +755,6 @@
 
   // For use by integer and floating-point types after they have been
   // converted into a char_type string.
-<<<<<<< HEAD
   template<typename _CharT, typename _OutIter>
     void
     num_put<_CharT, _OutIter>::
@@ -1005,8 +763,8 @@
     {
       // [22.2.2.2.2] Stage 3.
       // If necessary, pad.
-      __pad<_CharT, char_traits<_CharT> >::_S_pad(__io, __fill, __new, __cs,
-						  __w, __len, true);
+      __pad<_CharT, char_traits<_CharT> >::_S_pad(__io, __fill, __new,
+						  __cs, __w, __len);
       __len = static_cast<int>(__w);
     }
 
@@ -1116,140 +874,6 @@
 	if (__builtin_expect(__dec, true))
 	  {
 	    // Decimal.
-	    if (__v > 0)
-	      {
-		if (__flags & ios_base::showpos
-		    && numeric_limits<_ValueT>::is_signed)
-		  *--__cs = __lit[__num_base::_S_oplus], ++__len;
-	      }
-	    else if (__v)
-	      *--__cs = __lit[__num_base::_S_ominus], ++__len;
-	  }
-	else if (__flags & ios_base::showbase && __v)
-	  {
-	    if (__basefield == ios_base::oct)
-	      *--__cs = __lit[__num_base::_S_odigits], ++__len;
-	    else
-=======
-  template<typename _CharT, typename _OutIter>
-    void
-    num_put<_CharT, _OutIter>::
-    _M_pad(_CharT __fill, streamsize __w, ios_base& __io,
-	   _CharT* __new, const _CharT* __cs, int& __len) const
-    {
-      // [22.2.2.2.2] Stage 3.
-      // If necessary, pad.
-      __pad<_CharT, char_traits<_CharT> >::_S_pad(__io, __fill, __new,
-						  __cs, __w, __len);
-      __len = static_cast<int>(__w);
-    }
-
-_GLIBCXX_END_LDBL_NAMESPACE
-
-  template<typename _CharT, typename _ValueT>
-    int
-    __int_to_char(_CharT* __bufend, _ValueT __v, const _CharT* __lit,
-		  ios_base::fmtflags __flags, bool __dec)
-    {
-      _CharT* __buf = __bufend;
-      if (__builtin_expect(__dec, true))
-	{
-	  // Decimal.
-	  do
-	    {
-	      *--__buf = __lit[(__v % 10) + __num_base::_S_odigits];
-	      __v /= 10;
-	    }
-	  while (__v != 0);
-	}
-      else if ((__flags & ios_base::basefield) == ios_base::oct)
-	{
-	  // Octal.
-	  do
-	    {
-	      *--__buf = __lit[(__v & 0x7) + __num_base::_S_odigits];
-	      __v >>= 3;
-	    }
-	  while (__v != 0);
-	}
-      else
-	{
-	  // Hex.
-	  const bool __uppercase = __flags & ios_base::uppercase;
-	  const int __case_offset = __uppercase ? __num_base::_S_oudigits
-	                                        : __num_base::_S_odigits;
-	  do
-	    {
-	      *--__buf = __lit[(__v & 0xf) + __case_offset];
-	      __v >>= 4;
-	    }
-	  while (__v != 0);
-	}
-      return __bufend - __buf;
-    }
-
-_GLIBCXX_BEGIN_LDBL_NAMESPACE
-
-  template<typename _CharT, typename _OutIter>
-    void
-    num_put<_CharT, _OutIter>::
-    _M_group_int(const char* __grouping, size_t __grouping_size, _CharT __sep,
-		 ios_base&, _CharT* __new, _CharT* __cs, int& __len) const
-    {
-      _CharT* __p = std::__add_grouping(__new, __sep, __grouping,
-					__grouping_size, __cs, __cs + __len);
-      __len = __p - __new;
-    }
-  
-  template<typename _CharT, typename _OutIter>
-    template<typename _ValueT>
-      _OutIter
-      num_put<_CharT, _OutIter>::
-      _M_insert_int(_OutIter __s, ios_base& __io, _CharT __fill,
-		    _ValueT __v) const
-      {
-	using __gnu_cxx::__add_unsigned;
-	typedef typename __add_unsigned<_ValueT>::__type __unsigned_type;
-	typedef __numpunct_cache<_CharT>	             __cache_type;
-	__use_cache<__cache_type> __uc;
-	const locale& __loc = __io._M_getloc();
-	const __cache_type* __lc = __uc(__loc);
-	const _CharT* __lit = __lc->_M_atoms_out;
-	const ios_base::fmtflags __flags = __io.flags();
-
-	// Long enough to hold hex, dec, and octal representations.
-	const int __ilen = 5 * sizeof(_ValueT);
-	_CharT* __cs = static_cast<_CharT*>(__builtin_alloca(sizeof(_CharT)
-							     * __ilen));
-
-	// [22.2.2.2.2] Stage 1, numeric conversion to character.
-	// Result is returned right-justified in the buffer.
-	const ios_base::fmtflags __basefield = __flags & ios_base::basefield;
-	const bool __dec = (__basefield != ios_base::oct
-			    && __basefield != ios_base::hex);
-	const __unsigned_type __u = ((__v > 0 || !__dec)
-				     ? __unsigned_type(__v)
-				     : -__unsigned_type(__v));
- 	int __len = __int_to_char(__cs + __ilen, __u, __lit, __flags, __dec);
-	__cs += __ilen - __len;
-
-	// Add grouping, if necessary.
-	if (__lc->_M_use_grouping)
-	  {
-	    // Grouping can add (almost) as many separators as the number
-	    // of digits + space is reserved for numeric base or sign.
-	    _CharT* __cs2 = static_cast<_CharT*>(__builtin_alloca(sizeof(_CharT)
-								  * (__len + 1)
-								  * 2));
-	    _M_group_int(__lc->_M_grouping, __lc->_M_grouping_size,
-			 __lc->_M_thousands_sep, __io, __cs2 + 2, __cs, __len);
-	    __cs = __cs2 + 2;
-	  }
-
-	// Complete Stage 1, prepend numeric base or sign.
-	if (__builtin_expect(__dec, true))
-	  {
-	    // Decimal.
 	    if (__v >= 0)
 	      {
 		if (bool(__flags & ios_base::showpos)
@@ -1264,7 +888,6 @@
 	    if (__basefield == ios_base::oct)
 	      *--__cs = __lit[__num_base::_S_odigits], ++__len;
 	    else
->>>>>>> 751ff693
 	      {
 		// 'x' or 'X'
 		const bool __uppercase = __flags & ios_base::uppercase;
@@ -1337,22 +960,13 @@
 	__use_cache<__cache_type> __uc;
 	const locale& __loc = __io._M_getloc();
 	const __cache_type* __lc = __uc(__loc);
-<<<<<<< HEAD
 
 	// Use default precision if out of range.
 	const streamsize __prec = __io.precision() < 0 ? 6 : __io.precision();
 
-	const int __max_digits = numeric_limits<_ValueT>::digits10;
-
-=======
-
-	// Use default precision if out of range.
-	const streamsize __prec = __io.precision() < 0 ? 6 : __io.precision();
-
 	const int __max_digits =
 	  __gnu_cxx::__numeric_traits<_ValueT>::__digits10;
 
->>>>>>> 751ff693
 	// [22.2.2.2.2] Stage 1, numeric conversion to character.
 	int __len;
 	// Long enough for the max format spec.
@@ -1378,12 +992,8 @@
 #else
 	// Consider the possibility of long ios_base::fixed outputs
 	const bool __fixed = __io.flags() & ios_base::fixed;
-<<<<<<< HEAD
-	const int __max_exp = numeric_limits<_ValueT>::max_exponent10;
-=======
 	const int __max_exp =
 	  __gnu_cxx::__numeric_traits<_ValueT>::__max_exponent10;
->>>>>>> 751ff693
 
 	// The size of the output string is computed as follows.
 	// ios_base::fixed outputs may need up to __max_exp + 1 chars
@@ -1558,1528 +1168,16 @@
 					 | ios_base::internal);
       __io.flags((__flags & __fmt) | (ios_base::hex | ios_base::showbase));
 
-<<<<<<< HEAD
-      __s = _M_insert_int(__s, __io, __fill,
-			  reinterpret_cast<unsigned long>(__v));
-=======
       typedef __gnu_cxx::__conditional_type<(sizeof(const void*)
 					     <= sizeof(unsigned long)),
 	unsigned long, unsigned long long>::__type _UIntPtrType;       
 
       __s = _M_insert_int(__s, __io, __fill,
 			  reinterpret_cast<_UIntPtrType>(__v));
->>>>>>> 751ff693
       __io.flags(__flags);
       return __s;
     }
 
-<<<<<<< HEAD
-  template<typename _CharT, typename _InIter>
-    template<bool _Intl>
-      _InIter
-      money_get<_CharT, _InIter>::
-      _M_extract(iter_type __beg, iter_type __end, ios_base& __io,
-		 ios_base::iostate& __err, string& __units) const
-      {
-	typedef char_traits<_CharT>			  __traits_type;
-	typedef typename string_type::size_type	          size_type;	
-	typedef money_base::part			  part;
-	typedef __moneypunct_cache<_CharT, _Intl>         __cache_type;
-	
-	const locale& __loc = __io._M_getloc();
-	const ctype<_CharT>& __ctype = use_facet<ctype<_CharT> >(__loc);
-
-	__use_cache<__cache_type> __uc;
-	const __cache_type* __lc = __uc(__loc);
-	const char_type* __lit = __lc->_M_atoms;
-
-	// Deduced sign.
-	bool __negative = false;
-	// Sign size.
-	size_type __sign_size = 0;
-	// True if sign is mandatory.
-	const bool __mandatory_sign = (__lc->_M_positive_sign_size
-				       && __lc->_M_negative_sign_size);
-	// String of grouping info from thousands_sep plucked from __units.
-	string __grouping_tmp;
-	if (__lc->_M_use_grouping)
-	  __grouping_tmp.reserve(32);
-	// Last position before the decimal point.
-	int __last_pos = 0;
-	// Separator positions, then, possibly, fractional digits.
-	int __n = 0;
-	// If input iterator is in a valid state.
-	bool __testvalid = true;
-	// Flag marking when a decimal point is found.
-	bool __testdecfound = false;
-
-	// The tentative returned string is stored here.
-	string __res;
-	__res.reserve(32);
-
-	const char_type* __lit_zero = __lit + money_base::_S_zero;
-	const money_base::pattern __p = __lc->_M_neg_format;
-	for (int __i = 0; __i < 4 && __testvalid; ++__i)
-	  {
-	    const part __which = static_cast<part>(__p.field[__i]);
-	    switch (__which)
-	      {
-	      case money_base::symbol:
-		// According to 22.2.6.1.2, p2, symbol is required
-		// if (__io.flags() & ios_base::showbase), otherwise
-		// is optional and consumed only if other characters
-		// are needed to complete the format.
-		if (__io.flags() & ios_base::showbase || __sign_size > 1
-		    || __i == 0
-		    || (__i == 1 && (__mandatory_sign
-				     || (static_cast<part>(__p.field[0])
-					 == money_base::sign)
-				     || (static_cast<part>(__p.field[2])
-					 == money_base::space)))
-		    || (__i == 2 && ((static_cast<part>(__p.field[3])
-				      == money_base::value)
-				     || (__mandatory_sign
-					 && (static_cast<part>(__p.field[3])
-					     == money_base::sign)))))
-		  {
-		    const size_type __len = __lc->_M_curr_symbol_size;
-		    size_type __j = 0;
-		    for (; __beg != __end && __j < __len
-			   && *__beg == __lc->_M_curr_symbol[__j];
-			 ++__beg, ++__j);
-		    if (__j != __len
-			&& (__j || __io.flags() & ios_base::showbase))
-		      __testvalid = false;
-		  }
-		break;
-	      case money_base::sign:
-		// Sign might not exist, or be more than one character long.
-		if (__lc->_M_positive_sign_size && __beg != __end
-		    && *__beg == __lc->_M_positive_sign[0])
-		  {
-		    __sign_size = __lc->_M_positive_sign_size;
-		    ++__beg;
-		  }
-		else if (__lc->_M_negative_sign_size && __beg != __end
-			 && *__beg == __lc->_M_negative_sign[0])
-		  {
-		    __negative = true;
-		    __sign_size = __lc->_M_negative_sign_size;
-		    ++__beg;
-		  }
-		else if (__lc->_M_positive_sign_size
-			 && !__lc->_M_negative_sign_size)
-		  // "... if no sign is detected, the result is given the sign
-		  // that corresponds to the source of the empty string"
-		  __negative = true;
-		else if (__mandatory_sign)
-		  __testvalid = false;
-		break;
-	      case money_base::value:
-		// Extract digits, remove and stash away the
-		// grouping of found thousands separators.
-		for (; __beg != __end; ++__beg)
-		  {
-		    const char_type __c = *__beg;
-		    const char_type* __q = __traits_type::find(__lit_zero, 
-							       10, __c);
-		    if (__q != 0)
-		      {
-			__res += money_base::_S_atoms[__q - __lit];
-			++__n;
-		      }
-		    else if (__c == __lc->_M_decimal_point 
-			     && !__testdecfound)
-		      {
-			__last_pos = __n;
-			__n = 0;
-			__testdecfound = true;
-		      }
-		    else if (__lc->_M_use_grouping
-			     && __c == __lc->_M_thousands_sep
-			     && !__testdecfound)
-		      {
-			if (__n)
-			  {
-			    // Mark position for later analysis.
-			    __grouping_tmp += static_cast<char>(__n);
-			    __n = 0;
-			  }
-			else
-			  {
-			    __testvalid = false;
-			    break;
-			  }
-		      }
-		    else
-		      break;
-		  }
-		if (__res.empty())
-		  __testvalid = false;
-		break;
-	      case money_base::space:
-		// At least one space is required.
-		if (__beg != __end && __ctype.is(ctype_base::space, *__beg))
-		  ++__beg;
-		else
-		  __testvalid = false;
-	      case money_base::none:
-		// Only if not at the end of the pattern.
-		if (__i != 3)
-		  for (; __beg != __end
-			 && __ctype.is(ctype_base::space, *__beg); ++__beg);
-		break;
-	      }
-	  }
-
-	// Need to get the rest of the sign characters, if they exist.
-	if (__sign_size > 1 && __testvalid)
-	  {
-	    const char_type* __sign = __negative ? __lc->_M_negative_sign
-	                                         : __lc->_M_positive_sign;
-	    size_type __i = 1;
-	    for (; __beg != __end && __i < __sign_size
-		   && *__beg == __sign[__i]; ++__beg, ++__i);
-	    
-	    if (__i != __sign_size)
-	      __testvalid = false;
-	  }
-
-	if (__testvalid)
-	  {
-	    // Strip leading zeros.
-	    if (__res.size() > 1)
-	      {
-		const size_type __first = __res.find_first_not_of('0');
-		const bool __only_zeros = __first == string::npos;
-		if (__first)
-		  __res.erase(0, __only_zeros ? __res.size() - 1 : __first);
-	      }
-
-	    // 22.2.6.1.2, p4
-	    if (__negative && __res[0] != '0')
-	      __res.insert(__res.begin(), '-');
-	    
-	    // Test for grouping fidelity.
-	    if (__grouping_tmp.size())
-	      {
-		// Add the ending grouping.
-		__grouping_tmp += static_cast<char>(__testdecfound ? __last_pos
-						                   : __n);
-		if (!std::__verify_grouping(__lc->_M_grouping,
-					    __lc->_M_grouping_size,
-					    __grouping_tmp))
-		  __err |= ios_base::failbit;
-	      }
-	    
-	    // Iff not enough digits were supplied after the decimal-point.
-	    if (__testdecfound && __lc->_M_frac_digits > 0
-		&& __n != __lc->_M_frac_digits)
-	      __testvalid = false;
-	  }
-	
-	// Iff valid sequence is not recognized.
-	if (!__testvalid)
-	  __err |= ios_base::failbit;
-	else
-	  __units.swap(__res);
-	
-	// Iff no more characters are available.
-	if (__beg == __end)
-	  __err |= ios_base::eofbit;
-	return __beg;
-      }
-
-#if defined _GLIBCXX_LONG_DOUBLE_COMPAT && defined __LONG_DOUBLE_128__
-  template<typename _CharT, typename _InIter>
-    _InIter
-    money_get<_CharT, _InIter>::
-    __do_get(iter_type __beg, iter_type __end, bool __intl, ios_base& __io,
-	     ios_base::iostate& __err, double& __units) const
-    {
-      string __str;
-      __beg = __intl ? _M_extract<true>(__beg, __end, __io, __err, __str)
-                     : _M_extract<false>(__beg, __end, __io, __err, __str);
-      std::__convert_to_v(__str.c_str(), __units, __err, _S_get_c_locale());
-      return __beg;
-    }
-#endif
-
-  template<typename _CharT, typename _InIter>
-    _InIter
-    money_get<_CharT, _InIter>::
-    do_get(iter_type __beg, iter_type __end, bool __intl, ios_base& __io,
-	   ios_base::iostate& __err, long double& __units) const
-    {
-      string __str;
-      __beg = __intl ? _M_extract<true>(__beg, __end, __io, __err, __str)
-	             : _M_extract<false>(__beg, __end, __io, __err, __str);
-      std::__convert_to_v(__str.c_str(), __units, __err, _S_get_c_locale());
-      return __beg;
-    }
-
-  template<typename _CharT, typename _InIter>
-    _InIter
-    money_get<_CharT, _InIter>::
-    do_get(iter_type __beg, iter_type __end, bool __intl, ios_base& __io,
-	   ios_base::iostate& __err, string_type& __digits) const
-    {
-      typedef typename string::size_type                  size_type;
-
-      const locale& __loc = __io._M_getloc();
-      const ctype<_CharT>& __ctype = use_facet<ctype<_CharT> >(__loc);
-
-      string __str;
-      __beg = __intl ? _M_extract<true>(__beg, __end, __io, __err, __str)
-	             : _M_extract<false>(__beg, __end, __io, __err, __str);
-      const size_type __len = __str.size();
-      if (__len)
-	{
-	  __digits.resize(__len);
-	  __ctype.widen(__str.data(), __str.data() + __len, &__digits[0]);
-	}
-      return __beg;
-    }
-
-  template<typename _CharT, typename _OutIter>
-    template<bool _Intl>
-      _OutIter
-      money_put<_CharT, _OutIter>::
-      _M_insert(iter_type __s, ios_base& __io, char_type __fill,
-		const string_type& __digits) const
-      {
-	typedef typename string_type::size_type	          size_type;
-	typedef money_base::part                          part;
-	typedef __moneypunct_cache<_CharT, _Intl>         __cache_type;
-      
-	const locale& __loc = __io._M_getloc();
-	const ctype<_CharT>& __ctype = use_facet<ctype<_CharT> >(__loc);
-
-	__use_cache<__cache_type> __uc;
-	const __cache_type* __lc = __uc(__loc);
-	const char_type* __lit = __lc->_M_atoms;
-
-	// Determine if negative or positive formats are to be used, and
-	// discard leading negative_sign if it is present.
-	const char_type* __beg = __digits.data();
-
-	money_base::pattern __p;
-	const char_type* __sign;
-	size_type __sign_size;
-	if (!(*__beg == __lit[money_base::_S_minus]))
-	  {
-	    __p = __lc->_M_pos_format;
-	    __sign = __lc->_M_positive_sign;
-	    __sign_size = __lc->_M_positive_sign_size;
-	  }
-	else
-	  {
-	    __p = __lc->_M_neg_format;
-	    __sign = __lc->_M_negative_sign;
-	    __sign_size = __lc->_M_negative_sign_size;
-	    if (__digits.size())
-	      ++__beg;
-	  }
-       
-	// Look for valid numbers in the ctype facet within input digits.
-	size_type __len = __ctype.scan_not(ctype_base::digit, __beg,
-					   __beg + __digits.size()) - __beg;
-	if (__len)
-	  {
-	    // Assume valid input, and attempt to format.
-	    // Break down input numbers into base components, as follows:
-	    //   final_value = grouped units + (decimal point) + (digits)
-	    string_type __value;
-	    __value.reserve(2 * __len);
-
-	    // Add thousands separators to non-decimal digits, per
-	    // grouping rules.
-	    long __paddec = __len - __lc->_M_frac_digits;
-	    if (__paddec > 0)
-  	      {
-		if (__lc->_M_frac_digits < 0)
-		  __paddec = __len;
-  		if (__lc->_M_grouping_size)
-  		  {
-		    __value.assign(2 * __paddec, char_type());
- 		    _CharT* __vend = 
-		      std::__add_grouping(&__value[0], __lc->_M_thousands_sep,
-					  __lc->_M_grouping,
-					  __lc->_M_grouping_size,
-					  __beg, __beg + __paddec);
-		    __value.erase(__vend - &__value[0]);
-  		  }
-  		else
-		  __value.assign(__beg, __paddec);
-	      }
-
-	    // Deal with decimal point, decimal digits.
-	    if (__lc->_M_frac_digits > 0)
-	      {
-		__value += __lc->_M_decimal_point;
-		if (__paddec >= 0)
-		  __value.append(__beg + __paddec, __lc->_M_frac_digits);
-		else
-		  {
-		    // Have to pad zeros in the decimal position.
-		    __value.append(-__paddec, __lit[money_base::_S_zero]);
-		    __value.append(__beg, __len);
-		  }
-  	      }
-  
-	    // Calculate length of resulting string.
-	    const ios_base::fmtflags __f = __io.flags() 
-	                                   & ios_base::adjustfield;
-	    __len = __value.size() + __sign_size;
-	    __len += ((__io.flags() & ios_base::showbase)
-		      ? __lc->_M_curr_symbol_size : 0);
-
-	    string_type __res;
-	    __res.reserve(2 * __len);
-	    
-	    const size_type __width = static_cast<size_type>(__io.width());  
-	    const bool __testipad = (__f == ios_base::internal
-				     && __len < __width);
-	    // Fit formatted digits into the required pattern.
-	    for (int __i = 0; __i < 4; ++__i)
-	      {
-		const part __which = static_cast<part>(__p.field[__i]);
-		switch (__which)
-		  {
-		  case money_base::symbol:
-		    if (__io.flags() & ios_base::showbase)
-		      __res.append(__lc->_M_curr_symbol,
-				   __lc->_M_curr_symbol_size);
-		    break;
-		  case money_base::sign:
-		    // Sign might not exist, or be more than one
-		    // charater long. In that case, add in the rest
-		    // below.
-		    if (__sign_size)
-		      __res += __sign[0];
-		    break;
-		  case money_base::value:
-		    __res += __value;
-		    break;
-		  case money_base::space:
-		    // At least one space is required, but if internal
-		    // formatting is required, an arbitrary number of
-		    // fill spaces will be necessary.
-		    if (__testipad)
-		      __res.append(__width - __len, __fill);
-		    else
-		      __res += __fill;
-		    break;
-		  case money_base::none:
-		    if (__testipad)
-		      __res.append(__width - __len, __fill);
-		    break;
-		  }
-	      }
-	    
-	    // Special case of multi-part sign parts.
-	    if (__sign_size > 1)
-	      __res.append(__sign + 1, __sign_size - 1);
-	    
-	    // Pad, if still necessary.
-	    __len = __res.size();
-	    if (__width > __len)
-	      {
-		if (__f == ios_base::left)
-		  // After.
-		  __res.append(__width - __len, __fill);
-		else
-		  // Before.
-		  __res.insert(0, __width - __len, __fill);
-		__len = __width;
-	      }
-	    
-	    // Write resulting, fully-formatted string to output iterator.
-	    __s = std::__write(__s, __res.data(), __len);
-	  }
-	__io.width(0);
-	return __s;    
-      }
-
-#if defined _GLIBCXX_LONG_DOUBLE_COMPAT && defined __LONG_DOUBLE_128__
-  template<typename _CharT, typename _OutIter>
-    _OutIter
-    money_put<_CharT, _OutIter>::
-    __do_put(iter_type __s, bool __intl, ios_base& __io, char_type __fill,
-	     double __units) const
-    { return this->do_put(__s, __intl, __io, __fill, (long double) __units); }
-#endif
-
-  template<typename _CharT, typename _OutIter>
-    _OutIter
-    money_put<_CharT, _OutIter>::
-    do_put(iter_type __s, bool __intl, ios_base& __io, char_type __fill,
-	   long double __units) const
-    {
-      const locale __loc = __io.getloc();
-      const ctype<_CharT>& __ctype = use_facet<ctype<_CharT> >(__loc);
-#ifdef _GLIBCXX_USE_C99
-      // First try a buffer perhaps big enough.
-      int __cs_size = 64;
-      char* __cs = static_cast<char*>(__builtin_alloca(__cs_size));
-      // _GLIBCXX_RESOLVE_LIB_DEFECTS
-      // 328. Bad sprintf format modifier in money_put<>::do_put()
-      int __len = std::__convert_from_v(_S_get_c_locale(), __cs, __cs_size,
-					"%.*Lf", 0, __units);
-      // If the buffer was not large enough, try again with the correct size.
-      if (__len >= __cs_size)
-	{
-	  __cs_size = __len + 1;
-	  __cs = static_cast<char*>(__builtin_alloca(__cs_size));
-	  __len = std::__convert_from_v(_S_get_c_locale(), __cs, __cs_size,
-					"%.*Lf", 0, __units);
-	}
-#else
-      // max_exponent10 + 1 for the integer part, + 2 for sign and '\0'.
-      const int __cs_size = numeric_limits<long double>::max_exponent10 + 3;
-      char* __cs = static_cast<char*>(__builtin_alloca(__cs_size));
-      int __len = std::__convert_from_v(_S_get_c_locale(), __cs, 0, "%.*Lf", 
-					0, __units);
-#endif
-      string_type __digits(__len, char_type());
-      __ctype.widen(__cs, __cs + __len, &__digits[0]);
-      return __intl ? _M_insert<true>(__s, __io, __fill, __digits)
-	            : _M_insert<false>(__s, __io, __fill, __digits);
-    }
-
-  template<typename _CharT, typename _OutIter>
-    _OutIter
-    money_put<_CharT, _OutIter>::
-    do_put(iter_type __s, bool __intl, ios_base& __io, char_type __fill,
-	   const string_type& __digits) const
-    { return __intl ? _M_insert<true>(__s, __io, __fill, __digits)
-	            : _M_insert<false>(__s, __io, __fill, __digits); }
-
-_GLIBCXX_END_LDBL_NAMESPACE
-
-  // NB: Not especially useful. Without an ios_base object or some
-  // kind of locale reference, we are left clawing at the air where
-  // the side of the mountain used to be...
-  template<typename _CharT, typename _InIter>
-    time_base::dateorder
-    time_get<_CharT, _InIter>::do_date_order() const
-    { return time_base::no_order; }
-
-  // Expand a strftime format string and parse it.  E.g., do_get_date() may
-  // pass %m/%d/%Y => extracted characters.
-  template<typename _CharT, typename _InIter>
-    _InIter
-    time_get<_CharT, _InIter>::
-    _M_extract_via_format(iter_type __beg, iter_type __end, ios_base& __io,
-			  ios_base::iostate& __err, tm* __tm,
-			  const _CharT* __format) const
-    {
-      const locale& __loc = __io._M_getloc();
-      const __timepunct<_CharT>& __tp = use_facet<__timepunct<_CharT> >(__loc);
-      const ctype<_CharT>& __ctype = use_facet<ctype<_CharT> >(__loc);
-      const size_t __len = char_traits<_CharT>::length(__format);
-
-      ios_base::iostate __tmperr = ios_base::goodbit;
-      for (size_t __i = 0; __beg != __end && __i < __len && !__tmperr; ++__i)
-	{
-	  if (__ctype.narrow(__format[__i], 0) == '%')
-	    {
-	      // Verify valid formatting code, attempt to extract.
-	      char __c = __ctype.narrow(__format[++__i], 0);
-	      int __mem = 0;
-	      if (__c == 'E' || __c == 'O')
-		__c = __ctype.narrow(__format[++__i], 0);
-	      switch (__c)
-		{
-		  const char* __cs;
-		  _CharT __wcs[10];
-		case 'a':
-		  // Abbreviated weekday name [tm_wday]
-		  const char_type*  __days1[7];
-		  __tp._M_days_abbreviated(__days1);
-		  __beg = _M_extract_name(__beg, __end, __tm->tm_wday, __days1,
-					  7, __io, __tmperr);
-		  break;
-		case 'A':
-		  // Weekday name [tm_wday].
-		  const char_type*  __days2[7];
-		  __tp._M_days(__days2);
-		  __beg = _M_extract_name(__beg, __end, __tm->tm_wday, __days2,
-					  7, __io, __tmperr);
-		  break;
-		case 'h':
-		case 'b':
-		  // Abbreviated month name [tm_mon]
-		  const char_type*  __months1[12];
-		  __tp._M_months_abbreviated(__months1);
-		  __beg = _M_extract_name(__beg, __end, __tm->tm_mon, 
-					  __months1, 12, __io, __tmperr);
-		  break;
-		case 'B':
-		  // Month name [tm_mon].
-		  const char_type*  __months2[12];
-		  __tp._M_months(__months2);
-		  __beg = _M_extract_name(__beg, __end, __tm->tm_mon, 
-					  __months2, 12, __io, __tmperr);
-		  break;
-		case 'c':
-		  // Default time and date representation.
-		  const char_type*  __dt[2];
-		  __tp._M_date_time_formats(__dt);
-		  __beg = _M_extract_via_format(__beg, __end, __io, __tmperr, 
-						__tm, __dt[0]);
-		  break;
-		case 'd':
-		  // Day [01, 31]. [tm_mday]
-		  __beg = _M_extract_num(__beg, __end, __tm->tm_mday, 1, 31, 2,
-					 __io, __tmperr);
-		  break;
-		case 'e':
-		  // Day [1, 31], with single digits preceded by
-		  // space. [tm_mday]
-		  if (__ctype.is(ctype_base::space, *__beg))
-		    __beg = _M_extract_num(++__beg, __end, __tm->tm_mday, 1, 9,
-					   1, __io, __tmperr);
-		  else
-		    __beg = _M_extract_num(__beg, __end, __tm->tm_mday, 10, 31,
-					   2, __io, __tmperr);
-		  break;
-		case 'D':
-		  // Equivalent to %m/%d/%y.[tm_mon, tm_mday, tm_year]
-		  __cs = "%m/%d/%y";
-		  __ctype.widen(__cs, __cs + 9, __wcs);
-		  __beg = _M_extract_via_format(__beg, __end, __io, __tmperr, 
-						__tm, __wcs);
-		  break;
-		case 'H':
-		  // Hour [00, 23]. [tm_hour]
-		  __beg = _M_extract_num(__beg, __end, __tm->tm_hour, 0, 23, 2,
-					 __io, __tmperr);
-		  break;
-		case 'I':
-		  // Hour [01, 12]. [tm_hour]
-		  __beg = _M_extract_num(__beg, __end, __tm->tm_hour, 1, 12, 2,
-					 __io, __tmperr);
-		  break;
-		case 'm':
-		  // Month [01, 12]. [tm_mon]
-		  __beg = _M_extract_num(__beg, __end, __mem, 1, 12, 2, 
-					 __io, __tmperr);
-		  if (!__tmperr)
-		    __tm->tm_mon = __mem - 1;
-		  break;
-		case 'M':
-		  // Minute [00, 59]. [tm_min]
-		  __beg = _M_extract_num(__beg, __end, __tm->tm_min, 0, 59, 2,
-					 __io, __tmperr);
-		  break;
-		case 'n':
-		  if (__ctype.narrow(*__beg, 0) == '\n')
-		    ++__beg;
-		  else
-		    __tmperr |= ios_base::failbit;
-		  break;
-		case 'R':
-		  // Equivalent to (%H:%M).
-		  __cs = "%H:%M";
-		  __ctype.widen(__cs, __cs + 6, __wcs);
-		  __beg = _M_extract_via_format(__beg, __end, __io, __tmperr, 
-						__tm, __wcs);
-		  break;
-		case 'S':
-		  // Seconds. [tm_sec]
-		  // [00, 60] in C99 (one leap-second), [00, 61] in C89.
-#ifdef _GLIBCXX_USE_C99
-		  __beg = _M_extract_num(__beg, __end, __tm->tm_sec, 0, 60, 2,
-#else
-		  __beg = _M_extract_num(__beg, __end, __tm->tm_sec, 0, 61, 2,
-#endif
-					 __io, __tmperr);
-		  break;
-		case 't':
-		  if (__ctype.narrow(*__beg, 0) == '\t')
-		    ++__beg;
-		  else
-		    __tmperr |= ios_base::failbit;
-		  break;
-		case 'T':
-		  // Equivalent to (%H:%M:%S).
-		  __cs = "%H:%M:%S";
-		  __ctype.widen(__cs, __cs + 9, __wcs);
-		  __beg = _M_extract_via_format(__beg, __end, __io, __tmperr, 
-						__tm, __wcs);
-		  break;
-		case 'x':
-		  // Locale's date.
-		  const char_type*  __dates[2];
-		  __tp._M_date_formats(__dates);
-		  __beg = _M_extract_via_format(__beg, __end, __io, __tmperr, 
-						__tm, __dates[0]);
-		  break;
-		case 'X':
-		  // Locale's time.
-		  const char_type*  __times[2];
-		  __tp._M_time_formats(__times);
-		  __beg = _M_extract_via_format(__beg, __end, __io, __tmperr, 
-						__tm, __times[0]);
-		  break;
-		case 'y':
-		case 'C': // C99
-		  // Two digit year. [tm_year]
-		  __beg = _M_extract_num(__beg, __end, __tm->tm_year, 0, 99, 2,
-					 __io, __tmperr);
-		  break;
-		case 'Y':
-		  // Year [1900). [tm_year]
-		  __beg = _M_extract_num(__beg, __end, __mem, 0, 9999, 4,
-					 __io, __tmperr);
-		  if (!__tmperr)
-		    __tm->tm_year = __mem - 1900;
-		  break;
-		case 'Z':
-		  // Timezone info.
-		  if (__ctype.is(ctype_base::upper, *__beg))
-		    {
-		      int __tmp;
-		      __beg = _M_extract_name(__beg, __end, __tmp,
-				       __timepunct_cache<_CharT>::_S_timezones,
-					      14, __io, __tmperr);
-
-		      // GMT requires special effort.
-		      if (__beg != __end && !__tmperr && __tmp == 0
-			  && (*__beg == __ctype.widen('-')
-			      || *__beg == __ctype.widen('+')))
-			{
-			  __beg = _M_extract_num(__beg, __end, __tmp, 0, 23, 2,
-						 __io, __tmperr);
-			  __beg = _M_extract_num(__beg, __end, __tmp, 0, 59, 2,
-						 __io, __tmperr);
-			}
-		    }
-		  else
-		    __tmperr |= ios_base::failbit;
-		  break;
-		default:
-		  // Not recognized.
-		  __tmperr |= ios_base::failbit;
-		}
-	    }
-	  else
-	    {
-	      // Verify format and input match, extract and discard.
-	      if (__format[__i] == *__beg)
-		++__beg;
-	      else
-		__tmperr |= ios_base::failbit;
-	    }
-	}
-
-      if (__tmperr)
-	__err |= ios_base::failbit;
-  
-      return __beg;
-    }
-
-  template<typename _CharT, typename _InIter>
-    _InIter
-    time_get<_CharT, _InIter>::
-    _M_extract_num(iter_type __beg, iter_type __end, int& __member,
-		   int __min, int __max, size_t __len,
-		   ios_base& __io, ios_base::iostate& __err) const
-    {
-      const locale& __loc = __io._M_getloc();
-      const ctype<_CharT>& __ctype = use_facet<ctype<_CharT> >(__loc);
-
-      // As-is works for __len = 1, 2, 4, the values actually used.
-      int __mult = __len == 2 ? 10 : (__len == 4 ? 1000 : 1);
-
-      ++__min;
-      size_t __i = 0;
-      int __value = 0;
-      for (; __beg != __end && __i < __len; ++__beg, ++__i)
-	{
-	  const char __c = __ctype.narrow(*__beg, '*');
-	  if (__c >= '0' && __c <= '9')
-	    {
-	      __value = __value * 10 + (__c - '0');
-	      const int __valuec = __value * __mult;
-	      if (__valuec > __max || __valuec + __mult < __min)
-		break;
-	      __mult /= 10;
-	    }
-	  else
-	    break;
-	}
-      if (__i == __len)
-	__member = __value;
-      else
-	__err |= ios_base::failbit;
-
-      return __beg;
-    }
-
-  // Assumptions:
-  // All elements in __names are unique.
-  template<typename _CharT, typename _InIter>
-    _InIter
-    time_get<_CharT, _InIter>::
-    _M_extract_name(iter_type __beg, iter_type __end, int& __member,
-		    const _CharT** __names, size_t __indexlen,
-		    ios_base& __io, ios_base::iostate& __err) const
-    {
-      typedef char_traits<_CharT>		__traits_type;
-      const locale& __loc = __io._M_getloc();
-      const ctype<_CharT>& __ctype = use_facet<ctype<_CharT> >(__loc);
-
-      int* __matches = static_cast<int*>(__builtin_alloca(sizeof(int)
-							  * __indexlen));
-      size_t __nmatches = 0;
-      size_t __pos = 0;
-      bool __testvalid = true;
-      const char_type* __name;
-
-      // Look for initial matches.
-      // NB: Some of the locale data is in the form of all lowercase
-      // names, and some is in the form of initially-capitalized
-      // names. Look for both.
-      if (__beg != __end)
-	{
-	  const char_type __c = *__beg;
-	  for (size_t __i1 = 0; __i1 < __indexlen; ++__i1)
-	    if (__c == __names[__i1][0]
-		|| __c == __ctype.toupper(__names[__i1][0]))
-	      __matches[__nmatches++] = __i1;
-	}
-
-      while (__nmatches > 1)
-	{
-	  // Find smallest matching string.
-	  size_t __minlen = __traits_type::length(__names[__matches[0]]);
-	  for (size_t __i2 = 1; __i2 < __nmatches; ++__i2)
-	    __minlen = std::min(__minlen,
-			      __traits_type::length(__names[__matches[__i2]]));
-	  ++__beg, ++__pos;
-	  if (__pos < __minlen && __beg != __end)
-	    for (size_t __i3 = 0; __i3 < __nmatches;)
-	      {
-		__name = __names[__matches[__i3]];
-		if (!(__name[__pos] == *__beg))
-		  __matches[__i3] = __matches[--__nmatches];
-		else
-		  ++__i3;
-	      }
-	  else
-	    break;
-	}
-
-      if (__nmatches == 1)
-	{
-	  // Make sure found name is completely extracted.
-	  ++__beg, ++__pos;
-	  __name = __names[__matches[0]];
-	  const size_t __len = __traits_type::length(__name);
-	  while (__pos < __len && __beg != __end && __name[__pos] == *__beg)
-	    ++__beg, ++__pos;
-
-	  if (__len == __pos)
-	    __member = __matches[0];
-	  else
-	    __testvalid = false;
-	}
-      else
-	__testvalid = false;
-      if (!__testvalid)
-	__err |= ios_base::failbit;
-
-      return __beg;
-    }
-
-  template<typename _CharT, typename _InIter>
-    _InIter
-    time_get<_CharT, _InIter>::
-    do_get_time(iter_type __beg, iter_type __end, ios_base& __io,
-		ios_base::iostate& __err, tm* __tm) const
-    {
-      const locale& __loc = __io._M_getloc();
-      const __timepunct<_CharT>& __tp = use_facet<__timepunct<_CharT> >(__loc);
-      const char_type*  __times[2];
-      __tp._M_time_formats(__times);
-      __beg = _M_extract_via_format(__beg, __end, __io, __err, 
-				    __tm, __times[0]);
-      if (__beg == __end)
-	__err |= ios_base::eofbit;
-      return __beg;
-    }
-
-  template<typename _CharT, typename _InIter>
-    _InIter
-    time_get<_CharT, _InIter>::
-    do_get_date(iter_type __beg, iter_type __end, ios_base& __io,
-		ios_base::iostate& __err, tm* __tm) const
-    {
-      const locale& __loc = __io._M_getloc();
-      const __timepunct<_CharT>& __tp = use_facet<__timepunct<_CharT> >(__loc);
-      const char_type*  __dates[2];
-      __tp._M_date_formats(__dates);
-      __beg = _M_extract_via_format(__beg, __end, __io, __err, 
-				    __tm, __dates[0]);
-      if (__beg == __end)
-	__err |= ios_base::eofbit;
-      return __beg;
-    }
-
-  template<typename _CharT, typename _InIter>
-    _InIter
-    time_get<_CharT, _InIter>::
-    do_get_weekday(iter_type __beg, iter_type __end, ios_base& __io,
-		   ios_base::iostate& __err, tm* __tm) const
-    {
-      typedef char_traits<_CharT>		__traits_type;
-      const locale& __loc = __io._M_getloc();
-      const __timepunct<_CharT>& __tp = use_facet<__timepunct<_CharT> >(__loc);
-      const ctype<_CharT>& __ctype = use_facet<ctype<_CharT> >(__loc);
-      const char_type*  __days[7];
-      __tp._M_days_abbreviated(__days);
-      int __tmpwday;
-      ios_base::iostate __tmperr = ios_base::goodbit;
-      __beg = _M_extract_name(__beg, __end, __tmpwday, __days, 7,
-			      __io, __tmperr);
-
-      // Check to see if non-abbreviated name exists, and extract.
-      // NB: Assumes both _M_days and _M_days_abbreviated organized in
-      // exact same order, first to last, such that the resulting
-      // __days array with the same index points to a day, and that
-      // day's abbreviated form.
-      // NB: Also assumes that an abbreviated name is a subset of the name.
-      if (!__tmperr && __beg != __end)
-	{
-	  size_t __pos = __traits_type::length(__days[__tmpwday]);
-	  __tp._M_days(__days);
-	  const char_type* __name = __days[__tmpwday];
-	  if (__name[__pos] == *__beg)
-	    {
-	      // Extract the rest of it.
-	      const size_t __len = __traits_type::length(__name);
-	      while (__pos < __len && __beg != __end
-		     && __name[__pos] == *__beg)
-		++__beg, ++__pos;
-	      if (__len != __pos)
-		__tmperr |= ios_base::failbit;
-	    }
-	}
-      if (!__tmperr)
-	__tm->tm_wday = __tmpwday;
-      else
-	__err |= ios_base::failbit;
-
-      if (__beg == __end)
-	__err |= ios_base::eofbit;
-      return __beg;
-     }
-
-  template<typename _CharT, typename _InIter>
-    _InIter
-    time_get<_CharT, _InIter>::
-    do_get_monthname(iter_type __beg, iter_type __end,
-                     ios_base& __io, ios_base::iostate& __err, tm* __tm) const
-    {
-      typedef char_traits<_CharT>		__traits_type;
-      const locale& __loc = __io._M_getloc();
-      const __timepunct<_CharT>& __tp = use_facet<__timepunct<_CharT> >(__loc);
-      const ctype<_CharT>& __ctype = use_facet<ctype<_CharT> >(__loc);
-      const char_type*  __months[12];
-      __tp._M_months_abbreviated(__months);
-      int __tmpmon;
-      ios_base::iostate __tmperr = ios_base::goodbit;
-      __beg = _M_extract_name(__beg, __end, __tmpmon, __months, 12, 
-			      __io, __tmperr);
-
-      // Check to see if non-abbreviated name exists, and extract.
-      // NB: Assumes both _M_months and _M_months_abbreviated organized in
-      // exact same order, first to last, such that the resulting
-      // __months array with the same index points to a month, and that
-      // month's abbreviated form.
-      // NB: Also assumes that an abbreviated name is a subset of the name.
-      if (!__tmperr && __beg != __end)
-	{
-	  size_t __pos = __traits_type::length(__months[__tmpmon]);
-	  __tp._M_months(__months);
-	  const char_type* __name = __months[__tmpmon];
-	  if (__name[__pos] == *__beg)
-	    {
-	      // Extract the rest of it.
-	      const size_t __len = __traits_type::length(__name);
-	      while (__pos < __len && __beg != __end
-		     && __name[__pos] == *__beg)
-		++__beg, ++__pos;
-	      if (__len != __pos)
-		__tmperr |= ios_base::failbit;
-	    }
-	}
-      if (!__tmperr)
-	__tm->tm_mon = __tmpmon;
-      else
-	__err |= ios_base::failbit;
-
-      if (__beg == __end)
-	__err |= ios_base::eofbit;
-      return __beg;
-    }
-
-  template<typename _CharT, typename _InIter>
-    _InIter
-    time_get<_CharT, _InIter>::
-    do_get_year(iter_type __beg, iter_type __end, ios_base& __io,
-		ios_base::iostate& __err, tm* __tm) const
-    {
-      const locale& __loc = __io._M_getloc();
-      const ctype<_CharT>& __ctype = use_facet<ctype<_CharT> >(__loc);
-
-      size_t __i = 0;
-      int __value = 0;
-      for (; __beg != __end && __i < 4; ++__beg, ++__i)
-	{
-	  const char __c = __ctype.narrow(*__beg, '*');
-	  if (__c >= '0' && __c <= '9')
-	    __value = __value * 10 + (__c - '0');
-	  else
-	    break;
-	}
-      if (__i == 2 || __i == 4)
-	__tm->tm_year = __i == 2 ? __value : __value - 1900;
-      else
-	__err |= ios_base::failbit;
-
-      if (__beg == __end)
-	__err |= ios_base::eofbit;
-      return __beg;
-    }
-
-  template<typename _CharT, typename _OutIter>
-    _OutIter
-    time_put<_CharT, _OutIter>::
-    put(iter_type __s, ios_base& __io, char_type __fill, const tm* __tm,
-	const _CharT* __beg, const _CharT* __end) const
-    {
-      const locale& __loc = __io._M_getloc();
-      ctype<_CharT> const& __ctype = use_facet<ctype<_CharT> >(__loc);
-      for (; __beg != __end; ++__beg)
-	if (__ctype.narrow(*__beg, 0) != '%')
-	  {
-	    *__s = *__beg;
-	    ++__s;
-	  }
-	else if (++__beg != __end)
-	  {
-	    char __format;
-	    char __mod = 0;
-	    const char __c = __ctype.narrow(*__beg, 0);
-	    if (__c != 'E' && __c != 'O')
-	      __format = __c;
-	    else if (++__beg != __end)
-	      {
-		__mod = __c;
-		__format = __ctype.narrow(*__beg, 0);
-	      }
-	    else
-	      break;
-	    __s = this->do_put(__s, __io, __fill, __tm, __format, __mod);
-	  }
-	else
-	  break;
-      return __s;
-    }
-
-  template<typename _CharT, typename _OutIter>
-    _OutIter
-    time_put<_CharT, _OutIter>::
-    do_put(iter_type __s, ios_base& __io, char_type, const tm* __tm,
-	   char __format, char __mod) const
-    {
-      const locale& __loc = __io._M_getloc();
-      ctype<_CharT> const& __ctype = use_facet<ctype<_CharT> >(__loc);
-      __timepunct<_CharT> const& __tp = use_facet<__timepunct<_CharT> >(__loc);
-
-      // NB: This size is arbitrary. Should this be a data member,
-      // initialized at construction?
-      const size_t __maxlen = 128;
-      char_type* __res = 
-       static_cast<char_type*>(__builtin_alloca(sizeof(char_type) * __maxlen));
-
-      // NB: In IEE 1003.1-200x, and perhaps other locale models, it
-      // is possible that the format character will be longer than one
-      // character. Possibilities include 'E' or 'O' followed by a
-      // format character: if __mod is not the default argument, assume
-      // it's a valid modifier.
-      char_type __fmt[4];
-      __fmt[0] = __ctype.widen('%');
-      if (!__mod)
-	{
-	  __fmt[1] = __format;
-	  __fmt[2] = char_type();
-	}
-      else
-	{
-	  __fmt[1] = __mod;
-	  __fmt[2] = __format;
-	  __fmt[3] = char_type();
-	}
-
-      __tp._M_put(__res, __maxlen, __fmt, __tm);
-
-      // Write resulting, fully-formatted string to output iterator.
-      return std::__write(__s, __res, char_traits<char_type>::length(__res));
-    }
-
-  // Generic version does nothing.
-  template<typename _CharT>
-    int
-    collate<_CharT>::_M_compare(const _CharT*, const _CharT*) const
-    { return 0; }
-
-  // Generic version does nothing.
-  template<typename _CharT>
-    size_t
-    collate<_CharT>::_M_transform(_CharT*, const _CharT*, size_t) const
-    { return 0; }
-
-  template<typename _CharT>
-    int
-    collate<_CharT>::
-    do_compare(const _CharT* __lo1, const _CharT* __hi1,
-	       const _CharT* __lo2, const _CharT* __hi2) const
-    {
-      // strcoll assumes zero-terminated strings so we make a copy
-      // and then put a zero at the end.
-      const string_type __one(__lo1, __hi1);
-      const string_type __two(__lo2, __hi2);
-
-      const _CharT* __p = __one.c_str();
-      const _CharT* __pend = __one.data() + __one.length();
-      const _CharT* __q = __two.c_str();
-      const _CharT* __qend = __two.data() + __two.length();
-
-      // strcoll stops when it sees a nul character so we break
-      // the strings into zero-terminated substrings and pass those
-      // to strcoll.
-      for (;;)
-	{
-	  const int __res = _M_compare(__p, __q);
-	  if (__res)
-	    return __res;
-
-	  __p += char_traits<_CharT>::length(__p);
-	  __q += char_traits<_CharT>::length(__q);
-	  if (__p == __pend && __q == __qend)
-	    return 0;
-	  else if (__p == __pend)
-	    return -1;
-	  else if (__q == __qend)
-	    return 1;
-
-	  __p++;
-	  __q++;
-	}
-    }
-
-  template<typename _CharT>
-    typename collate<_CharT>::string_type
-    collate<_CharT>::
-    do_transform(const _CharT* __lo, const _CharT* __hi) const
-    {
-      string_type __ret;
-
-      // strxfrm assumes zero-terminated strings so we make a copy
-      const string_type __str(__lo, __hi);
-
-      const _CharT* __p = __str.c_str();
-      const _CharT* __pend = __str.data() + __str.length();
-
-      size_t __len = (__hi - __lo) * 2;
-
-      _CharT* __c = new _CharT[__len];
-
-      try
-	{
-	  // strxfrm stops when it sees a nul character so we break
-	  // the string into zero-terminated substrings and pass those
-	  // to strxfrm.
-	  for (;;)
-	    {
-	      // First try a buffer perhaps big enough.
-	      size_t __res = _M_transform(__c, __p, __len);
-	      // If the buffer was not large enough, try again with the
-	      // correct size.
-	      if (__res >= __len)
-		{
-		  __len = __res + 1;
-		  delete [] __c, __c = 0;
-		  __c = new _CharT[__len];
-		  __res = _M_transform(__c, __p, __len);
-		}
-
-	      __ret.append(__c, __res);
-	      __p += char_traits<_CharT>::length(__p);
-	      if (__p == __pend)
-		break;
-
-	      __p++;
-	      __ret.push_back(_CharT());
-	    }
-	}
-      catch(...)
-	{
-	  delete [] __c;
-	  __throw_exception_again;
-	}
-
-      delete [] __c;
-
-      return __ret;
-    }
-
-  template<typename _CharT>
-    long
-    collate<_CharT>::
-    do_hash(const _CharT* __lo, const _CharT* __hi) const
-    {
-      unsigned long __val = 0;
-      for (; __lo < __hi; ++__lo)
-	__val = *__lo + ((__val << 7) |
-		       (__val >> (numeric_limits<unsigned long>::digits - 7)));
-      return static_cast<long>(__val);
-    }
-
-  // Construct correctly padded string, as per 22.2.2.2.2
-  // Assumes
-  // __newlen > __oldlen
-  // __news is allocated for __newlen size
-  // Used by both num_put and ostream inserters: if __num,
-  // internal-adjusted objects are padded according to the rules below
-  // concerning 0[xX] and +-, otherwise, exactly as right-adjusted
-  // ones are.
-
-  // NB: Of the two parameters, _CharT can be deduced from the
-  // function arguments. The other (_Traits) has to be explicitly specified.
-  template<typename _CharT, typename _Traits>
-    void
-    __pad<_CharT, _Traits>::_S_pad(ios_base& __io, _CharT __fill,
-				   _CharT* __news, const _CharT* __olds,
-				   const streamsize __newlen,
-				   const streamsize __oldlen, const bool __num)
-    {
-      const size_t __plen = static_cast<size_t>(__newlen - __oldlen);
-      const ios_base::fmtflags __adjust = __io.flags() & ios_base::adjustfield;
-
-      // Padding last.
-      if (__adjust == ios_base::left)
-	{
-	  _Traits::copy(__news, const_cast<_CharT*>(__olds), __oldlen);
-	  _Traits::assign(__news + __oldlen, __plen, __fill);
-	  return;
-	}
-
-      size_t __mod = 0;
-      if (__adjust == ios_base::internal && __num)
-	{
-	  // Pad after the sign, if there is one.
-	  // Pad after 0[xX], if there is one.
-	  // Who came up with these rules, anyway? Jeeze.
-          const locale& __loc = __io._M_getloc();
-	  const ctype<_CharT>& __ctype = use_facet<ctype<_CharT> >(__loc);
-
-	  const bool __testsign = (__ctype.widen('-') == __olds[0]
-				   || __ctype.widen('+') == __olds[0]);
-	  const bool __testhex = (__ctype.widen('0') == __olds[0]
-				  && __oldlen > 1
-				  && (__ctype.widen('x') == __olds[1]
-				      || __ctype.widen('X') == __olds[1]));
-	  if (__testhex)
-	    {
-	      __news[0] = __olds[0];
-	      __news[1] = __olds[1];
-	      __mod = 2;
-	      __news += 2;
-	    }
-	  else if (__testsign)
-	    {
-	      __news[0] = __olds[0];
-	      __mod = 1;
-	      ++__news;
-	    }
-	  // else Padding first.
-	}
-      _Traits::assign(__news, __plen, __fill);
-      _Traits::copy(__news + __plen, const_cast<_CharT*>(__olds + __mod),
-		    __oldlen - __mod);
-    }
-
-  bool
-  __verify_grouping(const char* __grouping, size_t __grouping_size,
-		    const string& __grouping_tmp)
-  {
-    const size_t __n = __grouping_tmp.size() - 1;
-    const size_t __min = std::min(__n, size_t(__grouping_size - 1));
-    size_t __i = __n;
-    bool __test = true;
-    
-    // Parsed number groupings have to match the
-    // numpunct::grouping string exactly, starting at the
-    // right-most point of the parsed sequence of elements ...
-    for (size_t __j = 0; __j < __min && __test; --__i, ++__j)
-      __test = __grouping_tmp[__i] == __grouping[__j];
-    for (; __i && __test; --__i)
-      __test = __grouping_tmp[__i] == __grouping[__min];
-    // ... but the first parsed grouping can be <= numpunct
-    // grouping (only do the check if the numpunct char is > 0
-    // because <= 0 means any size is ok).
-    if (static_cast<signed char>(__grouping[__min]) > 0)
-      __test &= __grouping_tmp[0] <= __grouping[__min];
-    return __test;
-  }
-
-  template<typename _CharT>
-    _CharT*
-    __add_grouping(_CharT* __s, _CharT __sep,
-		   const char* __gbeg, size_t __gsize,
-		   const _CharT* __first, const _CharT* __last)
-    {
-      size_t __idx = 0;
-      size_t __ctr = 0;
-
-      while (__last - __first > __gbeg[__idx]
-	     && static_cast<signed char>(__gbeg[__idx]) > 0)
-	{
-	  __last -= __gbeg[__idx];
-	  __idx < __gsize - 1 ? ++__idx : ++__ctr;
-	}
-
-      while (__first != __last)
-	*__s++ = *__first++;
-
-      while (__ctr--)
-	{
-	  *__s++ = __sep;	  
-	  for (char __i = __gbeg[__idx]; __i > 0; --__i)
-	    *__s++ = *__first++;
-	}
-
-      while (__idx--)
-	{
-	  *__s++ = __sep;	  
-	  for (char __i = __gbeg[__idx]; __i > 0; --__i)
-	    *__s++ = *__first++;
-	}
-
-      return __s;
-    }
-
-  // Inhibit implicit instantiations for required instantiations,
-  // which are defined via explicit instantiations elsewhere.
-  // NB: This syntax is a GNU extension.
-#if _GLIBCXX_EXTERN_TEMPLATE
-  extern template class moneypunct<char, false>;
-  extern template class moneypunct<char, true>;
-  extern template class moneypunct_byname<char, false>;
-  extern template class moneypunct_byname<char, true>;
-  extern template class _GLIBCXX_LDBL_NAMESPACE money_get<char>;
-  extern template class _GLIBCXX_LDBL_NAMESPACE money_put<char>;
-  extern template class numpunct<char>;
-  extern template class numpunct_byname<char>;
-  extern template class _GLIBCXX_LDBL_NAMESPACE num_get<char>;
-  extern template class _GLIBCXX_LDBL_NAMESPACE num_put<char>;
-  extern template class __timepunct<char>;
-  extern template class time_put<char>;
-  extern template class time_put_byname<char>;
-  extern template class time_get<char>;
-  extern template class time_get_byname<char>;
-  extern template class messages<char>;
-  extern template class messages_byname<char>;
-  extern template class ctype_byname<char>;
-  extern template class codecvt_byname<char, char, mbstate_t>;
-  extern template class collate<char>;
-  extern template class collate_byname<char>;
-
-  extern template
-    const codecvt<char, char, mbstate_t>&
-    use_facet<codecvt<char, char, mbstate_t> >(const locale&);
-
-  extern template
-    const collate<char>&
-    use_facet<collate<char> >(const locale&);
-
-  extern template
-    const numpunct<char>&
-    use_facet<numpunct<char> >(const locale&);
-
-  extern template
-    const num_put<char>&
-    use_facet<num_put<char> >(const locale&);
-
-  extern template
-    const num_get<char>&
-    use_facet<num_get<char> >(const locale&);
-
-  extern template
-    const moneypunct<char, true>&
-    use_facet<moneypunct<char, true> >(const locale&);
-
-  extern template
-    const moneypunct<char, false>&
-    use_facet<moneypunct<char, false> >(const locale&);
-
-  extern template
-    const money_put<char>&
-    use_facet<money_put<char> >(const locale&);
-
-  extern template
-    const money_get<char>&
-    use_facet<money_get<char> >(const locale&);
-
-  extern template
-    const __timepunct<char>&
-    use_facet<__timepunct<char> >(const locale&);
-
-  extern template
-    const time_put<char>&
-    use_facet<time_put<char> >(const locale&);
-
-  extern template
-    const time_get<char>&
-    use_facet<time_get<char> >(const locale&);
-
-  extern template
-    const messages<char>&
-    use_facet<messages<char> >(const locale&);
-
-  extern template
-    bool
-    has_facet<ctype<char> >(const locale&);
-
-  extern template
-    bool
-    has_facet<codecvt<char, char, mbstate_t> >(const locale&);
-
-  extern template
-    bool
-    has_facet<collate<char> >(const locale&);
-
-  extern template
-    bool
-    has_facet<numpunct<char> >(const locale&);
-
-  extern template
-    bool
-    has_facet<num_put<char> >(const locale&);
-
-  extern template
-    bool
-    has_facet<num_get<char> >(const locale&);
-
-  extern template
-    bool
-    has_facet<moneypunct<char> >(const locale&);
-
-  extern template
-    bool
-    has_facet<money_put<char> >(const locale&);
-
-  extern template
-    bool
-    has_facet<money_get<char> >(const locale&);
-
-  extern template
-    bool
-    has_facet<__timepunct<char> >(const locale&);
-
-  extern template
-    bool
-    has_facet<time_put<char> >(const locale&);
-
-  extern template
-    bool
-    has_facet<time_get<char> >(const locale&);
-
-  extern template
-    bool
-    has_facet<messages<char> >(const locale&);
-
-#ifdef _GLIBCXX_USE_WCHAR_T
-  extern template class moneypunct<wchar_t, false>;
-  extern template class moneypunct<wchar_t, true>;
-  extern template class moneypunct_byname<wchar_t, false>;
-  extern template class moneypunct_byname<wchar_t, true>;
-  extern template class _GLIBCXX_LDBL_NAMESPACE money_get<wchar_t>;
-  extern template class _GLIBCXX_LDBL_NAMESPACE money_put<wchar_t>;
-  extern template class numpunct<wchar_t>;
-  extern template class numpunct_byname<wchar_t>;
-  extern template class _GLIBCXX_LDBL_NAMESPACE num_get<wchar_t>;
-  extern template class _GLIBCXX_LDBL_NAMESPACE num_put<wchar_t>;
-  extern template class __timepunct<wchar_t>;
-  extern template class time_put<wchar_t>;
-  extern template class time_put_byname<wchar_t>;
-  extern template class time_get<wchar_t>;
-  extern template class time_get_byname<wchar_t>;
-  extern template class messages<wchar_t>;
-  extern template class messages_byname<wchar_t>;
-  extern template class ctype_byname<wchar_t>;
-  extern template class codecvt_byname<wchar_t, char, mbstate_t>;
-  extern template class collate<wchar_t>;
-  extern template class collate_byname<wchar_t>;
-
-  extern template
-    const codecvt<wchar_t, char, mbstate_t>&
-    use_facet<codecvt<wchar_t, char, mbstate_t> >(locale const&);
-
-  extern template
-    const collate<wchar_t>&
-    use_facet<collate<wchar_t> >(const locale&);
-
-  extern template
-    const numpunct<wchar_t>&
-    use_facet<numpunct<wchar_t> >(const locale&);
-
-  extern template
-    const num_put<wchar_t>&
-    use_facet<num_put<wchar_t> >(const locale&);
-
-  extern template
-    const num_get<wchar_t>&
-    use_facet<num_get<wchar_t> >(const locale&);
-
-  extern template
-    const moneypunct<wchar_t, true>&
-    use_facet<moneypunct<wchar_t, true> >(const locale&);
-
-  extern template
-    const moneypunct<wchar_t, false>&
-    use_facet<moneypunct<wchar_t, false> >(const locale&);
-
-  extern template
-    const money_put<wchar_t>&
-    use_facet<money_put<wchar_t> >(const locale&);
-
-  extern template
-    const money_get<wchar_t>&
-    use_facet<money_get<wchar_t> >(const locale&);
-
-  extern template
-    const __timepunct<wchar_t>&
-    use_facet<__timepunct<wchar_t> >(const locale&);
-
-  extern template
-    const time_put<wchar_t>&
-    use_facet<time_put<wchar_t> >(const locale&);
-
-  extern template
-    const time_get<wchar_t>&
-    use_facet<time_get<wchar_t> >(const locale&);
-
-  extern template
-    const messages<wchar_t>&
-    use_facet<messages<wchar_t> >(const locale&);
-
-=======
 _GLIBCXX_END_LDBL_NAMESPACE
 
   // Construct correctly padded string, as per 22.2.2.2.2
@@ -3232,23 +1330,11 @@
     const num_get<wchar_t>&
     use_facet<num_get<wchar_t> >(const locale&);
 
->>>>>>> 751ff693
  extern template
     bool
     has_facet<ctype<wchar_t> >(const locale&);
 
   extern template
-<<<<<<< HEAD
-    bool
-    has_facet<codecvt<wchar_t, char, mbstate_t> >(const locale&);
-
-  extern template
-    bool
-    has_facet<collate<wchar_t> >(const locale&);
-
-  extern template
-=======
->>>>>>> 751ff693
     bool
     has_facet<numpunct<wchar_t> >(const locale&);
 
@@ -3259,37 +1345,6 @@
   extern template
     bool
     has_facet<num_get<wchar_t> >(const locale&);
-<<<<<<< HEAD
-
-  extern template
-    bool
-    has_facet<moneypunct<wchar_t> >(const locale&);
-
-  extern template
-    bool
-    has_facet<money_put<wchar_t> >(const locale&);
-
-  extern template
-    bool
-    has_facet<money_get<wchar_t> >(const locale&);
-
-  extern template
-    bool
-    has_facet<__timepunct<wchar_t> >(const locale&);
-
-  extern template
-    bool
-    has_facet<time_put<wchar_t> >(const locale&);
-
-  extern template
-    bool
-    has_facet<time_get<wchar_t> >(const locale&);
-
-  extern template
-    bool
-    has_facet<messages<wchar_t> >(const locale&);
-=======
->>>>>>> 751ff693
 #endif
 #endif
 
