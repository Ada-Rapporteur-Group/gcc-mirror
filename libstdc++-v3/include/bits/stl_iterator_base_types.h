// Types used in iterator implementation -*- C++ -*-

// Copyright (C) 2001, 2002, 2003, 2004, 2005, 2006, 2007, 2008, 2009, 2010
// Free Software Foundation, Inc.
//
// This file is part of the GNU ISO C++ Library.  This library is free
// software; you can redistribute it and/or modify it under the
// terms of the GNU General Public License as published by the
// Free Software Foundation; either version 3, or (at your option)
// any later version.

// This library is distributed in the hope that it will be useful,
// but WITHOUT ANY WARRANTY; without even the implied warranty of
// MERCHANTABILITY or FITNESS FOR A PARTICULAR PURPOSE.  See the
// GNU General Public License for more details.

// Under Section 7 of GPL version 3, you are granted additional
// permissions described in the GCC Runtime Library Exception, version
// 3.1, as published by the Free Software Foundation.

// You should have received a copy of the GNU General Public License and
// a copy of the GCC Runtime Library Exception along with this program;
// see the files COPYING3 and COPYING.RUNTIME respectively.  If not, see
// <http://www.gnu.org/licenses/>.

/*
 *
 * Copyright (c) 1994
 * Hewlett-Packard Company
 *
 * Permission to use, copy, modify, distribute and sell this software
 * and its documentation for any purpose is hereby granted without fee,
 * provided that the above copyright notice appear in all copies and
 * that both that copyright notice and this permission notice appear
 * in supporting documentation.  Hewlett-Packard Company makes no
 * representations about the suitability of this software for any
 * purpose.  It is provided "as is" without express or implied warranty.
 *
 *
 * Copyright (c) 1996-1998
 * Silicon Graphics Computer Systems, Inc.
 *
 * Permission to use, copy, modify, distribute and sell this software
 * and its documentation for any purpose is hereby granted without fee,
 * provided that the above copyright notice appear in all copies and
 * that both that copyright notice and this permission notice appear
 * in supporting documentation.  Silicon Graphics makes no
 * representations about the suitability of this software for any
 * purpose.  It is provided "as is" without express or implied warranty.
 */

/** @file stl_iterator_base_types.h
 *  This is an internal header file, included by other library headers.
 *  You should not attempt to use it directly.
 *
 *  This file contains all of the general iterator-related utility types,
 *  such as iterator_traits and struct iterator.
 */

#ifndef _STL_ITERATOR_BASE_TYPES_H
#define _STL_ITERATOR_BASE_TYPES_H 1

#pragma GCC system_header

#include <bits/c++config.h>
<<<<<<< HEAD
=======

#ifdef __GXX_EXPERIMENTAL_CXX0X__
# include <type_traits>  // For _GLIBCXX_HAS_NESTED_TYPE
#endif
>>>>>>> 155d23aa

_GLIBCXX_BEGIN_NAMESPACE(std)

  /**
   *  @defgroup iterators Iterators
   *  Abstractions for uniform iterating through various underlying types.
  */
  //@{ 

  /**
   *  @defgroup iterator_tags Iterator Tags
   *  These are empty types, used to distinguish different iterators.  The
   *  distinction is not made by what they contain, but simply by what they
   *  are.  Different underlying algorithms can then be used based on the
   *  different operations supported by different iterator types.
  */
  //@{ 
  ///  Marking input iterators.
  struct input_iterator_tag { };

  ///  Marking output iterators.
  struct output_iterator_tag { };

  /// Forward iterators support a superset of input iterator operations.
  struct forward_iterator_tag : public input_iterator_tag { };

  /// Bidirectional iterators support a superset of forward iterator
  /// operations.
  struct bidirectional_iterator_tag : public forward_iterator_tag { };

  /// Random-access iterators support a superset of bidirectional
  /// iterator operations.
  struct random_access_iterator_tag : public bidirectional_iterator_tag { };
  //@}

  /**
   *  @brief  Common %iterator class.
   *
   *  This class does nothing but define nested typedefs.  %Iterator classes
   *  can inherit from this class to save some work.  The typedefs are then
   *  used in specializations and overloading.
   *
   *  In particular, there are no default implementations of requirements
   *  such as @c operator++ and the like.  (How could there be?)
  */
  template<typename _Category, typename _Tp, typename _Distance = ptrdiff_t,
           typename _Pointer = _Tp*, typename _Reference = _Tp&>
    struct iterator
    {
      /// One of the @link iterator_tags tag types@endlink.
      typedef _Category  iterator_category;
      /// The type "pointed to" by the iterator.
      typedef _Tp        value_type;
      /// Distance between iterators is represented as this type.
      typedef _Distance  difference_type;
      /// This type represents a pointer-to-value_type.
      typedef _Pointer   pointer;
      /// This type represents a reference-to-value_type.
      typedef _Reference reference;
    };

  /**
   *  @brief  Traits class for iterators.
   *
   *  This class does nothing but define nested typedefs.  The general
   *  version simply @a forwards the nested typedefs from the Iterator
   *  argument.  Specialized versions for pointers and pointers-to-const
   *  provide tighter, more correct semantics.
  */
#ifdef __GXX_EXPERIMENTAL_CXX0X__

_GLIBCXX_HAS_NESTED_TYPE(iterator_category)

  template<typename _Iterator,
	   bool = __has_iterator_category<_Iterator>::value>
    struct __iterator_traits { };

  template<typename _Iterator>
    struct __iterator_traits<_Iterator, true>
    {
      typedef typename _Iterator::iterator_category iterator_category;
      typedef typename _Iterator::value_type        value_type;
      typedef typename _Iterator::difference_type   difference_type;
      typedef typename _Iterator::pointer           pointer;
      typedef typename _Iterator::reference         reference;
    };

  template<typename _Iterator>
    struct iterator_traits
    : public __iterator_traits<_Iterator> { };
#else
  template<typename _Iterator>
    struct iterator_traits
    {
      typedef typename _Iterator::iterator_category iterator_category;
      typedef typename _Iterator::value_type        value_type;
      typedef typename _Iterator::difference_type   difference_type;
      typedef typename _Iterator::pointer           pointer;
      typedef typename _Iterator::reference         reference;
    };
#endif

  /// Partial specialization for pointer types.
  template<typename _Tp>
    struct iterator_traits<_Tp*>
    {
      typedef random_access_iterator_tag iterator_category;
      typedef _Tp                         value_type;
      typedef ptrdiff_t                   difference_type;
      typedef _Tp*                        pointer;
      typedef _Tp&                        reference;
    };

  /// Partial specialization for const pointer types.
  template<typename _Tp>
    struct iterator_traits<const _Tp*>
    {
      typedef random_access_iterator_tag iterator_category;
      typedef _Tp                         value_type;
      typedef ptrdiff_t                   difference_type;
      typedef const _Tp*                  pointer;
      typedef const _Tp&                  reference;
    };

  /**
   *  This function is not a part of the C++ standard but is syntactic
   *  sugar for internal library use only.
  */
  template<typename _Iter>
    inline typename iterator_traits<_Iter>::iterator_category
    __iterator_category(const _Iter&)
    { return typename iterator_traits<_Iter>::iterator_category(); }

  //@}

  // If _Iterator has a base returns it otherwise _Iterator is returned
  // untouched
  template<typename _Iterator, bool _HasBase>
    struct _Iter_base
    {
      typedef _Iterator iterator_type;
      static iterator_type _S_base(_Iterator __it)
      { return __it; }
    };

  template<typename _Iterator>
    struct _Iter_base<_Iterator, true>
    {
      typedef typename _Iterator::iterator_type iterator_type;
      static iterator_type _S_base(_Iterator __it)
      { return __it.base(); }
    };

_GLIBCXX_END_NAMESPACE

#endif /* _STL_ITERATOR_BASE_TYPES_H */
<|MERGE_RESOLUTION|>--- conflicted
+++ resolved
@@ -63,13 +63,10 @@
 #pragma GCC system_header
 
 #include <bits/c++config.h>
-<<<<<<< HEAD
-=======
 
 #ifdef __GXX_EXPERIMENTAL_CXX0X__
 # include <type_traits>  // For _GLIBCXX_HAS_NESTED_TYPE
 #endif
->>>>>>> 155d23aa
 
 _GLIBCXX_BEGIN_NAMESPACE(std)
 
