--- conflicted
+++ resolved
@@ -64,26 +64,6 @@
 #include <bits/concept_check.h>
 
 _GLIBCXX_BEGIN_NESTED_NAMESPACE(std, _GLIBCXX_STD)
-<<<<<<< HEAD
-
-  // Forward declaration of operators < and ==, needed for friend declaration.
-
-  template <typename _Key, typename _Tp,
-            typename _Compare = std::less<_Key>,
-            typename _Alloc = std::allocator<std::pair<const _Key, _Tp> > >
-    class multimap;
-
-  template <typename _Key, typename _Tp, typename _Compare, typename _Alloc>
-    inline bool
-    operator==(const multimap<_Key, _Tp, _Compare, _Alloc>& __x,
-	       const multimap<_Key, _Tp, _Compare, _Alloc>& __y);
-
-  template <typename _Key, typename _Tp, typename _Compare, typename _Alloc>
-    inline bool
-    operator<(const multimap<_Key, _Tp, _Compare, _Alloc>& __x,
-	      const multimap<_Key, _Tp, _Compare, _Alloc>& __y);
-=======
->>>>>>> f8383f28
 
   /**
    *  @brief A standard container made up of (key,value) pairs, which can be
@@ -381,11 +361,7 @@
        */
       iterator
       insert(iterator __position, const value_type& __x)
-<<<<<<< HEAD
-      { return _M_t._M_insert_equal(__position, __x); }
-=======
       { return _M_t._M_insert_equal_(__position, __x); }
->>>>>>> f8383f28
 
       /**
        *  @brief A template function that attemps to insert a range of elements.
