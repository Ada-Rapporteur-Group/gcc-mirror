--- conflicted
+++ resolved
@@ -247,11 +247,7 @@
       {
 	bool __realloc = _M_requires_reallocation(__sz);
 	if (__sz < this->size())
-<<<<<<< HEAD
-	  this->_M_invalidate_if(_After_nth(__sz, _M_base().begin()));
-=======
 	  this->_M_invalidate_after_nth(__sz);
->>>>>>> 03d20231
 	_Base::resize(__sz);
 	if (__realloc)
 	  this->_M_invalidate_all();
@@ -263,11 +259,7 @@
       {
 	bool __realloc = _M_requires_reallocation(__sz);
 	if (__sz < this->size())
-<<<<<<< HEAD
-	  this->_M_invalidate_if(_After_nth(__sz, _M_base().begin()));
-=======
 	  this->_M_invalidate_after_nth(__sz);
->>>>>>> 03d20231
 	_Base::resize(__sz, __c);
 	if (__realloc)
 	  this->_M_invalidate_all();
@@ -599,19 +591,11 @@
   /// std::hash specialization for vector<bool>.
   template<typename _Alloc>
     struct hash<__debug::vector<bool, _Alloc>>
-<<<<<<< HEAD
-    : public std::unary_function<__debug::vector<bool, _Alloc>, size_t>
-    {
-      size_t
-      operator()(const __debug::vector<bool, _Alloc>& __b) const
-      { return std::hash<_GLIBCXX_STD_D::vector<bool, _Alloc>>()
-=======
     : public __hash_base<size_t, __debug::vector<bool, _Alloc>>
     {
       size_t
       operator()(const __debug::vector<bool, _Alloc>& __b) const
       { return std::hash<_GLIBCXX_STD_C::vector<bool, _Alloc>>()
->>>>>>> 03d20231
 	  (__b._M_base()); }
     };
 #endif
