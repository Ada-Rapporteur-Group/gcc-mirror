// Debugging support implementation -*- C++ -*-

<<<<<<< HEAD
// Copyright (C) 2003, 2005
=======
// Copyright (C) 2003, 2005, 2006
>>>>>>> c355071f
// Free Software Foundation, Inc.
//
// This file is part of the GNU ISO C++ Library.  This library is free
// software; you can redistribute it and/or modify it under the
// terms of the GNU General Public License as published by the
// Free Software Foundation; either version 2, or (at your option)
// any later version.

// This library is distributed in the hope that it will be useful,
// but WITHOUT ANY WARRANTY; without even the implied warranty of
// MERCHANTABILITY or FITNESS FOR A PARTICULAR PURPOSE.  See the
// GNU General Public License for more details.

// You should have received a copy of the GNU General Public License along
// with this library; see the file COPYING.  If not, write to the Free
// Software Foundation, 51 Franklin Street, Fifth Floor, Boston, MA 02110-1301,
// USA.

// As a special exception, you may use this file as part of a free software
// library without restriction.  Specifically, if other files instantiate
// templates or use macros or inline functions from this file, or you compile
// this file and link it with other files to produce an executable, this
// file does not by itself cause the resulting executable to be covered by
// the GNU General Public License.  This exception does not however
// invalidate any other reasons why the executable file might be covered by
// the GNU General Public License.

<<<<<<< HEAD
#ifndef _GLIBCXX_DEBUG_DEBUG_H
#define _GLIBCXX_DEBUG_DEBUG_H 1

/** Macros used by the implementation outside of debug wrappers to
 *  verify certain properties. The __glibcxx_requires_xxx macros are
 *  merely wrappers around the __glibcxx_check_xxx wrappers when we
 *  are compiling with debug mode, but disappear when we are in
 *  release mode so that there is no checking performed in, e.g., the
 *  standard library algorithms.
*/

#ifdef _GLIBCXX_DEBUG

# include <debug/macros.h>
# include <cstdlib>
# include <cstdio>

// Avoid the use of assert, because we're trying to keep the <cassert>
// include out of the mix.
namespace __gnu_debug
{ 
  inline void
  __replacement_assert(const char* __file, int __line, const char* __function,
		       const char* __condition)
  {
    std::printf("%s:%d: %s: Assertion '%s' failed.\n", __file, __line,
		__function, __condition);
    std::abort();
  }
}

#define _GLIBCXX_DEBUG_ASSERT(_Condition)                               \
  do {                                                                  \
    if (! (_Condition))                                                 \
      ::__gnu_debug::__replacement_assert(__FILE__, __LINE__,           \
				   __PRETTY_FUNCTION__,                 \
				   #_Condition);                        \
  } while (false)

#  ifdef _GLIBCXX_DEBUG_PEDANTIC
#    define _GLIBCXX_DEBUG_PEDASSERT(_Condition) _GLIBCXX_DEBUG_ASSERT(_Condition)
#  else
#    define _GLIBCXX_DEBUG_PEDASSERT(_Condition)
#  endif

#  define __glibcxx_requires_cond(_Cond,_Msg) _GLIBCXX_DEBUG_VERIFY(_Cond,_Msg)
#  define __glibcxx_requires_valid_range(_First,_Last) \
=======
/** @file debug/debug.h
 *  This file is a GNU debug extension to the Standard C++ Library.
 */

#ifndef _GLIBCXX_DEBUG_MACRO_SWITCH_H
#define _GLIBCXX_DEBUG_MACRO_SWITCH_H 1

/** Macros and namespaces used by the implementation outside of debug
 *  wrappers to verify certain properties. The __glibcxx_requires_xxx
 *  macros are merely wrappers around the __glibcxx_check_xxx wrappers
 *  when we are compiling with debug mode, but disappear when we are
 *  in release mode so that there is no checking performed in, e.g.,
 *  the standard library algorithms.
*/

// Debug mode namespaces.
namespace std 
{ 
  namespace __debug { } 
}

namespace __gnu_cxx
{ 
  namespace __debug { };
}

namespace __gnu_debug
{
  using namespace std::__debug;
  using namespace __gnu_cxx::__debug;
}

#ifndef _GLIBCXX_DEBUG

# define _GLIBCXX_DEBUG_ASSERT(_Condition)
# define _GLIBCXX_DEBUG_PEDASSERT(_Condition)
# define _GLIBCXX_DEBUG_ONLY(_Statement) ;
# define __glibcxx_requires_cond(_Cond,_Msg)
# define __glibcxx_requires_valid_range(_First,_Last)
# define __glibcxx_requires_sorted(_First,_Last)
# define __glibcxx_requires_sorted_pred(_First,_Last,_Pred)
# define __glibcxx_requires_partitioned(_First,_Last,_Value)
# define __glibcxx_requires_partitioned_pred(_First,_Last,_Value,_Pred)
# define __glibcxx_requires_heap(_First,_Last)
# define __glibcxx_requires_heap_pred(_First,_Last,_Pred)
# define __glibcxx_requires_nonempty()
# define __glibcxx_requires_string(_String)
# define __glibcxx_requires_string_len(_String,_Len)
# define __glibcxx_requires_subscript(_N)

#else

# include <cstdlib>
# include <cstdio>
# include <debug/macros.h>

namespace std
{
  namespace __debug
  { 
    // Avoid the use of assert, because we're trying to keep the <cassert>
    // include out of the mix.
    inline void
    __replacement_assert(const char* __file, int __line, 
			 const char* __function, const char* __condition)
    {
      printf("%s:%d: %s: Assertion '%s' failed.\n", __file, __line,
	     __function, __condition);
      abort();
    }
  } // namespace __debug
} // namespace std

#define _GLIBCXX_DEBUG_ASSERT(_Condition)                                   \
  do 									    \
  {									    \
    if (! (_Condition))                                                     \
      std::__debug::__replacement_assert(__FILE__, __LINE__,		    \
					 __PRETTY_FUNCTION__, #_Condition); \
  } while (false)

#ifdef _GLIBCXX_DEBUG_PEDANTIC
# define _GLIBCXX_DEBUG_PEDASSERT(_Condition) _GLIBCXX_DEBUG_ASSERT(_Condition)
#else
# define _GLIBCXX_DEBUG_PEDASSERT(_Condition)
#endif
# define _GLIBCXX_DEBUG_ONLY(_Statement) _Statement

# define __glibcxx_requires_cond(_Cond,_Msg) _GLIBCXX_DEBUG_VERIFY(_Cond,_Msg)
# define __glibcxx_requires_valid_range(_First,_Last) \
>>>>>>> c355071f
     __glibcxx_check_valid_range(_First,_Last)
# define __glibcxx_requires_sorted(_First,_Last) \
     __glibcxx_check_sorted(_First,_Last)
# define __glibcxx_requires_sorted_pred(_First,_Last,_Pred) \
     __glibcxx_check_sorted_pred(_First,_Last,_Pred)
# define __glibcxx_requires_partitioned(_First,_Last,_Value)	\
     __glibcxx_check_partitioned(_First,_Last,_Value)
# define __glibcxx_requires_partitioned_pred(_First,_Last,_Value,_Pred) \
     __glibcxx_check_partitioned_pred(_First,_Last,_Value,_Pred)
# define __glibcxx_requires_heap(_First,_Last) \
     __glibcxx_check_heap(_First,_Last)
# define __glibcxx_requires_heap_pred(_First,_Last,_Pred) \
     __glibcxx_check_heap_pred(_First,_Last,_Pred)
# define __glibcxx_requires_nonempty() __glibcxx_check_nonempty()
# define __glibcxx_requires_string(_String) __glibcxx_check_string(_String)
# define __glibcxx_requires_string_len(_String,_Len)	\
     __glibcxx_check_string_len(_String,_Len)
<<<<<<< HEAD
#  define __glibcxx_requires_subscript(_N) __glibcxx_check_subscript(_N)

#  include <debug/functions.h>
#  include <debug/formatter.h>
#else
#  define _GLIBCXX_DEBUG_ASSERT(_Condition)
#  define _GLIBCXX_DEBUG_PEDASSERT(_Condition)
#  define __glibcxx_requires_cond(_Cond,_Msg)
#  define __glibcxx_requires_valid_range(_First,_Last)
#  define __glibcxx_requires_sorted(_First,_Last)
#  define __glibcxx_requires_sorted_pred(_First,_Last,_Pred)
#  define __glibcxx_requires_partitioned(_First,_Last,_Value)
#  define __glibcxx_requires_partitioned_pred(_First,_Last,_Value,_Pred)
#  define __glibcxx_requires_heap(_First,_Last)
#  define __glibcxx_requires_heap_pred(_First,_Last,_Pred)
#  define __glibcxx_requires_nonempty()
#  define __glibcxx_requires_string(_String)
#  define __glibcxx_requires_string_len(_String,_Len)
#  define __glibcxx_requires_subscript(_N)
#endif

#endif
=======
# define __glibcxx_requires_subscript(_N) __glibcxx_check_subscript(_N)

# include <debug/functions.h>
# include <debug/formatter.h>

#endif

#endif // _GLIBCXX_DEBUG_MACRO_SWITCH_H
>>>>>>> c355071f
<|MERGE_RESOLUTION|>--- conflicted
+++ resolved
@@ -1,10 +1,6 @@
 // Debugging support implementation -*- C++ -*-
 
-<<<<<<< HEAD
-// Copyright (C) 2003, 2005
-=======
 // Copyright (C) 2003, 2005, 2006
->>>>>>> c355071f
 // Free Software Foundation, Inc.
 //
 // This file is part of the GNU ISO C++ Library.  This library is free
@@ -32,55 +28,6 @@
 // invalidate any other reasons why the executable file might be covered by
 // the GNU General Public License.
 
-<<<<<<< HEAD
-#ifndef _GLIBCXX_DEBUG_DEBUG_H
-#define _GLIBCXX_DEBUG_DEBUG_H 1
-
-/** Macros used by the implementation outside of debug wrappers to
- *  verify certain properties. The __glibcxx_requires_xxx macros are
- *  merely wrappers around the __glibcxx_check_xxx wrappers when we
- *  are compiling with debug mode, but disappear when we are in
- *  release mode so that there is no checking performed in, e.g., the
- *  standard library algorithms.
-*/
-
-#ifdef _GLIBCXX_DEBUG
-
-# include <debug/macros.h>
-# include <cstdlib>
-# include <cstdio>
-
-// Avoid the use of assert, because we're trying to keep the <cassert>
-// include out of the mix.
-namespace __gnu_debug
-{ 
-  inline void
-  __replacement_assert(const char* __file, int __line, const char* __function,
-		       const char* __condition)
-  {
-    std::printf("%s:%d: %s: Assertion '%s' failed.\n", __file, __line,
-		__function, __condition);
-    std::abort();
-  }
-}
-
-#define _GLIBCXX_DEBUG_ASSERT(_Condition)                               \
-  do {                                                                  \
-    if (! (_Condition))                                                 \
-      ::__gnu_debug::__replacement_assert(__FILE__, __LINE__,           \
-				   __PRETTY_FUNCTION__,                 \
-				   #_Condition);                        \
-  } while (false)
-
-#  ifdef _GLIBCXX_DEBUG_PEDANTIC
-#    define _GLIBCXX_DEBUG_PEDASSERT(_Condition) _GLIBCXX_DEBUG_ASSERT(_Condition)
-#  else
-#    define _GLIBCXX_DEBUG_PEDASSERT(_Condition)
-#  endif
-
-#  define __glibcxx_requires_cond(_Cond,_Msg) _GLIBCXX_DEBUG_VERIFY(_Cond,_Msg)
-#  define __glibcxx_requires_valid_range(_First,_Last) \
-=======
 /** @file debug/debug.h
  *  This file is a GNU debug extension to the Standard C++ Library.
  */
@@ -171,7 +118,6 @@
 
 # define __glibcxx_requires_cond(_Cond,_Msg) _GLIBCXX_DEBUG_VERIFY(_Cond,_Msg)
 # define __glibcxx_requires_valid_range(_First,_Last) \
->>>>>>> c355071f
      __glibcxx_check_valid_range(_First,_Last)
 # define __glibcxx_requires_sorted(_First,_Last) \
      __glibcxx_check_sorted(_First,_Last)
@@ -189,30 +135,6 @@
 # define __glibcxx_requires_string(_String) __glibcxx_check_string(_String)
 # define __glibcxx_requires_string_len(_String,_Len)	\
      __glibcxx_check_string_len(_String,_Len)
-<<<<<<< HEAD
-#  define __glibcxx_requires_subscript(_N) __glibcxx_check_subscript(_N)
-
-#  include <debug/functions.h>
-#  include <debug/formatter.h>
-#else
-#  define _GLIBCXX_DEBUG_ASSERT(_Condition)
-#  define _GLIBCXX_DEBUG_PEDASSERT(_Condition)
-#  define __glibcxx_requires_cond(_Cond,_Msg)
-#  define __glibcxx_requires_valid_range(_First,_Last)
-#  define __glibcxx_requires_sorted(_First,_Last)
-#  define __glibcxx_requires_sorted_pred(_First,_Last,_Pred)
-#  define __glibcxx_requires_partitioned(_First,_Last,_Value)
-#  define __glibcxx_requires_partitioned_pred(_First,_Last,_Value,_Pred)
-#  define __glibcxx_requires_heap(_First,_Last)
-#  define __glibcxx_requires_heap_pred(_First,_Last,_Pred)
-#  define __glibcxx_requires_nonempty()
-#  define __glibcxx_requires_string(_String)
-#  define __glibcxx_requires_string_len(_String,_Len)
-#  define __glibcxx_requires_subscript(_N)
-#endif
-
-#endif
-=======
 # define __glibcxx_requires_subscript(_N) __glibcxx_check_subscript(_N)
 
 # include <debug/functions.h>
@@ -220,5 +142,4 @@
 
 #endif
 
-#endif // _GLIBCXX_DEBUG_MACRO_SWITCH_H
->>>>>>> c355071f
+#endif // _GLIBCXX_DEBUG_MACRO_SWITCH_H