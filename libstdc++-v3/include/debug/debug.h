// Debugging support implementation -*- C++ -*-

// Copyright (C) 2003, 2005
// Free Software Foundation, Inc.
//
// This file is part of the GNU ISO C++ Library.  This library is free
// software; you can redistribute it and/or modify it under the
// terms of the GNU General Public License as published by the
// Free Software Foundation; either version 2, or (at your option)
// any later version.

// This library is distributed in the hope that it will be useful,
// but WITHOUT ANY WARRANTY; without even the implied warranty of
// MERCHANTABILITY or FITNESS FOR A PARTICULAR PURPOSE.  See the
// GNU General Public License for more details.

// You should have received a copy of the GNU General Public License along
// with this library; see the file COPYING.  If not, write to the Free
// Software Foundation, 51 Franklin Street, Fifth Floor, Boston, MA 02110-1301,
// USA.

// As a special exception, you may use this file as part of a free software
// library without restriction.  Specifically, if other files instantiate
// templates or use macros or inline functions from this file, or you compile
// this file and link it with other files to produce an executable, this
// file does not by itself cause the resulting executable to be covered by
// the GNU General Public License.  This exception does not however
// invalidate any other reasons why the executable file might be covered by
// the GNU General Public License.

#ifndef _GLIBCXX_DEBUG_DEBUG_H
#define _GLIBCXX_DEBUG_DEBUG_H 1

/** Macros used by the implementation outside of debug wrappers to
 *  verify certain properties. The __glibcxx_requires_xxx macros are
 *  merely wrappers around the __glibcxx_check_xxx wrappers when we
 *  are compiling with debug mode, but disappear when we are in
 *  release mode so that there is no checking performed in, e.g., the
 *  standard library algorithms.
*/

#ifdef _GLIBCXX_DEBUG

# include <debug/macros.h>
# include <cstdlib>
# include <cstdio>

// Avoid the use of assert, because we're trying to keep the <cassert>
// include out of the mix.
namespace __gnu_debug
{ 
  inline void
  __replacement_assert(const char* __file, int __line, const char* __function,
		       const char* __condition)
  {
    std::printf("%s:%d: %s: Assertion '%s' failed.\n", __file, __line,
		__function, __condition);
    std::abort();
  }
}

#define _GLIBCXX_DEBUG_ASSERT(_Condition)                               \
  do {                                                                  \
    if (! (_Condition))                                                 \
      ::__gnu_debug::__replacement_assert(__FILE__, __LINE__,           \
				   __PRETTY_FUNCTION__,                 \
				   #_Condition);                        \
  } while (false)

#  ifdef _GLIBCXX_DEBUG_PEDANTIC
#    define _GLIBCXX_DEBUG_PEDASSERT(_Condition) _GLIBCXX_DEBUG_ASSERT(_Condition)
#  else
#    define _GLIBCXX_DEBUG_PEDASSERT(_Condition)
#  endif

#  define __glibcxx_requires_cond(_Cond,_Msg) _GLIBCXX_DEBUG_VERIFY(_Cond,_Msg)
#  define __glibcxx_requires_valid_range(_First,_Last) \
     __glibcxx_check_valid_range(_First,_Last)
#  define __glibcxx_requires_sorted(_First,_Last) \
     __glibcxx_check_sorted(_First,_Last)
#  define __glibcxx_requires_sorted_pred(_First,_Last,_Pred) \
     __glibcxx_check_sorted_pred(_First,_Last,_Pred)
#  define __glibcxx_requires_partitioned(_First,_Last,_Value)	\
     __glibcxx_check_partitioned(_First,_Last,_Value)
#  define __glibcxx_requires_partitioned_pred(_First,_Last,_Value,_Pred) \
     __glibcxx_check_partitioned_pred(_First,_Last,_Value,_Pred)
#  define __glibcxx_requires_heap(_First,_Last) \
     __glibcxx_check_heap(_First,_Last)
#  define __glibcxx_requires_heap_pred(_First,_Last,_Pred) \
     __glibcxx_check_heap_pred(_First,_Last,_Pred)
#  define __glibcxx_requires_nonempty() __glibcxx_check_nonempty()
#  define __glibcxx_requires_string(_String) __glibcxx_check_string(_String)
#  define __glibcxx_requires_string_len(_String,_Len)	\
     __glibcxx_check_string_len(_String,_Len)
#  define __glibcxx_requires_subscript(_N) __glibcxx_check_subscript(_N)

#  include <debug/functions.h>
#  include <debug/formatter.h>
#else
#  define _GLIBCXX_DEBUG_ASSERT(_Condition)
#  define _GLIBCXX_DEBUG_PEDASSERT(_Condition)
#  define __glibcxx_requires_cond(_Cond,_Msg)
#  define __glibcxx_requires_valid_range(_First,_Last)
#  define __glibcxx_requires_sorted(_First,_Last)
#  define __glibcxx_requires_sorted_pred(_First,_Last,_Pred)
#  define __glibcxx_requires_partitioned(_First,_Last,_Value)
#  define __glibcxx_requires_partitioned_pred(_First,_Last,_Value,_Pred)
#  define __glibcxx_requires_heap(_First,_Last)
#  define __glibcxx_requires_heap_pred(_First,_Last,_Pred)
#  define __glibcxx_requires_nonempty()
#  define __glibcxx_requires_string(_String)
#  define __glibcxx_requires_string_len(_String,_Len)
#  define __glibcxx_requires_subscript(_N)
#endif

<<<<<<< HEAD
#include <cassert> // TBD: temporary

#include <stddef.h>                       // for ptrdiff_t
#include <bits/stl_iterator_base_types.h> // for iterator_traits, categories
#include <bits/cpp_type_traits.h>         // for __is_integer

namespace __gnu_debug
{
  template<typename _Iterator, typename _Sequence>
    class _Safe_iterator;

  // An arbitrary iterator pointer is not singular.
  inline bool
  __check_singular_aux(const void*) { return false; }

  // We may have an iterator that derives from _Safe_iterator_base but isn't
  // a _Safe_iterator.
  template<typename _Iterator>
    inline bool
    __check_singular(_Iterator& __x)
    { return __gnu_debug::__check_singular_aux(&__x); }

  /** Non-NULL pointers are nonsingular. */
  template<typename _Tp>
    inline bool
    __check_singular(const _Tp* __ptr)
    { return __ptr == 0; }

  /** Safe iterators know if they are singular. */
  template<typename _Iterator, typename _Sequence>
    inline bool
    __check_singular(const _Safe_iterator<_Iterator, _Sequence>& __x)
    { return __x._M_singular(); }

  /** Assume that some arbitrary iterator is dereferenceable, because we
      can't prove that it isn't. */
  template<typename _Iterator>
    inline bool
    __check_dereferenceable(_Iterator&)
    { return true; }

  /** Non-NULL pointers are dereferenceable. */
  template<typename _Tp>
    inline bool
    __check_dereferenceable(const _Tp* __ptr)
    { return __ptr; }

  /** Safe iterators know if they are singular. */
  template<typename _Iterator, typename _Sequence>
    inline bool
    __check_dereferenceable(const _Safe_iterator<_Iterator, _Sequence>& __x)
    { return __x._M_dereferenceable(); }

  /** If the distance between two random access iterators is
   *  nonnegative, assume the range is valid.
  */
  template<typename _RandomAccessIterator>
    inline bool
    __valid_range_aux2(const _RandomAccessIterator& __first,
		       const _RandomAccessIterator& __last,
		       std::random_access_iterator_tag)
    { return __last - __first >= 0; }

  /** Can't test for a valid range with input iterators, because
   *  iteration may be destructive. So we just assume that the range
   *  is valid.
  */
  template<typename _InputIterator>
    inline bool
    __valid_range_aux2(const _InputIterator&, const _InputIterator&,
		       std::input_iterator_tag)
    { return true; }

  /** We say that integral types for a valid range, and defer to other
   *  routines to realize what to do with integral types instead of
   *  iterators.
  */
  template<typename _Integral>
    inline bool
    __valid_range_aux(const _Integral&, const _Integral&, __true_type)
    { return true; }

  /** We have iterators, so figure out what kind of iterators that are
   *  to see if we can check the range ahead of time.
  */
  template<typename _InputIterator>
    inline bool
    __valid_range_aux(const _InputIterator& __first,
		      const _InputIterator& __last, __false_type)
  {
    typedef typename std::iterator_traits<_InputIterator>::iterator_category
      _Category;
    return __gnu_debug::__valid_range_aux2(__first, __last, _Category());
  }

  /** Don't know what these iterators are, or if they are even
   *  iterators (we may get an integral type for InputIterator), so
   *  see if they are integral and pass them on to the next phase
   *  otherwise.
  */
  template<typename _InputIterator>
    inline bool
    __valid_range(const _InputIterator& __first, const _InputIterator& __last)
    {
      typedef typename std::__is_integer<_InputIterator>::__type _Integral;
      return __gnu_debug::__valid_range_aux(__first, __last, _Integral());
    }

  /** Safe iterators know how to check if they form a valid range. */
  template<typename _Iterator, typename _Sequence>
    inline bool
    __valid_range(const _Safe_iterator<_Iterator, _Sequence>& __first,
		  const _Safe_iterator<_Iterator, _Sequence>& __last)
    { return __first._M_valid_range(__last); }

  /* Checks that [first, last) is a valid range, and then returns
   * __first. This routine is useful when we can't use a separate
   * assertion statement because, e.g., we are in a constructor.
  */
  template<typename _InputIterator>
    inline _InputIterator
    __check_valid_range(const _InputIterator& __first,
			const _InputIterator& __last)
    {
      _GLIBCXX_DEBUG_ASSERT(__gnu_debug::__valid_range(__first, __last));
      return __first;
    }

  /** Checks that __s is non-NULL or __n == 0, and then returns __s. */
  template<typename _CharT, typename _Integer>
    inline const _CharT*
    __check_string(const _CharT* __s, const _Integer& __n)
    {
#ifdef _GLIBCXX_DEBUG_PEDANTIC
      _GLIBCXX_DEBUG_ASSERT(__s != 0 || __n == 0);
#endif
      return __s;
    }

  /** Checks that __s is non-NULL and then returns __s. */
  template<typename _CharT>
    inline const _CharT*
    __check_string(const _CharT* __s)
    {
#ifdef _GLIBCXX_DEBUG_PEDANTIC
      _GLIBCXX_DEBUG_ASSERT(__s != 0);
#endif
      return __s;
    }

  // Can't check if an input iterator sequence is sorted, because we
  // can't step through the sequence.
  template<typename _InputIterator>
    inline bool
    __check_sorted_aux(const _InputIterator&, const _InputIterator&,
                       std::input_iterator_tag)
    { return true; }

  // Can verify if a forward iterator sequence is in fact sorted using
  // std::__is_sorted
  template<typename _ForwardIterator>
    inline bool
    __check_sorted_aux(_ForwardIterator __first, _ForwardIterator __last,
                       std::forward_iterator_tag)
    {
      if (__first == __last)
        return true;

      _ForwardIterator __next = __first;
      for (++__next; __next != __last; __first = __next, ++__next) {
        if (*__next < *__first)
          return false;
      }

      return true;
    }

  // Can't check if an input iterator sequence is sorted, because we can't step
  // through the sequence.
  template<typename _InputIterator, typename _Predicate>
    inline bool
    __check_sorted_aux(const _InputIterator&, const _InputIterator&,
                       _Predicate, std::input_iterator_tag)
    { return true; }

  // Can verify if a forward iterator sequence is in fact sorted using
  // std::__is_sorted
  template<typename _ForwardIterator, typename _Predicate>
    inline bool
    __check_sorted_aux(_ForwardIterator __first, _ForwardIterator __last,
                       _Predicate __pred, std::forward_iterator_tag)
    {
      if (__first == __last)
        return true;

      _ForwardIterator __next = __first;
      for (++__next; __next != __last; __first = __next, ++__next) {
        if (__pred(*__next, *__first))
          return false;
      }

      return true;
    }

  // Determine if a sequence is sorted.
  template<typename _InputIterator>
    inline bool
    __check_sorted(const _InputIterator& __first, const _InputIterator& __last)
    {
      typedef typename std::iterator_traits<_InputIterator>::iterator_category
        _Category;
      return __gnu_debug::__check_sorted_aux(__first, __last, _Category());
    }

  template<typename _InputIterator, typename _Predicate>
    inline bool
    __check_sorted(const _InputIterator& __first, const _InputIterator& __last,
                   _Predicate __pred)
    {
      typedef typename std::iterator_traits<_InputIterator>::iterator_category
        _Category;
      return __gnu_debug::__check_sorted_aux(__first, __last, __pred,
					     _Category());
    }

  // _GLIBCXX_RESOLVE_LIB_DEFECTS
  // 270. Binary search requirements overly strict
  // Determine if a sequence is partitioned w.r.t. this element.
  template<typename _ForwardIterator, typename _Tp>
    inline bool
    __check_partitioned(_ForwardIterator __first, _ForwardIterator __last,
			const _Tp& __value)
    {
      while (__first != __last && *__first < __value)
	++__first;
      while (__first != __last && !(*__first < __value))
	++__first;
      return __first == __last;
    }

  // Determine if a sequence is partitioned w.r.t. this element.
  template<typename _ForwardIterator, typename _Tp, typename _Pred>
    inline bool
    __check_partitioned(_ForwardIterator __first, _ForwardIterator __last,
			const _Tp& __value, _Pred __pred)
    {
      while (__first != __last && __pred(*__first, __value))
	++__first;
      while (__first != __last && !__pred(*__first, __value))
	++__first;
      return __first == __last;
    }
} // namespace __gnu_debug

#ifdef _GLIBCXX_DEBUG
// We need the error formatter
#  include <debug/formatter.h>
#endif

=======
>>>>>>> 8c044a9c
#endif<|MERGE_RESOLUTION|>--- conflicted
+++ resolved
@@ -113,266 +113,4 @@
 #  define __glibcxx_requires_subscript(_N)
 #endif
 
-<<<<<<< HEAD
-#include <cassert> // TBD: temporary
-
-#include <stddef.h>                       // for ptrdiff_t
-#include <bits/stl_iterator_base_types.h> // for iterator_traits, categories
-#include <bits/cpp_type_traits.h>         // for __is_integer
-
-namespace __gnu_debug
-{
-  template<typename _Iterator, typename _Sequence>
-    class _Safe_iterator;
-
-  // An arbitrary iterator pointer is not singular.
-  inline bool
-  __check_singular_aux(const void*) { return false; }
-
-  // We may have an iterator that derives from _Safe_iterator_base but isn't
-  // a _Safe_iterator.
-  template<typename _Iterator>
-    inline bool
-    __check_singular(_Iterator& __x)
-    { return __gnu_debug::__check_singular_aux(&__x); }
-
-  /** Non-NULL pointers are nonsingular. */
-  template<typename _Tp>
-    inline bool
-    __check_singular(const _Tp* __ptr)
-    { return __ptr == 0; }
-
-  /** Safe iterators know if they are singular. */
-  template<typename _Iterator, typename _Sequence>
-    inline bool
-    __check_singular(const _Safe_iterator<_Iterator, _Sequence>& __x)
-    { return __x._M_singular(); }
-
-  /** Assume that some arbitrary iterator is dereferenceable, because we
-      can't prove that it isn't. */
-  template<typename _Iterator>
-    inline bool
-    __check_dereferenceable(_Iterator&)
-    { return true; }
-
-  /** Non-NULL pointers are dereferenceable. */
-  template<typename _Tp>
-    inline bool
-    __check_dereferenceable(const _Tp* __ptr)
-    { return __ptr; }
-
-  /** Safe iterators know if they are singular. */
-  template<typename _Iterator, typename _Sequence>
-    inline bool
-    __check_dereferenceable(const _Safe_iterator<_Iterator, _Sequence>& __x)
-    { return __x._M_dereferenceable(); }
-
-  /** If the distance between two random access iterators is
-   *  nonnegative, assume the range is valid.
-  */
-  template<typename _RandomAccessIterator>
-    inline bool
-    __valid_range_aux2(const _RandomAccessIterator& __first,
-		       const _RandomAccessIterator& __last,
-		       std::random_access_iterator_tag)
-    { return __last - __first >= 0; }
-
-  /** Can't test for a valid range with input iterators, because
-   *  iteration may be destructive. So we just assume that the range
-   *  is valid.
-  */
-  template<typename _InputIterator>
-    inline bool
-    __valid_range_aux2(const _InputIterator&, const _InputIterator&,
-		       std::input_iterator_tag)
-    { return true; }
-
-  /** We say that integral types for a valid range, and defer to other
-   *  routines to realize what to do with integral types instead of
-   *  iterators.
-  */
-  template<typename _Integral>
-    inline bool
-    __valid_range_aux(const _Integral&, const _Integral&, __true_type)
-    { return true; }
-
-  /** We have iterators, so figure out what kind of iterators that are
-   *  to see if we can check the range ahead of time.
-  */
-  template<typename _InputIterator>
-    inline bool
-    __valid_range_aux(const _InputIterator& __first,
-		      const _InputIterator& __last, __false_type)
-  {
-    typedef typename std::iterator_traits<_InputIterator>::iterator_category
-      _Category;
-    return __gnu_debug::__valid_range_aux2(__first, __last, _Category());
-  }
-
-  /** Don't know what these iterators are, or if they are even
-   *  iterators (we may get an integral type for InputIterator), so
-   *  see if they are integral and pass them on to the next phase
-   *  otherwise.
-  */
-  template<typename _InputIterator>
-    inline bool
-    __valid_range(const _InputIterator& __first, const _InputIterator& __last)
-    {
-      typedef typename std::__is_integer<_InputIterator>::__type _Integral;
-      return __gnu_debug::__valid_range_aux(__first, __last, _Integral());
-    }
-
-  /** Safe iterators know how to check if they form a valid range. */
-  template<typename _Iterator, typename _Sequence>
-    inline bool
-    __valid_range(const _Safe_iterator<_Iterator, _Sequence>& __first,
-		  const _Safe_iterator<_Iterator, _Sequence>& __last)
-    { return __first._M_valid_range(__last); }
-
-  /* Checks that [first, last) is a valid range, and then returns
-   * __first. This routine is useful when we can't use a separate
-   * assertion statement because, e.g., we are in a constructor.
-  */
-  template<typename _InputIterator>
-    inline _InputIterator
-    __check_valid_range(const _InputIterator& __first,
-			const _InputIterator& __last)
-    {
-      _GLIBCXX_DEBUG_ASSERT(__gnu_debug::__valid_range(__first, __last));
-      return __first;
-    }
-
-  /** Checks that __s is non-NULL or __n == 0, and then returns __s. */
-  template<typename _CharT, typename _Integer>
-    inline const _CharT*
-    __check_string(const _CharT* __s, const _Integer& __n)
-    {
-#ifdef _GLIBCXX_DEBUG_PEDANTIC
-      _GLIBCXX_DEBUG_ASSERT(__s != 0 || __n == 0);
-#endif
-      return __s;
-    }
-
-  /** Checks that __s is non-NULL and then returns __s. */
-  template<typename _CharT>
-    inline const _CharT*
-    __check_string(const _CharT* __s)
-    {
-#ifdef _GLIBCXX_DEBUG_PEDANTIC
-      _GLIBCXX_DEBUG_ASSERT(__s != 0);
-#endif
-      return __s;
-    }
-
-  // Can't check if an input iterator sequence is sorted, because we
-  // can't step through the sequence.
-  template<typename _InputIterator>
-    inline bool
-    __check_sorted_aux(const _InputIterator&, const _InputIterator&,
-                       std::input_iterator_tag)
-    { return true; }
-
-  // Can verify if a forward iterator sequence is in fact sorted using
-  // std::__is_sorted
-  template<typename _ForwardIterator>
-    inline bool
-    __check_sorted_aux(_ForwardIterator __first, _ForwardIterator __last,
-                       std::forward_iterator_tag)
-    {
-      if (__first == __last)
-        return true;
-
-      _ForwardIterator __next = __first;
-      for (++__next; __next != __last; __first = __next, ++__next) {
-        if (*__next < *__first)
-          return false;
-      }
-
-      return true;
-    }
-
-  // Can't check if an input iterator sequence is sorted, because we can't step
-  // through the sequence.
-  template<typename _InputIterator, typename _Predicate>
-    inline bool
-    __check_sorted_aux(const _InputIterator&, const _InputIterator&,
-                       _Predicate, std::input_iterator_tag)
-    { return true; }
-
-  // Can verify if a forward iterator sequence is in fact sorted using
-  // std::__is_sorted
-  template<typename _ForwardIterator, typename _Predicate>
-    inline bool
-    __check_sorted_aux(_ForwardIterator __first, _ForwardIterator __last,
-                       _Predicate __pred, std::forward_iterator_tag)
-    {
-      if (__first == __last)
-        return true;
-
-      _ForwardIterator __next = __first;
-      for (++__next; __next != __last; __first = __next, ++__next) {
-        if (__pred(*__next, *__first))
-          return false;
-      }
-
-      return true;
-    }
-
-  // Determine if a sequence is sorted.
-  template<typename _InputIterator>
-    inline bool
-    __check_sorted(const _InputIterator& __first, const _InputIterator& __last)
-    {
-      typedef typename std::iterator_traits<_InputIterator>::iterator_category
-        _Category;
-      return __gnu_debug::__check_sorted_aux(__first, __last, _Category());
-    }
-
-  template<typename _InputIterator, typename _Predicate>
-    inline bool
-    __check_sorted(const _InputIterator& __first, const _InputIterator& __last,
-                   _Predicate __pred)
-    {
-      typedef typename std::iterator_traits<_InputIterator>::iterator_category
-        _Category;
-      return __gnu_debug::__check_sorted_aux(__first, __last, __pred,
-					     _Category());
-    }
-
-  // _GLIBCXX_RESOLVE_LIB_DEFECTS
-  // 270. Binary search requirements overly strict
-  // Determine if a sequence is partitioned w.r.t. this element.
-  template<typename _ForwardIterator, typename _Tp>
-    inline bool
-    __check_partitioned(_ForwardIterator __first, _ForwardIterator __last,
-			const _Tp& __value)
-    {
-      while (__first != __last && *__first < __value)
-	++__first;
-      while (__first != __last && !(*__first < __value))
-	++__first;
-      return __first == __last;
-    }
-
-  // Determine if a sequence is partitioned w.r.t. this element.
-  template<typename _ForwardIterator, typename _Tp, typename _Pred>
-    inline bool
-    __check_partitioned(_ForwardIterator __first, _ForwardIterator __last,
-			const _Tp& __value, _Pred __pred)
-    {
-      while (__first != __last && __pred(*__first, __value))
-	++__first;
-      while (__first != __last && !__pred(*__first, __value))
-	++__first;
-      return __first == __last;
-    }
-} // namespace __gnu_debug
-
-#ifdef _GLIBCXX_DEBUG
-// We need the error formatter
-#  include <debug/formatter.h>
-#endif
-
-=======
->>>>>>> 8c044a9c
 #endif