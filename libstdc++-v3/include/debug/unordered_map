// Debugging unordered_map/unordered_multimap implementation -*- C++ -*-

// Copyright (C) 2003, 2004, 2005, 2006, 2007, 2008, 2009, 2010
// Free Software Foundation, Inc.
//
// This file is part of the GNU ISO C++ Library.  This library is free
// software; you can redistribute it and/or modify it under the
// terms of the GNU General Public License as published by the
// Free Software Foundation; either version 3, or (at your option)
// any later version.

// This library is distributed in the hope that it will be useful,
// but WITHOUT ANY WARRANTY; without even the implied warranty of
// MERCHANTABILITY or FITNESS FOR A PARTICULAR PURPOSE.  See the
// GNU General Public License for more details.

// Under Section 7 of GPL version 3, you are granted additional
// permissions described in the GCC Runtime Library Exception, version
// 3.1, as published by the Free Software Foundation.

// You should have received a copy of the GNU General Public License and
// a copy of the GCC Runtime Library Exception along with this program;
// see the files COPYING3 and COPYING.RUNTIME respectively.  If not, see
// <http://www.gnu.org/licenses/>.

/** @file debug/unordered_map
 *  This file is a GNU debug extension to the Standard C++ Library.
 */

#ifndef _GLIBCXX_DEBUG_UNORDERED_MAP
#define _GLIBCXX_DEBUG_UNORDERED_MAP 1

#ifndef __GXX_EXPERIMENTAL_CXX0X__
# include <bits/c++0x_warning.h>
#else
# include <unordered_map>

#include <debug/safe_sequence.h>
#include <debug/safe_iterator.h>

namespace std
{
namespace __debug
{
  /// Class std::unordered_map with safety/checking/debug instrumentation.
  template<typename _Key, typename _Tp,
	   typename _Hash = std::hash<_Key>,
	   typename _Pred = std::equal_to<_Key>,
	   typename _Alloc = std::allocator<_Key> >
    class unordered_map
    : public _GLIBCXX_STD_D::unordered_map<_Key, _Tp, _Hash, _Pred, _Alloc>,
      public __gnu_debug::_Safe_sequence<unordered_map<_Key, _Tp, _Hash,
						       _Pred, _Alloc> >
    {
      typedef _GLIBCXX_STD_D::unordered_map<_Key, _Tp, _Hash,
					    _Pred, _Alloc> _Base;
      typedef __gnu_debug::_Safe_sequence<unordered_map> _Safe_base;
      typedef typename _Base::const_iterator _Base_const_iterator;
      typedef typename _Base::iterator _Base_iterator;
      typedef __gnu_debug::_Equal_to<_Base_const_iterator> _Equal;

    public:
      typedef typename _Base::size_type       size_type;
      typedef typename _Base::hasher          hasher;
      typedef typename _Base::key_equal       key_equal;
      typedef typename _Base::allocator_type  allocator_type;

      typedef typename _Base::key_type        key_type;
      typedef typename _Base::value_type      value_type;

      typedef __gnu_debug::_Safe_iterator<_Base_iterator,
					  unordered_map> iterator;
      typedef __gnu_debug::_Safe_iterator<_Base_const_iterator,
					  unordered_map> const_iterator;

      explicit
      unordered_map(size_type __n = 10,
		    const hasher& __hf = hasher(),
		    const key_equal& __eql = key_equal(),
		    const allocator_type& __a = allocator_type())
      : _Base(__n, __hf, __eql, __a) { }

      template<typename _InputIterator>
        unordered_map(_InputIterator __first, _InputIterator __last, 
		      size_type __n = 0,
		      const hasher& __hf = hasher(), 
		      const key_equal& __eql = key_equal(), 
		      const allocator_type& __a = allocator_type())
	: _Base(__gnu_debug::__base(__gnu_debug::__check_valid_range(__first,
								     __last)),
		__gnu_debug::__base(__last), __n,
		__hf, __eql, __a), _Safe_base() { }

      unordered_map(const unordered_map& __x) 
      : _Base(__x), _Safe_base() { }

      unordered_map(const _Base& __x)
      : _Base(__x), _Safe_base() { }

      unordered_map(unordered_map&& __x)
      : _Base(std::move(__x)), _Safe_base() { }

      unordered_map(initializer_list<value_type> __l,
		    size_type __n = 0,
		    const hasher& __hf = hasher(),
		    const key_equal& __eql = key_equal(),
		    const allocator_type& __a = allocator_type())
      : _Base(__l, __n, __hf, __eql, __a), _Safe_base() { }

      unordered_map&
      operator=(const unordered_map& __x)
      {
	*static_cast<_Base*>(this) = __x;
	this->_M_invalidate_all();
	return *this;
      }

      unordered_map&
      operator=(unordered_map&& __x)
      {
   	// NB: DR 1204.
	// NB: DR 675.
	clear();
	swap(__x);
	return *this;
      }

      unordered_map&
      operator=(initializer_list<value_type> __l)
      {
	this->clear();
	this->insert(__l);
	return *this;
      }

      void
      swap(unordered_map& __x)
      {
	_Base::swap(__x);
	_Safe_base::_M_swap(__x);
      }

      void
      clear()
      {
	_Base::clear();
	this->_M_invalidate_all();
      }

      iterator 
      begin()
      { return iterator(_Base::begin(), this); }

      const_iterator
      begin() const
      { return const_iterator(_Base::begin(), this); }

      iterator
      end()
      { return iterator(_Base::end(), this); }

      const_iterator
      end() const
      { return const_iterator(_Base::end(), this); }

      const_iterator
      cbegin() const
      { return const_iterator(_Base::begin(), this); }

      const_iterator
      cend() const
      { return const_iterator(_Base::end(), this); }

      // local versions
      using _Base::begin;
      using _Base::end;
      using _Base::cbegin;
      using _Base::cend;

      std::pair<iterator, bool>
      insert(const value_type& __obj)
      {
	std::pair<_Base_iterator, bool> __res = _Base::insert(__obj);
	return std::make_pair(iterator(__res.first, this), __res.second);
      }

      iterator
      insert(const_iterator __hint, const value_type& __obj)
      {
	__glibcxx_check_insert(__hint);
	return iterator(_Base::insert(__hint.base(), __obj), this);
      }

      template<typename _Pair, typename = typename
	       std::enable_if<std::is_convertible<_Pair,
						  value_type>::value>::type>
        std::pair<iterator, bool>
        insert(_Pair&& __obj)
        {
	  std::pair<_Base_iterator, bool> __res =
	    _Base::insert(std::forward<_Pair>(__obj));
	  return std::make_pair(iterator(__res.first, this), __res.second);
	}

      template<typename _Pair, typename = typename
	       std::enable_if<std::is_convertible<_Pair,
						  value_type>::value>::type>
        iterator
        insert(const_iterator __hint, _Pair&& __obj)
        {
	  __glibcxx_check_insert(__hint);
	  return iterator(_Base::insert(__hint.base(),
					std::forward<_Pair>(__obj)),
			  this);
	}

      void
      insert(std::initializer_list<value_type> __l)
      { _Base::insert(__l); }

      template<typename _InputIterator>
        void
        insert(_InputIterator __first, _InputIterator __last)
        {
	  __glibcxx_check_valid_range(__first, __last);
	  _Base::insert(__gnu_debug::__base(__first),
			__gnu_debug::__base(__last));
	}

      iterator
      find(const key_type& __key)
      { return iterator(_Base::find(__key), this); }

      const_iterator
      find(const key_type& __key) const
      { return const_iterator(_Base::find(__key), this); }

      std::pair<iterator, iterator>
      equal_range(const key_type& __key)
      {
	std::pair<_Base_iterator, _Base_iterator> __res =
	  _Base::equal_range(__key);
	return std::make_pair(iterator(__res.first, this),
			      iterator(__res.second, this));
      }

      std::pair<const_iterator, const_iterator>
      equal_range(const key_type& __key) const
      {
	std::pair<_Base_const_iterator, _Base_const_iterator> __res =
	  _Base::equal_range(__key);
	return std::make_pair(const_iterator(__res.first, this),
			      const_iterator(__res.second, this));
      }

      size_type
      erase(const key_type& __key)
      {
	size_type __ret(0);
	_Base_iterator __victim(_Base::find(__key));
	if (__victim != _Base::end())
	  {
	    this->_M_invalidate_if(_Equal(__victim));
	    _Base::erase(__victim);
	    __ret = 1;
	  }
	return __ret;
      }

      iterator
      erase(const_iterator __it)
      {
	__glibcxx_check_erase(__it);
<<<<<<< HEAD
	__it._M_invalidate();
=======
	this->_M_invalidate_if(_Equal(__it.base()));
>>>>>>> 155d23aa
	return iterator(_Base::erase(__it.base()), this);
      }

      iterator
      erase(const_iterator __first, const_iterator __last)
      {
	__glibcxx_check_erase_range(__first, __last);
<<<<<<< HEAD
	for (const_iterator __tmp = __first; __tmp != __last;)
	{
	  const_iterator __victim = __tmp++;
	  __victim._M_invalidate();
	}
=======
	for (_Base_const_iterator __tmp = __first.base();
	     __tmp != __last.base(); ++__tmp)
	  {
	    _GLIBCXX_DEBUG_VERIFY(__tmp != _Base::end(),
				  _M_message(__gnu_debug::__msg_valid_range)
				  ._M_iterator(__first, "first")
				  ._M_iterator(__last, "last"));
	    this->_M_invalidate_if(_Equal(__tmp));
	  }
>>>>>>> 155d23aa
	return iterator(_Base::erase(__first.base(),
				     __last.base()), this);
      }

      _Base&
      _M_base() { return *this; }

      const _Base&
      _M_base() const { return *this; }

    private:
      void
      _M_invalidate_all()
      {
	typedef __gnu_debug::_Not_equal_to<_Base_const_iterator> _Not_equal;
	this->_M_invalidate_if(_Not_equal(_Base::end()));
      }
    };

  template<typename _Key, typename _Tp, typename _Hash,
	   typename _Pred, typename _Alloc>
    inline void
    swap(unordered_map<_Key, _Tp, _Hash, _Pred, _Alloc>& __x,
	 unordered_map<_Key, _Tp, _Hash, _Pred, _Alloc>& __y)
    { __x.swap(__y); }

  template<typename _Key, typename _Tp, typename _Hash,
	   typename _Pred, typename _Alloc>
    inline bool
    operator==(const unordered_map<_Key, _Tp, _Hash, _Pred, _Alloc>& __x,
	       const unordered_map<_Key, _Tp, _Hash, _Pred, _Alloc>& __y)
    { return __x._M_equal(__y); }

  template<typename _Key, typename _Tp, typename _Hash,
	   typename _Pred, typename _Alloc>
    inline bool
    operator!=(const unordered_map<_Key, _Tp, _Hash, _Pred, _Alloc>& __x,
	       const unordered_map<_Key, _Tp, _Hash, _Pred, _Alloc>& __y)
    { return !(__x == __y); }


  /// Class std::unordered_multimap with safety/checking/debug instrumentation.
  template<typename _Key, typename _Tp,
	   typename _Hash = std::hash<_Key>,
	   typename _Pred = std::equal_to<_Key>,
	   typename _Alloc = std::allocator<_Key> >
    class unordered_multimap
    : public _GLIBCXX_STD_D::unordered_multimap<_Key, _Tp, _Hash,
						_Pred, _Alloc>,
      public __gnu_debug::_Safe_sequence<unordered_multimap<_Key, _Tp, _Hash,
							    _Pred, _Alloc> >
    {
      typedef _GLIBCXX_STD_D::unordered_multimap<_Key, _Tp, _Hash,
						 _Pred, _Alloc> _Base;
      typedef __gnu_debug::_Safe_sequence<unordered_multimap> _Safe_base;
      typedef typename _Base::const_iterator _Base_const_iterator;
      typedef typename _Base::iterator _Base_iterator;
      typedef __gnu_debug::_Equal_to<_Base_const_iterator> _Equal;

    public:
      typedef typename _Base::size_type       size_type;
      typedef typename _Base::hasher          hasher;
      typedef typename _Base::key_equal       key_equal;
      typedef typename _Base::allocator_type  allocator_type;

      typedef typename _Base::key_type        key_type;
      typedef typename _Base::value_type      value_type;

      typedef __gnu_debug::_Safe_iterator<_Base_iterator,
					  unordered_multimap> iterator;
      typedef __gnu_debug::_Safe_iterator<_Base_const_iterator,
					  unordered_multimap> const_iterator;

      explicit
      unordered_multimap(size_type __n = 10,
			 const hasher& __hf = hasher(),
			 const key_equal& __eql = key_equal(),
			 const allocator_type& __a = allocator_type())
      : _Base(__n, __hf, __eql, __a) { }

      template<typename _InputIterator>
        unordered_multimap(_InputIterator __first, _InputIterator __last, 
			   size_type __n = 0,
			   const hasher& __hf = hasher(), 
			   const key_equal& __eql = key_equal(), 
			   const allocator_type& __a = allocator_type())
	: _Base(__gnu_debug::__base(__gnu_debug::__check_valid_range(__first,
								     __last)),
		__gnu_debug::__base(__last), __n,
		__hf, __eql, __a), _Safe_base() { }

      unordered_multimap(const unordered_multimap& __x) 
      : _Base(__x), _Safe_base() { }

      unordered_multimap(const _Base& __x) 
      : _Base(__x), _Safe_base() { }

      unordered_multimap(unordered_multimap&& __x) 
      : _Base(std::move(__x)), _Safe_base() { }

      unordered_multimap(initializer_list<value_type> __l,
			 size_type __n = 0,
			 const hasher& __hf = hasher(),
			 const key_equal& __eql = key_equal(),
			 const allocator_type& __a = allocator_type())
      : _Base(__l, __n, __hf, __eql, __a), _Safe_base() { }

      unordered_multimap&
      operator=(const unordered_multimap& __x)
      {
	*static_cast<_Base*>(this) = __x;
	this->_M_invalidate_all();
	return *this;
      }

      unordered_multimap&
      operator=(unordered_multimap&& __x)
      {
	// NB: DR 1204.
	// NB: DR 675.
	clear();
	swap(__x);
	return *this;
      }

      unordered_multimap&
      operator=(initializer_list<value_type> __l)
      {
	this->clear();
	this->insert(__l);
	return *this;
      }

      void
      swap(unordered_multimap& __x)
      {
	_Base::swap(__x);
	_Safe_base::_M_swap(__x);
      }

      void
      clear()
      {
	_Base::clear();
	this->_M_invalidate_all();
      }

      iterator 
      begin()
      { return iterator(_Base::begin(), this); }

      const_iterator
      begin() const
      { return const_iterator(_Base::begin(), this); }

      iterator
      end()
      { return iterator(_Base::end(), this); }

      const_iterator
      end() const
      { return const_iterator(_Base::end(), this); }

      const_iterator
      cbegin() const
      { return const_iterator(_Base::begin(), this); }

      const_iterator
      cend() const
      { return const_iterator(_Base::end(), this); }

      // local versions
      using _Base::begin;
      using _Base::end;
      using _Base::cbegin;
      using _Base::cend;

      iterator
      insert(const value_type& __obj)
      { return iterator(_Base::insert(__obj), this); }

      iterator
      insert(const_iterator __hint, const value_type& __obj)
      {
	__glibcxx_check_insert(__hint);
	return iterator(_Base::insert(__hint.base(), __obj), this);
      }

      template<typename _Pair, typename = typename
	       std::enable_if<std::is_convertible<_Pair,
						  value_type>::value>::type>
        iterator
        insert(_Pair&& __obj)
        { return iterator(_Base::insert(std::forward<_Pair>(__obj)), this); }

      template<typename _Pair, typename = typename
	       std::enable_if<std::is_convertible<_Pair,
						  value_type>::value>::type>
	iterator
	insert(const_iterator __hint, _Pair&& __obj)
	{
	  __glibcxx_check_insert(__hint);
	  return iterator(_Base::insert(__hint.base(),
					std::forward<_Pair>(__obj)),
			  this);
	}

      void
      insert(std::initializer_list<value_type> __l)
      { _Base::insert(__l); }

      template<typename _InputIterator>
        void
        insert(_InputIterator __first, _InputIterator __last)
        {
	  __glibcxx_check_valid_range(__first, __last);
	  _Base::insert(__gnu_debug::__base(__first),
			__gnu_debug::__base(__last));
	}

      iterator
      find(const key_type& __key)
      { return iterator(_Base::find(__key), this); }

      const_iterator
      find(const key_type& __key) const
      { return const_iterator(_Base::find(__key), this); }

      std::pair<iterator, iterator>
      equal_range(const key_type& __key)
      {
	std::pair<_Base_iterator, _Base_iterator> __res =
	  _Base::equal_range(__key);
	return std::make_pair(iterator(__res.first, this),
			      iterator(__res.second, this));
      }

      std::pair<const_iterator, const_iterator>
      equal_range(const key_type& __key) const
      {
	std::pair<_Base_const_iterator, _Base_const_iterator> __res =
	  _Base::equal_range(__key);
	return std::make_pair(const_iterator(__res.first, this),
			      const_iterator(__res.second, this));
      }

      size_type
      erase(const key_type& __key)
      {
	size_type __ret(0);
	std::pair<_Base_iterator, _Base_iterator> __pair =
	  _Base::equal_range(__key);
	for (_Base_iterator __victim = __pair.first; __victim != __pair.second;)
	  {
	    this->_M_invalidate_if(_Equal(__victim));
	    _Base::erase(__victim++);
	    ++__ret;
	  }
	return __ret;
      }

      iterator
      erase(const_iterator __it)
      {
	__glibcxx_check_erase(__it);
<<<<<<< HEAD
	__it._M_invalidate();
=======
	this->_M_invalidate_if(_Equal(__it.base()));
>>>>>>> 155d23aa
	return iterator(_Base::erase(__it.base()), this);
      }

      iterator
      erase(const_iterator __first, const_iterator __last)
      {
	__glibcxx_check_erase_range(__first, __last);
<<<<<<< HEAD
	for (const_iterator __tmp = __first; __tmp != __last;)
	{
	  const_iterator __victim = __tmp++;
	  __victim._M_invalidate();
	}
=======
	for (_Base_const_iterator __tmp = __first.base();
	     __tmp != __last.base(); ++__tmp)
	  {
	    _GLIBCXX_DEBUG_VERIFY(__tmp != _Base::end(),
				  _M_message(__gnu_debug::__msg_valid_range)
				  ._M_iterator(__first, "first")
				  ._M_iterator(__last, "last"));
	    this->_M_invalidate_if(_Equal(__tmp));
	  }
>>>>>>> 155d23aa
	return iterator(_Base::erase(__first.base(),
				     __last.base()), this);
      }

      _Base&
      _M_base() { return *this; }

      const _Base&
      _M_base() const { return *this; }

    private:
      void
      _M_invalidate_all()
      {
	typedef __gnu_debug::_Not_equal_to<_Base_const_iterator> _Not_equal;
	this->_M_invalidate_if(_Not_equal(_Base::end()));
      }
    };

  template<typename _Key, typename _Tp, typename _Hash,
	   typename _Pred, typename _Alloc>
    inline void
    swap(unordered_multimap<_Key, _Tp, _Hash, _Pred, _Alloc>& __x,
	 unordered_multimap<_Key, _Tp, _Hash, _Pred, _Alloc>& __y)
    { __x.swap(__y); }

  template<typename _Key, typename _Tp, typename _Hash,
	   typename _Pred, typename _Alloc>
    inline bool
    operator==(const unordered_multimap<_Key, _Tp, _Hash, _Pred, _Alloc>& __x,
	       const unordered_multimap<_Key, _Tp, _Hash, _Pred, _Alloc>& __y)
    { return __x._M_equal(__y); }

  template<typename _Key, typename _Tp, typename _Hash,
	   typename _Pred, typename _Alloc>
    inline bool
    operator!=(const unordered_multimap<_Key, _Tp, _Hash, _Pred, _Alloc>& __x,
	       const unordered_multimap<_Key, _Tp, _Hash, _Pred, _Alloc>& __y)
    { return !(__x == __y); }

} // namespace __debug
} // namespace std

#endif // __GXX_EXPERIMENTAL_CXX0X__

#endif<|MERGE_RESOLUTION|>--- conflicted
+++ resolved
@@ -271,11 +271,7 @@
       erase(const_iterator __it)
       {
 	__glibcxx_check_erase(__it);
-<<<<<<< HEAD
-	__it._M_invalidate();
-=======
 	this->_M_invalidate_if(_Equal(__it.base()));
->>>>>>> 155d23aa
 	return iterator(_Base::erase(__it.base()), this);
       }
 
@@ -283,13 +279,6 @@
       erase(const_iterator __first, const_iterator __last)
       {
 	__glibcxx_check_erase_range(__first, __last);
-<<<<<<< HEAD
-	for (const_iterator __tmp = __first; __tmp != __last;)
-	{
-	  const_iterator __victim = __tmp++;
-	  __victim._M_invalidate();
-	}
-=======
 	for (_Base_const_iterator __tmp = __first.base();
 	     __tmp != __last.base(); ++__tmp)
 	  {
@@ -299,7 +288,6 @@
 				  ._M_iterator(__last, "last"));
 	    this->_M_invalidate_if(_Equal(__tmp));
 	  }
->>>>>>> 155d23aa
 	return iterator(_Base::erase(__first.base(),
 				     __last.base()), this);
       }
@@ -565,11 +553,7 @@
       erase(const_iterator __it)
       {
 	__glibcxx_check_erase(__it);
-<<<<<<< HEAD
-	__it._M_invalidate();
-=======
 	this->_M_invalidate_if(_Equal(__it.base()));
->>>>>>> 155d23aa
 	return iterator(_Base::erase(__it.base()), this);
       }
 
@@ -577,13 +561,6 @@
       erase(const_iterator __first, const_iterator __last)
       {
 	__glibcxx_check_erase_range(__first, __last);
-<<<<<<< HEAD
-	for (const_iterator __tmp = __first; __tmp != __last;)
-	{
-	  const_iterator __victim = __tmp++;
-	  __victim._M_invalidate();
-	}
-=======
 	for (_Base_const_iterator __tmp = __first.base();
 	     __tmp != __last.base(); ++__tmp)
 	  {
@@ -593,7 +570,6 @@
 				  ._M_iterator(__last, "last"));
 	    this->_M_invalidate_if(_Equal(__tmp));
 	  }
->>>>>>> 155d23aa
 	return iterator(_Base::erase(__first.base(),
 				     __last.base()), this);
       }
