// Debugging unordered_map/unordered_multimap implementation -*- C++ -*-

// Copyright (C) 2003, 2004, 2005, 2006, 2007, 2008, 2009
// Free Software Foundation, Inc.
//
// This file is part of the GNU ISO C++ Library.  This library is free
// software; you can redistribute it and/or modify it under the
// terms of the GNU General Public License as published by the
// Free Software Foundation; either version 3, or (at your option)
// any later version.

// This library is distributed in the hope that it will be useful,
// but WITHOUT ANY WARRANTY; without even the implied warranty of
// MERCHANTABILITY or FITNESS FOR A PARTICULAR PURPOSE.  See the
// GNU General Public License for more details.

// Under Section 7 of GPL version 3, you are granted additional
// permissions described in the GCC Runtime Library Exception, version
// 3.1, as published by the Free Software Foundation.

// You should have received a copy of the GNU General Public License and
// a copy of the GCC Runtime Library Exception along with this program;
// see the files COPYING3 and COPYING.RUNTIME respectively.  If not, see
// <http://www.gnu.org/licenses/>.

/** @file debug/unordered_map
 *  This file is a GNU debug extension to the Standard C++ Library.
 */

#ifndef _GLIBCXX_DEBUG_UNORDERED_MAP
#define _GLIBCXX_DEBUG_UNORDERED_MAP 1

#ifdef __GXX_EXPERIMENTAL_CXX0X__
# include <unordered_map>
#else
# include <c++0x_warning.h>
#endif

#include <debug/safe_sequence.h>
#include <debug/safe_iterator.h>
#include <initializer_list>

namespace std
{
namespace __debug
{
  template<typename _Key, typename _Tp,
	   typename _Hash = std::hash<_Key>,
	   typename _Pred = std::equal_to<_Key>,
	   typename _Alloc = std::allocator<_Key> >
    class unordered_map
    : public _GLIBCXX_STD_D::unordered_map<_Key, _Tp, _Hash, _Pred, _Alloc>,
      public __gnu_debug::_Safe_sequence<unordered_map<_Key, _Tp, _Hash,
						       _Pred, _Alloc> >
    {
      typedef _GLIBCXX_STD_D::unordered_map<_Key, _Tp, _Hash,
					    _Pred, _Alloc> _Base;
      typedef __gnu_debug::_Safe_sequence<unordered_map> _Safe_base;

    public:
      typedef typename _Base::size_type       size_type;
      typedef typename _Base::hasher          hasher;
      typedef typename _Base::key_equal       key_equal;
      typedef typename _Base::allocator_type  allocator_type;

      typedef typename _Base::key_type        key_type;
      typedef typename _Base::value_type      value_type;

      typedef __gnu_debug::_Safe_iterator<typename _Base::iterator,
					  unordered_map> iterator;
      typedef __gnu_debug::_Safe_iterator<typename _Base::const_iterator,
					  unordered_map> const_iterator;

      explicit
      unordered_map(size_type __n = 10,
		    const hasher& __hf = hasher(),
		    const key_equal& __eql = key_equal(),
		    const allocator_type& __a = allocator_type())
      : _Base(__n, __hf, __eql, __a) { }

      template<typename _InputIterator>
        unordered_map(_InputIterator __f, _InputIterator __l, 
		      size_type __n = 10,
		      const hasher& __hf = hasher(), 
		      const key_equal& __eql = key_equal(), 
		      const allocator_type& __a = allocator_type())
	: _Base(__gnu_debug::__check_valid_range(__f, __l), __l, __n,
		__hf, __eql, __a), _Safe_base() { }
<<<<<<< HEAD

      unordered_map(const unordered_map& __x) 
      : _Base(__x), _Safe_base() { }

      unordered_map(const _Base& __x)
      : _Base(__x), _Safe_base() { }

=======

      unordered_map(const unordered_map& __x) 
      : _Base(__x), _Safe_base() { }

      unordered_map(const _Base& __x)
      : _Base(__x), _Safe_base() { }

>>>>>>> 42a9ba1d
      unordered_map(unordered_map&& __x)
      : _Base(std::forward<unordered_map>(__x)), _Safe_base() { }

      unordered_map(initializer_list<value_type> __l,
		    size_type __n = 10,
		    const hasher& __hf = hasher(),
		    const key_equal& __eql = key_equal(),
		    const allocator_type& __a = allocator_type())
      : _Base(__l, __n, __hf, __eql, __a), _Safe_base() { }

      unordered_map&
      operator=(const unordered_map& __x)
      {
	*static_cast<_Base*>(this) = __x;
	this->_M_invalidate_all();
	return *this;
      }

      unordered_map&
      operator=(unordered_map&& __x)
      {
        // NB: DR 675.
	clear();
	swap(__x);
	return *this;
      }

      unordered_map&
      operator=(initializer_list<value_type> __l)
      {
	this->clear();
	this->insert(__l);
	return *this;
      }

      void
      swap(unordered_map& __x)
      {
	_Base::swap(__x);
	_Safe_base::_M_swap(__x);
      }

      void
      clear()
      {
	_Base::clear();
	this->_M_invalidate_all();
      }

      iterator 
      begin()
      { return iterator(_Base::begin(), this); }

      const_iterator
      begin() const
      { return const_iterator(_Base::begin(), this); }

      iterator
      end()
      { return iterator(_Base::end(), this); }

      const_iterator
      end() const
      { return const_iterator(_Base::end(), this); }

      const_iterator
      cbegin() const
      { return const_iterator(_Base::begin(), this); }

      const_iterator
      cend() const
      { return const_iterator(_Base::end(), this); }

      // local versions
      using _Base::begin;
      using _Base::end;
      using _Base::cbegin;
      using _Base::cend;

      std::pair<iterator, bool>
      insert(const value_type& __obj)
      {
	typedef std::pair<typename _Base::iterator, bool> __pair_type;
	__pair_type __res = _Base::insert(__obj);
	return std::make_pair(iterator(__res.first, this), __res.second);
      }

      iterator
      insert(iterator, const value_type& __obj)
      {
	typedef std::pair<typename _Base::iterator, bool> __pair_type;
	__pair_type __res = _Base::insert(__obj);
	return iterator(__res.first, this);
      }

      const_iterator
      insert(const_iterator, const value_type& __obj)
      {
	typedef std::pair<typename _Base::iterator, bool> __pair_type;
	__pair_type __res = _Base::insert(__obj);
	return const_iterator(__res.first, this);
      }

      void
      insert(std::initializer_list<value_type> __l)
      { _Base::insert(__l); }

      template<typename _InputIterator>
        void
        insert(_InputIterator __first, _InputIterator __last)
        {
	  __glibcxx_check_valid_range(__first, __last);
	  _Base::insert(__first, __last);
	}

      iterator
      find(const key_type& __key)
      { return iterator(_Base::find(__key), this); }

      const_iterator
      find(const key_type& __key) const
      { return const_iterator(_Base::find(__key), this); }

      std::pair<iterator, iterator>
      equal_range(const key_type& __key)
      {
	typedef typename _Base::iterator _Base_iterator;
	typedef std::pair<_Base_iterator, _Base_iterator> __pair_type;
	__pair_type __res = _Base::equal_range(__key);
	return std::make_pair(iterator(__res.first, this),
			      iterator(__res.second, this));
      }

      std::pair<const_iterator, const_iterator>
      equal_range(const key_type& __key) const
      {
	typedef typename _Base::const_iterator _Base_iterator;
	typedef std::pair<_Base_iterator, _Base_iterator> __pair_type;
	__pair_type __res = _Base::equal_range(__key);
	return std::make_pair(const_iterator(__res.first, this),
			      const_iterator(__res.second, this));
      }

      size_type
      erase(const key_type& __key)
      {
	size_type __ret(0);
	iterator __victim(_Base::find(__key), this);
	if (__victim != end())
	  {
	    this->erase(__victim);
	    __ret = 1;
	  }
	return __ret;
      }

      iterator
      erase(iterator __it)
      {
	__glibcxx_check_erase(__it);
	__it._M_invalidate();
	return iterator(_Base::erase(__it.base()), this);
      }

      const_iterator
      erase(const_iterator __it)
      {
	__glibcxx_check_erase(__it);
	__it._M_invalidate();
	return const_iterator(_Base::erase(__it.base()), this);
      }

      iterator
      erase(iterator __first, iterator __last)
      {
	__glibcxx_check_erase_range(__first, __last);
	for (iterator __tmp = __first; __tmp != __last;)
	{
	  iterator __victim = __tmp++;
	  __victim._M_invalidate();
	}
	return iterator(_Base::erase(__first.base(),
				     __last.base()), this);
      }

      const_iterator
      erase(const_iterator __first, const_iterator __last)
      {
	__glibcxx_check_erase_range(__first, __last);
	for (const_iterator __tmp = __first; __tmp != __last;)
	{
	  const_iterator __victim = __tmp++;
	  __victim._M_invalidate();
	}
	return const_iterator(_Base::erase(__first.base(),
					   __last.base()), this);
      }

      _Base&
      _M_base() { return *this; }

      const _Base&
      _M_base() const { return *this; }

    private:
      void
      _M_invalidate_all()
      {
	typedef typename _Base::const_iterator _Base_const_iterator;
	typedef __gnu_debug::_Not_equal_to<_Base_const_iterator> _Not_equal;
	this->_M_invalidate_if(_Not_equal(_M_base().end()));
      }
    };

  template<typename _Key, typename _Tp, typename _Hash,
	   typename _Pred, typename _Alloc>
    inline void
    swap(unordered_map<_Key, _Tp, _Hash, _Pred, _Alloc>& __x,
	 unordered_map<_Key, _Tp, _Hash, _Pred, _Alloc>& __y)
    { __x.swap(__y); }

<<<<<<< HEAD
  template<typename _Key, typename _Tp, typename _Hash,
	   typename _Pred, typename _Alloc>
    inline void
    swap(unordered_map<_Key, _Tp, _Hash, _Pred, _Alloc>&& __x,
	 unordered_map<_Key, _Tp, _Hash, _Pred, _Alloc>& __y)
    { __x.swap(__y); }

  template<typename _Key, typename _Tp, typename _Hash,
	   typename _Pred, typename _Alloc>
    inline void
    swap(unordered_map<_Key, _Tp, _Hash, _Pred, _Alloc>& __x,
	 unordered_map<_Key, _Tp, _Hash, _Pred, _Alloc>&& __y)
    { __x.swap(__y); }

=======
>>>>>>> 42a9ba1d

  template<typename _Key, typename _Tp,
	   typename _Hash = std::hash<_Key>,
	   typename _Pred = std::equal_to<_Key>,
	   typename _Alloc = std::allocator<_Key> >
    class unordered_multimap
    : public _GLIBCXX_STD_D::unordered_multimap<_Key, _Tp, _Hash,
						_Pred, _Alloc>,
      public __gnu_debug::_Safe_sequence<unordered_multimap<_Key, _Tp, _Hash,
							    _Pred, _Alloc> >
    {
      typedef _GLIBCXX_STD_D::unordered_multimap<_Key, _Tp, _Hash,
						 _Pred, _Alloc> _Base;
      typedef __gnu_debug::_Safe_sequence<unordered_multimap> _Safe_base;

    public:
      typedef typename _Base::size_type       size_type;
      typedef typename _Base::hasher          hasher;
      typedef typename _Base::key_equal       key_equal;
      typedef typename _Base::allocator_type  allocator_type;

      typedef typename _Base::key_type        key_type;
      typedef typename _Base::value_type      value_type;

      typedef __gnu_debug::_Safe_iterator<typename _Base::iterator,
					  unordered_multimap> iterator;
      typedef __gnu_debug::_Safe_iterator<typename _Base::const_iterator,
					  unordered_multimap> const_iterator;

      explicit
      unordered_multimap(size_type __n = 10,
			 const hasher& __hf = hasher(),
			 const key_equal& __eql = key_equal(),
			 const allocator_type& __a = allocator_type())
      : _Base(__n, __hf, __eql, __a) { }

      template<typename _InputIterator>
        unordered_multimap(_InputIterator __f, _InputIterator __l, 
			   size_type __n = 10,
			   const hasher& __hf = hasher(), 
			   const key_equal& __eql = key_equal(), 
			   const allocator_type& __a = allocator_type())
	: _Base(__gnu_debug::__check_valid_range(__f, __l), __l, __n,
		__hf, __eql, __a), _Safe_base() { }

      unordered_multimap(const unordered_multimap& __x) 
      : _Base(__x), _Safe_base() { }

      unordered_multimap(const _Base& __x) 
      : _Base(__x), _Safe_base() { }

      unordered_multimap(unordered_multimap&& __x) 
      : _Base(std::forward<unordered_multimap>(__x)), _Safe_base() { }

      unordered_multimap(initializer_list<value_type> __l,
			 size_type __n = 10,
			 const hasher& __hf = hasher(),
			 const key_equal& __eql = key_equal(),
			 const allocator_type& __a = allocator_type())
      : _Base(__l, __n, __hf, __eql, __a), _Safe_base() { }

      unordered_multimap&
      operator=(const unordered_multimap& __x)
      {
	*static_cast<_Base*>(this) = __x;
	this->_M_invalidate_all();
	return *this;
      }

      unordered_multimap&
      operator=(unordered_multimap&& __x)
      {
        // NB: DR 675.
	clear();
	swap(__x);
	return *this;
      }

      unordered_multimap&
      operator=(initializer_list<value_type> __l)
      {
	this->clear();
	this->insert(__l);
	return *this;
      }

      void
      swap(unordered_multimap& __x)
      {
	_Base::swap(__x);
	_Safe_base::_M_swap(__x);
      }

      void
      clear()
      {
	_Base::clear();
	this->_M_invalidate_all();
      }

      iterator 
      begin()
      { return iterator(_Base::begin(), this); }

      const_iterator
      begin() const
      { return const_iterator(_Base::begin(), this); }

      iterator
      end()
      { return iterator(_Base::end(), this); }

      const_iterator
      end() const
      { return const_iterator(_Base::end(), this); }

      const_iterator
      cbegin() const
      { return const_iterator(_Base::begin(), this); }

      const_iterator
      cend() const
      { return const_iterator(_Base::end(), this); }

      // local versions
      using _Base::begin;
      using _Base::end;
      using _Base::cbegin;
      using _Base::cend;

      iterator
      insert(const value_type& __obj)
      { return iterator(_Base::insert(__obj), this); }

      iterator
      insert(iterator, const value_type& __obj)
      { return iterator(_Base::insert(__obj), this); }

      const_iterator
      insert(const_iterator, const value_type& __obj)
      { return const_iterator(_Base::insert(__obj), this); }

      void
      insert(std::initializer_list<value_type> __l)
      { _Base::insert(__l); }

      template<typename _InputIterator>
        void
        insert(_InputIterator __first, _InputIterator __last)
        {
	  __glibcxx_check_valid_range(__first, __last);
	  _Base::insert(__first, __last);
	}

      iterator
      find(const key_type& __key)
      { return iterator(_Base::find(__key), this); }

      const_iterator
      find(const key_type& __key) const
      { return const_iterator(_Base::find(__key), this); }

      std::pair<iterator, iterator>
      equal_range(const key_type& __key)
      {
	typedef typename _Base::iterator _Base_iterator;
	typedef std::pair<_Base_iterator, _Base_iterator> __pair_type;
	__pair_type __res = _Base::equal_range(__key);
	return std::make_pair(iterator(__res.first, this),
			      iterator(__res.second, this));
      }

      std::pair<const_iterator, const_iterator>
      equal_range(const key_type& __key) const
      {
	typedef typename _Base::const_iterator _Base_iterator;
	typedef std::pair<_Base_iterator, _Base_iterator> __pair_type;
	__pair_type __res = _Base::equal_range(__key);
	return std::make_pair(const_iterator(__res.first, this),
			      const_iterator(__res.second, this));
      }

      size_type
      erase(const key_type& __key)
      {
	size_type __ret(0);
	iterator __victim(_Base::find(__key), this);
	if (__victim != end())
	  {
	    this->erase(__victim);
	    __ret = 1;
	  }
	return __ret;
      }

      iterator
      erase(iterator __it)
      {
	__glibcxx_check_erase(__it);
	__it._M_invalidate();
	return iterator(_Base::erase(__it.base()), this);
      }

      const_iterator
      erase(const_iterator __it)
      {
	__glibcxx_check_erase(__it);
	__it._M_invalidate();
	return const_iterator(_Base::erase(__it.base()), this);
      }

      iterator
      erase(iterator __first, iterator __last)
      {
	__glibcxx_check_erase_range(__first, __last);
	for (iterator __tmp = __first; __tmp != __last;)
	{
	  iterator __victim = __tmp++;
	  __victim._M_invalidate();
	}
	return iterator(_Base::erase(__first.base(),
				     __last.base()), this);
      }

      const_iterator
      erase(const_iterator __first, const_iterator __last)
      {
	__glibcxx_check_erase_range(__first, __last);
	for (const_iterator __tmp = __first; __tmp != __last;)
	{
	  const_iterator __victim = __tmp++;
	  __victim._M_invalidate();
	}
	return const_iterator(_Base::erase(__first.base(),
					   __last.base()), this);
      }

      _Base&
      _M_base() { return *this; }

      const _Base&
      _M_base() const { return *this; }

    private:
      void
      _M_invalidate_all()
      {
	typedef typename _Base::const_iterator _Base_const_iterator;
	typedef __gnu_debug::_Not_equal_to<_Base_const_iterator> _Not_equal;
	this->_M_invalidate_if(_Not_equal(_M_base().end()));
      }
    };

  template<typename _Key, typename _Tp, typename _Hash,
	   typename _Pred, typename _Alloc>
    inline void
    swap(unordered_multimap<_Key, _Tp, _Hash, _Pred, _Alloc>& __x,
	 unordered_multimap<_Key, _Tp, _Hash, _Pred, _Alloc>& __y)
    { __x.swap(__y); }

} // namespace __debug
} // namespace std

#endif<|MERGE_RESOLUTION|>--- conflicted
+++ resolved
@@ -86,7 +86,6 @@
 		      const allocator_type& __a = allocator_type())
 	: _Base(__gnu_debug::__check_valid_range(__f, __l), __l, __n,
 		__hf, __eql, __a), _Safe_base() { }
-<<<<<<< HEAD
 
       unordered_map(const unordered_map& __x) 
       : _Base(__x), _Safe_base() { }
@@ -94,15 +93,6 @@
       unordered_map(const _Base& __x)
       : _Base(__x), _Safe_base() { }
 
-=======
-
-      unordered_map(const unordered_map& __x) 
-      : _Base(__x), _Safe_base() { }
-
-      unordered_map(const _Base& __x)
-      : _Base(__x), _Safe_base() { }
-
->>>>>>> 42a9ba1d
       unordered_map(unordered_map&& __x)
       : _Base(std::forward<unordered_map>(__x)), _Safe_base() { }
 
@@ -324,23 +314,6 @@
 	 unordered_map<_Key, _Tp, _Hash, _Pred, _Alloc>& __y)
     { __x.swap(__y); }
 
-<<<<<<< HEAD
-  template<typename _Key, typename _Tp, typename _Hash,
-	   typename _Pred, typename _Alloc>
-    inline void
-    swap(unordered_map<_Key, _Tp, _Hash, _Pred, _Alloc>&& __x,
-	 unordered_map<_Key, _Tp, _Hash, _Pred, _Alloc>& __y)
-    { __x.swap(__y); }
-
-  template<typename _Key, typename _Tp, typename _Hash,
-	   typename _Pred, typename _Alloc>
-    inline void
-    swap(unordered_map<_Key, _Tp, _Hash, _Pred, _Alloc>& __x,
-	 unordered_map<_Key, _Tp, _Hash, _Pred, _Alloc>&& __y)
-    { __x.swap(__y); }
-
-=======
->>>>>>> 42a9ba1d
 
   template<typename _Key, typename _Tp,
 	   typename _Hash = std::hash<_Key>,
