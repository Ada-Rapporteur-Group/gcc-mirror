// Debugging unordered_map/unordered_multimap implementation -*- C++ -*-

// Copyright (C) 2003, 2004, 2005, 2006, 2007, 2008, 2009, 2010
// Free Software Foundation, Inc.
//
// This file is part of the GNU ISO C++ Library.  This library is free
// software; you can redistribute it and/or modify it under the
// terms of the GNU General Public License as published by the
// Free Software Foundation; either version 3, or (at your option)
// any later version.

// This library is distributed in the hope that it will be useful,
// but WITHOUT ANY WARRANTY; without even the implied warranty of
// MERCHANTABILITY or FITNESS FOR A PARTICULAR PURPOSE.  See the
// GNU General Public License for more details.

// Under Section 7 of GPL version 3, you are granted additional
// permissions described in the GCC Runtime Library Exception, version
// 3.1, as published by the Free Software Foundation.

// You should have received a copy of the GNU General Public License and
// a copy of the GCC Runtime Library Exception along with this program;
// see the files COPYING3 and COPYING.RUNTIME respectively.  If not, see
// <http://www.gnu.org/licenses/>.

/** @file debug/unordered_map
 *  This file is a GNU debug extension to the Standard C++ Library.
 */

#ifndef _GLIBCXX_DEBUG_UNORDERED_MAP
#define _GLIBCXX_DEBUG_UNORDERED_MAP 1

#ifndef __GXX_EXPERIMENTAL_CXX0X__
# include <bits/c++0x_warning.h>
#else
# include <unordered_map>

#include <debug/safe_sequence.h>
#include <debug/safe_iterator.h>

namespace std
{
namespace __debug
{
  /// Class std::unordered_map with safety/checking/debug instrumentation.
  template<typename _Key, typename _Tp,
	   typename _Hash = std::hash<_Key>,
	   typename _Pred = std::equal_to<_Key>,
	   typename _Alloc = std::allocator<_Key> >
    class unordered_map
    : public _GLIBCXX_STD_D::unordered_map<_Key, _Tp, _Hash, _Pred, _Alloc>,
      public __gnu_debug::_Safe_sequence<unordered_map<_Key, _Tp, _Hash,
						       _Pred, _Alloc> >
    {
      typedef _GLIBCXX_STD_D::unordered_map<_Key, _Tp, _Hash,
					    _Pred, _Alloc> _Base;
      typedef __gnu_debug::_Safe_sequence<unordered_map> _Safe_base;
      typedef typename _Base::const_iterator _Base_const_iterator;
      typedef typename _Base::iterator _Base_iterator;
      typedef __gnu_debug::_Equal_to<_Base_const_iterator> _Equal;

    public:
      typedef typename _Base::size_type       size_type;
      typedef typename _Base::hasher          hasher;
      typedef typename _Base::key_equal       key_equal;
      typedef typename _Base::allocator_type  allocator_type;

      typedef typename _Base::key_type        key_type;
      typedef typename _Base::value_type      value_type;

      typedef __gnu_debug::_Safe_iterator<_Base_iterator,
					  unordered_map> iterator;
      typedef __gnu_debug::_Safe_iterator<_Base_const_iterator,
					  unordered_map> const_iterator;

      explicit
      unordered_map(size_type __n = 10,
		    const hasher& __hf = hasher(),
		    const key_equal& __eql = key_equal(),
		    const allocator_type& __a = allocator_type())
      : _Base(__n, __hf, __eql, __a) { }

      template<typename _InputIterator>
        unordered_map(_InputIterator __first, _InputIterator __last, 
		      size_type __n = 0,
		      const hasher& __hf = hasher(), 
		      const key_equal& __eql = key_equal(), 
		      const allocator_type& __a = allocator_type())
	: _Base(__gnu_debug::__base(__gnu_debug::__check_valid_range(__first,
								     __last)),
		__gnu_debug::__base(__last), __n,
		__hf, __eql, __a), _Safe_base() { }

      unordered_map(const unordered_map& __x) 
      : _Base(__x), _Safe_base() { }

      unordered_map(const _Base& __x)
      : _Base(__x), _Safe_base() { }

      unordered_map(unordered_map&& __x)
      : _Base(std::move(__x)), _Safe_base() { }

      unordered_map(initializer_list<value_type> __l,
		    size_type __n = 0,
		    const hasher& __hf = hasher(),
		    const key_equal& __eql = key_equal(),
		    const allocator_type& __a = allocator_type())
      : _Base(__l, __n, __hf, __eql, __a), _Safe_base() { }

      unordered_map&
      operator=(const unordered_map& __x)
      {
	*static_cast<_Base*>(this) = __x;
	this->_M_invalidate_all();
	return *this;
      }

      unordered_map&
      operator=(unordered_map&& __x)
      {
   	// NB: DR 1204.
	// NB: DR 675.
	clear();
	swap(__x);
	return *this;
      }

      unordered_map&
      operator=(initializer_list<value_type> __l)
      {
	this->clear();
	this->insert(__l);
	return *this;
      }

      void
      swap(unordered_map& __x)
      {
	_Base::swap(__x);
	_Safe_base::_M_swap(__x);
      }

      void
      clear()
      {
	_Base::clear();
	this->_M_invalidate_all();
      }

      iterator 
      begin()
      { return iterator(_Base::begin(), this); }

      const_iterator
      begin() const
      { return const_iterator(_Base::begin(), this); }

      iterator
      end()
      { return iterator(_Base::end(), this); }

      const_iterator
      end() const
      { return const_iterator(_Base::end(), this); }

      const_iterator
      cbegin() const
      { return const_iterator(_Base::begin(), this); }

      const_iterator
      cend() const
      { return const_iterator(_Base::end(), this); }

      // local versions
      using _Base::begin;
      using _Base::end;
      using _Base::cbegin;
      using _Base::cend;

      std::pair<iterator, bool>
      insert(const value_type& __obj)
      {
	std::pair<_Base_iterator, bool> __res = _Base::insert(__obj);
	return std::make_pair(iterator(__res.first, this), __res.second);
      }

      iterator
<<<<<<< HEAD
      insert(const_iterator, const value_type& __obj)
      {
	typedef std::pair<typename _Base::iterator, bool> __pair_type;
	__pair_type __res = _Base::insert(__obj);
	return iterator(__res.first, this);
      }
=======
      insert(const_iterator __hint, const value_type& __obj)
      {
	__glibcxx_check_insert(__hint);
	return iterator(_Base::insert(__hint.base(), __obj), this);
      }

      template<typename _Pair, typename = typename
	       std::enable_if<std::is_convertible<_Pair,
						  value_type>::value>::type>
        std::pair<iterator, bool>
        insert(_Pair&& __obj)
        {
	  std::pair<_Base_iterator, bool> __res =
	    _Base::insert(std::forward<_Pair>(__obj));
	  return std::make_pair(iterator(__res.first, this), __res.second);
	}

      template<typename _Pair, typename = typename
	       std::enable_if<std::is_convertible<_Pair,
						  value_type>::value>::type>
        iterator
        insert(const_iterator __hint, _Pair&& __obj)
        {
	  __glibcxx_check_insert(__hint);
	  return iterator(_Base::insert(__hint.base(),
					std::forward<_Pair>(__obj)),
			  this);
	}
>>>>>>> b56a5220

      void
      insert(std::initializer_list<value_type> __l)
      { _Base::insert(__l); }

      template<typename _InputIterator>
        void
        insert(_InputIterator __first, _InputIterator __last)
        {
	  __glibcxx_check_valid_range(__first, __last);
	  _Base::insert(__gnu_debug::__base(__first),
			__gnu_debug::__base(__last));
	}

      iterator
      find(const key_type& __key)
      { return iterator(_Base::find(__key), this); }

      const_iterator
      find(const key_type& __key) const
      { return const_iterator(_Base::find(__key), this); }

      std::pair<iterator, iterator>
      equal_range(const key_type& __key)
      {
	std::pair<_Base_iterator, _Base_iterator> __res =
	  _Base::equal_range(__key);
	return std::make_pair(iterator(__res.first, this),
			      iterator(__res.second, this));
      }

      std::pair<const_iterator, const_iterator>
      equal_range(const key_type& __key) const
      {
	std::pair<_Base_const_iterator, _Base_const_iterator> __res =
	  _Base::equal_range(__key);
	return std::make_pair(const_iterator(__res.first, this),
			      const_iterator(__res.second, this));
      }

      size_type
      erase(const key_type& __key)
      {
	size_type __ret(0);
	_Base_iterator __victim(_Base::find(__key));
	if (__victim != _Base::end())
	  {
	    this->_M_invalidate_if(_Equal(__victim));
	    _Base::erase(__victim);
	    __ret = 1;
	  }
	return __ret;
      }

      iterator
      erase(const_iterator __it)
      {
	__glibcxx_check_erase(__it);
<<<<<<< HEAD
	__it._M_invalidate();
=======
	this->_M_invalidate_if(_Equal(__it.base()));
>>>>>>> b56a5220
	return iterator(_Base::erase(__it.base()), this);
      }

      iterator
      erase(const_iterator __first, const_iterator __last)
      {
	__glibcxx_check_erase_range(__first, __last);
<<<<<<< HEAD
	for (const_iterator __tmp = __first; __tmp != __last;)
	{
	  const_iterator __victim = __tmp++;
	  __victim._M_invalidate();
	}
=======
	for (_Base_const_iterator __tmp = __first.base();
	     __tmp != __last.base(); ++__tmp)
	  {
	    _GLIBCXX_DEBUG_VERIFY(__tmp != _Base::end(),
				  _M_message(__gnu_debug::__msg_valid_range)
				  ._M_iterator(__first, "first")
				  ._M_iterator(__last, "last"));
	    this->_M_invalidate_if(_Equal(__tmp));
	  }
>>>>>>> b56a5220
	return iterator(_Base::erase(__first.base(),
				     __last.base()), this);
      }

      _Base&
      _M_base() { return *this; }

      const _Base&
      _M_base() const { return *this; }

    private:
      void
      _M_invalidate_all()
      {
	typedef __gnu_debug::_Not_equal_to<_Base_const_iterator> _Not_equal;
	this->_M_invalidate_if(_Not_equal(_Base::end()));
      }
    };

  template<typename _Key, typename _Tp, typename _Hash,
	   typename _Pred, typename _Alloc>
    inline void
    swap(unordered_map<_Key, _Tp, _Hash, _Pred, _Alloc>& __x,
	 unordered_map<_Key, _Tp, _Hash, _Pred, _Alloc>& __y)
    { __x.swap(__y); }

  template<typename _Key, typename _Tp, typename _Hash,
	   typename _Pred, typename _Alloc>
    inline bool
    operator==(const unordered_map<_Key, _Tp, _Hash, _Pred, _Alloc>& __x,
	       const unordered_map<_Key, _Tp, _Hash, _Pred, _Alloc>& __y)
    { return __x._M_equal(__y); }

  template<typename _Key, typename _Tp, typename _Hash,
	   typename _Pred, typename _Alloc>
    inline bool
    operator!=(const unordered_map<_Key, _Tp, _Hash, _Pred, _Alloc>& __x,
	       const unordered_map<_Key, _Tp, _Hash, _Pred, _Alloc>& __y)
    { return !(__x == __y); }


  /// Class std::unordered_multimap with safety/checking/debug instrumentation.
  template<typename _Key, typename _Tp,
	   typename _Hash = std::hash<_Key>,
	   typename _Pred = std::equal_to<_Key>,
	   typename _Alloc = std::allocator<_Key> >
    class unordered_multimap
    : public _GLIBCXX_STD_D::unordered_multimap<_Key, _Tp, _Hash,
						_Pred, _Alloc>,
      public __gnu_debug::_Safe_sequence<unordered_multimap<_Key, _Tp, _Hash,
							    _Pred, _Alloc> >
    {
      typedef _GLIBCXX_STD_D::unordered_multimap<_Key, _Tp, _Hash,
						 _Pred, _Alloc> _Base;
      typedef __gnu_debug::_Safe_sequence<unordered_multimap> _Safe_base;
      typedef typename _Base::const_iterator _Base_const_iterator;
      typedef typename _Base::iterator _Base_iterator;
      typedef __gnu_debug::_Equal_to<_Base_const_iterator> _Equal;

    public:
      typedef typename _Base::size_type       size_type;
      typedef typename _Base::hasher          hasher;
      typedef typename _Base::key_equal       key_equal;
      typedef typename _Base::allocator_type  allocator_type;

      typedef typename _Base::key_type        key_type;
      typedef typename _Base::value_type      value_type;

      typedef __gnu_debug::_Safe_iterator<_Base_iterator,
					  unordered_multimap> iterator;
      typedef __gnu_debug::_Safe_iterator<_Base_const_iterator,
					  unordered_multimap> const_iterator;

      explicit
      unordered_multimap(size_type __n = 10,
			 const hasher& __hf = hasher(),
			 const key_equal& __eql = key_equal(),
			 const allocator_type& __a = allocator_type())
      : _Base(__n, __hf, __eql, __a) { }

      template<typename _InputIterator>
        unordered_multimap(_InputIterator __first, _InputIterator __last, 
			   size_type __n = 0,
			   const hasher& __hf = hasher(), 
			   const key_equal& __eql = key_equal(), 
			   const allocator_type& __a = allocator_type())
	: _Base(__gnu_debug::__base(__gnu_debug::__check_valid_range(__first,
								     __last)),
		__gnu_debug::__base(__last), __n,
		__hf, __eql, __a), _Safe_base() { }

      unordered_multimap(const unordered_multimap& __x) 
      : _Base(__x), _Safe_base() { }

      unordered_multimap(const _Base& __x) 
      : _Base(__x), _Safe_base() { }

      unordered_multimap(unordered_multimap&& __x) 
      : _Base(std::move(__x)), _Safe_base() { }

      unordered_multimap(initializer_list<value_type> __l,
			 size_type __n = 0,
			 const hasher& __hf = hasher(),
			 const key_equal& __eql = key_equal(),
			 const allocator_type& __a = allocator_type())
      : _Base(__l, __n, __hf, __eql, __a), _Safe_base() { }

      unordered_multimap&
      operator=(const unordered_multimap& __x)
      {
	*static_cast<_Base*>(this) = __x;
	this->_M_invalidate_all();
	return *this;
      }

      unordered_multimap&
      operator=(unordered_multimap&& __x)
      {
	// NB: DR 1204.
	// NB: DR 675.
	clear();
	swap(__x);
	return *this;
      }

      unordered_multimap&
      operator=(initializer_list<value_type> __l)
      {
	this->clear();
	this->insert(__l);
	return *this;
      }

      void
      swap(unordered_multimap& __x)
      {
	_Base::swap(__x);
	_Safe_base::_M_swap(__x);
      }

      void
      clear()
      {
	_Base::clear();
	this->_M_invalidate_all();
      }

      iterator 
      begin()
      { return iterator(_Base::begin(), this); }

      const_iterator
      begin() const
      { return const_iterator(_Base::begin(), this); }

      iterator
      end()
      { return iterator(_Base::end(), this); }

      const_iterator
      end() const
      { return const_iterator(_Base::end(), this); }

      const_iterator
      cbegin() const
      { return const_iterator(_Base::begin(), this); }

      const_iterator
      cend() const
      { return const_iterator(_Base::end(), this); }

      // local versions
      using _Base::begin;
      using _Base::end;
      using _Base::cbegin;
      using _Base::cend;

      iterator
      insert(const value_type& __obj)
      { return iterator(_Base::insert(__obj), this); }

      iterator
<<<<<<< HEAD
      insert(const_iterator, const value_type& __obj)
      { return iterator(_Base::insert(__obj), this); }
=======
      insert(const_iterator __hint, const value_type& __obj)
      {
	__glibcxx_check_insert(__hint);
	return iterator(_Base::insert(__hint.base(), __obj), this);
      }

      template<typename _Pair, typename = typename
	       std::enable_if<std::is_convertible<_Pair,
						  value_type>::value>::type>
        iterator
        insert(_Pair&& __obj)
        { return iterator(_Base::insert(std::forward<_Pair>(__obj)), this); }

      template<typename _Pair, typename = typename
	       std::enable_if<std::is_convertible<_Pair,
						  value_type>::value>::type>
	iterator
	insert(const_iterator __hint, _Pair&& __obj)
	{
	  __glibcxx_check_insert(__hint);
	  return iterator(_Base::insert(__hint.base(),
					std::forward<_Pair>(__obj)),
			  this);
	}
>>>>>>> b56a5220

      void
      insert(std::initializer_list<value_type> __l)
      { _Base::insert(__l); }

      template<typename _InputIterator>
        void
        insert(_InputIterator __first, _InputIterator __last)
        {
	  __glibcxx_check_valid_range(__first, __last);
	  _Base::insert(__gnu_debug::__base(__first),
			__gnu_debug::__base(__last));
	}

      iterator
      find(const key_type& __key)
      { return iterator(_Base::find(__key), this); }

      const_iterator
      find(const key_type& __key) const
      { return const_iterator(_Base::find(__key), this); }

      std::pair<iterator, iterator>
      equal_range(const key_type& __key)
      {
	std::pair<_Base_iterator, _Base_iterator> __res =
	  _Base::equal_range(__key);
	return std::make_pair(iterator(__res.first, this),
			      iterator(__res.second, this));
      }

      std::pair<const_iterator, const_iterator>
      equal_range(const key_type& __key) const
      {
	std::pair<_Base_const_iterator, _Base_const_iterator> __res =
	  _Base::equal_range(__key);
	return std::make_pair(const_iterator(__res.first, this),
			      const_iterator(__res.second, this));
      }

      size_type
      erase(const key_type& __key)
      {
	size_type __ret(0);
	std::pair<_Base_iterator, _Base_iterator> __pair =
	  _Base::equal_range(__key);
	for (_Base_iterator __victim = __pair.first; __victim != __pair.second;)
	  {
	    this->_M_invalidate_if(_Equal(__victim));
	    _Base::erase(__victim++);
	    ++__ret;
	  }
	return __ret;
      }

      iterator
      erase(const_iterator __it)
      {
	__glibcxx_check_erase(__it);
<<<<<<< HEAD
	__it._M_invalidate();
=======
	this->_M_invalidate_if(_Equal(__it.base()));
>>>>>>> b56a5220
	return iterator(_Base::erase(__it.base()), this);
      }

      iterator
      erase(const_iterator __first, const_iterator __last)
      {
	__glibcxx_check_erase_range(__first, __last);
<<<<<<< HEAD
	for (const_iterator __tmp = __first; __tmp != __last;)
	{
	  const_iterator __victim = __tmp++;
	  __victim._M_invalidate();
	}
=======
	for (_Base_const_iterator __tmp = __first.base();
	     __tmp != __last.base(); ++__tmp)
	  {
	    _GLIBCXX_DEBUG_VERIFY(__tmp != _Base::end(),
				  _M_message(__gnu_debug::__msg_valid_range)
				  ._M_iterator(__first, "first")
				  ._M_iterator(__last, "last"));
	    this->_M_invalidate_if(_Equal(__tmp));
	  }
>>>>>>> b56a5220
	return iterator(_Base::erase(__first.base(),
				     __last.base()), this);
      }

      _Base&
      _M_base() { return *this; }

      const _Base&
      _M_base() const { return *this; }

    private:
      void
      _M_invalidate_all()
      {
	typedef __gnu_debug::_Not_equal_to<_Base_const_iterator> _Not_equal;
	this->_M_invalidate_if(_Not_equal(_Base::end()));
      }
    };

  template<typename _Key, typename _Tp, typename _Hash,
	   typename _Pred, typename _Alloc>
    inline void
    swap(unordered_multimap<_Key, _Tp, _Hash, _Pred, _Alloc>& __x,
	 unordered_multimap<_Key, _Tp, _Hash, _Pred, _Alloc>& __y)
    { __x.swap(__y); }

  template<typename _Key, typename _Tp, typename _Hash,
	   typename _Pred, typename _Alloc>
    inline bool
    operator==(const unordered_multimap<_Key, _Tp, _Hash, _Pred, _Alloc>& __x,
	       const unordered_multimap<_Key, _Tp, _Hash, _Pred, _Alloc>& __y)
    { return __x._M_equal(__y); }

  template<typename _Key, typename _Tp, typename _Hash,
	   typename _Pred, typename _Alloc>
    inline bool
    operator!=(const unordered_multimap<_Key, _Tp, _Hash, _Pred, _Alloc>& __x,
	       const unordered_multimap<_Key, _Tp, _Hash, _Pred, _Alloc>& __y)
    { return !(__x == __y); }

} // namespace __debug
} // namespace std

#endif // __GXX_EXPERIMENTAL_CXX0X__

#endif<|MERGE_RESOLUTION|>--- conflicted
+++ resolved
@@ -185,14 +185,6 @@
       }
 
       iterator
-<<<<<<< HEAD
-      insert(const_iterator, const value_type& __obj)
-      {
-	typedef std::pair<typename _Base::iterator, bool> __pair_type;
-	__pair_type __res = _Base::insert(__obj);
-	return iterator(__res.first, this);
-      }
-=======
       insert(const_iterator __hint, const value_type& __obj)
       {
 	__glibcxx_check_insert(__hint);
@@ -221,7 +213,6 @@
 					std::forward<_Pair>(__obj)),
 			  this);
 	}
->>>>>>> b56a5220
 
       void
       insert(std::initializer_list<value_type> __l)
@@ -280,11 +271,7 @@
       erase(const_iterator __it)
       {
 	__glibcxx_check_erase(__it);
-<<<<<<< HEAD
-	__it._M_invalidate();
-=======
 	this->_M_invalidate_if(_Equal(__it.base()));
->>>>>>> b56a5220
 	return iterator(_Base::erase(__it.base()), this);
       }
 
@@ -292,13 +279,6 @@
       erase(const_iterator __first, const_iterator __last)
       {
 	__glibcxx_check_erase_range(__first, __last);
-<<<<<<< HEAD
-	for (const_iterator __tmp = __first; __tmp != __last;)
-	{
-	  const_iterator __victim = __tmp++;
-	  __victim._M_invalidate();
-	}
-=======
 	for (_Base_const_iterator __tmp = __first.base();
 	     __tmp != __last.base(); ++__tmp)
 	  {
@@ -308,7 +288,6 @@
 				  ._M_iterator(__last, "last"));
 	    this->_M_invalidate_if(_Equal(__tmp));
 	  }
->>>>>>> b56a5220
 	return iterator(_Base::erase(__first.base(),
 				     __last.base()), this);
       }
@@ -491,10 +470,6 @@
       { return iterator(_Base::insert(__obj), this); }
 
       iterator
-<<<<<<< HEAD
-      insert(const_iterator, const value_type& __obj)
-      { return iterator(_Base::insert(__obj), this); }
-=======
       insert(const_iterator __hint, const value_type& __obj)
       {
 	__glibcxx_check_insert(__hint);
@@ -519,7 +494,6 @@
 					std::forward<_Pair>(__obj)),
 			  this);
 	}
->>>>>>> b56a5220
 
       void
       insert(std::initializer_list<value_type> __l)
@@ -579,11 +553,7 @@
       erase(const_iterator __it)
       {
 	__glibcxx_check_erase(__it);
-<<<<<<< HEAD
-	__it._M_invalidate();
-=======
 	this->_M_invalidate_if(_Equal(__it.base()));
->>>>>>> b56a5220
 	return iterator(_Base::erase(__it.base()), this);
       }
 
@@ -591,13 +561,6 @@
       erase(const_iterator __first, const_iterator __last)
       {
 	__glibcxx_check_erase_range(__first, __last);
-<<<<<<< HEAD
-	for (const_iterator __tmp = __first; __tmp != __last;)
-	{
-	  const_iterator __victim = __tmp++;
-	  __victim._M_invalidate();
-	}
-=======
 	for (_Base_const_iterator __tmp = __first.base();
 	     __tmp != __last.base(); ++__tmp)
 	  {
@@ -607,7 +570,6 @@
 				  ._M_iterator(__last, "last"));
 	    this->_M_invalidate_if(_Equal(__tmp));
 	  }
->>>>>>> b56a5220
 	return iterator(_Base::erase(__first.base(),
 				     __last.base()), this);
       }
