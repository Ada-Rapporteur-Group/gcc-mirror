<?xml version="1.0" encoding="ISO-8859-1"?>
<!DOCTYPE html
          PUBLIC "-//W3C//DTD XHTML 1.0 Transitional//EN"
          "http://www.w3.org/TR/xhtml1/DTD/xhtml1-transitional.dtd">

<html xmlns="http://www.w3.org/1999/xhtml" xml:lang="en" lang="en">
<head>
   <meta name="AUTHOR" content="bkoz@gcc.gnu.org (Benjamin Kosnik)" />
   <meta name="KEYWORDS" content="c++, libstdc++, test, regression, g++" />
   <meta name="DESCRIPTION" content="README for the GNU libstdc++ effort." />
   <meta name="GENERATOR" content="vi and eight fingers" />
   <title>libstdc++-v3 Testing Instructions</title>
<link rel="StyleSheet" href="lib3styles.css" />
</head>
<body>

<h1 class="centered"><a name="top">Testing Details</a></h1>

<p class="fineprint"><em>
   The latest version of this document is always available at
   <a href="http://gcc.gnu.org/onlinedocs/libstdc++/test.html">
   http://gcc.gnu.org/onlinedocs/libstdc++/test.html</a>.
</em></p>

<p><em>
   To the <a href="http://gcc.gnu.org/libstdc++/">libstdc++-v3 homepage</a>.
</em></p>

<!-- ####################################################### -->
<hr />
<h2>Contents</h2>
<ul>
   <li><a href="#org">Testsuite organization and naming conventions</a></li>
   <li><a href="#util">Utilities: abicheck and libtestc++</a></li>
   <li><a href="#new">How to write a new test case</a></li>
   <li><a href="#check">Options for running the tests</a></li>
   <li><a href="#debug">Running debug-mode tests</a></li>
   <li><a href="#future">Future</a></li>
   <li><a href="#internals">DejaGNU internals</a></li>
</ul>

<hr />

<!-- ####################################################### -->

<h2><a name="org">Testsuite organization and naming conventions</a></h2>
   <p>
      The directory <em>libsrcdir/testsuite</em> contains the
      individual test cases organized in sub-directories corresponding
      to chapters of the C++ standard (detailed below), the dejagnu
      test harness support files, and sources to various testsuite
      utilities that are packaged in a separate testing library.
   </p>

   <p> All test cases for functionality required by the runtime
   components of the C++ standard (ISO 14882) are files within the
   following directories.
   </p>

   <pre>
17_intro
18_support
19_diagnostics
20_util
21_strings
22_locale
23_containers
25_algorithms
26_numerics
27_io
   </pre>

   <p>
      In addition, the following directories include test files:
   </p>

   <pre>
tr1		  Tests for components as described by the Technical Report on Standard Library Extensions (TR1).
backward	  Tests for backwards compatibility and deprecated features.
demangle	  Tests for __cxa_demangle, the IA 64 C++ ABI demangler
ext		  Tests for extensions.
performance	  Tests for performance analysis, and performance regressions.
thread		  Tests for threads.
   </pre>
   
   <p>
      Some directories don't have test files, but instead contain
      auxiliary information (<a href="#internals">more information</a>):
   </p>

   <pre>
config		  Files for the dejagnu test harness.
lib		  Files for the dejagnu test harness.
libstdc++*     	  Files for the dejagnu test harness.
data		  Sample text files for testing input and output.
util		  Files for libtestc++, utilities and testing routines.
   </pre>

   <p>
      Within a directory that includes test files, there may be
      additional subdirectories, or files.  Originally, test cases
      were appended to one file that represented a particular section
      of the chapter under test, and was named accordingly. For
      instance, to test items related to <code> 21.3.6.1 -
      basic_string::find [lib.string::find]</code> in the standard,
      the following was used:
   </p>
   <pre>
21_strings/find.cc
   </pre>   
   <p>
      However, that practice soon became a liability as the test cases
      became huge and unwieldy, and testing new or extended
      functionality (like wide characters or named locales) became
      frustrating, leading to aggressive pruning of test cases on some
      platforms that covered up implementation errors. Now, the test
      suite has a policy of one file, one test case, which solves the
      above issues and gives finer grained results and more manageable
      error debugging. As an example, the test case quoted above
      becomes:
   </p>
   <pre>
21_strings/basic_string/find/char/1.cc
21_strings/basic_string/find/char/2.cc
21_strings/basic_string/find/char/3.cc
21_strings/basic_string/find/wchar_t/1.cc
21_strings/basic_string/find/wchar_t/2.cc
21_strings/basic_string/find/wchar_t/3.cc
   </pre>   

   <p>
      All new tests should be written with the policy of one test
      case, one file in mind. 
   </p>

   <p>
      In addition, there are some special names and suffixes that are
      used within the testsuite to designate particular kinds of
      tests.
   </p>
 
<ul>
<li>
   <em>_xin.cc</em>
   <p>
      This test case expects some kind of interactive input in order
      to finish or pass. At the moment, the interactive tests are not
      run by default. Instead, they are run by hand, like:
   </p>
      <pre> 
g++ 27_io/objects/char/3_xin.cc
cat 27_io/objects/char/3_xin.in | a.out
     </pre> 
</li>
<li>
   <em>.in</em>
   <p>
      This file contains the expected input for the corresponding <em>
      _xin.cc</em> test case.
   </p>
</li>
<li>
   <em>_neg.cc</em>
   <p>
      This test case is expected to fail: it's a negative test. At the
      moment, these are almost always compile time errors.
   </p>
</li>
<li>
   <em>char</em>
   <p>
      This can either be a directory name or part of a longer file
      name, and indicates that this file, or the files within this
      directory are testing the <code>char</code> instantiation of a
      template.
   </p>
</li>
<li>
   <em>wchar_t</em>
   <p>
      This can either be a directory name or part of a longer file
      name, and indicates that this file, or the files within this
      directory are testing the <code>wchar_t</code> instantiation of
      a template. Some hosts do not support <code>wchar_t</code>
      functionality, so for these targets, all of these tests will not
      be run.
   </p>
</li>
<li>
   <em>thread</em>
   <p>
      This can either be a directory name or part of a longer file
      name, and indicates that this file, or the files within this
      directory are testing situations where multiple threads are
      being used.
   </p>
</li>
<li>
   <em>performance</em>
   <p>
      This can either be an enclosing directory name or part of a
      specific file name. This indicates a test that is used to
      analyze runtime performance, for performance regression testing,
      or for other optimization related analysis. At the moment, these
      test cases are not run by default.
   </p>
</li>
</ul>

<hr />
<<<<<<< HEAD
<h2><a name="util">Utilities: abi_check and libv3test</a></h2>
=======
<h2><a name="util">Utilities: abi_check and libtestc++</a></h2>
>>>>>>> c355071f
  <p>
   The testsuite directory also contains some files that implement
   functionality that is intended to make writing test cases easier,
   or to avoid duplication, or to provide error checking in a way that
   is consistent across platforms and test harnesses. A stand-alone
   executable, called <em>abi_check</em>, and a static library called
<<<<<<< HEAD
   <em>libv3test</em> are constructed. Both of these items are not
=======
   <em>libtestc++</em> are constructed. Both of these items are not
>>>>>>> c355071f
   installed, and only used during testing.
  </p>

  <p>
  These files include the following functionality:
  </p>

  <ul>
     <li>
       <em>testsuite_abi.h</em>,
       <em>testsuite_abi.cc</em>,
       <em>testsuite_abi_check.cc</em>
       <p>
        Creates the executable <em>abi_check</em>.
        Used to check correctness of symbol versioning, visibility of
        exported symbols, and compatibility on symbols in the shared
        library, for hosts that support this feature. More information
        can be found in the ABI documentation <a href="abi.html"> here</a>
       </p>
     </li>
     <li>
       <em>testsuite_allocator.h</em>,
       <em>testsuite_allocator.cc</em>
       <p>
        Contains specialized allocators that keep track of construction
        and destruction. Also, support for overriding global new and
        delete operators, including verification that new and delete
        are called during execution, and that allocation over max_size
        fails.
       </p>
     </li>
     <li>
       <em>testsuite_character.h</em>
       <p>
        Contains <code>std::char_traits</code> and
        <code>std::codecvt</code> specializations for a user-defined
        POD.
       </p>
     </li>
     <li>
       <em>testsuite_hooks.h</em>,
       <em>testsuite_hooks.cc</em>
       <p>
       A large number of utilities, including:
       </p>
       <ul>
         <li>VERIFY</li>
         <li>set_memory_limits</li>
         <li>verify_demangle</li>
         <li>run_tests_wrapped_locale</li>
         <li>run_tests_wrapped_env</li>
         <li>try_named_locale</li>
         <li>try_mkfifo</li>
         <li>func_callback</li>
         <li>counter</li>
         <li>copy_tracker</li>
         <li>copy_constructor</li>
         <li>assignment_operator</li>
         <li>destructor</li>
         <li>pod_char, pod_int and associated char_traits specializations</li>
       </ul>
       <p></p>
     </li>
     <li>
       <em>testsuite_io.h</em>
       <p>
       Error, exception, and constraint checking for
       <code>std::streambuf, std::basic_stringbuf, std::basic_filebuf</code>.
       </p>
     </li>
     <li>
       <em>testsuite_iterators.h</em>
       <p>
       Wrappers for various iterators.
       </p>
     </li>
     <li>
       <em>testsuite_performance.h</em>
       <p>
       A number of class abstractions for performance counters, and
       reporting functions including:
       </p>
      <ul>
         <li>time_counter</li>
         <li>resource_counter</li>
         <li>report_performance</li>
      </ul>
       <p></p> 
     </li>
  </ul>

<hr />
<h2><a name="new">How to write a new test case</a></h2>

   <p>
    The first step in making a new test case is to choose the correct
    directory and file name, given the organization as previously
    described. 
   </p>

   <p>
    All files are copyright the FSF, and GPL'd: this is very
    important.  The first copyright year should correspond to the date
    the file was checked in to CVS.
   </p>

   <p>
     As per the dejagnu instructions, always return 0 from main to
     indicate success.
   </p>

   <p>
   A bunch of utility functions and classes have already been
   abstracted out into the testsuite utility library, <code>
   libtestc++</code>. To use this functionality, just include the
   appropriate header file: the library or specific object files will
   automatically be linked in as part of the testsuite run.
   </p>

   <p>
   For a test that needs to take advantage of the dejagnu test
   harness, what follows below is a list of special keyword that
   harness uses. Basically, a test case contains dg-keywords (see
   dg.exp) indicating what to do and what kinds of behavior are to be
   expected.  New test cases should be written with the new style
   DejaGnu framework in mind.
   </p>

   <p>
    To ease transition, here is the list of dg-keyword documentation
    lifted from dg.exp.
   </p>

<pre>
# The currently supported options are:
#
# dg-prms-id N
#	set prms_id to N
#
# dg-options "options ..." [{ target selector }]
#	specify special options to pass to the tool (eg: compiler)
#
# dg-do do-what-keyword [{ target/xfail selector }]
#	`do-what-keyword' is tool specific and is passed unchanged to
#	${tool}-dg-test.  An example is gcc where `keyword' can be any of:
#	preprocess|compile|assemble|link|run
#	and will do one of: produce a .i, produce a .s, produce a .o,
#	produce an a.out, or produce an a.out and run it (the default is
#	compile).
#
# dg-error regexp comment [{ target/xfail selector } [{.|0|linenum}]]
#	indicate an error message &lt;regexp&gt; is expected on this line
#	(the test fails if it doesn't occur)
#	Linenum=0 for general tool messages (eg: -V arg missing).
#	"." means the current line.
#
# dg-warning regexp comment [{ target/xfail selector } [{.|0|linenum}]]
#	indicate a warning message &lt;regexp&gt; is expected on this line
#	(the test fails if it doesn't occur)
#
# dg-bogus regexp comment [{ target/xfail selector } [{.|0|linenum}]]
#	indicate a bogus error message &lt;regexp&gt; use to occur here
#	(the test fails if it does occur)
#
# dg-build regexp comment [{ target/xfail selector }]
#	indicate the build use to fail for some reason
#	(errors covered here include bad assembler generated, tool crashes,
#	and link failures)
#	(the test fails if it does occur)
#
# dg-excess-errors comment [{ target/xfail selector }]
#	indicate excess errors are expected (any line)
#	(this should only be used sparingly and temporarily)
#
# dg-output regexp [{ target selector }]
#	indicate the expected output of the program is &lt;regexp&gt;
#	(there may be multiple occurrences of this, they are concatenated)
#
# dg-final { tcl code }
#	add some tcl code to be run at the end
#	(there may be multiple occurrences of this, they are concatenated)
#	(unbalanced braces must be \-escaped)
#
# "{ target selector }" is a list of expressions that determine whether the
# test succeeds or fails for a particular target, or in some cases whether the
# option applies for a particular target.  If the case of `dg-do' it specifies
# whether the test case is even attempted on the specified target.
#
# The target selector is always optional.  The format is one of:
#
# { xfail *-*-* ... } - the test is expected to fail for the given targets
# { target *-*-* ... } - the option only applies to the given targets
#
# At least one target must be specified, use *-*-* for "all targets".
# At present it is not possible to specify both `xfail' and `target'.
# "native" may be used in place of "*-*-*".

Example 1: Testing compilation only
// { dg-do compile }

Example 2: Testing for expected warnings on line 36, which all targets fail
// { dg-warning "string literals" "" { xfail *-*-* } 36

Example 3: Testing for expected warnings on line 36
// { dg-warning "string literals" "" { target *-*-* } 36

Example 4: Testing for compilation errors on line 41
// { dg-do compile }
// { dg-error "no match for" "" { target *-*-* } 41 }

Example 5: Testing with special command line settings, or without the
use of pre-compiled headers, in particular the stdc++.h.gch file. Any
options here will override the DEFAULT_CXXFLAGS and PCH_CXXFLAGS set
up in the normal.exp file.
// { dg-options "-O0" { target *-*-* } }
</pre>

   <p>
    More examples can be found in the libstdc++-v3/testsuite/*/*.cc files.
   </p>

<hr />
<h2><a name="check">Options for running the tests</a></h2>

   <p> There are several options for running tests, including testing
   the regression tests, testing a subset of the regression tests,
   testing the performance tests, testing just compilation, testing
   installed tools, etc. In addition, there is a special rule for
   checking the exported symbols of the shared library.
   </p>

   <p>You can check the status of the build without installing it
   using the dejagnu harness, much like the rest of the gcc tools.</p>
   <pre> make check</pre>
   <p>in the <em>libbuilddir</em> directory.</p>
   <p>or</p>
   <pre> make check-target-libstdc++-v3</pre>
   <p>in the <em>gccbuilddir</em> directory.</p>

   <p>
      These commands are functionally equivalent and will create a
      'testsuite' directory underneath <em>libbuilddir</em> containing
      the results of the tests. Two results files will be generated:
      <em> libstdc++.sum</em>, which is a PASS/FAIL summary for each
      test, and <em>libstdc++.log</em> which is a log of the exact
      command line passed to the compiler, the compiler output, and
      the executable output (if any).
   </p>


<p>
To debug the dejagnu test harness during runs, try invoking with a
specific argument to the variable RUNTESTFLAGS, as below.
</p>

<pre>
make check-target-libstdc++-v3 RUNTESTFLAGS="-v"
</pre>
or
<pre>
make check-target-libstdc++-v3 RUNTESTFLAGS="-v -v"
</pre>

<p> To run a subset of the library tests, try using a command like the
following from the <em>libbuilddir/testsuite</em> directory:
</p>
<pre>
runtest --tool libstdc++ normal.exp="`find $srcdir/17_intro -name *.cc`"
</pre>


<p>
There are two ways to run on a simulator: set up DEJAGNU to point to a
specially crafted site.exp, or pass down --target_board flags.
</p>
Example flags to pass down for various embedded builds are as follows:
<pre>
--target=powerpc-eabism (libgloss/sim)
make check-target-libstdc++-v3 RUNTESTFLAGS="--target_board=powerpc-sim"

--target=calmrisc32 (libgloss/sid)
make check-target-libstdc++-v3 RUNTESTFLAGS="--target_board=calmrisc32-sid"

--target=xscale-elf (newlib/sim)
make check-target-libstdc++-v3 RUNTESTFLAGS="--target_board=arm-sim"
</pre>

<p> Also, here is an example of how to run the libstdc++ testsuite for a
multilibed build directory with different ABI settings:
</p>
<pre>
make check-target-libstdc++-v3 RUNTESTFLAGS='--target_board \"unix{-mabi=32,,-mabi=64}\"'
</pre>
 
<p>
You can run the tests with a compiler and library that have already
been installed.  Make sure that the compiler (e.g., <code>g++</code>)
is in your <code>PATH</code>.  If you are using shared libraries, then
you must also ensure that the directory containing the shared version
of libstdc++ is in your <code>LD_LIBRARY_PATH</code>, or equivalent.
If your GCC source tree is at <code>/path/to/gcc</code>, then you can
run the tests as follows:
<pre>
runtest --tool libstdc++ --srcdir=/path/to/gcc/libstdc++-v3/testsuite
</pre>
The testsuite will create a number of files in the directory in which you
run this command,.  Some of those files might use the same name as
files created by other testsuites (like the ones for GCC and G++), so
you should not try to run all the testsuites in parallel from the same
directory.
</p>

   <p> In addition, there are some testing options that are mostly of
   interest to library maintainers and system integrators. As such,
   these tests may not work on all cpu and host combinations, and may need to
   be executed in the <em>libbuilddir/testsuite</em> directory.  These options
   include, but are not necessarily limited to, the following:
   </p>

   <pre>
   make testsuite_files</pre>
  <p>
    Five files are generated that determine what test files
    are run. These files are:
  </p>
   <ul>
     <li>
     <em>testsuite_files </em>
     <p> This is a list of all the test cases that will be run. Each
      test case is on a separate line, given with an absolute path
      from the <em>libsrcdir/testsuite</em> directory.
     </p>
     </li>

     <li>
     <em>testsuite_files_interactive </em>
     <p> This is a list of all the interactive test cases, using the
     same format as the file list above. These tests are not run by default.
     </p>
     </li>

     <li>
     <em>testsuite_files_performance</em>
     <p> This is a list of all the performance test cases, using the
     same format as the file list above. These tests are not run by default.
     </p>
     </li>

     <li>
     <em>testsuite_thread</em>
     <p> This file indicates that the host system can run tests which
     incolved multiple threads.
     </p>
     </li>

     <li>
     <em>testsuite_wchar_t</em>
     <p> This file indicates that the host system can run the wchar_t
     tests, and corresponds to the macro definition <code>
     _GLIBCXX_USE_WCHAR_T</code> in the file c++config.h.
     </p>
     </li>
    </ul>

   <pre>
   make check-abi</pre>
   <p>The library ABI can be tested. This involves testing the shared
   library against an ABI-defining previous version of symbol exports. </p>

  <pre>
   make check-compile</pre>
   <p>This rule compiles, but does not link or execute, the
   <em>testsuite_files</em> test cases and displays the output on stdout.</p>

   <pre>
   make check-performance</pre>
   <p>This rule runs through the <em>testsuite_files_performance</em>
   test cases and collects information for performance analysis and
   can be used to spot performance regressions. Various timing
   information is collected, as well as number of hard page faults,
   and memory used. This is not run by default, and the implementation
   is in flux.
</p>

   <p>
      We are interested in any strange failures of the
      testsuite; please see <a href="faq/index.html#2_4">FAQ 2.4</a>
      for which files to examine.
   </p>

<hr/>
<h2><a name="debug">Running debug-mode tests</a></h2>
<p>To run the libstdc++ test suite under the <a
  href="debug.html#safe">debug mode</a>,
  edit <code>libstdc++/scripts/testsuite_flags</code> to add the
  compile-time flag <code>-D_GLIBCXX_DEBUG</code> to the result
  printed by the <code>--build-cxx</code> option. Additionally, add
  the <code>-D_GLIBCXX_DEBUG_PEDANTIC</code> flag to turn on pedantic
  checking. The libstdc++ test suite should produce precisely the same
  results under debug mode that it does under release mode: any
  deviation indicates an error in either the library or the test
  suite.</p>

<hr />
<h2><a name="future">Future</a></h2>

<p>
Shared runs need to be implemented, for targets that support shared libraries.
</p>

<p>
Diffing of expected output to standard streams needs to be finished off.
</p>

<p>
The V3 testing framework supports, or will eventually support,
additional keywords for the purpose of easing the job of writing
test cases.  All V3-keywords are of the form <code>@xxx@</code>.
Currently plans for supported keywords include:
</p>

<dl>
<dt> <code> @require@ &lt;files&gt; </code> </dt>
<dd>
   <p>
      The existence of &lt;files&gt; is essential for the test to complete
      successfully.  For example, a test case foo.C using bar.baz as
      input file could say
   </p>
   <pre>
	    // @require@ bar.baz</pre>
   <p>
      The special variable % stands for the rootname, e.g. the
      file-name without its `.C' extension.  Example of use (taken
      verbatim from 27_io/filebuf.cc)
   </p>
   <pre>
	   // @require@ %-*.tst %-*.txt</pre>
</dd>
<dt> <code> @diff@ &lt;first-list&gt; &lt;second-list&gt; </code> </dt>
<dd>
   <p>
      After the test case compiles and ran successfully, diff
      &lt;first-list&gt; against &lt;second-list&gt;, these lists should
      have the same length.  The test fails if diff returns non-zero a
      pair of files.
   </p>
</dd>
</dl>

<hr />
<h2><a name="internals">DejaGNU internals</a></h2>

<p>This is information for those looking at making changes to the testsuite
structure, and/or needing to trace dejagnu's actions with --verbose.  This
will not be useful to people who are "merely" adding new tests to the existing
structure.
</p>

<p>The first key point when working with dejagnu is the idea of a "tool".
Files, directories, and functions are all implicitly used when they are
named after the tool in use.  Here, the tool will always be "libstdc++".
</p>

<p>The <code>lib</code> subdir contains support routines.  The
<code>lib/libstdc++.exp</code> file ("support library") is loaded
automagically, and must explicitly load the others.  For example, files can
be copied from the core compiler's support directory into <code>lib</code>.
</p>

<p>Some routines in <code>lib/libstdc++.exp</code> are callbacks, some are
our own.  Callbacks must be prefixed with the name of the tool.  To easily
distinguish the others, by convention our own routines are named "v3-*".
</p>

<p>The next key point when working with dejagnu is "test files".  Any
directory whose name starts with the tool name will be searched for test files.
(We have only one.)  In those directories, any <code>.exp</code> file is
considered a test file, and will be run in turn.  Our main test file is called
<code>normal.exp</code>; it runs all the tests in testsuite_files using the
callbacks loaded from the support library.
</p>

<p>The <code>config</code> directory is searched for any particular "target
board" information unique to this library.  This is currently unused and sets
only default variables.
</p>


<!-- ####################################################### -->

<hr />
<p class="fineprint"><em>
See <a href="17_intro/license.html">license.html</a> for copying conditions.
Comments and suggestions are welcome, and may be sent to
<a href="mailto:libstdc++@gcc.gnu.org">the libstdc++ mailing list</a>.
</em></p>


</body>
</html><|MERGE_RESOLUTION|>--- conflicted
+++ resolved
@@ -208,22 +208,14 @@
 </ul>
 
 <hr />
-<<<<<<< HEAD
-<h2><a name="util">Utilities: abi_check and libv3test</a></h2>
-=======
 <h2><a name="util">Utilities: abi_check and libtestc++</a></h2>
->>>>>>> c355071f
   <p>
    The testsuite directory also contains some files that implement
    functionality that is intended to make writing test cases easier,
    or to avoid duplication, or to provide error checking in a way that
    is consistent across platforms and test harnesses. A stand-alone
    executable, called <em>abi_check</em>, and a static library called
-<<<<<<< HEAD
-   <em>libv3test</em> are constructed. Both of these items are not
-=======
    <em>libtestc++</em> are constructed. Both of these items are not
->>>>>>> c355071f
    installed, and only used during testing.
   </p>
 
