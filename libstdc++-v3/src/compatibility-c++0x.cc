--- conflicted
+++ resolved
@@ -50,9 +50,6 @@
   // We need these due to the symbols exported since GLIBCXX_3.4.10.
   // See libstdc++/41662 for details.
 
-<<<<<<< HEAD
-#include "hash-string-aux.cc"
-=======
 #ifndef _GLIBCXX_LONG_DOUBLE_COMPAT_IMPL
   template<>
     size_t
@@ -76,18 +73,12 @@
     { return _Hash_impl::hash(__s.data(), __s.length() * sizeof(wchar_t)); }
 #endif
 #endif
->>>>>>> 6e7f08ad
 
   template<>
     size_t
     hash<error_code>::operator()(error_code __e) const
     {
-<<<<<<< HEAD
-      const size_t __tmp = std::_Fnv_hash::hash(__e._M_value);
-      return std::_Fnv_hash::__hash_combine(__e._M_cat, __tmp);
-=======
       const size_t __tmp = std::_Hash_impl::hash(__e._M_value);
       return std::_Hash_impl::__hash_combine(__e._M_cat, __tmp);
->>>>>>> 6e7f08ad
     }
 }