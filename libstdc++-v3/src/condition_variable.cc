--- conflicted
+++ resolved
@@ -28,11 +28,8 @@
 
 namespace std _GLIBCXX_VISIBILITY(default)
 {
-<<<<<<< HEAD
-=======
 _GLIBCXX_BEGIN_NAMESPACE_VERSION
 
->>>>>>> 03d20231
   condition_variable::condition_variable() throw ()
   {
 #ifdef __GTHREAD_COND_INIT
@@ -89,12 +86,8 @@
 
   condition_variable_any::~condition_variable_any() throw ()
   { }
-<<<<<<< HEAD
-}
-=======
 
 _GLIBCXX_END_NAMESPACE_VERSION
 } // namespace
->>>>>>> 03d20231
 
 #endif // _GLIBCXX_HAS_GTHREADS && _GLIBCXX_USE_C99_STDINT_TR1