--- conflicted
+++ resolved
@@ -1,10 +1,6 @@
 // <system_error> implementation file
 
-<<<<<<< HEAD
-// Copyright (C) 2007, 2008
-=======
 // Copyright (C) 2007, 2008, 2009
->>>>>>> a0daa400
 // Free Software Foundation, Inc.
 //
 // This file is part of the GNU ISO C++ Library.  This library is free
@@ -77,16 +73,11 @@
 
 _GLIBCXX_BEGIN_NAMESPACE(std)
 
-<<<<<<< HEAD
-  const error_category& system_category = system_category_instance;
-  const error_category& generic_category = generic_category_instance;
-=======
   const error_category& 
   system_category() { return system_category_instance; }
 
   const error_category& 
   generic_category() { return generic_category_instance; }
->>>>>>> a0daa400
   
   system_error::~system_error() throw() { }
 
