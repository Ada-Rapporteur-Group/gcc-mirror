// Copyright (C) 1997, 1998, 1999, 2000, 2001, 2002, 2003, 2004, 2005, 2006
// Free Software Foundation, Inc.
//
// This file is part of the GNU ISO C++ Library.  This library is free
// software; you can redistribute it and/or modify it under the
// terms of the GNU General Public License as published by the
// Free Software Foundation; either version 2, or (at your option)
// any later version.

// This library is distributed in the hope that it will be useful,
// but WITHOUT ANY WARRANTY; without even the implied warranty of
// MERCHANTABILITY or FITNESS FOR A PARTICULAR PURPOSE.  See the
// GNU General Public License for more details.

// You should have received a copy of the GNU General Public License along
// with this library; see the file COPYING.  If not, write to the Free
// Software Foundation, 51 Franklin Street, Fifth Floor, Boston, MA 02110-1301,
// USA.

// As a special exception, you may use this file as part of a free software
// library without restriction.  Specifically, if other files instantiate
// templates or use macros or inline functions from this file, or you compile
// this file and link it with other files to produce an executable, this
// file does not by itself cause the resulting executable to be covered by
// the GNU General Public License.  This exception does not however
// invalidate any other reasons why the executable file might be covered by
// the GNU General Public License.

#include <clocale>
#include <cstring>
#include <cstdlib>     // For getenv
#include <cctype>
#include <cwctype>     // For towupper, etc.
#include <locale>
<<<<<<< HEAD
#include <bits/atomicity.h>
#include <bits/concurrence.h>

namespace __gnu_internal
{
  // Mutex object for cache access
  static __glibcxx_mutex_define_initialized(locale_cache_mutex);
}
=======
#include <ext/concurrence.h>
>>>>>>> c355071f

namespace
{
  __gnu_cxx::__mutex locale_cache_mutex;
} // anonymous namespace

// XXX GLIBCXX_ABI Deprecated
#ifdef _GLIBCXX_LONG_DOUBLE_COMPAT
# define _GLIBCXX_LOC_ID(mangled) extern std::locale::id mangled
_GLIBCXX_LOC_ID (_ZNSt7num_getIcSt19istreambuf_iteratorIcSt11char_traitsIcEEE2idE);
_GLIBCXX_LOC_ID (_ZNSt7num_putIcSt19ostreambuf_iteratorIcSt11char_traitsIcEEE2idE);
_GLIBCXX_LOC_ID (_ZNSt9money_getIcSt19istreambuf_iteratorIcSt11char_traitsIcEEE2idE);
_GLIBCXX_LOC_ID (_ZNSt9money_putIcSt19ostreambuf_iteratorIcSt11char_traitsIcEEE2idE);
# ifdef _GLIBCXX_USE_WCHAR_T
_GLIBCXX_LOC_ID (_ZNSt7num_getIwSt19istreambuf_iteratorIwSt11char_traitsIwEEE2idE);
_GLIBCXX_LOC_ID (_ZNSt7num_putIwSt19ostreambuf_iteratorIwSt11char_traitsIwEEE2idE);
_GLIBCXX_LOC_ID (_ZNSt9money_getIwSt19istreambuf_iteratorIwSt11char_traitsIwEEE2idE);
_GLIBCXX_LOC_ID (_ZNSt9money_putIwSt19ostreambuf_iteratorIwSt11char_traitsIwEEE2idE);
# endif
#endif

_GLIBCXX_BEGIN_NAMESPACE(std)

  // Definitions for static const data members of locale.
  const locale::category 	locale::none;
  const locale::category 	locale::ctype;
  const locale::category 	locale::numeric;
  const locale::category 	locale::collate;
  const locale::category 	locale::time;
  const locale::category 	locale::monetary;
  const locale::category 	locale::messages;
  const locale::category 	locale::all;

  // These are no longer exported.
  locale::_Impl*                locale::_S_classic;
  locale::_Impl* 		locale::_S_global; 

#ifdef __GTHREADS
  __gthread_once_t 		locale::_S_once = __GTHREAD_ONCE_INIT;
#endif

  locale::locale(const locale& __other) throw()
  : _M_impl(__other._M_impl)
  { _M_impl->_M_add_reference(); }

  // This is used to initialize global and classic locales, and
  // assumes that the _Impl objects are constructed correctly.
  // The lack of a reference increment is intentional.
  locale::locale(_Impl* __ip) throw() : _M_impl(__ip)
  { }

  locale::~locale() throw()
  { _M_impl->_M_remove_reference(); }

  bool
  locale::operator==(const locale& __rhs) const throw()
  {
    // Deal first with the common cases, fast to process: refcopies,
    // unnamed (i.e., !_M_names[0]), "simple" (!_M_names[1] => all the
    // categories same name, i.e., _M_names[0]). Otherwise fall back
    // to the general locale::name().
    bool __ret;
    if (_M_impl == __rhs._M_impl)
      __ret = true;
    else if (!_M_impl->_M_names[0] || !__rhs._M_impl->_M_names[0]
	     || std::strcmp(_M_impl->_M_names[0],
			    __rhs._M_impl->_M_names[0]) != 0)
      __ret = false;
    else if (!_M_impl->_M_names[1] && !__rhs._M_impl->_M_names[1])
      __ret = true;
    else
      __ret = this->name() == __rhs.name();
    return __ret;
  }

  const locale&
  locale::operator=(const locale& __other) throw()
  {
    __other._M_impl->_M_add_reference();
    _M_impl->_M_remove_reference();
    _M_impl = __other._M_impl;
    return *this;
  }

  string
  locale::name() const
  {
    string __ret;
    if (!_M_impl->_M_names[0])
      __ret = '*';
    else if (_M_impl->_M_check_same_name())
      __ret = _M_impl->_M_names[0];
    else
      {
	__ret.reserve(128);
	__ret += _S_categories[0];
	__ret += '=';
	__ret += _M_impl->_M_names[0]; 
	for (size_t __i = 1; __i < _S_categories_size; ++__i)
	  {
	    __ret += ';';
	    __ret += _S_categories[__i];
	    __ret += '=';
	    __ret += _M_impl->_M_names[__i];
	  }
      }
    return __ret;
  }

  locale::category
  locale::_S_normalize_category(category __cat) 
  {
    int __ret = 0;
    if (__cat == none || ((__cat & all) && !(__cat & ~all)))
      __ret = __cat;
    else
      {
	// NB: May be a C-style "LC_ALL" category; convert.
	switch (__cat)
	  {
	  case LC_COLLATE:  
	    __ret = collate; 
	    break;
	  case LC_CTYPE:    
	    __ret = ctype;
	    break;
	  case LC_MONETARY: 
	    __ret = monetary;
	    break;
	  case LC_NUMERIC:  
	    __ret = numeric;
	    break;
	  case LC_TIME:     
	    __ret = time; 
	    break;
#ifdef _GLIBCXX_HAVE_LC_MESSAGES
	  case LC_MESSAGES: 
	    __ret = messages;
	    break;
#endif	
	  case LC_ALL:      
	    __ret = all;
	    break;
	  default:
	    __throw_runtime_error(__N("locale::_S_normalize_category "
				  "category not found"));
	  }
      }
    return __ret;
  }

  // locale::facet
  __c_locale locale::facet::_S_c_locale;

  const char locale::facet::_S_c_name[2] = "C";

#ifdef __GTHREADS
  __gthread_once_t locale::facet::_S_once = __GTHREAD_ONCE_INIT;
#endif

  void
  locale::facet::_S_initialize_once()
  {
    // Initialize the underlying locale model.
    _S_create_c_locale(_S_c_locale, _S_c_name);
  }

  __c_locale
  locale::facet::_S_get_c_locale()
  {
#ifdef __GHTREADS
    if (__gthread_active_p())
      __gthread_once(&_S_once, _S_initialize_once);
    else
#endif
      {
	if (!_S_c_locale)
	  _S_initialize_once();
      }
    return _S_c_locale;
  }

  const char*
  locale::facet::_S_get_c_name()
  { return _S_c_name; }

  locale::facet::
  ~facet() { }

  // locale::_Impl
  locale::_Impl::
  ~_Impl() throw()
  {
    if (_M_facets)
      for (size_t __i = 0; __i < _M_facets_size; ++__i)
	if (_M_facets[__i])
	  _M_facets[__i]->_M_remove_reference();
    delete [] _M_facets;

    if (_M_caches)
      for (size_t __i = 0; __i < _M_facets_size; ++__i)
	if (_M_caches[__i])
	  _M_caches[__i]->_M_remove_reference(); 
    delete [] _M_caches;

    if (_M_names)
      for (size_t __i = 0; __i < _S_categories_size; ++__i)
	delete [] _M_names[__i];  
    delete [] _M_names;
  }

  // Clone existing _Impl object.
  locale::_Impl::
  _Impl(const _Impl& __imp, size_t __refs)
  : _M_refcount(__refs), _M_facets(0), _M_facets_size(__imp._M_facets_size),
  _M_caches(0), _M_names(0)
  {
    try
      {
	_M_facets = new const facet*[_M_facets_size];
	for (size_t __i = 0; __i < _M_facets_size; ++__i)
	  {
	    _M_facets[__i] = __imp._M_facets[__i];
	    if (_M_facets[__i])
	      _M_facets[__i]->_M_add_reference();
	  }
	_M_caches = new const facet*[_M_facets_size];
	for (size_t __j = 0; __j < _M_facets_size; ++__j)
	  {
	    _M_caches[__j] = __imp._M_caches[__j];
	    if (_M_caches[__j])
	      _M_caches[__j]->_M_add_reference(); 	
	  }
	_M_names = new char*[_S_categories_size];
	for (size_t __k = 0; __k < _S_categories_size; ++__k)
	  _M_names[__k] = 0;

	// Name the categories.
	for (size_t __l = 0; (__l < _S_categories_size
			      && __imp._M_names[__l]); ++__l)
	  {
	    const size_t __len = std::strlen(__imp._M_names[__l]) + 1;
	    _M_names[__l] = new char[__len];
	    std::memcpy(_M_names[__l], __imp._M_names[__l], __len);
	  }
      }
    catch(...)
      {
	this->~_Impl();
	__throw_exception_again;
      }
  }

  void
  locale::_Impl::
  _M_replace_category(const _Impl* __imp, 
		      const locale::id* const* __idpp)
  {
    for (; *__idpp; ++__idpp)
      _M_replace_facet(__imp, *__idpp);
  }
  
  void
  locale::_Impl::
  _M_replace_facet(const _Impl* __imp, const locale::id* __idp)
  {
    size_t __index = __idp->_M_id();
    if ((__index > (__imp->_M_facets_size - 1)) 
	|| !__imp->_M_facets[__index])
      __throw_runtime_error(__N("locale::_Impl::_M_replace_facet"));
    _M_install_facet(__idp, __imp->_M_facets[__index]); 
  }

  void
  locale::_Impl::
  _M_install_facet(const locale::id* __idp, const facet* __fp)
  {
    if (__fp)
      {
	size_t __index = __idp->_M_id();

	// Check size of facet vector to ensure adequate room.
	if (__index > _M_facets_size - 1)
	  {
	    const size_t __new_size = __index + 4;

	    // New facet array.
	    const facet** __oldf = _M_facets;
	    const facet** __newf;
	    __newf = new const facet*[__new_size]; 
	    for (size_t __i = 0; __i < _M_facets_size; ++__i)
	      __newf[__i] = _M_facets[__i];
	    for (size_t __l = _M_facets_size; __l < __new_size; ++__l)
	      __newf[__l] = 0;

	    // New cache array.
	    const facet** __oldc = _M_caches;
	    const facet** __newc;
	    try
	      {
		__newc = new const facet*[__new_size];
	      }
	    catch(...)
	      {
		delete [] __newf;
		__throw_exception_again;
	      }
	    for (size_t __j = 0; __j < _M_facets_size; ++__j)
	      __newc[__j] = _M_caches[__j];
	    for (size_t __k = _M_facets_size; __k < __new_size; ++__k)
	      __newc[__k] = 0;

	    _M_facets_size = __new_size;
	    _M_facets = __newf;
	    _M_caches = __newc;
	    delete [] __oldf;
	    delete [] __oldc;
	  }

	__fp->_M_add_reference();
	const facet*& __fpr = _M_facets[__index];
	if (__fpr)
	  {
	    // Replacing an existing facet. Order matters.
	    __fpr->_M_remove_reference();
	    __fpr = __fp;
	  }
	else
	  {
	    // Installing a newly created facet into an empty
	    // _M_facets container, say a newly-constructed,
	    // swanky-fresh _Impl.
	    _M_facets[__index] = __fp;
	  }

	// Ideally, it would be nice to only remove the caches that
	// are now incorrect. However, some of the caches depend on
	// multiple facets, and we only know about one facet
	// here. It's no great loss: the first use of the new facet
	// will create a new, correctly cached facet anyway.
	for (size_t __i = 0; __i < _M_facets_size; ++__i)
	  {
	    const facet* __cpr = _M_caches[__i];
	    if (__cpr)
	      {
		__cpr->_M_remove_reference();
		_M_caches[__i] = 0;
	      }
	  }
      }
  }

  void
  locale::_Impl::
  _M_install_cache(const facet* __cache, size_t __index)
  {
<<<<<<< HEAD
    __gnu_cxx::lock sentry(__gnu_internal::locale_cache_mutex);
=======
    __gnu_cxx::__scoped_lock sentry(locale_cache_mutex);
>>>>>>> c355071f
    if (_M_caches[__index] != 0)
      {
	// Some other thread got in first.
	delete __cache;
      }
    else
      {
	__cache->_M_add_reference();
	_M_caches[__index] = __cache;
      }
  }

  // locale::id
  // Definitions for static const data members of locale::id
  _Atomic_word locale::id::_S_refcount;  // init'd to 0 by linker

  size_t
  locale::id::_M_id() const
  {
    if (!_M_index)
      {
	// XXX GLIBCXX_ABI Deprecated
#ifdef _GLIBCXX_LONG_DOUBLE_COMPAT
	locale::id *f = 0;
# define _GLIBCXX_SYNC_ID(facet, mangled) \
	if (this == &::mangled)				\
	  f = &facet::id
	_GLIBCXX_SYNC_ID (num_get<char>, _ZNSt7num_getIcSt19istreambuf_iteratorIcSt11char_traitsIcEEE2idE);
	_GLIBCXX_SYNC_ID (num_put<char>, _ZNSt7num_putIcSt19ostreambuf_iteratorIcSt11char_traitsIcEEE2idE);
	_GLIBCXX_SYNC_ID (money_get<char>, _ZNSt9money_getIcSt19istreambuf_iteratorIcSt11char_traitsIcEEE2idE);
	_GLIBCXX_SYNC_ID (money_put<char>, _ZNSt9money_putIcSt19ostreambuf_iteratorIcSt11char_traitsIcEEE2idE);
# ifdef _GLIBCXX_USE_WCHAR_T
	_GLIBCXX_SYNC_ID (num_get<wchar_t>, _ZNSt7num_getIwSt19istreambuf_iteratorIwSt11char_traitsIwEEE2idE);
	_GLIBCXX_SYNC_ID (num_put<wchar_t>, _ZNSt7num_putIwSt19ostreambuf_iteratorIwSt11char_traitsIwEEE2idE);
	_GLIBCXX_SYNC_ID (money_get<wchar_t>, _ZNSt9money_getIwSt19istreambuf_iteratorIwSt11char_traitsIwEEE2idE);
	_GLIBCXX_SYNC_ID (money_put<wchar_t>, _ZNSt9money_putIwSt19ostreambuf_iteratorIwSt11char_traitsIwEEE2idE);
# endif
	if (f)
	  _M_index = 1 + f->_M_id();
	else
#endif
	  _M_index = 1 + __gnu_cxx::__exchange_and_add_dispatch(&_S_refcount,
								1);
      }
    return _M_index - 1;
  }

_GLIBCXX_END_NAMESPACE<|MERGE_RESOLUTION|>--- conflicted
+++ resolved
@@ -32,18 +32,7 @@
 #include <cctype>
 #include <cwctype>     // For towupper, etc.
 #include <locale>
-<<<<<<< HEAD
-#include <bits/atomicity.h>
-#include <bits/concurrence.h>
-
-namespace __gnu_internal
-{
-  // Mutex object for cache access
-  static __glibcxx_mutex_define_initialized(locale_cache_mutex);
-}
-=======
 #include <ext/concurrence.h>
->>>>>>> c355071f
 
 namespace
 {
@@ -400,11 +389,7 @@
   locale::_Impl::
   _M_install_cache(const facet* __cache, size_t __index)
   {
-<<<<<<< HEAD
-    __gnu_cxx::lock sentry(__gnu_internal::locale_cache_mutex);
-=======
     __gnu_cxx::__scoped_lock sentry(locale_cache_mutex);
->>>>>>> c355071f
     if (_M_caches[__index] != 0)
       {
 	// Some other thread got in first.
