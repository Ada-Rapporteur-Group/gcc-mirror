--- conflicted
+++ resolved
@@ -1,11 +1,7 @@
 ## Makefile for the src subdirectory of the GNU C++ Standard library.
 ##
 ## Copyright (C) 1997, 1998, 1999, 2000, 2001, 2002, 2003, 2004, 2005
-<<<<<<< HEAD
-## 2006, 2007, 2008
-=======
 ## 2006, 2007, 2008, 2009
->>>>>>> a0daa400
 ## Free Software Foundation, Inc.
 ##
 ## This file is part of the libstdc++ version 3 distribution.
@@ -204,18 +200,10 @@
 
 libstdc___la_LIBADD = \
 	$(GLIBCXX_LIBS) \
-<<<<<<< HEAD
-	$(top_builddir)/libmath/libmath.la \
-=======
->>>>>>> a0daa400
 	$(top_builddir)/libsupc++/libsupc++convenience.la
 
 libstdc___la_DEPENDENCIES = \
 	${version_dep} \
-<<<<<<< HEAD
-	$(top_builddir)/libmath/libmath.la \
-=======
->>>>>>> a0daa400
 	$(top_builddir)/libsupc++/libsupc++convenience.la
 
 libstdc___la_LDFLAGS = \
@@ -286,15 +274,9 @@
 	$(CXXCOMPILE) -std=gnu++0x -c $<
 
 atomic.lo: atomic.cc
-<<<<<<< HEAD
-	$(LTCXXCOMPILE) -x c++ -std=gnu++0x -c $<
+	$(LTCXXCOMPILE) -std=gnu++0x -c $<
 atomic.o: atomic.cc
-	$(CXXCOMPILE) -x c++ -std=gnu++0x -c $<
-=======
-	$(LTCXXCOMPILE) -std=gnu++0x -c $<
-atomic.o: atomic.cc
-	$(CXXCOMPILE) -std=gnu++0x -c $<
->>>>>>> a0daa400
+	$(CXXCOMPILE) -std=gnu++0x -c $<
 
 string-inst.lo: string-inst.cc
 	$(LTCXXCOMPILE) -std=gnu++0x -c $<
