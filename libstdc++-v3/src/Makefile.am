--- conflicted
+++ resolved
@@ -186,10 +186,7 @@
 	wstring-inst.cc \
 	mutex.cc \
 	condition_variable.cc \
-<<<<<<< HEAD
-=======
 	chrono.cc \
->>>>>>> 46f8e3b0
 	${host_sources} \
 	${host_sources_extra} 
 
@@ -276,8 +273,6 @@
 atomic.o: atomic.cc
 	$(CXXCOMPILE) -x c++ -std=gnu++0x -c $<
 
-<<<<<<< HEAD
-=======
 string-inst.lo: string-inst.cc
 	$(LTCXXCOMPILE) -std=gnu++0x -c $<
 string-inst.o: string-inst.cc
@@ -293,7 +288,6 @@
 chrono.o: chrono.cc
 	$(CXXCOMPILE) -std=gnu++0x -c $<
 
->>>>>>> 46f8e3b0
 if GLIBCXX_LDBL_COMPAT
 # Use special rules for compatibility-ldbl.cc compilation, as we need to
 # pass -mlong-double-64.
