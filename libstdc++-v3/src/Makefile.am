--- conflicted
+++ resolved
@@ -32,10 +32,7 @@
 libstdc++-symbols.ver:  ${glibcxx_srcdir}/$(SYMVER_FILE) \
 		$(port_specific_symbol_files)
 	cp ${glibcxx_srcdir}/$(SYMVER_FILE) ./libstdc++-symbols.ver
-<<<<<<< HEAD
-=======
 	chmod +w ./libstdc++-symbols.ver
->>>>>>> 751ff693
 	if test "x$(port_specific_symbol_files)" != x; then \
 	  if grep '^# Appended to version file.' \
 	       $(port_specific_symbol_files) /dev/null > /dev/null 2>&1; then \
@@ -47,7 +44,6 @@
 	    rm tmp.top tmp.bottom; \
 	  fi; \
 	fi
-<<<<<<< HEAD
 
 if ENABLE_SYMVERS_GNU
 version_arg = -Wl,--version-script=libstdc++-symbols.ver
@@ -106,66 +102,6 @@
 numeric_members.cc: ${glibcxx_srcdir}/$(CNUMERIC_CC)
 	$(LN_S) ${glibcxx_srcdir}/$(CNUMERIC_CC) . || true
 
-=======
-
-if ENABLE_SYMVERS_GNU
-version_arg = -Wl,--version-script=libstdc++-symbols.ver
-version_dep = libstdc++-symbols.ver
-endif
-if ENABLE_SYMVERS_GNU_NAMESPACE
-version_arg = -Wl,--version-script=libstdc++-symbols.ver
-version_dep = libstdc++-symbols.ver
-endif
-if ENABLE_SYMVERS_DARWIN
-version_arg = -Wl,-exported_symbols_list,libstdc++-symbols.explist
-version_dep = libstdc++-symbols.explist
-libstdc++-symbols.explist : libstdc++-symbols.ver \
-		${glibcxx_srcdir}/scripts/make_exports.pl \
-		$(libstdc___la_OBJECTS) $(libstdc___la_LIBADD)
-	perl ${glibcxx_srcdir}/scripts/make_exports.pl \
-	  libstdc++-symbols.ver \
-	  $(libstdc___la_OBJECTS:%.lo=.libs/%.o) \
-	 `echo $(libstdc___la_LIBADD) | \
-	    sed 's,/\([^/.]*\)\.la,/.libs/\1.a,g'` \
-	 > $@ || (rm -f $@ ; exit 1)
-endif
-else
-version_arg =
-version_dep =
-endif
-
-
-# Source files linked in via configuration/make substitution for a
-# particular host.
-host_sources = \
-	atomicity.cc \
-	codecvt_members.cc \
-	collate_members.cc \
-	ctype_members.cc \
-	messages_members.cc \
-	monetary_members.cc \
-	numeric_members.cc \
-	time_members.cc 
-
-codecvt_members.cc: ${glibcxx_srcdir}/$(CCODECVT_CC)
-	$(LN_S) ${glibcxx_srcdir}/$(CCODECVT_CC) . || true
-
-collate_members.cc: ${glibcxx_srcdir}/$(CCOLLATE_CC)
-	$(LN_S) ${glibcxx_srcdir}/$(CCOLLATE_CC) . || true
-
-ctype_members.cc: ${glibcxx_srcdir}/$(CCTYPE_CC)
-	$(LN_S) ${glibcxx_srcdir}/$(CCTYPE_CC) . || true
-
-messages_members.cc: ${glibcxx_srcdir}/$(CMESSAGES_CC)
-	$(LN_S) ${glibcxx_srcdir}/$(CMESSAGES_CC) . || true
-
-monetary_members.cc: ${glibcxx_srcdir}/$(CMONEY_CC)
-	$(LN_S) ${glibcxx_srcdir}/$(CMONEY_CC) . || true
-
-numeric_members.cc: ${glibcxx_srcdir}/$(CNUMERIC_CC)
-	$(LN_S) ${glibcxx_srcdir}/$(CNUMERIC_CC) . || true
-
->>>>>>> 751ff693
 time_members.cc: ${glibcxx_srcdir}/$(CTIME_CC)
 	$(LN_S) ${glibcxx_srcdir}/$(CTIME_CC) . || true
 
@@ -176,12 +112,7 @@
 # Source files linked in via configuration/make substitution for a
 # particular host, but with ad hoc naming rules.
 host_sources_extra = \
-<<<<<<< HEAD
-	basic_file.cc \
-	c++locale.cc
-=======
 	basic_file.cc c++locale.cc ${ldbl_compat_sources} ${parallel_sources}
->>>>>>> 751ff693
 
 c++locale.cc: ${glibcxx_srcdir}/$(CLOCALE_CC)
 	$(LN_S) ${glibcxx_srcdir}/$(CLOCALE_CC) ./$@ || true
@@ -189,15 +120,12 @@
 basic_file.cc: ${glibcxx_srcdir}/$(BASIC_FILE_CC)
 	$(LN_S) ${glibcxx_srcdir}/$(BASIC_FILE_CC) ./$@ || true
 
-<<<<<<< HEAD
-=======
 if ENABLE_PARALLEL
 parallel_sources = parallel_list.cc parallel_settings.cc
 else
 parallel_sources =
 endif
 
->>>>>>> 751ff693
 if GLIBCXX_LDBL_COMPAT
 ldbl_compat_sources = compatibility-ldbl.cc
 else
@@ -214,38 +142,26 @@
 	complex_io.cc \
 	ctype.cc \
 	debug.cc \
-<<<<<<< HEAD
-	debug_list.cc \
-	functexcept.cc \
-	globals_io.cc \
-=======
 	functexcept.cc \
 	hash.cc \
 	hash_c++0x.cc \
 	globals_io.cc \
 	hashtable.cc \
 	hashtable_c++0x.cc \
->>>>>>> 751ff693
 	ios.cc \
 	ios_failure.cc \
 	ios_init.cc \
 	ios_locale.cc \
 	limits.cc \
 	list.cc \
-<<<<<<< HEAD
-=======
 	debug_list.cc \
->>>>>>> 751ff693
 	locale.cc \
 	locale_init.cc \
 	locale_facets.cc \
 	localename.cc \
 	stdexcept.cc \
 	strstream.cc \
-<<<<<<< HEAD
-=======
 	system_error.cc \
->>>>>>> 751ff693
 	tree.cc \
 	allocator-inst.cc \
 	concept-inst.cc \
@@ -266,17 +182,10 @@
 	wlocale-inst.cc \
 	wstring-inst.cc \
 	${host_sources} \
-<<<<<<< HEAD
-	${host_sources_extra} \
-	${ldbl_compat_sources}
-
-VPATH = $(top_srcdir)/src:$(top_srcdir)
-=======
 	${host_sources_extra} 
 
 vpath % $(top_srcdir)/src
 vpath % $(top_srcdir)
->>>>>>> 751ff693
 
 libstdc___la_SOURCES = $(sources)
 
@@ -304,9 +213,6 @@
 	$(LTCXXCOMPILE) -D_GLIBCXX_CONCEPT_CHECKS -fimplicit-templates -c $<
 concept-inst.o: concept-inst.cc
 	$(CXXCOMPILE) -D_GLIBCXX_CONCEPT_CHECKS -fimplicit-templates -c $<
-<<<<<<< HEAD
-
-=======
 
 # Use special rules for parallel mode compilation.
 PARALLEL_FLAGS = -fopenmp -D_GLIBCXX_PARALLEL -I$(glibcxx_builddir)/../libgomp
@@ -336,7 +242,6 @@
 hashtable_c++0x.o: hashtable_c++0x.cc
 	$(CXXCOMPILE) -std=gnu++0x -c $<
 
->>>>>>> 751ff693
 if GLIBCXX_LDBL_COMPAT
 # Use special rules for compatibility-ldbl.cc compilation, as we need to
 # pass -mlong-double-64.
@@ -402,11 +307,7 @@
 
 debugdir = debug
 
-<<<<<<< HEAD
-# Build parallel set of debug objects here.
-=======
 # Build a set of debug objects here.
->>>>>>> 751ff693
 stamp-debug:
 	if test ! -d ${debugdir}; then \
 	  mkdir -p ${debugdir}; \
