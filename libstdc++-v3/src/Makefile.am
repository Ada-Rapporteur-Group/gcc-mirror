--- conflicted
+++ resolved
@@ -147,14 +147,9 @@
 	$(LN_S) ${glibcxx_srcdir}/$(BASIC_FILE_CC) ./$@ || true
 
 if ENABLE_PARALLEL
-<<<<<<< HEAD
-parallel_sources = parallel_list.cc parallel_settings.cc \
-	           compatibility-parallel_list.cc
-=======
 parallel_sources = parallel_settings.cc \
 	           compatibility-parallel_list.cc \
 	           compatibility-parallel_list-2.cc 
->>>>>>> 03d20231
 else
 parallel_sources =
 endif
@@ -175,13 +170,9 @@
 	compatibility.cc \
 	compatibility-c++0x.cc \
 	compatibility-debug_list.cc \
-<<<<<<< HEAD
-	compatibility-list.cc \
-=======
 	compatibility-debug_list-2.cc \
 	compatibility-list.cc \
 	compatibility-list-2.cc \
->>>>>>> 03d20231
 	complex_io.cc \
 	ctype.cc \
 	debug.cc \
@@ -277,11 +268,6 @@
 	$(CXXCOMPILE) $(PARALLEL_FLAGS) -c $<
 
 compatibility-parallel_list.lo: compatibility-parallel_list.cc
-<<<<<<< HEAD
-	$(LTCXXCOMPILE) $(PARALLEL_FLAGS) -c $<
-compatibility-parallel_list.o: compatibility-parallel_list.cc
-	$(CXXCOMPILE) $(PARALLEL_FLAGS) -c $<
-=======
 	$(LTCXXCOMPILE) -c $<
 compatibility-parallel_list.o: compatibility-parallel_list.cc
 	$(CXXCOMPILE) -c $<
@@ -290,7 +276,6 @@
 	$(LTCXXCOMPILE) -c $<
 compatibility-parallel_list-2.o: compatibility-parallel_list-2.cc
 	$(CXXCOMPILE) -c $<
->>>>>>> 03d20231
 
 # Use special rules for the C++0x sources so that the proper flags are passed.
 functexcept.lo: functexcept.cc
@@ -368,8 +353,6 @@
 future.o: future.cc
 	$(CXXCOMPILE) -std=gnu++0x -c $<
 
-<<<<<<< HEAD
-=======
 regex.lo: regex.cc
 	$(LTCXXCOMPILE) -std=gnu++0x -c $<
 regex.o: regex.cc
@@ -385,7 +368,6 @@
 placeholders.o: placeholders.cc
 	$(CXXCOMPILE) -std=gnu++0x -c $<
 
->>>>>>> 03d20231
 if GLIBCXX_LDBL_COMPAT
 # Use special rules for compatibility-ldbl.cc compilation, as we need to
 # pass -mlong-double-64.
