// Debugging mode support code -*- C++ -*-

<<<<<<< HEAD
// Copyright (C) 2003, 2004, 2005, 2006, 2007, 2008, 2009
=======
// Copyright (C) 2003, 2004, 2005, 2006, 2007, 2008, 2009, 2010
>>>>>>> 03d20231
// Free Software Foundation, Inc.
//
// This file is part of the GNU ISO C++ Library.  This library is free
// software; you can redistribute it and/or modify it under the
// terms of the GNU General Public License as published by the
// Free Software Foundation; either version 3, or (at your option)
// any later version.

// This library is distributed in the hope that it will be useful,
// but WITHOUT ANY WARRANTY; without even the implied warranty of
// MERCHANTABILITY or FITNESS FOR A PARTICULAR PURPOSE.  See the
// GNU General Public License for more details.

// Under Section 7 of GPL version 3, you are granted additional
// permissions described in the GCC Runtime Library Exception, version
// 3.1, as published by the Free Software Foundation.

// You should have received a copy of the GNU General Public License and
// a copy of the GCC Runtime Library Exception along with this program;
// see the files COPYING3 and COPYING.RUNTIME respectively.  If not, see
// <http://www.gnu.org/licenses/>.

#include <debug/debug.h>
#include <debug/safe_sequence.h>
#include <debug/safe_iterator.h>
#include <algorithm>
#include <cassert>
#include <cstring>
#include <cctype>
#include <cstdio>
#include <cstdlib>
#include <functional>

using namespace std;

namespace
{
<<<<<<< HEAD
  __gnu_cxx::__mutex&
  get_safe_base_mutex()
  {
    static __gnu_cxx::__mutex safe_base_mutex;
    return safe_base_mutex;
=======
  /** Returns different instances of __mutex depending on the passed address
   *  in order to limit contention without breaking current library binary
   *  compatibility. */
  __gnu_cxx::__mutex&
  get_safe_base_mutex(void* __address)
  {
    const size_t mask = 0xf;
    static __gnu_cxx::__mutex safe_base_mutex[mask + 1];
    const size_t index = _Hash_impl::hash(__address) & mask;
    return safe_base_mutex[index];
  }

  void
  swap_seq(__gnu_debug::_Safe_sequence_base& __lhs,
	   __gnu_debug::_Safe_sequence_base& __rhs)
  {
    swap(__lhs._M_iterators, __rhs._M_iterators);
    swap(__lhs._M_const_iterators, __rhs._M_const_iterators);
    swap(__lhs._M_version, __rhs._M_version);
    __gnu_debug::_Safe_iterator_base* __iter;
    for (__iter = __rhs._M_iterators; __iter; __iter = __iter->_M_next)
      __iter->_M_sequence = &__rhs;
    for (__iter = __lhs._M_iterators; __iter; __iter = __iter->_M_next)
      __iter->_M_sequence = &__lhs;
    for (__iter = __rhs._M_const_iterators; __iter; __iter = __iter->_M_next)
      __iter->_M_sequence = &__rhs;
    for (__iter = __lhs._M_const_iterators; __iter; __iter = __iter->_M_next)
      __iter->_M_sequence = &__lhs;
>>>>>>> 03d20231
  }
} // anonymous namespace

namespace __gnu_debug
{
  const char* _S_debug_messages[] = 
  {
    "function requires a valid iterator range [%1.name;, %2.name;)",
    "attempt to insert into container with a singular iterator",
    "attempt to insert into container with an iterator"
    " from a different container",
    "attempt to erase from container with a %2.state; iterator",
    "attempt to erase from container with an iterator"
    " from a different container",
    "attempt to subscript container with out-of-bounds index %2;,"
    " but container only holds %3; elements",
    "attempt to access an element in an empty container",
    "elements in iterator range [%1.name;, %2.name;)"
    " are not partitioned by the value %3;",
    "elements in iterator range [%1.name;, %2.name;)"
    " are not partitioned by the predicate %3; and value %4;",
    "elements in iterator range [%1.name;, %2.name;) are not sorted",
    "elements in iterator range [%1.name;, %2.name;)"
    " are not sorted according to the predicate %3;",
    "elements in iterator range [%1.name;, %2.name;) do not form a heap",
    "elements in iterator range [%1.name;, %2.name;)"
    " do not form a heap with respect to the predicate %3;",
    "attempt to write through a singular bitset reference",
    "attempt to read from a singular bitset reference",
    "attempt to flip a singular bitset reference",
    "attempt to splice a list into itself",
    "attempt to splice lists with inequal allocators",
    "attempt to splice elements referenced by a %1.state; iterator",
    "attempt to splice an iterator from a different container",
    "splice destination %1.name;"
    " occurs within source range [%2.name;, %3.name;)",
    "attempt to initialize an iterator that will immediately become singular",
    "attempt to copy-construct an iterator from a singular iterator",
    "attempt to construct a constant iterator"
    " from a singular mutable iterator",
    "attempt to copy from a singular iterator",
    "attempt to dereference a %1.state; iterator",
    "attempt to increment a %1.state; iterator",
    "attempt to decrement a %1.state; iterator",
    "attempt to subscript a %1.state; iterator %2; step from"
    " its current position, which falls outside its dereferenceable range",
    "attempt to advance a %1.state; iterator %2; steps,"
    " which falls outside its valid range",
    "attempt to retreat a %1.state; iterator %2; steps,"
    " which falls outside its valid range",
    "attempt to compare a %1.state; iterator to a %2.state; iterator",
    "attempt to compare iterators from different sequences",
    "attempt to order a %1.state; iterator to a %2.state; iterator",
    "attempt to order iterators from different sequences",
    "attempt to compute the difference between a %1.state;"
    " iterator to a %2.state; iterator",
    "attempt to compute the different between two iterators"
    " from different sequences",
    "attempt to dereference an end-of-stream istream_iterator",
    "attempt to increment an end-of-stream istream_iterator",
    "attempt to output via an ostream_iterator with no associated stream",
    "attempt to dereference an end-of-stream istreambuf_iterator"
    " (this is a GNU extension)",
    "attempt to increment an end-of-stream istreambuf_iterator",
    "attempt to insert into container after an end iterator",
    "attempt to erase from container after a %2.state; iterator not followed"
    " by a dereferenceable one",
    "function requires a valid iterator range (%2.name;, %3.name;)"
    ", \"%2.name;\" shall be before and not equal to \"%3.name;\""
  };

  void
  _Safe_sequence_base::
  _M_detach_all()
  {
    __gnu_cxx::__scoped_lock sentry(_M_get_mutex());
    for (_Safe_iterator_base* __iter = _M_iterators; __iter;)
      {
	_Safe_iterator_base* __old = __iter;
	__iter = __iter->_M_next;
	__old->_M_reset();
      }
    _M_iterators = 0;
    
    for (_Safe_iterator_base* __iter2 = _M_const_iterators; __iter2;)
      {
	_Safe_iterator_base* __old = __iter2;
	__iter2 = __iter2->_M_next;
	__old->_M_reset();
      }
    _M_const_iterators = 0;
  }

  void
  _Safe_sequence_base::
  _M_detach_singular()
  {
    __gnu_cxx::__scoped_lock sentry(_M_get_mutex());
    for (_Safe_iterator_base* __iter = _M_iterators; __iter;)
      {
	_Safe_iterator_base* __old = __iter;
	__iter = __iter->_M_next;
	if (__old->_M_singular())
	  __old->_M_detach_single();
      }

    for (_Safe_iterator_base* __iter2 = _M_const_iterators; __iter2;)
      {
	_Safe_iterator_base* __old = __iter2;
	__iter2 = __iter2->_M_next;
	if (__old->_M_singular())
	  __old->_M_detach_single();
      }
  }

  void
  _Safe_sequence_base::
  _M_revalidate_singular()
  {
    __gnu_cxx::__scoped_lock sentry(_M_get_mutex());
    for (_Safe_iterator_base* __iter = _M_iterators; __iter;
	 __iter = __iter->_M_next)
      __iter->_M_version = _M_version;

    for (_Safe_iterator_base* __iter2 = _M_const_iterators; __iter2;
	 __iter2 = __iter2->_M_next)
      __iter2->_M_version = _M_version;
  }

  void
  _Safe_sequence_base::
  _M_swap(_Safe_sequence_base& __x)
  {
<<<<<<< HEAD
    __gnu_cxx::__scoped_lock sentry(_M_get_mutex());
    swap(_M_iterators, __x._M_iterators);
    swap(_M_const_iterators, __x._M_const_iterators);
    swap(_M_version, __x._M_version);
    _Safe_iterator_base* __iter;
    for (__iter = _M_iterators; __iter; __iter = __iter->_M_next)
      __iter->_M_sequence = this;
    for (__iter = __x._M_iterators; __iter; __iter = __iter->_M_next)
      __iter->_M_sequence = &__x;
    for (__iter = _M_const_iterators; __iter; __iter = __iter->_M_next)
      __iter->_M_sequence = this;
    for (__iter = __x._M_const_iterators; __iter; __iter = __iter->_M_next)
      __iter->_M_sequence = &__x;
=======
    // We need to lock both sequences to swap
    using namespace __gnu_cxx;
    __mutex *__this_mutex = &_M_get_mutex();
    __mutex *__x_mutex = &__x._M_get_mutex();
    if (__this_mutex == __x_mutex)
      {
	__scoped_lock __lock(*__this_mutex);
	swap_seq(*this, __x);
      }
    else
      {
	__scoped_lock __l1(__this_mutex < __x_mutex
			     ? *__this_mutex : *__x_mutex);
	__scoped_lock __l2(__this_mutex < __x_mutex
			     ? *__x_mutex : *__this_mutex);
	swap_seq(*this, __x);
      }
>>>>>>> 03d20231
  }

  __gnu_cxx::__mutex&
  _Safe_sequence_base::
  _M_get_mutex() throw ()
<<<<<<< HEAD
  { return get_safe_base_mutex(); }
=======
  { return get_safe_base_mutex(this); }

  void
  _Safe_sequence_base::
  _M_attach(_Safe_iterator_base* __it, bool __constant)
  {
    __gnu_cxx::__scoped_lock sentry(_M_get_mutex());
    _M_attach_single(__it, __constant);
  }

  void
  _Safe_sequence_base::
  _M_attach_single(_Safe_iterator_base* __it, bool __constant) throw ()
  {
    _Safe_iterator_base*& __its =
      __constant ? _M_const_iterators : _M_iterators;
    __it->_M_next = __its;
    if (__it->_M_next)
      __it->_M_next->_M_prior = __it;
    __its = __it;
  }

  void
  _Safe_sequence_base::
  _M_detach(_Safe_iterator_base* __it)
  {
    // Remove __it from this sequence's list
    __gnu_cxx::__scoped_lock sentry(_M_get_mutex());
    _M_detach_single(__it);
  }

  void
  _Safe_sequence_base::
  _M_detach_single(_Safe_iterator_base* __it) throw ()
  {
    // Remove __it from this sequence's list
    __it->_M_unlink();
    if (_M_const_iterators == __it)
      _M_const_iterators = __it->_M_next;
    if (_M_iterators == __it)
      _M_iterators = __it->_M_next;
  }
>>>>>>> 03d20231

  void
  _Safe_iterator_base::
  _M_attach(_Safe_sequence_base* __seq, bool __constant)
  {
<<<<<<< HEAD
    __gnu_cxx::__scoped_lock sentry(_M_get_mutex());
    _M_attach_single(__seq, __constant);
=======
    _M_detach();
    
    // Attach to the new sequence (if there is one)
    if (__seq)
      {
	_M_sequence = __seq;
	_M_version = _M_sequence->_M_version;
	_M_sequence->_M_attach(this, __constant);
      }
>>>>>>> 03d20231
  }
  
  void
  _Safe_iterator_base::
  _M_attach_single(_Safe_sequence_base* __seq, bool __constant) throw ()
  {
    _M_detach_single();
    
    // Attach to the new sequence (if there is one)
    if (__seq)
      {
	_M_sequence = __seq;
	_M_version = _M_sequence->_M_version;
	_M_sequence->_M_attach_single(this, __constant);
      }
  }

  void
  _Safe_iterator_base::
  _M_detach()
  {
<<<<<<< HEAD
    __gnu_cxx::__scoped_lock sentry(_M_get_mutex());
    _M_detach_single();
=======
    if (_M_sequence)
      {
	_M_sequence->_M_detach(this);
      }

    _M_reset();
>>>>>>> 03d20231
  }

  void
  _Safe_iterator_base::
  _M_detach_single() throw ()
  {
    if (_M_sequence)
      {
	_M_sequence->_M_detach_single(this);
      }

    _M_reset();
  }

  void
  _Safe_iterator_base::
  _M_reset() throw ()
  {
    _M_sequence = 0;
    _M_version = 0;
    _M_prior = 0;
    _M_next = 0;
  }

  bool
  _Safe_iterator_base::
  _M_singular() const throw ()
  { return !_M_sequence || _M_version != _M_sequence->_M_version; }
    
  bool
  _Safe_iterator_base::
  _M_can_compare(const _Safe_iterator_base& __x) const throw ()
  {
    return (!_M_singular() 
	    && !__x._M_singular() && _M_sequence == __x._M_sequence);
  }

  __gnu_cxx::__mutex&
  _Safe_iterator_base::
  _M_get_mutex() throw ()
<<<<<<< HEAD
  { return get_safe_base_mutex(); }
=======
  { return get_safe_base_mutex(_M_sequence); }
>>>>>>> 03d20231

  void
  _Error_formatter::_Parameter::
  _M_print_field(const _Error_formatter* __formatter, const char* __name) const
  {
    assert(this->_M_kind != _Parameter::__unused_param);
    const int __bufsize = 64;
    char __buf[__bufsize];
    
    if (_M_kind == __iterator)
      {
	if (strcmp(__name, "name") == 0)
	  {
	    assert(_M_variant._M_iterator._M_name);
	    __formatter->_M_print_word(_M_variant._M_iterator._M_name);
	  }
	else if (strcmp(__name, "address") == 0)
	  {
	    __formatter->_M_format_word(__buf, __bufsize, "%p", 
					_M_variant._M_iterator._M_address);
	    __formatter->_M_print_word(__buf);
	  }
	else if (strcmp(__name, "type") == 0)
	  {
	    if (!_M_variant._M_iterator._M_type)
	      __formatter->_M_print_word("<unknown type>");
	    else
	      // TBD: demangle!
	      __formatter->_M_print_word(_M_variant._M_iterator.
					 _M_type->name());
	  }
	else if (strcmp(__name, "constness") == 0)
	  {
	    static const char* __constness_names[__last_constness] =
	      {
		"<unknown>",
		"constant",
		"mutable"
	      };
	    __formatter->_M_print_word(__constness_names[_M_variant.
							 _M_iterator.
							 _M_constness]);
	  }
	else if (strcmp(__name, "state") == 0)
	  {
	    static const char* __state_names[__last_state] = 
	      {
		"<unknown>",
		"singular",
		"dereferenceable (start-of-sequence)",
		"dereferenceable",
		"past-the-end",
		"before-begin"
	      };
	    __formatter->_M_print_word(__state_names[_M_variant.
						     _M_iterator._M_state]);
	  }
	else if (strcmp(__name, "sequence") == 0)
	  {
	    assert(_M_variant._M_iterator._M_sequence);
	    __formatter->_M_format_word(__buf, __bufsize, "%p", 
					_M_variant._M_iterator._M_sequence);
	    __formatter->_M_print_word(__buf);
	  }
	else if (strcmp(__name, "seq_type") == 0)
	  {
	    if (!_M_variant._M_iterator._M_seq_type)
	      __formatter->_M_print_word("<unknown seq_type>");
	    else
	      // TBD: demangle!
	      __formatter->_M_print_word(_M_variant._M_iterator.
					 _M_seq_type->name());
	  }
	else
	  assert(false);
      }
    else if (_M_kind == __sequence)
      {
	if (strcmp(__name, "name") == 0)
	  {
	    assert(_M_variant._M_sequence._M_name);
	    __formatter->_M_print_word(_M_variant._M_sequence._M_name);
	  }
	else if (strcmp(__name, "address") == 0)
	  {
	    assert(_M_variant._M_sequence._M_address);
	    __formatter->_M_format_word(__buf, __bufsize, "%p", 
					_M_variant._M_sequence._M_address);
	    __formatter->_M_print_word(__buf);
	  }
	else if (strcmp(__name, "type") == 0)
	  {
	    if (!_M_variant._M_sequence._M_type)
	      __formatter->_M_print_word("<unknown type>");
	    else
	      // TBD: demangle!
	      __formatter->_M_print_word(_M_variant._M_sequence.
					 _M_type->name());
	  }
	else
	  assert(false);
      }
    else if (_M_kind == __integer)
      {
	if (strcmp(__name, "name") == 0)
	  {
	    assert(_M_variant._M_integer._M_name);
	    __formatter->_M_print_word(_M_variant._M_integer._M_name);
	  }
	else
	assert(false);
      }
    else if (_M_kind == __string)
      {
	if (strcmp(__name, "name") == 0)
	  {
	    assert(_M_variant._M_string._M_name);
	    __formatter->_M_print_word(_M_variant._M_string._M_name);
	  }
	else
	  assert(false);
      }
    else
      {
	assert(false);
      }
  }
  
  void
  _Error_formatter::_Parameter::
  _M_print_description(const _Error_formatter* __formatter) const
  {
    const int __bufsize = 128;
    char __buf[__bufsize];
    
    if (_M_kind == __iterator)
      {
	__formatter->_M_print_word("iterator ");
	if (_M_variant._M_iterator._M_name)
	  {
	    __formatter->_M_format_word(__buf, __bufsize, "\"%s\" ", 
					_M_variant._M_iterator._M_name);
	    __formatter->_M_print_word(__buf);
	  }
	
	__formatter->_M_format_word(__buf, __bufsize, "@ 0x%p {\n", 
				    _M_variant._M_iterator._M_address);
	__formatter->_M_print_word(__buf);
	if (_M_variant._M_iterator._M_type)
	  {
	    __formatter->_M_print_word("type = ");
	    _M_print_field(__formatter, "type");
	    
	    if (_M_variant._M_iterator._M_constness != __unknown_constness)
	      {
		__formatter->_M_print_word(" (");
		_M_print_field(__formatter, "constness");
		__formatter->_M_print_word(" iterator)");
	      }
	    __formatter->_M_print_word(";\n");
	  }
	
	if (_M_variant._M_iterator._M_state != __unknown_state)
	  {
	    __formatter->_M_print_word("  state = ");
	    _M_print_field(__formatter, "state");
	    __formatter->_M_print_word(";\n");
	  }
	
	if (_M_variant._M_iterator._M_sequence)
	  {
	    __formatter->_M_print_word("  references sequence ");
	    if (_M_variant._M_iterator._M_seq_type)
	      {
		__formatter->_M_print_word("with type `");
		_M_print_field(__formatter, "seq_type");
		__formatter->_M_print_word("' ");
	      }
	    
	    __formatter->_M_format_word(__buf, __bufsize, "@ 0x%p\n", 
					_M_variant._M_sequence._M_address);
	    __formatter->_M_print_word(__buf);
	  }
	__formatter->_M_print_word("}\n");
      }
    else if (_M_kind == __sequence)
      {
	__formatter->_M_print_word("sequence ");
	if (_M_variant._M_sequence._M_name)
	  {
	    __formatter->_M_format_word(__buf, __bufsize, "\"%s\" ", 
					_M_variant._M_sequence._M_name);
	    __formatter->_M_print_word(__buf);
	  }
	
	__formatter->_M_format_word(__buf, __bufsize, "@ 0x%p {\n", 
				    _M_variant._M_sequence._M_address);
	__formatter->_M_print_word(__buf);
	
	if (_M_variant._M_sequence._M_type)
	  {
	    __formatter->_M_print_word("  type = ");
	    _M_print_field(__formatter, "type");
	    __formatter->_M_print_word(";\n");
	  }	  
	__formatter->_M_print_word("}\n");
      }
  }

  const _Error_formatter&
  _Error_formatter::_M_message(_Debug_msg_id __id) const throw ()
  { return this->_M_message(_S_debug_messages[__id]); }
  
  void
  _Error_formatter::_M_error() const
  {
    const int __bufsize = 128;
    char __buf[__bufsize];
    
    // Emit file & line number information
    _M_column = 1;
    _M_wordwrap = false;
    if (_M_file)
      {
	_M_format_word(__buf, __bufsize, "%s:", _M_file);
	_M_print_word(__buf);
	_M_column += strlen(__buf);
      }
    
    if (_M_line > 0)
      {
	_M_format_word(__buf, __bufsize, "%u:", _M_line);
	_M_print_word(__buf);
	_M_column += strlen(__buf);
      }
    
    if (_M_max_length)
      _M_wordwrap = true;
    _M_print_word("error: ");
    
    // Print the error message
    assert(_M_text);
    _M_print_string(_M_text);
    _M_print_word(".\n");
    
    // Emit descriptions of the objects involved in the operation
    _M_wordwrap = false;
    bool __has_noninteger_parameters = false;
    for (unsigned int __i = 0; __i < _M_num_parameters; ++__i)
      {
	if (_M_parameters[__i]._M_kind == _Parameter::__iterator
	    || _M_parameters[__i]._M_kind == _Parameter::__sequence)
	  {
	    if (!__has_noninteger_parameters)
	      {
		_M_first_line = true;
		_M_print_word("\nObjects involved in the operation:\n");
		__has_noninteger_parameters = true;
	      }
	    _M_parameters[__i]._M_print_description(this);
	  }
      }
    
    abort();
  }

  template<typename _Tp>
    void
    _Error_formatter::_M_format_word(char* __buf, 
				     int __n __attribute__ ((__unused__)), 
				     const char* __fmt, _Tp __s) const throw ()
    {
#ifdef _GLIBCXX_USE_C99
      std::snprintf(__buf, __n, __fmt, __s);
#else
      std::sprintf(__buf, __fmt, __s);
#endif
    }

  
  void 
  _Error_formatter::_M_print_word(const char* __word) const
  {
    if (!_M_wordwrap) 
      {
	fprintf(stderr, "%s", __word);
	return;
      }
    
    size_t __length = strlen(__word);
    if (__length == 0)
      return;
    
    if ((_M_column + __length < _M_max_length)
	|| (__length >= _M_max_length && _M_column == 1)) 
      {
	// If this isn't the first line, indent
	if (_M_column == 1 && !_M_first_line)
	  {
	    char __spacing[_M_indent + 1];
	    for (int i = 0; i < _M_indent; ++i)
	      __spacing[i] = ' ';
	    __spacing[_M_indent] = '\0';
	    fprintf(stderr, "%s", __spacing);
	    _M_column += _M_indent;
	  }
	
	fprintf(stderr, "%s", __word);
	_M_column += __length;
	
	if (__word[__length - 1] == '\n') 
	  {
	    _M_first_line = false;
	    _M_column = 1;
	  }
      }
    else
      {
	_M_column = 1;
	_M_print_word("\n");
	_M_print_word(__word);
      }
  }
  
  void
  _Error_formatter::
  _M_print_string(const char* __string) const
  {
    const char* __start = __string;
    const char* __finish = __start;
    const int __bufsize = 128;
    char __buf[__bufsize];

    while (*__start)
      {
	if (*__start != '%')
	  {
	    // [__start, __finish) denotes the next word
	    __finish = __start;
	    while (isalnum(*__finish))
	      ++__finish;
	    if (__start == __finish)
	      ++__finish;
	    if (isspace(*__finish))
	      ++__finish;
	    
	    const ptrdiff_t __len = __finish - __start;
	    assert(__len < __bufsize);
	    memcpy(__buf, __start, __len);
	    __buf[__len] = '\0';
	    _M_print_word(__buf);
	    __start = __finish;
	    
	    // Skip extra whitespace
	    while (*__start == ' ') 
	      ++__start;
	    
	    continue;
	  } 
	
	++__start;
	assert(*__start);
	if (*__start == '%')
	  {
	    _M_print_word("%");
	    ++__start;
	    continue;
	  }
	
	// Get the parameter number
	assert(*__start >= '1' && *__start <= '9');
	size_t __param = *__start - '0';
	--__param;
	assert(__param < _M_num_parameters);
      
	// '.' separates the parameter number from the field
	// name, if there is one.
	++__start;
	if (*__start != '.')
	  {
	    assert(*__start == ';');
	    ++__start;
	    __buf[0] = '\0';
	    if (_M_parameters[__param]._M_kind == _Parameter::__integer)
	      {
		_M_format_word(__buf, __bufsize, "%ld", 
			       _M_parameters[__param]._M_variant._M_integer._M_value);
		_M_print_word(__buf);
	      }
	    else if (_M_parameters[__param]._M_kind == _Parameter::__string)
	      _M_print_string(_M_parameters[__param]._M_variant._M_string._M_value);
	    continue;
	  }
	
	// Extract the field name we want
	enum { __max_field_len = 16 };
	char __field[__max_field_len];
	int __field_idx = 0;
	++__start;
	while (*__start != ';')
	  {
	    assert(*__start);
	    assert(__field_idx < __max_field_len-1);
	    __field[__field_idx++] = *__start++;
	  }
	++__start;
	__field[__field_idx] = 0;
	
	_M_parameters[__param]._M_print_field(this, __field);		  
      }
  }

  void
  _Error_formatter::_M_get_max_length() const throw ()
  {
    const char* __nptr = std::getenv("GLIBCXX_DEBUG_MESSAGE_LENGTH");
    if (__nptr)
      {
	char* __endptr;
	const unsigned long __ret = std::strtoul(__nptr, &__endptr, 0);
	if (*__nptr != '\0' && *__endptr == '\0')
	  _M_max_length = __ret;
      }
  }

  // Instantiations.
  template
    void
    _Error_formatter::_M_format_word(char*, int, const char*, 
				     const void*) const;

  template
    void
    _Error_formatter::_M_format_word(char*, int, const char*, long) const;

  template
    void
    _Error_formatter::_M_format_word(char*, int, const char*, 
				     std::size_t) const;

  template
    void
    _Error_formatter::_M_format_word(char*, int, const char*, 
				     const char*) const;
} // namespace __gnu_debug<|MERGE_RESOLUTION|>--- conflicted
+++ resolved
@@ -1,10 +1,6 @@
 // Debugging mode support code -*- C++ -*-
 
-<<<<<<< HEAD
-// Copyright (C) 2003, 2004, 2005, 2006, 2007, 2008, 2009
-=======
 // Copyright (C) 2003, 2004, 2005, 2006, 2007, 2008, 2009, 2010
->>>>>>> 03d20231
 // Free Software Foundation, Inc.
 //
 // This file is part of the GNU ISO C++ Library.  This library is free
@@ -42,13 +38,6 @@
 
 namespace
 {
-<<<<<<< HEAD
-  __gnu_cxx::__mutex&
-  get_safe_base_mutex()
-  {
-    static __gnu_cxx::__mutex safe_base_mutex;
-    return safe_base_mutex;
-=======
   /** Returns different instances of __mutex depending on the passed address
    *  in order to limit contention without breaking current library binary
    *  compatibility. */
@@ -77,7 +66,6 @@
       __iter->_M_sequence = &__rhs;
     for (__iter = __lhs._M_const_iterators; __iter; __iter = __iter->_M_next)
       __iter->_M_sequence = &__lhs;
->>>>>>> 03d20231
   }
 } // anonymous namespace
 
@@ -211,21 +199,6 @@
   _Safe_sequence_base::
   _M_swap(_Safe_sequence_base& __x)
   {
-<<<<<<< HEAD
-    __gnu_cxx::__scoped_lock sentry(_M_get_mutex());
-    swap(_M_iterators, __x._M_iterators);
-    swap(_M_const_iterators, __x._M_const_iterators);
-    swap(_M_version, __x._M_version);
-    _Safe_iterator_base* __iter;
-    for (__iter = _M_iterators; __iter; __iter = __iter->_M_next)
-      __iter->_M_sequence = this;
-    for (__iter = __x._M_iterators; __iter; __iter = __iter->_M_next)
-      __iter->_M_sequence = &__x;
-    for (__iter = _M_const_iterators; __iter; __iter = __iter->_M_next)
-      __iter->_M_sequence = this;
-    for (__iter = __x._M_const_iterators; __iter; __iter = __iter->_M_next)
-      __iter->_M_sequence = &__x;
-=======
     // We need to lock both sequences to swap
     using namespace __gnu_cxx;
     __mutex *__this_mutex = &_M_get_mutex();
@@ -243,15 +216,11 @@
 			     ? *__x_mutex : *__this_mutex);
 	swap_seq(*this, __x);
       }
->>>>>>> 03d20231
   }
 
   __gnu_cxx::__mutex&
   _Safe_sequence_base::
   _M_get_mutex() throw ()
-<<<<<<< HEAD
-  { return get_safe_base_mutex(); }
-=======
   { return get_safe_base_mutex(this); }
 
   void
@@ -294,16 +263,11 @@
     if (_M_iterators == __it)
       _M_iterators = __it->_M_next;
   }
->>>>>>> 03d20231
 
   void
   _Safe_iterator_base::
   _M_attach(_Safe_sequence_base* __seq, bool __constant)
   {
-<<<<<<< HEAD
-    __gnu_cxx::__scoped_lock sentry(_M_get_mutex());
-    _M_attach_single(__seq, __constant);
-=======
     _M_detach();
     
     // Attach to the new sequence (if there is one)
@@ -313,7 +277,6 @@
 	_M_version = _M_sequence->_M_version;
 	_M_sequence->_M_attach(this, __constant);
       }
->>>>>>> 03d20231
   }
   
   void
@@ -335,17 +298,12 @@
   _Safe_iterator_base::
   _M_detach()
   {
-<<<<<<< HEAD
-    __gnu_cxx::__scoped_lock sentry(_M_get_mutex());
-    _M_detach_single();
-=======
     if (_M_sequence)
       {
 	_M_sequence->_M_detach(this);
       }
 
     _M_reset();
->>>>>>> 03d20231
   }
 
   void
@@ -386,11 +344,7 @@
   __gnu_cxx::__mutex&
   _Safe_iterator_base::
   _M_get_mutex() throw ()
-<<<<<<< HEAD
-  { return get_safe_base_mutex(); }
-=======
   { return get_safe_base_mutex(_M_sequence); }
->>>>>>> 03d20231
 
   void
   _Error_formatter::_Parameter::
