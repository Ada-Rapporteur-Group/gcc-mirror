--- conflicted
+++ resolved
@@ -36,10 +36,7 @@
 #include <cstring>
 #include <cctype>
 #include <cstdio>
-<<<<<<< HEAD
-=======
 #include <cstdlib>
->>>>>>> 60a98cce
 
 using namespace std;
 
