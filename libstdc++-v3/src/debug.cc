--- conflicted
+++ resolved
@@ -35,10 +35,7 @@
 #include <cassert>
 #include <cstring>
 #include <cctype>
-<<<<<<< HEAD
-=======
 #include <cstdio>
->>>>>>> 1177f497
 
 using namespace std;
 
