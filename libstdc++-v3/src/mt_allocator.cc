// Allocator details.

// Copyright (C) 2004, 2005, 2006 Free Software Foundation, Inc.
//
// This file is part of the GNU ISO C++ Library.  This library is free
// software; you can redistribute it and/or modify it under the
// terms of the GNU General Public License as published by the
// Free Software Foundation; either version 2, or (at your option)
// any later version.

// This library is distributed in the hope that it will be useful,
// but WITHOUT ANY WARRANTY; without even the implied warranty of
// MERCHANTABILITY or FITNESS FOR A PARTICULAR PURPOSE.  See the
// GNU General Public License for more details.

// You should have received a copy of the GNU General Public License along
// with this library; see the file COPYING.  If not, write to the Free
// Software Foundation, 51 Franklin Street, Fifth Floor, Boston, MA 02110-1301,
// USA.

// As a special exception, you may use this file as part of a free software
// library without restriction.  Specifically, if other files instantiate
// templates or use macros or inline functions from this file, or you compile
// this file and link it with other files to produce an executable, this
// file does not by itself cause the resulting executable to be covered by
// the GNU General Public License.  This exception does not however
// invalidate any other reasons why the executable file might be covered by
// the GNU General Public License.

//
// ISO C++ 14882:
//

#include <bits/c++config.h>
#include <ext/concurrence.h>
#include <ext/mt_allocator.h>
#include <cstring>

namespace
{
#ifdef __GTHREADS
  struct __freelist
  {
    typedef __gnu_cxx::__pool<true>::_Thread_record _Thread_record;
    _Thread_record* 	_M_thread_freelist;
    _Thread_record* 	_M_thread_freelist_array;
    size_t 		_M_max_threads;
    __gthread_key_t 	_M_key;

    ~__freelist()
    {
      if (_M_thread_freelist_array)
	{
	  __gthread_key_delete(_M_key);
	  ::operator delete(static_cast<void*>(_M_thread_freelist_array));
	}
    }
  };

  // Ensure freelist is constructed first.
  static __freelist freelist;
  __gnu_cxx::__mutex freelist_mutex;

  static void 
  _M_destroy_thread_key(void* __id)
  {
    // Return this thread id record to the front of thread_freelist.
    __gnu_cxx::__scoped_lock sentry(freelist_mutex);
    size_t _M_id = reinterpret_cast<size_t>(__id);

    typedef __gnu_cxx::__pool<true>::_Thread_record _Thread_record;
    _Thread_record* __tr = &freelist._M_thread_freelist_array[_M_id - 1];
    __tr->_M_next = freelist._M_thread_freelist;
    freelist._M_thread_freelist = __tr;
  }
#endif
} // anonymous namespace

_GLIBCXX_BEGIN_NAMESPACE(__gnu_cxx)

<<<<<<< HEAD
_GLIBCXX_BEGIN_NAMESPACE(__gnu_cxx)

=======
>>>>>>> f8383f28
  void
  __pool<false>::_M_destroy() throw()
  {
    if (_M_init && !_M_options._M_force_new)
      {
	for (size_t __n = 0; __n < _M_bin_size; ++__n)
	  {
	    _Bin_record& __bin = _M_bin[__n];
	    while (__bin._M_address)
	      {
		_Block_address* __tmp = __bin._M_address->_M_next;
		::operator delete(__bin._M_address->_M_initial);
		__bin._M_address = __tmp;
	      }
	    ::operator delete(__bin._M_first);
	  }
	::operator delete(_M_bin);
	::operator delete(_M_binmap);
      }
  }

  void
  __pool<false>::_M_reclaim_block(char* __p, size_t __bytes)
  {
    // Round up to power of 2 and figure out which bin to use.
    const size_t __which = _M_binmap[__bytes];
    _Bin_record& __bin = _M_bin[__which];

    char* __c = __p - _M_get_align();
    _Block_record* __block = reinterpret_cast<_Block_record*>(__c);
      
    // Single threaded application - return to global pool.
    __block->_M_next = __bin._M_first[0];
    __bin._M_first[0] = __block;
  }

  char* 
  __pool<false>::_M_reserve_block(size_t __bytes, const size_t __thread_id)
  {
    // Round up to power of 2 and figure out which bin to use.
    const size_t __which = _M_binmap[__bytes];
    _Bin_record& __bin = _M_bin[__which];
    const _Tune& __options = _M_get_options();
    const size_t __bin_size = (__options._M_min_bin << __which) 
			       + __options._M_align;
    size_t __block_count = __options._M_chunk_size - sizeof(_Block_address);
    __block_count /= __bin_size;	  

    // Get a new block dynamically, set it up for use.
    void* __v = ::operator new(__options._M_chunk_size);
    _Block_address* __address = static_cast<_Block_address*>(__v);
    __address->_M_initial = __v;
    __address->_M_next = __bin._M_address;
    __bin._M_address = __address;

    char* __c = static_cast<char*>(__v) + sizeof(_Block_address);
    _Block_record* __block = reinterpret_cast<_Block_record*>(__c);
    __bin._M_first[__thread_id] = __block;
    while (--__block_count > 0)
      {
	__c += __bin_size;
	__block->_M_next = reinterpret_cast<_Block_record*>(__c);
	__block = __block->_M_next;
      }
    __block->_M_next = NULL;

    __block = __bin._M_first[__thread_id];
    __bin._M_first[__thread_id] = __block->_M_next;

    // NB: For alignment reasons, we can't use the first _M_align
    // bytes, even when sizeof(_Block_record) < _M_align.
    return reinterpret_cast<char*>(__block) + __options._M_align;
  }

  void
  __pool<false>::_M_initialize()
  {
    // _M_force_new must not change after the first allocate(), which
    // in turn calls this method, so if it's false, it's false forever
    // and we don't need to return here ever again.
    if (_M_options._M_force_new) 
      {
	_M_init = true;
	return;
      }
      
    // Create the bins.
    // Calculate the number of bins required based on _M_max_bytes.
    // _M_bin_size is statically-initialized to one.
    size_t __bin_size = _M_options._M_min_bin;
    while (_M_options._M_max_bytes > __bin_size)
      {
	__bin_size <<= 1;
	++_M_bin_size;
      }
      
    // Setup the bin map for quick lookup of the relevant bin.
    const size_t __j = (_M_options._M_max_bytes + 1) * sizeof(_Binmap_type);
    _M_binmap = static_cast<_Binmap_type*>(::operator new(__j));
    _Binmap_type* __bp = _M_binmap;
    _Binmap_type __bin_max = _M_options._M_min_bin;
    _Binmap_type __bint = 0;
    for (_Binmap_type __ct = 0; __ct <= _M_options._M_max_bytes; ++__ct)
      {
	if (__ct > __bin_max)
	  {
	    __bin_max <<= 1;
	    ++__bint;
	  }
	*__bp++ = __bint;
      }
      
    // Initialize _M_bin and its members.
    void* __v = ::operator new(sizeof(_Bin_record) * _M_bin_size);
    _M_bin = static_cast<_Bin_record*>(__v);
    for (size_t __n = 0; __n < _M_bin_size; ++__n)
      {
	_Bin_record& __bin = _M_bin[__n];
	__v = ::operator new(sizeof(_Block_record*));
	__bin._M_first = static_cast<_Block_record**>(__v);
	__bin._M_first[0] = NULL;
	__bin._M_address = NULL;
      }
    _M_init = true;
  }

  
#ifdef __GTHREADS
  void
  __pool<true>::_M_destroy() throw()
  {
    if (_M_init && !_M_options._M_force_new)
      {
	if (__gthread_active_p())
	  {
	    for (size_t __n = 0; __n < _M_bin_size; ++__n)
	      {
		_Bin_record& __bin = _M_bin[__n];
		while (__bin._M_address)
		  {
		    _Block_address* __tmp = __bin._M_address->_M_next;
		    ::operator delete(__bin._M_address->_M_initial);
		    __bin._M_address = __tmp;
		  }
		::operator delete(__bin._M_first);
		::operator delete(__bin._M_free);
		::operator delete(__bin._M_used);
		::operator delete(__bin._M_mutex);
	      }
	  }
	else
	  {
	    for (size_t __n = 0; __n < _M_bin_size; ++__n)
	      {
		_Bin_record& __bin = _M_bin[__n];
		while (__bin._M_address)
		  {
		    _Block_address* __tmp = __bin._M_address->_M_next;
		    ::operator delete(__bin._M_address->_M_initial);
		    __bin._M_address = __tmp;
		  }
		::operator delete(__bin._M_first);
	      }
	  }
	::operator delete(_M_bin);
	::operator delete(_M_binmap);
      }
  }

  void
  __pool<true>::_M_reclaim_block(char* __p, size_t __bytes)
  {
    // Round up to power of 2 and figure out which bin to use.
    const size_t __which = _M_binmap[__bytes];
    const _Bin_record& __bin = _M_bin[__which];

    // Know __p not null, assume valid block.
    char* __c = __p - _M_get_align();
    _Block_record* __block = reinterpret_cast<_Block_record*>(__c);
    if (__gthread_active_p())
      {
	// Calculate the number of records to remove from our freelist:
	// in order to avoid too much contention we wait until the
	// number of records is "high enough".
	const size_t __thread_id = _M_get_thread_id();
	const _Tune& __options = _M_get_options();	
	const size_t __limit = (100 * (_M_bin_size - __which)
				* __options._M_freelist_headroom);

	size_t __remove = __bin._M_free[__thread_id];
	__remove *= __options._M_freelist_headroom;

	// NB: We assume that reads of _Atomic_words are atomic.
	const size_t __max_threads = __options._M_max_threads + 1;
	_Atomic_word* const __reclaimed_base =
	  reinterpret_cast<_Atomic_word*>(__bin._M_used + __max_threads);
	const _Atomic_word __reclaimed = __reclaimed_base[__thread_id];
	const size_t __net_used = __bin._M_used[__thread_id] - __reclaimed;

	// NB: For performance sake we don't resync every time, in order
	// to spare atomic ops.  Note that if __reclaimed increased by,
	// say, 1024, since the last sync, it means that the other
	// threads executed the atomic in the else below at least the
	// same number of times (at least, because _M_reserve_block may
	// have decreased the counter), therefore one more cannot hurt.
	if (__reclaimed > 1024)
	  {
	    __bin._M_used[__thread_id] -= __reclaimed;
	    __atomic_add(&__reclaimed_base[__thread_id], -__reclaimed);
	  }

	if (__remove >= __net_used)
	  __remove -= __net_used;
	else
	  __remove = 0;
	if (__remove > __limit && __remove > __bin._M_free[__thread_id])
	  {
	    _Block_record* __first = __bin._M_first[__thread_id];
	    _Block_record* __tmp = __first;
	    __remove /= __options._M_freelist_headroom;
	    const size_t __removed = __remove;
	    while (--__remove > 0)
	      __tmp = __tmp->_M_next;
	    __bin._M_first[__thread_id] = __tmp->_M_next;
	    __bin._M_free[__thread_id] -= __removed;
	    
	    __gthread_mutex_lock(__bin._M_mutex);
	    __tmp->_M_next = __bin._M_first[0];
	    __bin._M_first[0] = __first;
	    __bin._M_free[0] += __removed;
	    __gthread_mutex_unlock(__bin._M_mutex);
	  }

	// Return this block to our list and update counters and
	// owner id as needed.
	if (__block->_M_thread_id == __thread_id)
	  --__bin._M_used[__thread_id];
	else
	  __atomic_add(&__reclaimed_base[__block->_M_thread_id], 1);

	__block->_M_next = __bin._M_first[__thread_id];
	__bin._M_first[__thread_id] = __block;
	
	++__bin._M_free[__thread_id];
      }
    else
      {
	// Not using threads, so single threaded application - return
	// to global pool.
	__block->_M_next = __bin._M_first[0];
	__bin._M_first[0] = __block;
      }
  }

  char* 
  __pool<true>::_M_reserve_block(size_t __bytes, const size_t __thread_id)
  {
    // Round up to power of 2 and figure out which bin to use.
    const size_t __which = _M_binmap[__bytes];
    const _Tune& __options = _M_get_options();
    const size_t __bin_size = ((__options._M_min_bin << __which)
			       + __options._M_align);
    size_t __block_count = __options._M_chunk_size - sizeof(_Block_address);
    __block_count /= __bin_size;	  
    
    // Are we using threads?
    // - Yes, check if there are free blocks on the global
    //   list. If so, grab up to __block_count blocks in one
    //   lock and change ownership. If the global list is 
    //   empty, we allocate a new chunk and add those blocks 
    //   directly to our own freelist (with us as owner).
    // - No, all operations are made directly to global pool 0
    //   no need to lock or change ownership but check for free
    //   blocks on global list (and if not add new ones) and
    //   get the first one.
    _Bin_record& __bin = _M_bin[__which];
    _Block_record* __block = NULL;
    if (__gthread_active_p())
      {
	// Resync the _M_used counters.
	const size_t __max_threads = __options._M_max_threads + 1;
	_Atomic_word* const __reclaimed_base =
	  reinterpret_cast<_Atomic_word*>(__bin._M_used + __max_threads);
	const _Atomic_word __reclaimed = __reclaimed_base[__thread_id];
	__bin._M_used[__thread_id] -= __reclaimed;
	__atomic_add(&__reclaimed_base[__thread_id], -__reclaimed);

	__gthread_mutex_lock(__bin._M_mutex);
	if (__bin._M_first[0] == NULL)
	  {
	    void* __v = ::operator new(__options._M_chunk_size);
	    _Block_address* __address = static_cast<_Block_address*>(__v);
	    __address->_M_initial = __v;
	    __address->_M_next = __bin._M_address;
	    __bin._M_address = __address;
	    __gthread_mutex_unlock(__bin._M_mutex);

	    // No need to hold the lock when we are adding a whole
	    // chunk to our own list.
	    char* __c = static_cast<char*>(__v) + sizeof(_Block_address);
	    __block = reinterpret_cast<_Block_record*>(__c);
	    __bin._M_free[__thread_id] = __block_count;
	    __bin._M_first[__thread_id] = __block;
	    while (--__block_count > 0)
	      {
		__c += __bin_size;
		__block->_M_next = reinterpret_cast<_Block_record*>(__c);
		__block = __block->_M_next;
	      }
	    __block->_M_next = NULL;
	  }
	else
	  {
	    // Is the number of required blocks greater than or equal
	    // to the number that can be provided by the global free
	    // list?
	    __bin._M_first[__thread_id] = __bin._M_first[0];
	    if (__block_count >= __bin._M_free[0])
	      {
		__bin._M_free[__thread_id] = __bin._M_free[0];
		__bin._M_free[0] = 0;
		__bin._M_first[0] = NULL;
	      }
	    else
	      {
		__bin._M_free[__thread_id] = __block_count;
		__bin._M_free[0] -= __block_count;
		__block = __bin._M_first[0];
		while (--__block_count > 0)
		  __block = __block->_M_next;
		__bin._M_first[0] = __block->_M_next;
		__block->_M_next = NULL;
	      }
	    __gthread_mutex_unlock(__bin._M_mutex);
	  }
      }
    else
      {
	void* __v = ::operator new(__options._M_chunk_size);
	_Block_address* __address = static_cast<_Block_address*>(__v);
	__address->_M_initial = __v;
	__address->_M_next = __bin._M_address;
	__bin._M_address = __address;

	char* __c = static_cast<char*>(__v) + sizeof(_Block_address);
	__block = reinterpret_cast<_Block_record*>(__c);
 	__bin._M_first[0] = __block;
	while (--__block_count > 0)
	  {
	    __c += __bin_size;
	    __block->_M_next = reinterpret_cast<_Block_record*>(__c);
	    __block = __block->_M_next;
	  }
	__block->_M_next = NULL;
      }
      
    __block = __bin._M_first[__thread_id];
    __bin._M_first[__thread_id] = __block->_M_next;

    if (__gthread_active_p())
      {
	__block->_M_thread_id = __thread_id;
	--__bin._M_free[__thread_id];
	++__bin._M_used[__thread_id];
      }

    // NB: For alignment reasons, we can't use the first _M_align
    // bytes, even when sizeof(_Block_record) < _M_align.
    return reinterpret_cast<char*>(__block) + __options._M_align;
  }

  void
  __pool<true>::_M_initialize()
  {
    // _M_force_new must not change after the first allocate(),
    // which in turn calls this method, so if it's false, it's false
    // forever and we don't need to return here ever again.
    if (_M_options._M_force_new) 
      {
	_M_init = true;
	return;
      }

    // Create the bins.
    // Calculate the number of bins required based on _M_max_bytes.
    // _M_bin_size is statically-initialized to one.
    size_t __bin_size = _M_options._M_min_bin;
    while (_M_options._M_max_bytes > __bin_size)
      {
	__bin_size <<= 1;
	++_M_bin_size;
      }
      
    // Setup the bin map for quick lookup of the relevant bin.
    const size_t __j = (_M_options._M_max_bytes + 1) * sizeof(_Binmap_type);
    _M_binmap = static_cast<_Binmap_type*>(::operator new(__j));
    _Binmap_type* __bp = _M_binmap;
    _Binmap_type __bin_max = _M_options._M_min_bin;
    _Binmap_type __bint = 0;
    for (_Binmap_type __ct = 0; __ct <= _M_options._M_max_bytes; ++__ct)
      {
	if (__ct > __bin_max)
	  {
	    __bin_max <<= 1;
	    ++__bint;
	  }
	*__bp++ = __bint;
      }
      
    // Initialize _M_bin and its members.
    void* __v = ::operator new(sizeof(_Bin_record) * _M_bin_size);
    _M_bin = static_cast<_Bin_record*>(__v);
      
    // If __gthread_active_p() create and initialize the list of
    // free thread ids. Single threaded applications use thread id 0
    // directly and have no need for this.
    if (__gthread_active_p())
      {
	{
	  __gnu_cxx::__scoped_lock sentry(freelist_mutex);

	  if (!freelist._M_thread_freelist_array
	      || freelist._M_max_threads < _M_options._M_max_threads)
	    {
	      const size_t __k = sizeof(_Thread_record)
				 * _M_options._M_max_threads;
	      __v = ::operator new(__k);
	      _M_thread_freelist = static_cast<_Thread_record*>(__v);

	      // NOTE! The first assignable thread id is 1 since the
	      // global pool uses id 0
	      size_t __i;
	      for (__i = 1; __i < _M_options._M_max_threads; ++__i)
		{
		  _Thread_record& __tr = _M_thread_freelist[__i - 1];
		  __tr._M_next = &_M_thread_freelist[__i];
		  __tr._M_id = __i;
		}

	      // Set last record.
	      _M_thread_freelist[__i - 1]._M_next = NULL;
	      _M_thread_freelist[__i - 1]._M_id = __i;

	      if (!freelist._M_thread_freelist_array)
		{
		  // Initialize per thread key to hold pointer to
		  // _M_thread_freelist.
		  __gthread_key_create(&freelist._M_key,
				       ::_M_destroy_thread_key);
		  freelist._M_thread_freelist = _M_thread_freelist;
		}
	      else
		{
		  _Thread_record* _M_old_freelist
		    = freelist._M_thread_freelist;
		  _Thread_record* _M_old_array
		    = freelist._M_thread_freelist_array;
		  freelist._M_thread_freelist
		    = &_M_thread_freelist[_M_old_freelist - _M_old_array];
		  while (_M_old_freelist)
		    {
		      size_t next_id;
		      if (_M_old_freelist->_M_next)
			next_id = _M_old_freelist->_M_next - _M_old_array;
		      else
			next_id = freelist._M_max_threads;
		      _M_thread_freelist[_M_old_freelist->_M_id - 1]._M_next
			= &_M_thread_freelist[next_id];
		      _M_old_freelist = _M_old_freelist->_M_next;
		    }
		  ::operator delete(static_cast<void*>(_M_old_array));
		}
	      freelist._M_thread_freelist_array = _M_thread_freelist;
	      freelist._M_max_threads = _M_options._M_max_threads;
	    }
	}

	const size_t __max_threads = _M_options._M_max_threads + 1;
	for (size_t __n = 0; __n < _M_bin_size; ++__n)
	  {
	    _Bin_record& __bin = _M_bin[__n];
	    __v = ::operator new(sizeof(_Block_record*) * __max_threads);
	    std::memset(__v, 0, sizeof(_Block_record*) * __max_threads);    
	    __bin._M_first = static_cast<_Block_record**>(__v);

	    __bin._M_address = NULL;

	    __v = ::operator new(sizeof(size_t) * __max_threads);
	    std::memset(__v, 0, sizeof(size_t) * __max_threads);

	    __bin._M_free = static_cast<size_t*>(__v);

	    __v = ::operator new(sizeof(size_t) * __max_threads
				 + sizeof(_Atomic_word) * __max_threads);
	    std::memset(__v, 0, (sizeof(size_t) * __max_threads
				 + sizeof(_Atomic_word) * __max_threads));
	    __bin._M_used = static_cast<size_t*>(__v);
	      
	    __v = ::operator new(sizeof(__gthread_mutex_t));
	    __bin._M_mutex = static_cast<__gthread_mutex_t*>(__v);
	      
#ifdef __GTHREAD_MUTEX_INIT
	    {
	      // Do not copy a POSIX/gthr mutex once in use.
	      __gthread_mutex_t __tmp = __GTHREAD_MUTEX_INIT;
	      *__bin._M_mutex = __tmp;
	    }
#else
	    { __GTHREAD_MUTEX_INIT_FUNCTION(__bin._M_mutex); }
#endif
	  }
      }
    else
      {
	for (size_t __n = 0; __n < _M_bin_size; ++__n)
	  {
	    _Bin_record& __bin = _M_bin[__n];
	    __v = ::operator new(sizeof(_Block_record*));
	    __bin._M_first = static_cast<_Block_record**>(__v);
	    __bin._M_first[0] = NULL;
	    __bin._M_address = NULL;
	  }
      }
    _M_init = true;
  }

  size_t
  __pool<true>::_M_get_thread_id()
  {
    // If we have thread support and it's active we check the thread
    // key value and return its id or if it's not set we take the
    // first record from _M_thread_freelist and sets the key and
    // returns it's id.
    if (__gthread_active_p())
      {
	void* v = __gthread_getspecific(freelist._M_key);
	size_t _M_id = (size_t)v;
	if (_M_id == 0)
	  {
	    {
	      __gnu_cxx::__scoped_lock sentry(freelist_mutex);
	      if (freelist._M_thread_freelist)
		{
		  _M_id = freelist._M_thread_freelist->_M_id;
		  freelist._M_thread_freelist
		    = freelist._M_thread_freelist->_M_next;
		}
	    }

	    __gthread_setspecific(freelist._M_key, (void*)_M_id);
	  }
	return _M_id >= _M_options._M_max_threads ? 0 : _M_id;
      }

    // Otherwise (no thread support or inactive) all requests are
    // served from the global pool 0.
    return 0;
  }

  // XXX GLIBCXX_ABI Deprecated
  void 
  __pool<true>::_M_destroy_thread_key(void*) { }

  // XXX GLIBCXX_ABI Deprecated
  void
  __pool<true>::_M_initialize(__destroy_handler)
  {
    // _M_force_new must not change after the first allocate(),
    // which in turn calls this method, so if it's false, it's false
    // forever and we don't need to return here ever again.
    if (_M_options._M_force_new) 
      {
	_M_init = true;
	return;
      }

    // Create the bins.
    // Calculate the number of bins required based on _M_max_bytes.
    // _M_bin_size is statically-initialized to one.
    size_t __bin_size = _M_options._M_min_bin;
    while (_M_options._M_max_bytes > __bin_size)
      {
	__bin_size <<= 1;
	++_M_bin_size;
      }
      
    // Setup the bin map for quick lookup of the relevant bin.
    const size_t __j = (_M_options._M_max_bytes + 1) * sizeof(_Binmap_type);
    _M_binmap = static_cast<_Binmap_type*>(::operator new(__j));
    _Binmap_type* __bp = _M_binmap;
    _Binmap_type __bin_max = _M_options._M_min_bin;
    _Binmap_type __bint = 0;
    for (_Binmap_type __ct = 0; __ct <= _M_options._M_max_bytes; ++__ct)
      {
	if (__ct > __bin_max)
	  {
	    __bin_max <<= 1;
	    ++__bint;
	  }
	*__bp++ = __bint;
      }
      
    // Initialize _M_bin and its members.
    void* __v = ::operator new(sizeof(_Bin_record) * _M_bin_size);
    _M_bin = static_cast<_Bin_record*>(__v);
      
    // If __gthread_active_p() create and initialize the list of
    // free thread ids. Single threaded applications use thread id 0
    // directly and have no need for this.
    if (__gthread_active_p())
      {
	{
	  __gnu_cxx::__scoped_lock sentry(freelist_mutex);

	  if (!freelist._M_thread_freelist_array
	      || freelist._M_max_threads < _M_options._M_max_threads)
	    {
	      const size_t __k = sizeof(_Thread_record)
				 * _M_options._M_max_threads;
	      __v = ::operator new(__k);
	      _M_thread_freelist = static_cast<_Thread_record*>(__v);

	      // NOTE! The first assignable thread id is 1 since the
	      // global pool uses id 0
	      size_t __i;
	      for (__i = 1; __i < _M_options._M_max_threads; ++__i)
		{
		  _Thread_record& __tr = _M_thread_freelist[__i - 1];
		  __tr._M_next = &_M_thread_freelist[__i];
		  __tr._M_id = __i;
		}

	      // Set last record.
	      _M_thread_freelist[__i - 1]._M_next = NULL;
	      _M_thread_freelist[__i - 1]._M_id = __i;

	      if (!freelist._M_thread_freelist_array)
		{
		  // Initialize per thread key to hold pointer to
		  // _M_thread_freelist.
		  __gthread_key_create(&freelist._M_key, 
				       ::_M_destroy_thread_key);
		  freelist._M_thread_freelist = _M_thread_freelist;
		}
	      else
		{
		  _Thread_record* _M_old_freelist
		    = freelist._M_thread_freelist;
		  _Thread_record* _M_old_array
		    = freelist._M_thread_freelist_array;
		  freelist._M_thread_freelist
		    = &_M_thread_freelist[_M_old_freelist - _M_old_array];
		  while (_M_old_freelist)
		    {
		      size_t next_id;
		      if (_M_old_freelist->_M_next)
			next_id = _M_old_freelist->_M_next - _M_old_array;
		      else
			next_id = freelist._M_max_threads;
		      _M_thread_freelist[_M_old_freelist->_M_id - 1]._M_next
			= &_M_thread_freelist[next_id];
		      _M_old_freelist = _M_old_freelist->_M_next;
		    }
		  ::operator delete(static_cast<void*>(_M_old_array));
		}
	      freelist._M_thread_freelist_array = _M_thread_freelist;
	      freelist._M_max_threads = _M_options._M_max_threads;
	    }
	}

	const size_t __max_threads = _M_options._M_max_threads + 1;
	for (size_t __n = 0; __n < _M_bin_size; ++__n)
	  {
	    _Bin_record& __bin = _M_bin[__n];
	    __v = ::operator new(sizeof(_Block_record*) * __max_threads);
	    std::memset(__v, 0, sizeof(_Block_record*) * __max_threads);
	    __bin._M_first = static_cast<_Block_record**>(__v);

	    __bin._M_address = NULL;

	    __v = ::operator new(sizeof(size_t) * __max_threads);
	    std::memset(__v, 0, sizeof(size_t) * __max_threads);
	    __bin._M_free = static_cast<size_t*>(__v);
	      
	    __v = ::operator new(sizeof(size_t) * __max_threads + 
				 sizeof(_Atomic_word) * __max_threads);
	    std::memset(__v, 0, (sizeof(size_t) * __max_threads
				 + sizeof(_Atomic_word) * __max_threads));
	    __bin._M_used = static_cast<size_t*>(__v);

	    __v = ::operator new(sizeof(__gthread_mutex_t));
	    __bin._M_mutex = static_cast<__gthread_mutex_t*>(__v);
	      
#ifdef __GTHREAD_MUTEX_INIT
	    {
	      // Do not copy a POSIX/gthr mutex once in use.
	      __gthread_mutex_t __tmp = __GTHREAD_MUTEX_INIT;
	      *__bin._M_mutex = __tmp;
	    }
#else
	    { __GTHREAD_MUTEX_INIT_FUNCTION(__bin._M_mutex); }
#endif
	  }
      }
    else
      {
	for (size_t __n = 0; __n < _M_bin_size; ++__n)
	  {
	    _Bin_record& __bin = _M_bin[__n];
	    __v = ::operator new(sizeof(_Block_record*));
	    __bin._M_first = static_cast<_Block_record**>(__v);
	    __bin._M_first[0] = NULL;
	    __bin._M_address = NULL;
	  }
      }
    _M_init = true;
  }
#endif

  // Instantiations.
  template class __mt_alloc<char>;
  template class __mt_alloc<wchar_t>;

_GLIBCXX_END_NAMESPACE<|MERGE_RESOLUTION|>--- conflicted
+++ resolved
@@ -78,11 +78,6 @@
 
 _GLIBCXX_BEGIN_NAMESPACE(__gnu_cxx)
 
-<<<<<<< HEAD
-_GLIBCXX_BEGIN_NAMESPACE(__gnu_cxx)
-
-=======
->>>>>>> f8383f28
   void
   __pool<false>::_M_destroy() throw()
   {
