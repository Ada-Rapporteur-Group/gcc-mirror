// Input streams -*- C++ -*-

// Copyright (C) 2004, 2005 Free Software Foundation, Inc.
//
// This file is part of the GNU ISO C++ Library.  This library is free
// software; you can redistribute it and/or modify it under the
// terms of the GNU General Public License as published by the
// Free Software Foundation; either version 2, or (at your option)
// any later version.

// This library is distributed in the hope that it will be useful,
// but WITHOUT ANY WARRANTY; without even the implied warranty of
// MERCHANTABILITY or FITNESS FOR A PARTICULAR PURPOSE.  See the
// GNU General Public License for more details.

// You should have received a copy of the GNU General Public License along
// with this library; see the file COPYING.  If not, write to the Free
// Software Foundation, 51 Franklin Street, Fifth Floor, Boston, MA 02110-1301,
// USA.

// As a special exception, you may use this file as part of a free software
// library without restriction.  Specifically, if other files instantiate
// templates or use macros or inline functions from this file, or you compile
// this file and link it with other files to produce an executable, this
// file does not by itself cause the resulting executable to be covered by
// the GNU General Public License.  This exception does not however
// invalidate any other reasons why the executable file might be covered by
// the GNU General Public License.

//
// ISO C++ 14882: 27.6.1  Input streams
//

#include <istream>

namespace std
{
  template<>
    basic_istream<char>&
    basic_istream<char>::
    getline(char_type* __s, streamsize __n, char_type __delim)
    {
      _M_gcount = 0;
      ios_base::iostate __err = ios_base::iostate(ios_base::goodbit);
      sentry __cerb(*this, true);
      if (__cerb)
	{
          try
	    {
	      const int_type __idelim = traits_type::to_int_type(__delim);
	      const int_type __eof = traits_type::eof();
	      __streambuf_type* __sb = this->rdbuf();
	      int_type __c = __sb->sgetc();
	      
	      while (_M_gcount + 1 < __n
		     && !traits_type::eq_int_type(__c, __eof)
		     && !traits_type::eq_int_type(__c, __idelim))
		{
		  streamsize __size = std::min(streamsize(__sb->egptr()
							  - __sb->gptr()),
					       streamsize(__n - _M_gcount
							  - 1));
		  if (__size > 1)
		    {
		      const char_type* __p = traits_type::find(__sb->gptr(),
							       __size,
							       __delim);
		      if (__p)
			__size = __p - __sb->gptr();
		      traits_type::copy(__s, __sb->gptr(), __size);
		      __s += __size;
		      __sb->gbump(__size);
		      _M_gcount += __size;
		      __c = __sb->sgetc();
		    }
		  else
		    {
		      *__s++ = traits_type::to_char_type(__c);
		      ++_M_gcount;
		      __c = __sb->snextc();
		    }
		}

	      if (traits_type::eq_int_type(__c, __eof))
		__err |= ios_base::eofbit;
	      else if (traits_type::eq_int_type(__c, __idelim))
		{
		  ++_M_gcount;		  
		  __sb->sbumpc();
		}
	      else
		__err |= ios_base::failbit;
	    }
	  catch(...)
	    { this->_M_setstate(ios_base::badbit); }
	}
      // _GLIBCXX_RESOLVE_LIB_DEFECTS
      // 243. get and getline when sentry reports failure.
      if (__n > 0)
	*__s = char_type();
      if (!_M_gcount)
	__err |= ios_base::failbit;
      if (__err)
	this->setstate(__err);
      return *this;
    }

  template<>
    basic_istream<char>&
    basic_istream<char>::
    ignore(streamsize __n, int_type __delim)
    {
      if (traits_type::eq_int_type(__delim, traits_type::eof()))
	return ignore(__n);

      _M_gcount = 0;
      sentry __cerb(*this, true);
      if (__cerb && __n > 0)
	{
	  ios_base::iostate __err = ios_base::iostate(ios_base::goodbit);
	  try
	    {
	      const char_type __cdelim = traits_type::to_char_type(__delim);	      
	      const int_type __eof = traits_type::eof();
	      __streambuf_type* __sb = this->rdbuf();
	      int_type __c = __sb->sgetc();

<<<<<<< HEAD
	      // See comment in istream.tcc.
=======
>>>>>>> 8c044a9c
	      bool __large_ignore = false;
	      while (true)
		{
		  while (_M_gcount < __n
<<<<<<< HEAD
			 && !traits_type::eq_int_type(__c, __eof))
=======
			 && !traits_type::eq_int_type(__c, __eof)
			 && !traits_type::eq_int_type(__c, __delim))
>>>>>>> 8c044a9c
		    {
		      streamsize __size = std::min(streamsize(__sb->egptr()
							      - __sb->gptr()),
						   streamsize(__n - _M_gcount));
		      if (__size > 1)
			{
<<<<<<< HEAD
=======
			  const char_type* __p = traits_type::find(__sb->gptr(),
								   __size,
								   __cdelim);
			  if (__p)
			    __size = __p - __sb->gptr();
>>>>>>> 8c044a9c
			  __sb->gbump(__size);
			  _M_gcount += __size;
			  __c = __sb->sgetc();
			}
		      else
			{
			  ++_M_gcount;
			  __c = __sb->snextc();
<<<<<<< HEAD
			} 
		    }
		  if (__n == numeric_limits<streamsize>::max()
		      && !traits_type::eq_int_type(__c, __eof))
=======
			}
		    }
		  if (__n == numeric_limits<streamsize>::max()
		      && !traits_type::eq_int_type(__c, __eof)
		      && !traits_type::eq_int_type(__c, __delim))
>>>>>>> 8c044a9c
		    {
		      _M_gcount = numeric_limits<streamsize>::min();
		      __large_ignore = true;
		    }
		  else
		    break;
		}

	      if (__large_ignore)
		_M_gcount = numeric_limits<streamsize>::max();

	      if (traits_type::eq_int_type(__c, __eof))
		__err |= ios_base::eofbit;
	      else if (traits_type::eq_int_type(__c, __delim))
		{
		  if (_M_gcount < numeric_limits<streamsize>::max())
		    ++_M_gcount;
		  __sb->sbumpc();
		}
	    }
	  catch(...)
	    { this->_M_setstate(ios_base::badbit); }
	  if (__err)
	    this->setstate(__err);
	}
      return *this;
    }

  template<>
    basic_istream<char>&
    operator>>(basic_istream<char>& __in, char* __s)
    {
      typedef basic_istream<char>       	__istream_type;
      typedef __istream_type::int_type		__int_type;
      typedef __istream_type::char_type		__char_type;
      typedef __istream_type::traits_type	__traits_type;
      typedef __istream_type::__streambuf_type  __streambuf_type;
      typedef __istream_type::__ctype_type	__ctype_type;

      streamsize __extracted = 0;
      ios_base::iostate __err = ios_base::iostate(ios_base::goodbit);
      __istream_type::sentry __cerb(__in, false);
      if (__cerb)
	{
	  try
	    {
	      // Figure out how many characters to extract.
	      streamsize __num = __in.width();
	      if (__num <= 0)
		__num = numeric_limits<streamsize>::max();

<<<<<<< HEAD
	      bool __large_ignore = false;
	      while (true)
		{
		  while (_M_gcount < __n
			 && !traits_type::eq_int_type(__c, __eof)
			 && !traits_type::eq_int_type(__c, __delim))
		    {
		      streamsize __size = std::min(streamsize(__sb->egptr()
							      - __sb->gptr()),
						   streamsize(__n - _M_gcount));
		      if (__size > 1)
			{
			  const char_type* __p = traits_type::find(__sb->gptr(),
								   __size,
								   __cdelim);
			  if (__p)
			    __size = __p - __sb->gptr();
			  __sb->gbump(__size);
			  _M_gcount += __size;
			  __c = __sb->sgetc();
			}
		      else
			{
			  ++_M_gcount;
			  __c = __sb->snextc();
			}
=======
	      const __ctype_type& __ct = use_facet<__ctype_type>(__in.getloc());

	      const __int_type __eof = __traits_type::eof();
	      __streambuf_type* __sb = __in.rdbuf();
	      __int_type __c = __sb->sgetc();

	      while (__extracted < __num - 1
		     && !__traits_type::eq_int_type(__c, __eof)
		     && !__ct.is(ctype_base::space,
				 __traits_type::to_char_type(__c)))
		{
		  streamsize __size = std::min(streamsize(__sb->egptr()
							  - __sb->gptr()),
					       streamsize(__num - __extracted
							  - 1));
		  if (__size > 1)
		    {
		      __size = (__ct.scan_is(ctype_base::space,
					     __sb->gptr() + 1,
					     __sb->gptr() + __size)
				- __sb->gptr());
		      __traits_type::copy(__s, __sb->gptr(), __size);
		      __s += __size;
		      __sb->gbump(__size);
		      __extracted += __size;
		      __c = __sb->sgetc();
>>>>>>> 8c044a9c
		    }
		  if (__n == numeric_limits<streamsize>::max()
		      && !traits_type::eq_int_type(__c, __eof)
		      && !traits_type::eq_int_type(__c, __delim))
		    {
<<<<<<< HEAD
		      _M_gcount = numeric_limits<streamsize>::min();
		      __large_ignore = true;
		    }
		  else
		    break;
		}

	      if (__large_ignore)
		_M_gcount = numeric_limits<streamsize>::max();

	      if (traits_type::eq_int_type(__c, __eof))
=======
		      *__s++ = __traits_type::to_char_type(__c);
		      ++__extracted;
		      __c = __sb->snextc();
		    }
		}

	      if (__traits_type::eq_int_type(__c, __eof))
>>>>>>> 8c044a9c
		__err |= ios_base::eofbit;

	      // _GLIBCXX_RESOLVE_LIB_DEFECTS
	      // 68.  Extractors for char* should store null at end
	      *__s = __char_type();
	      __in.width(0);
	    }
	  catch(...)
	    { __in._M_setstate(ios_base::badbit); }
	}
      if (!__extracted)
	__err |= ios_base::failbit;
      if (__err)
	__in.setstate(__err);
      return __in;
    }

  template<>
    basic_istream<char>&
    operator>>(basic_istream<char>& __in, basic_string<char>& __str)
    {
      typedef basic_istream<char>       	__istream_type;
      typedef __istream_type::int_type		__int_type;
      typedef __istream_type::char_type		__char_type;
      typedef __istream_type::traits_type	__traits_type;
      typedef __istream_type::__streambuf_type  __streambuf_type;
      typedef __istream_type::__ctype_type	__ctype_type;
      typedef basic_string<char>        	__string_type;
      typedef __string_type::size_type		__size_type;

      __size_type __extracted = 0;
      ios_base::iostate __err = ios_base::iostate(ios_base::goodbit);
      __istream_type::sentry __cerb(__in, false);
      if (__cerb)
	{
	  try
	    {
	      __str.erase();
	      const streamsize __w = __in.width();
	      const __size_type __n = __w > 0 ? static_cast<__size_type>(__w)
		                              : __str.max_size();
	      const __ctype_type& __ct = use_facet<__ctype_type>(__in.getloc());
	      const __int_type __eof = __traits_type::eof();
	      __streambuf_type* __sb = __in.rdbuf();
	      __int_type __c = __sb->sgetc();

	      while (__extracted < __n
		     && !__traits_type::eq_int_type(__c, __eof)
		     && !__ct.is(ctype_base::space,
				 __traits_type::to_char_type(__c)))
		{
<<<<<<< HEAD
		  if (_M_gcount < numeric_limits<streamsize>::max())
		    ++_M_gcount;
		  __sb->sbumpc();
=======
		  streamsize __size = std::min(streamsize(__sb->egptr()
							  - __sb->gptr()),
					       streamsize(__n - __extracted));
		  if (__size > 1)
		    {
		      __size = (__ct.scan_is(ctype_base::space,
					     __sb->gptr() + 1,
					     __sb->gptr() + __size)
				- __sb->gptr());
		      __str.append(__sb->gptr(), __size);
		      __sb->gbump(__size);
		      __extracted += __size;
		      __c = __sb->sgetc();
		    }
		  else
		    {
		      __str += __traits_type::to_char_type(__c);
		      ++__extracted;
		      __c = __sb->snextc();
		    }		  
>>>>>>> 8c044a9c
		}

	      if (__traits_type::eq_int_type(__c, __eof))
		__err |= ios_base::eofbit;
	      __in.width(0);
	    }
	  catch(...)
	    {
	      // _GLIBCXX_RESOLVE_LIB_DEFECTS
	      // 91. Description of operator>> and getline() for string<>
	      // might cause endless loop
	      __in._M_setstate(ios_base::badbit);
	    }
	}
      if (!__extracted)
	__err |= ios_base::failbit;
      if (__err)
	__in.setstate(__err);
      return __in;
    }

  template<>
    basic_istream<char>&
    getline(basic_istream<char>& __in, basic_string<char>& __str,
	    char __delim)
    {
      typedef basic_istream<char>       	__istream_type;
      typedef __istream_type::int_type		__int_type;
      typedef __istream_type::char_type		__char_type;
      typedef __istream_type::traits_type	__traits_type;
      typedef __istream_type::__streambuf_type  __streambuf_type;
      typedef __istream_type::__ctype_type	__ctype_type;
      typedef basic_string<char>        	__string_type;
      typedef __string_type::size_type		__size_type;

      __size_type __extracted = 0;
      const __size_type __n = __str.max_size();
      ios_base::iostate __err = ios_base::iostate(ios_base::goodbit);
      __istream_type::sentry __cerb(__in, true);
      if (__cerb)
	{
	  try
	    {
	      __str.erase();
	      const __int_type __idelim = __traits_type::to_int_type(__delim);
	      const __int_type __eof = __traits_type::eof();
	      __streambuf_type* __sb = __in.rdbuf();
	      __int_type __c = __sb->sgetc();

	      while (__extracted < __n
		     && !__traits_type::eq_int_type(__c, __eof)
		     && !__traits_type::eq_int_type(__c, __idelim))
		{
		  streamsize __size = std::min(streamsize(__sb->egptr()
							  - __sb->gptr()),
					       streamsize(__n - __extracted));
		  if (__size > 1)
		    {
		      const __char_type* __p = __traits_type::find(__sb->gptr(),
								   __size,
								   __delim);
		      if (__p)
			__size = __p - __sb->gptr();
		      __str.append(__sb->gptr(), __size);
		      __sb->gbump(__size);
		      __extracted += __size;
		      __c = __sb->sgetc();
		    }
		  else
		    {
		      __str += __traits_type::to_char_type(__c);
		      ++__extracted;
		      __c = __sb->snextc();
		    }		  
		}

	      if (__traits_type::eq_int_type(__c, __eof))
		__err |= ios_base::eofbit;
	      else if (__traits_type::eq_int_type(__c, __idelim))
		{
		  ++__extracted;
		  __sb->sbumpc();
		}
	      else
		__err |= ios_base::failbit;
	    }
	  catch(...)
	    {
	      // _GLIBCXX_RESOLVE_LIB_DEFECTS
	      // 91. Description of operator>> and getline() for string<>
	      // might cause endless loop
	      __in._M_setstate(ios_base::badbit);
	    }
	}
      if (!__extracted)
	__err |= ios_base::failbit;
      if (__err)
	__in.setstate(__err);
      return __in;
    }

#ifdef _GLIBCXX_USE_WCHAR_T
  template<>
    basic_istream<wchar_t>&
    basic_istream<wchar_t>::
    getline(char_type* __s, streamsize __n, char_type __delim)
    {
      _M_gcount = 0;
      ios_base::iostate __err = ios_base::iostate(ios_base::goodbit);
      sentry __cerb(*this, true);
      if (__cerb)
	{
          try
	    {
	      const int_type __idelim = traits_type::to_int_type(__delim);
	      const int_type __eof = traits_type::eof();
	      __streambuf_type* __sb = this->rdbuf();
	      int_type __c = __sb->sgetc();
	      
	      while (_M_gcount + 1 < __n
		     && !traits_type::eq_int_type(__c, __eof)
		     && !traits_type::eq_int_type(__c, __idelim))
		{
		  streamsize __size = std::min(streamsize(__sb->egptr()
							  - __sb->gptr()),
					       streamsize(__n - _M_gcount
							  - 1));
		  if (__size > 1)
		    {
		      const char_type* __p = traits_type::find(__sb->gptr(),
							       __size,
							       __delim);
		      if (__p)
			__size = __p - __sb->gptr();
		      traits_type::copy(__s, __sb->gptr(), __size);
		      __s += __size;
		      __sb->gbump(__size);
		      _M_gcount += __size;
		      __c = __sb->sgetc();
		    }
		  else
		    {
		      *__s++ = traits_type::to_char_type(__c);
		      ++_M_gcount;
		      __c = __sb->snextc();
		    }
		}

	      if (traits_type::eq_int_type(__c, __eof))
		__err |= ios_base::eofbit;
	      else if (traits_type::eq_int_type(__c, __idelim))
		{
		  ++_M_gcount;		  
		  __sb->sbumpc();
		}
	      else
		__err |= ios_base::failbit;
	    }
	  catch(...)
	    { this->_M_setstate(ios_base::badbit); }
	}
      // _GLIBCXX_RESOLVE_LIB_DEFECTS
      // 243. get and getline when sentry reports failure.
      if (__n > 0)
	*__s = char_type();
      if (!_M_gcount)
	__err |= ios_base::failbit;
      if (__err)
	this->setstate(__err);
      return *this;
    }

  template<>
    basic_istream<wchar_t>&
    basic_istream<wchar_t>::
<<<<<<< HEAD
    ignore(streamsize __n)
    {
      if (__n == 1)
	return ignore();
      
      _M_gcount = 0;
      sentry __cerb(*this, true);
      if (__cerb && __n > 0)
	{
	  ios_base::iostate __err = ios_base::iostate(ios_base::goodbit);
	  try
	    {
	      const int_type __eof = traits_type::eof();
	      __streambuf_type* __sb = this->rdbuf();
	      int_type __c = __sb->sgetc();

	      bool __large_ignore = false;
	      while (true)
		{
		  while (_M_gcount < __n
			 && !traits_type::eq_int_type(__c, __eof))
		    {
		      streamsize __size = std::min(streamsize(__sb->egptr()
							      - __sb->gptr()),
						   streamsize(__n - _M_gcount));
		      if (__size > 1)
			{
			  __sb->gbump(__size);
			  _M_gcount += __size;
			  __c = __sb->sgetc();
			}
		      else
			{
			  ++_M_gcount;
			  __c = __sb->snextc();
			}
		    }
		  if (__n == numeric_limits<streamsize>::max()
		      && !traits_type::eq_int_type(__c, __eof))
		    {
		      _M_gcount = numeric_limits<streamsize>::min();
		      __large_ignore = true;
		    }
		  else
		    break;
		}

	      if (__large_ignore)
		_M_gcount = numeric_limits<streamsize>::max();

	      if (traits_type::eq_int_type(__c, __eof))
		__err |= ios_base::eofbit;
	    }
	  catch(...)
	    { this->_M_setstate(ios_base::badbit); }
	  if (__err)
	    this->setstate(__err);
	}
      return *this;
    }

  template<>
    basic_istream<wchar_t>&
    basic_istream<wchar_t>::
=======
>>>>>>> 8c044a9c
    ignore(streamsize __n, int_type __delim)
    {
      if (traits_type::eq_int_type(__delim, traits_type::eof()))
	return ignore(__n);

      _M_gcount = 0;
      sentry __cerb(*this, true);
      if (__cerb && __n > 0)
	{
	  ios_base::iostate __err = ios_base::iostate(ios_base::goodbit);
	  try
	    {
	      const char_type __cdelim = traits_type::to_char_type(__delim);	      
	      const int_type __eof = traits_type::eof();
	      __streambuf_type* __sb = this->rdbuf();
	      int_type __c = __sb->sgetc();

	      bool __large_ignore = false;
	      while (true)
		{
		  while (_M_gcount < __n
			 && !traits_type::eq_int_type(__c, __eof)
			 && !traits_type::eq_int_type(__c, __delim))
		    {
		      streamsize __size = std::min(streamsize(__sb->egptr()
							      - __sb->gptr()),
						   streamsize(__n - _M_gcount));
		      if (__size > 1)
			{
			  const char_type* __p = traits_type::find(__sb->gptr(),
								   __size,
								   __cdelim);
			  if (__p)
			    __size = __p - __sb->gptr();
			  __sb->gbump(__size);
			  _M_gcount += __size;
			  __c = __sb->sgetc();
			}
		      else
			{
			  ++_M_gcount;
			  __c = __sb->snextc();
			}
		    }
		  if (__n == numeric_limits<streamsize>::max()
		      && !traits_type::eq_int_type(__c, __eof)
		      && !traits_type::eq_int_type(__c, __delim))
		    {
		      _M_gcount = numeric_limits<streamsize>::min();
		      __large_ignore = true;
		    }
		  else
		    break;
		}

	      if (__large_ignore)
		_M_gcount = numeric_limits<streamsize>::max();

	      if (traits_type::eq_int_type(__c, __eof))
		__err |= ios_base::eofbit;
	      else if (traits_type::eq_int_type(__c, __delim))
		{
		  if (_M_gcount < numeric_limits<streamsize>::max())
		    ++_M_gcount;
		  __sb->sbumpc();
		}
	    }
	  catch(...)
	    { this->_M_setstate(ios_base::badbit); }
	  if (__err)
	    this->setstate(__err);
	}
      return *this;
    }

  template<>
    basic_istream<wchar_t>&
    getline(basic_istream<wchar_t>& __in, basic_string<wchar_t>& __str,
	    wchar_t __delim)
    {
      typedef basic_istream<wchar_t>       	__istream_type;
      typedef __istream_type::int_type		__int_type;
      typedef __istream_type::char_type		__char_type;
      typedef __istream_type::traits_type	__traits_type;
      typedef __istream_type::__streambuf_type  __streambuf_type;
      typedef __istream_type::__ctype_type	__ctype_type;
      typedef basic_string<wchar_t>        	__string_type;
      typedef __string_type::size_type		__size_type;

      __size_type __extracted = 0;
      const __size_type __n = __str.max_size();
      ios_base::iostate __err = ios_base::iostate(ios_base::goodbit);
      __istream_type::sentry __cerb(__in, true);
      if (__cerb)
	{
	  try
	    {
	      __str.erase();
	      const __int_type __idelim = __traits_type::to_int_type(__delim);
	      const __int_type __eof = __traits_type::eof();
	      __streambuf_type* __sb = __in.rdbuf();
	      __int_type __c = __sb->sgetc();

	      while (__extracted < __n
		     && !__traits_type::eq_int_type(__c, __eof)
		     && !__traits_type::eq_int_type(__c, __idelim))
		{
		  streamsize __size = std::min(streamsize(__sb->egptr()
							  - __sb->gptr()),
					       streamsize(__n - __extracted));
		  if (__size > 1)
		    {
		      const __char_type* __p = __traits_type::find(__sb->gptr(),
								   __size,
								   __delim);
		      if (__p)
			__size = __p - __sb->gptr();
		      __str.append(__sb->gptr(), __size);
		      __sb->gbump(__size);
		      __extracted += __size;
		      __c = __sb->sgetc();
		    }
		  else
		    {
		      __str += __traits_type::to_char_type(__c);
		      ++__extracted;
		      __c = __sb->snextc();
		    }		  
		}

	      if (__traits_type::eq_int_type(__c, __eof))
		__err |= ios_base::eofbit;
	      else if (__traits_type::eq_int_type(__c, __idelim))
		{
		  ++__extracted;
		  __sb->sbumpc();
		}
	      else
		__err |= ios_base::failbit;
	    }
	  catch(...)
	    {
	      // _GLIBCXX_RESOLVE_LIB_DEFECTS
	      // 91. Description of operator>> and getline() for string<>
	      // might cause endless loop
	      __in._M_setstate(ios_base::badbit);
	    }
	}
      if (!__extracted)
	__err |= ios_base::failbit;
      if (__err)
	__in.setstate(__err);
      return __in;
    }
#endif
} // namespace std<|MERGE_RESOLUTION|>--- conflicted
+++ resolved
@@ -125,106 +125,6 @@
 	      __streambuf_type* __sb = this->rdbuf();
 	      int_type __c = __sb->sgetc();
 
-<<<<<<< HEAD
-	      // See comment in istream.tcc.
-=======
->>>>>>> 8c044a9c
-	      bool __large_ignore = false;
-	      while (true)
-		{
-		  while (_M_gcount < __n
-<<<<<<< HEAD
-			 && !traits_type::eq_int_type(__c, __eof))
-=======
-			 && !traits_type::eq_int_type(__c, __eof)
-			 && !traits_type::eq_int_type(__c, __delim))
->>>>>>> 8c044a9c
-		    {
-		      streamsize __size = std::min(streamsize(__sb->egptr()
-							      - __sb->gptr()),
-						   streamsize(__n - _M_gcount));
-		      if (__size > 1)
-			{
-<<<<<<< HEAD
-=======
-			  const char_type* __p = traits_type::find(__sb->gptr(),
-								   __size,
-								   __cdelim);
-			  if (__p)
-			    __size = __p - __sb->gptr();
->>>>>>> 8c044a9c
-			  __sb->gbump(__size);
-			  _M_gcount += __size;
-			  __c = __sb->sgetc();
-			}
-		      else
-			{
-			  ++_M_gcount;
-			  __c = __sb->snextc();
-<<<<<<< HEAD
-			} 
-		    }
-		  if (__n == numeric_limits<streamsize>::max()
-		      && !traits_type::eq_int_type(__c, __eof))
-=======
-			}
-		    }
-		  if (__n == numeric_limits<streamsize>::max()
-		      && !traits_type::eq_int_type(__c, __eof)
-		      && !traits_type::eq_int_type(__c, __delim))
->>>>>>> 8c044a9c
-		    {
-		      _M_gcount = numeric_limits<streamsize>::min();
-		      __large_ignore = true;
-		    }
-		  else
-		    break;
-		}
-
-	      if (__large_ignore)
-		_M_gcount = numeric_limits<streamsize>::max();
-
-	      if (traits_type::eq_int_type(__c, __eof))
-		__err |= ios_base::eofbit;
-	      else if (traits_type::eq_int_type(__c, __delim))
-		{
-		  if (_M_gcount < numeric_limits<streamsize>::max())
-		    ++_M_gcount;
-		  __sb->sbumpc();
-		}
-	    }
-	  catch(...)
-	    { this->_M_setstate(ios_base::badbit); }
-	  if (__err)
-	    this->setstate(__err);
-	}
-      return *this;
-    }
-
-  template<>
-    basic_istream<char>&
-    operator>>(basic_istream<char>& __in, char* __s)
-    {
-      typedef basic_istream<char>       	__istream_type;
-      typedef __istream_type::int_type		__int_type;
-      typedef __istream_type::char_type		__char_type;
-      typedef __istream_type::traits_type	__traits_type;
-      typedef __istream_type::__streambuf_type  __streambuf_type;
-      typedef __istream_type::__ctype_type	__ctype_type;
-
-      streamsize __extracted = 0;
-      ios_base::iostate __err = ios_base::iostate(ios_base::goodbit);
-      __istream_type::sentry __cerb(__in, false);
-      if (__cerb)
-	{
-	  try
-	    {
-	      // Figure out how many characters to extract.
-	      streamsize __num = __in.width();
-	      if (__num <= 0)
-		__num = numeric_limits<streamsize>::max();
-
-<<<<<<< HEAD
 	      bool __large_ignore = false;
 	      while (true)
 		{
@@ -251,7 +151,61 @@
 			  ++_M_gcount;
 			  __c = __sb->snextc();
 			}
-=======
+		    }
+		  if (__n == numeric_limits<streamsize>::max()
+		      && !traits_type::eq_int_type(__c, __eof)
+		      && !traits_type::eq_int_type(__c, __delim))
+		    {
+		      _M_gcount = numeric_limits<streamsize>::min();
+		      __large_ignore = true;
+		    }
+		  else
+		    break;
+		}
+
+	      if (__large_ignore)
+		_M_gcount = numeric_limits<streamsize>::max();
+
+	      if (traits_type::eq_int_type(__c, __eof))
+		__err |= ios_base::eofbit;
+	      else if (traits_type::eq_int_type(__c, __delim))
+		{
+		  if (_M_gcount < numeric_limits<streamsize>::max())
+		    ++_M_gcount;
+		  __sb->sbumpc();
+		}
+	    }
+	  catch(...)
+	    { this->_M_setstate(ios_base::badbit); }
+	  if (__err)
+	    this->setstate(__err);
+	}
+      return *this;
+    }
+
+  template<>
+    basic_istream<char>&
+    operator>>(basic_istream<char>& __in, char* __s)
+    {
+      typedef basic_istream<char>       	__istream_type;
+      typedef __istream_type::int_type		__int_type;
+      typedef __istream_type::char_type		__char_type;
+      typedef __istream_type::traits_type	__traits_type;
+      typedef __istream_type::__streambuf_type  __streambuf_type;
+      typedef __istream_type::__ctype_type	__ctype_type;
+
+      streamsize __extracted = 0;
+      ios_base::iostate __err = ios_base::iostate(ios_base::goodbit);
+      __istream_type::sentry __cerb(__in, false);
+      if (__cerb)
+	{
+	  try
+	    {
+	      // Figure out how many characters to extract.
+	      streamsize __num = __in.width();
+	      if (__num <= 0)
+		__num = numeric_limits<streamsize>::max();
+
 	      const __ctype_type& __ct = use_facet<__ctype_type>(__in.getloc());
 
 	      const __int_type __eof = __traits_type::eof();
@@ -278,25 +232,9 @@
 		      __sb->gbump(__size);
 		      __extracted += __size;
 		      __c = __sb->sgetc();
->>>>>>> 8c044a9c
-		    }
-		  if (__n == numeric_limits<streamsize>::max()
-		      && !traits_type::eq_int_type(__c, __eof)
-		      && !traits_type::eq_int_type(__c, __delim))
-		    {
-<<<<<<< HEAD
-		      _M_gcount = numeric_limits<streamsize>::min();
-		      __large_ignore = true;
-		    }
-		  else
-		    break;
-		}
-
-	      if (__large_ignore)
-		_M_gcount = numeric_limits<streamsize>::max();
-
-	      if (traits_type::eq_int_type(__c, __eof))
-=======
+		    }
+		  else
+		    {
 		      *__s++ = __traits_type::to_char_type(__c);
 		      ++__extracted;
 		      __c = __sb->snextc();
@@ -304,7 +242,6 @@
 		}
 
 	      if (__traits_type::eq_int_type(__c, __eof))
->>>>>>> 8c044a9c
 		__err |= ios_base::eofbit;
 
 	      // _GLIBCXX_RESOLVE_LIB_DEFECTS
@@ -356,11 +293,6 @@
 		     && !__ct.is(ctype_base::space,
 				 __traits_type::to_char_type(__c)))
 		{
-<<<<<<< HEAD
-		  if (_M_gcount < numeric_limits<streamsize>::max())
-		    ++_M_gcount;
-		  __sb->sbumpc();
-=======
 		  streamsize __size = std::min(streamsize(__sb->egptr()
 							  - __sb->gptr()),
 					       streamsize(__n - __extracted));
@@ -381,7 +313,6 @@
 		      ++__extracted;
 		      __c = __sb->snextc();
 		    }		  
->>>>>>> 8c044a9c
 		}
 
 	      if (__traits_type::eq_int_type(__c, __eof))
@@ -557,73 +488,6 @@
   template<>
     basic_istream<wchar_t>&
     basic_istream<wchar_t>::
-<<<<<<< HEAD
-    ignore(streamsize __n)
-    {
-      if (__n == 1)
-	return ignore();
-      
-      _M_gcount = 0;
-      sentry __cerb(*this, true);
-      if (__cerb && __n > 0)
-	{
-	  ios_base::iostate __err = ios_base::iostate(ios_base::goodbit);
-	  try
-	    {
-	      const int_type __eof = traits_type::eof();
-	      __streambuf_type* __sb = this->rdbuf();
-	      int_type __c = __sb->sgetc();
-
-	      bool __large_ignore = false;
-	      while (true)
-		{
-		  while (_M_gcount < __n
-			 && !traits_type::eq_int_type(__c, __eof))
-		    {
-		      streamsize __size = std::min(streamsize(__sb->egptr()
-							      - __sb->gptr()),
-						   streamsize(__n - _M_gcount));
-		      if (__size > 1)
-			{
-			  __sb->gbump(__size);
-			  _M_gcount += __size;
-			  __c = __sb->sgetc();
-			}
-		      else
-			{
-			  ++_M_gcount;
-			  __c = __sb->snextc();
-			}
-		    }
-		  if (__n == numeric_limits<streamsize>::max()
-		      && !traits_type::eq_int_type(__c, __eof))
-		    {
-		      _M_gcount = numeric_limits<streamsize>::min();
-		      __large_ignore = true;
-		    }
-		  else
-		    break;
-		}
-
-	      if (__large_ignore)
-		_M_gcount = numeric_limits<streamsize>::max();
-
-	      if (traits_type::eq_int_type(__c, __eof))
-		__err |= ios_base::eofbit;
-	    }
-	  catch(...)
-	    { this->_M_setstate(ios_base::badbit); }
-	  if (__err)
-	    this->setstate(__err);
-	}
-      return *this;
-    }
-
-  template<>
-    basic_istream<wchar_t>&
-    basic_istream<wchar_t>::
-=======
->>>>>>> 8c044a9c
     ignore(streamsize __n, int_type __delim)
     {
       if (traits_type::eq_int_type(__delim, traits_type::eof()))
