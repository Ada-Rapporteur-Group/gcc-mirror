--- conflicted
+++ resolved
@@ -205,11 +205,6 @@
   __attribute__ ((aligned(__alignof__(std::__timepunct_cache<wchar_t>))));
   fake_time_cache_w timepunct_cache_w;
 #endif
-<<<<<<< HEAD
-
-  __gnu_cxx::__mutex locale_mutex;
-=======
->>>>>>> 61fb309f
 } // anonymous namespace
 
 _GLIBCXX_BEGIN_NAMESPACE(std)
@@ -217,11 +212,7 @@
   locale::locale() throw() : _M_impl(0)
   { 
     _S_initialize();
-<<<<<<< HEAD
-    __gnu_cxx::__scoped_lock sentry(locale_mutex);
-=======
     __gnu_cxx::__scoped_lock sentry(get_locale_mutex());
->>>>>>> 61fb309f
     _S_global->_M_add_reference();
     _M_impl = _S_global;
   }
@@ -232,11 +223,7 @@
     _S_initialize();
     _Impl* __old;
     {
-<<<<<<< HEAD
-      __gnu_cxx::__scoped_lock sentry(locale_mutex);
-=======
       __gnu_cxx::__scoped_lock sentry(get_locale_mutex());
->>>>>>> 61fb309f
       __old = _S_global;
       __other._M_impl->_M_add_reference();
       _S_global = __other._M_impl;
