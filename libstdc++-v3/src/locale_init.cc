--- conflicted
+++ resolved
@@ -182,11 +182,6 @@
   __attribute__ ((aligned(__alignof__(std::__numpunct_cache<char>))));
   fake_num_cache_c numpunct_cache_c;
 
-<<<<<<< HEAD
-_GLIBCXX_BEGIN_NAMESPACE(std)
-
-  using namespace __gnu_internal;
-=======
   typedef char fake_money_cache_c[sizeof(std::__moneypunct_cache<char, true>)]
   __attribute__ ((aligned(__alignof__(std::__moneypunct_cache<char, true>))));
   fake_money_cache_c moneypunct_cache_ct;
@@ -213,7 +208,6 @@
 } // anonymous namespace
 
 _GLIBCXX_BEGIN_NAMESPACE(std)
->>>>>>> f8383f28
 
   locale::locale() throw() : _M_impl(0)
   { 
