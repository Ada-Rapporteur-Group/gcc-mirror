// Copyright (C) 1997, 1998, 1999, 2000, 2001, 2002, 2003, 2004, 2005,
<<<<<<< HEAD
// 2006, 2007
=======
// 2006, 2007, 2008, 2009
>>>>>>> a0daa400
// Free Software Foundation, Inc.
//
// This file is part of the GNU ISO C++ Library.  This library is free
// software; you can redistribute it and/or modify it under the
// terms of the GNU General Public License as published by the
// Free Software Foundation; either version 2, or (at your option)
// any later version.

// This library is distributed in the hope that it will be useful,
// but WITHOUT ANY WARRANTY; without even the implied warranty of
// MERCHANTABILITY or FITNESS FOR A PARTICULAR PURPOSE.  See the
// GNU General Public License for more details.

// You should have received a copy of the GNU General Public License along
// with this library; see the file COPYING.  If not, write to the Free
// Software Foundation, 51 Franklin Street, Fifth Floor, Boston, MA 02110-1301,
// USA.

// As a special exception, you may use this file as part of a free software
// library without restriction.  Specifically, if other files instantiate
// templates or use macros or inline functions from this file, or you compile
// this file and link it with other files to produce an executable, this
// file does not by itself cause the resulting executable to be covered by
// the GNU General Public License.  This exception does not however
// invalidate any other reasons why the executable file might be covered by
// the GNU General Public License.

#include <locale>

_GLIBCXX_BEGIN_NAMESPACE(std)

  // Definitions for static const data members of time_base.
  template<> 
    const char*
    __timepunct_cache<char>::_S_timezones[14] =
    { 
      "GMT", "HST", "AKST", "PST", "MST", "CST", "EST", "AST", "NST", "CET", 
      "IST", "EET", "CST", "JST"  
    };
 
#ifdef _GLIBCXX_USE_WCHAR_T
  template<> 
    const wchar_t*
    __timepunct_cache<wchar_t>::_S_timezones[14] =
    { 
      L"GMT", L"HST", L"AKST", L"PST", L"MST", L"CST", L"EST", L"AST", 
      L"NST", L"CET", L"IST", L"EET", L"CST", L"JST"  
    };
#endif

  // Definitions for static const data members of money_base.
  const money_base::pattern 
  money_base::_S_default_pattern =  { {symbol, sign, none, value} };

  const char* money_base::_S_atoms = "-0123456789";

  const char* __num_base::_S_atoms_in = "-+xX0123456789abcdefABCDEF";
  const char* __num_base::_S_atoms_out ="-+xX0123456789abcdef0123456789ABCDEF";

  // _GLIBCXX_RESOLVE_LIB_DEFECTS
  // According to the resolution of DR 231, about 22.2.2.2.2, p11,
  // "str.precision() is specified in the conversion specification".
  void
  __num_base::_S_format_float(const ios_base& __io, char* __fptr, char __mod)
  {
    ios_base::fmtflags __flags = __io.flags();
    *__fptr++ = '%';
    // [22.2.2.2.2] Table 60
    if (__flags & ios_base::showpos)
      *__fptr++ = '+';
    if (__flags & ios_base::showpoint)
      *__fptr++ = '#';

    // As per DR 231: _always_, not only when 
    // __flags & ios_base::fixed || __prec > 0
    *__fptr++ = '.';
    *__fptr++ = '*';

    if (__mod)
      *__fptr++ = __mod;
    ios_base::fmtflags __fltfield = __flags & ios_base::floatfield;
    // [22.2.2.2.2] Table 58
    if (__fltfield == ios_base::fixed)
      *__fptr++ = 'f';
    else if (__fltfield == ios_base::scientific)
      *__fptr++ = (__flags & ios_base::uppercase) ? 'E' : 'e';
    else
      *__fptr++ = (__flags & ios_base::uppercase) ? 'G' : 'g';
    *__fptr = '\0';
  }

  bool
  __verify_grouping(const char* __grouping, size_t __grouping_size,
		    const string& __grouping_tmp)
  {
    const size_t __n = __grouping_tmp.size() - 1;
    const size_t __min = std::min(__n, size_t(__grouping_size - 1));
    size_t __i = __n;
    bool __test = true;
    
    // Parsed number groupings have to match the
    // numpunct::grouping string exactly, starting at the
    // right-most point of the parsed sequence of elements ...
    for (size_t __j = 0; __j < __min && __test; --__i, ++__j)
      __test = __grouping_tmp[__i] == __grouping[__j];
    for (; __i && __test; --__i)
      __test = __grouping_tmp[__i] == __grouping[__min];
    // ... but the first parsed grouping can be <= numpunct
    // grouping (only do the check if the numpunct char is > 0
    // because <= 0 means any size is ok).
<<<<<<< HEAD
    if (static_cast<signed char>(__grouping[__min]) > 0)
=======
    if (static_cast<signed char>(__grouping[__min]) > 0
	&& __grouping[__min] != __gnu_cxx::__numeric_traits<char>::__max)
>>>>>>> a0daa400
      __test &= __grouping_tmp[0] <= __grouping[__min];
    return __test;
  }

_GLIBCXX_END_NAMESPACE<|MERGE_RESOLUTION|>--- conflicted
+++ resolved
@@ -1,9 +1,5 @@
 // Copyright (C) 1997, 1998, 1999, 2000, 2001, 2002, 2003, 2004, 2005,
-<<<<<<< HEAD
-// 2006, 2007
-=======
 // 2006, 2007, 2008, 2009
->>>>>>> a0daa400
 // Free Software Foundation, Inc.
 //
 // This file is part of the GNU ISO C++ Library.  This library is free
@@ -114,12 +110,8 @@
     // ... but the first parsed grouping can be <= numpunct
     // grouping (only do the check if the numpunct char is > 0
     // because <= 0 means any size is ok).
-<<<<<<< HEAD
-    if (static_cast<signed char>(__grouping[__min]) > 0)
-=======
     if (static_cast<signed char>(__grouping[__min]) > 0
 	&& __grouping[__min] != __gnu_cxx::__numeric_traits<char>::__max)
->>>>>>> a0daa400
       __test &= __grouping_tmp[0] <= __grouping[__min];
     return __test;
   }
