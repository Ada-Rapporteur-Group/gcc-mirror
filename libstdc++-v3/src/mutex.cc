// mutex -*- C++ -*-

// Copyright (C) 2008, 2009 Free Software Foundation, Inc.
//
// This file is part of the GNU ISO C++ Library.  This library is free
// software; you can redistribute it and/or modify it under the
// terms of the GNU General Public License as published by the
// Free Software Foundation; either version 3, or (at your option)
// any later version.

// This library is distributed in the hope that it will be useful,
// but WITHOUT ANY WARRANTY; without even the implied warranty of
// MERCHANTABILITY or FITNESS FOR A PARTICULAR PURPOSE.  See the
// GNU General Public License for more details.

// Under Section 7 of GPL version 3, you are granted additional
// permissions described in the GCC Runtime Library Exception, version
// 3.1, as published by the Free Software Foundation.

// You should have received a copy of the GNU General Public License and
// a copy of the GCC Runtime Library Exception along with this program;
// see the files COPYING3 and COPYING.RUNTIME respectively.  If not, see
// <http://www.gnu.org/licenses/>.

#include <mutex>

#if defined(_GLIBCXX_HAS_GTHREADS) && defined(_GLIBCXX_USE_C99_STDINT_TR1)
#ifndef _GLIBCXX_HAVE_TLS
namespace
{
<<<<<<< HEAD
  std::mutex&
  get_once_mutex()
  {
    static std::mutex once_mutex;
    return once_mutex;
=======
  inline std::unique_lock<std::mutex>*&
  __get_once_functor_lock_ptr()
  {
    static std::unique_lock<std::mutex>* __once_functor_lock_ptr = 0;
    return __once_functor_lock_ptr;
>>>>>>> 42a9ba1d
  }
}
#endif

namespace std
{
  const defer_lock_t defer_lock = defer_lock_t();
  const try_to_lock_t try_to_lock = try_to_lock_t();
  const adopt_lock_t adopt_lock = adopt_lock_t();

#ifdef _GLIBCXX_HAVE_TLS
  __thread void* __once_callable;
  __thread void (*__once_call)();
#else
  // Explicit instantiation due to -fno-implicit-instantiation.
  template class function<void()>;
  function<void()> __once_functor;

<<<<<<< HEAD
  unique_lock<mutex>&
  __get_once_functor_lock()
  {
    static unique_lock<mutex> once_functor_lock(get_once_mutex(), defer_lock);
=======
  mutex&
  __get_once_mutex()
  {
    static mutex once_mutex;
    return once_mutex;
  }

  // code linked against ABI 3.4.12 and later uses this
  void
  __set_once_functor_lock_ptr(unique_lock<mutex>* __ptr)
  {
    __get_once_functor_lock_ptr() = __ptr;
  }

  // unsafe - retained for compatibility with ABI 3.4.11
  unique_lock<mutex>&
  __get_once_functor_lock()
  {
    static unique_lock<mutex> once_functor_lock(__get_once_mutex(), defer_lock);
>>>>>>> 42a9ba1d
    return once_functor_lock;
  }
#endif

  extern "C"
  {
    void __once_proxy()
    {
#ifndef _GLIBCXX_HAVE_TLS
      function<void()> __once_call = std::move(__once_functor);
<<<<<<< HEAD
      __get_once_functor_lock().unlock();
=======
      if (unique_lock<mutex>* __lock = __get_once_functor_lock_ptr())
      {
        // caller is using new ABI and provided lock ptr
        __get_once_functor_lock_ptr() = 0;
        __lock->unlock();
      }
      else
        __get_once_functor_lock().unlock();  // global lock
>>>>>>> 42a9ba1d
#endif
      __once_call();
    }
  }
}

#endif // _GLIBCXX_HAS_GTHREADS && _GLIBCXX_USE_C99_STDINT_TR1<|MERGE_RESOLUTION|>--- conflicted
+++ resolved
@@ -28,19 +28,11 @@
 #ifndef _GLIBCXX_HAVE_TLS
 namespace
 {
-<<<<<<< HEAD
-  std::mutex&
-  get_once_mutex()
-  {
-    static std::mutex once_mutex;
-    return once_mutex;
-=======
   inline std::unique_lock<std::mutex>*&
   __get_once_functor_lock_ptr()
   {
     static std::unique_lock<std::mutex>* __once_functor_lock_ptr = 0;
     return __once_functor_lock_ptr;
->>>>>>> 42a9ba1d
   }
 }
 #endif
@@ -59,12 +51,6 @@
   template class function<void()>;
   function<void()> __once_functor;
 
-<<<<<<< HEAD
-  unique_lock<mutex>&
-  __get_once_functor_lock()
-  {
-    static unique_lock<mutex> once_functor_lock(get_once_mutex(), defer_lock);
-=======
   mutex&
   __get_once_mutex()
   {
@@ -84,7 +70,6 @@
   __get_once_functor_lock()
   {
     static unique_lock<mutex> once_functor_lock(__get_once_mutex(), defer_lock);
->>>>>>> 42a9ba1d
     return once_functor_lock;
   }
 #endif
@@ -95,9 +80,6 @@
     {
 #ifndef _GLIBCXX_HAVE_TLS
       function<void()> __once_call = std::move(__once_functor);
-<<<<<<< HEAD
-      __get_once_functor_lock().unlock();
-=======
       if (unique_lock<mutex>* __lock = __get_once_functor_lock_ptr())
       {
         // caller is using new ABI and provided lock ptr
@@ -106,7 +88,6 @@
       }
       else
         __get_once_functor_lock().unlock();  // global lock
->>>>>>> 42a9ba1d
 #endif
       __once_call();
     }
