// Bitmap Allocator. Out of line function definitions. -*- C++ -*-

// Copyright (C) 2004, 2005, 2006 Free Software Foundation, Inc.
//
// This file is part of the GNU ISO C++ Library.  This library is free
// software; you can redistribute it and/or modify it under the
// terms of the GNU General Public License as published by the
// Free Software Foundation; either version 2, or (at your option)
// any later version.

// This library is distributed in the hope that it will be useful,
// but WITHOUT ANY WARRANTY; without even the implied warranty of
// MERCHANTABILITY or FITNESS FOR A PARTICULAR PURPOSE.  See the
// GNU General Public License for more details.

// You should have received a copy of the GNU General Public License along
// with this library; see the file COPYING.  If not, write to the Free
// Software Foundation, 51 Franklin Street, Fifth Floor, Boston, MA 02110-1301,
// USA.

// As a special exception, you may use this file as part of a free software
// library without restriction.  Specifically, if other files instantiate
// templates or use macros or inline functions from this file, or you compile
// this file and link it with other files to produce an executable, this
// file does not by itself cause the resulting executable to be covered by
// the GNU General Public License.  This exception does not however
// invalidate any other reasons why the executable file might be covered by
// the GNU General Public License.

#include <ext/bitmap_allocator.h>

_GLIBCXX_BEGIN_NAMESPACE(__gnu_cxx)

<<<<<<< HEAD
  namespace balloc
=======
  namespace __balloc
>>>>>>> f8383f28
  {
    template class __mini_vector<
      std::pair<bitmap_allocator<char>::_Alloc_block*,
		bitmap_allocator<char>::_Alloc_block*> >;

    template class __mini_vector<
      std::pair<bitmap_allocator<wchar_t>::_Alloc_block*,
		bitmap_allocator<wchar_t>::_Alloc_block*> >;

    template class __mini_vector<size_t*>;

    template size_t** __lower_bound(size_t**, size_t**, size_t const&, 
				    free_list::_LT_pointer_compare);
  }

  size_t*
  free_list::
  _M_get(size_t __sz) throw(std::bad_alloc)
  {
#if defined __GTHREADS
    __mutex_type& __bfl_mutex = _M_get_mutex();
#endif
    const vector_type& __free_list = _M_get_free_list();
    using __gnu_cxx::__balloc::__lower_bound;
    iterator __tmp = __lower_bound(__free_list.begin(), __free_list.end(), 
				   __sz, _LT_pointer_compare());

    if (__tmp == __free_list.end() || !_M_should_i_give(**__tmp, __sz))
      {
	// We release the lock here, because operator new is
	// guaranteed to be thread-safe by the underlying
	// implementation.
#if defined __GTHREADS
	__bfl_mutex.unlock();
#endif
	// Try twice to get the memory: once directly, and the 2nd
	// time after clearing the free list. If both fail, then throw
	// std::bad_alloc().
	int __ctr = 2;
	while (__ctr)
	  {
	    size_t* __ret = 0;
	    --__ctr;
	    try
	      {
		__ret = reinterpret_cast<size_t*>
		  (::operator new(__sz + sizeof(size_t)));
	      }
	    catch(...)
	      {
		this->_M_clear();
	      }
	    if (!__ret)
	      continue;
	    *__ret = __sz;
	    return __ret + 1;
	  }
	std::__throw_bad_alloc();
      }
    else
      {
	size_t* __ret = *__tmp;
	_M_get_free_list().erase(__tmp);
#if defined __GTHREADS
	__bfl_mutex.unlock();
#endif
	return __ret + 1;
      }
  }

  void
  free_list::
  _M_clear()
  {
#if defined __GTHREADS
    __gnu_cxx::__scoped_lock __bfl_lock(_M_get_mutex());
#endif
    vector_type& __free_list = _M_get_free_list();
    iterator __iter = __free_list.begin();
    while (__iter != __free_list.end())
      {
	::operator delete((void*)*__iter);
	++__iter;
      }
    __free_list.clear();
  }

  // Instantiations.
  template class bitmap_allocator<char>;
  template class bitmap_allocator<wchar_t>;

_GLIBCXX_END_NAMESPACE<|MERGE_RESOLUTION|>--- conflicted
+++ resolved
@@ -31,11 +31,7 @@
 
 _GLIBCXX_BEGIN_NAMESPACE(__gnu_cxx)
 
-<<<<<<< HEAD
-  namespace balloc
-=======
   namespace __balloc
->>>>>>> f8383f28
   {
     template class __mini_vector<
       std::pair<bitmap_allocator<char>::_Alloc_block*,
