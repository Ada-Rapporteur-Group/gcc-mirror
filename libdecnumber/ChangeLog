--- conflicted
+++ resolved
@@ -1,8 +1,3 @@
-<<<<<<< HEAD
-2020-07-31  Giuliano Belinassi  <giuliano.belinassi@usp.br>
-
-	* Makefile.in: Use `+' on rule calling GCC
-=======
 2020-07-30  H.J. Lu  <hjl.tools@gmail.com>
 
 	PR bootstrap/96202
@@ -32,7 +27,6 @@
 	enabled.
 	* aclocal.m4: Regenerated.
 	* configure: Likewise.
->>>>>>> 07cbaed8
 
 2020-01-01  Jakub Jelinek  <jakub@redhat.com>
 
