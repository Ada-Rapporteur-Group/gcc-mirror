/* Decimal 32-bit format module header for the decNumber C Library.
   Copyright (C) 2005, 2007, 2009 Free Software Foundation, Inc.
   Contributed by IBM Corporation.  Author Mike Cowlishaw.

   This file is part of GCC.

   GCC is free software; you can redistribute it and/or modify it under
   the terms of the GNU General Public License as published by the Free
   Software Foundation; either version 3, or (at your option) any later
   version.

   GCC is distributed in the hope that it will be useful, but WITHOUT ANY
   WARRANTY; without even the implied warranty of MERCHANTABILITY or
   FITNESS FOR A PARTICULAR PURPOSE.  See the GNU General Public License
   for more details.

Under Section 7 of GPL version 3, you are granted additional
permissions described in the GCC Runtime Library Exception, version
3.1, as published by the Free Software Foundation.

You should have received a copy of the GNU General Public License and
a copy of the GCC Runtime Library Exception along with this program;
see the files COPYING3 and COPYING.RUNTIME respectively.  If not, see
<http://www.gnu.org/licenses/>.  */

/* ------------------------------------------------------------------ */
/* Decimal 32-bit format module header				      */
/* ------------------------------------------------------------------ */

#if !defined(DECIMAL32)
  #define DECIMAL32
  #define DEC32NAME	"decimal32"		      /* Short name   */
  #define DEC32FULLNAME "Decimal 32-bit Number"       /* Verbose name */
  #define DEC32AUTHOR	"Mike Cowlishaw"	      /* Who to blame */

  /* parameters for decimal32s */
  #define DECIMAL32_Bytes  4		/* length		      */
  #define DECIMAL32_Pmax   7		/* maximum precision (digits) */
  #define DECIMAL32_Emax   96		/* maximum adjusted exponent  */
  #define DECIMAL32_Emin  -95		/* minimum adjusted exponent  */
  #define DECIMAL32_Bias   101		/* bias for the exponent      */
  #define DECIMAL32_String 15		/* maximum string length, +1  */
  #define DECIMAL32_EconL  6		/* exp. continuation length   */
  /* highest biased exponent (Elimit-1) 			      */
  #define DECIMAL32_Ehigh  (DECIMAL32_Emax+DECIMAL32_Bias-DECIMAL32_Pmax+1)

  /* check enough digits, if pre-defined			      */
  #if defined(DECNUMDIGITS)
    #if (DECNUMDIGITS<DECIMAL32_Pmax)
      #error decimal32.h needs pre-defined DECNUMDIGITS>=7 for safe use
    #endif
  #endif

  #ifndef DECNUMDIGITS
    #define DECNUMDIGITS DECIMAL32_Pmax /* size if not already defined*/
  #endif
  #ifndef DECNUMBER
    #include "decNumber.h"		/* context and number library */
  #endif

  /* Decimal 32-bit type, accessible by bytes */
  typedef struct {
    uint8_t bytes[DECIMAL32_Bytes];	/* decimal32: 1, 5, 6, 20 bits*/
    } decimal32;

  /* special values [top byte excluding sign bit; last two bits are   */
  /* don't-care for Infinity on input, last bit don't-care for NaN]   */
  #if !defined(DECIMAL_NaN)
    #define DECIMAL_NaN     0x7c	/* 0 11111 00 NaN	      */
    #define DECIMAL_sNaN    0x7e	/* 0 11111 10 sNaN	      */
    #define DECIMAL_Inf     0x78	/* 0 11110 00 Infinity	      */
  #endif

  /* ---------------------------------------------------------------- */
  /* Routines							      */
  /* ---------------------------------------------------------------- */

#include "decimal32Symbols.h"

<<<<<<< HEAD
#ifdef __cplusplus
extern "C" {
#endif

  /* String conversions						      */
=======
  /* String conversions 					      */
>>>>>>> 81f40b79
  decimal32 * decimal32FromString(decimal32 *, const char *, decContext *);
  char * decimal32ToString(const decimal32 *, char *);
  char * decimal32ToEngString(const decimal32 *, char *);

  /* decNumber conversions					      */
  decimal32 * decimal32FromNumber(decimal32 *, const decNumber *,
				  decContext *);
  decNumber * decimal32ToNumber(const decimal32 *, decNumber *);

  /* Format-dependent utilities 				      */
  uint32_t    decimal32IsCanonical(const decimal32 *);
  decimal32 * decimal32Canonical(decimal32 *, const decimal32 *);

#ifdef __cplusplus
}
#endif

#endif<|MERGE_RESOLUTION|>--- conflicted
+++ resolved
@@ -77,15 +77,11 @@
 
 #include "decimal32Symbols.h"
 
-<<<<<<< HEAD
 #ifdef __cplusplus
 extern "C" {
 #endif
 
-  /* String conversions						      */
-=======
   /* String conversions 					      */
->>>>>>> 81f40b79
   decimal32 * decimal32FromString(decimal32 *, const char *, decContext *);
   char * decimal32ToString(const decimal32 *, char *);
   char * decimal32ToEngString(const decimal32 *, char *);
