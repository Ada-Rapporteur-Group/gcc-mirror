--- conflicted
+++ resolved
@@ -1,9 +1,5 @@
 /* Implementation of the RANDOM intrinsics
-<<<<<<< HEAD
-   Copyright 2002, 2004, 2005, 2006 Free Software Foundation, Inc.
-=======
    Copyright 2002, 2004, 2005, 2006, 2007 Free Software Foundation, Inc.
->>>>>>> 60a98cce
    Contributed by Lars Segerlund <seger@linuxmail.org>
    and Steve Kargl.
 
@@ -36,10 +32,7 @@
 #include "config.h"
 #include "libgfortran.h"
 #include <gthr.h>
-<<<<<<< HEAD
-=======
 #include <string.h>
->>>>>>> 60a98cce
 
 extern void random_r4 (GFC_REAL_4 *);
 iexport_proto(random_r4);
@@ -205,7 +198,6 @@
    use in C. (See the thread "Random numbers for C: Some
    suggestions" in previous postings.) The improved code
    is listed below.
-<<<<<<< HEAD
 
    A question of copyright has also been raised.  Unlike
    DIEHARD, there is no copyright on the code below. You
@@ -247,49 +239,6 @@
 #define KISS_DEFAULT_SEED_3 573658661, 185639104, 582619469, 296736107
 #endif
 
-=======
-
-   A question of copyright has also been raised.  Unlike
-   DIEHARD, there is no copyright on the code below. You
-   are free to use it in any way you want, but you may
-   wish to acknowledge the source, as a courtesy.
-
-"There is no copyright on the code below." included the original
-KISS algorithm.  */
-
-/* We use three KISS random number generators, with different
-   seeds.
-   As a matter of Quality of Implementation, the random numbers
-   we generate for different REAL kinds, starting from the same
-   seed, are always the same up to the precision of these types.
-   We do this by using three generators with different seeds, the
-   first one always for the most significant bits, the second one
-   for bits 33..64 (if present in the REAL kind), and the third one
-   (called twice) for REAL(16).
-*/
-
-#define GFC_SL(k, n)	((k)^((k)<<(n)))
-#define GFC_SR(k, n)	((k)^((k)>>(n)))
-
-/*   Reference for the seed:
-   From: "George Marsaglia" <g...@stat.fsu.edu>
-   Newsgroups: sci.math
-   Message-ID: <e7CcnWxczriWssCjXTWc3A@comcast.com>
-  
-   The KISS RNG uses four seeds, x, y, z, c,
-   with 0<=x<2^32, 0<y<2^32, 0<=z<2^32, 0<=c<698769069
-   except that the two pairs
-   z=0,c=0 and z=2^32-1,c=698769068
-   should be avoided.
-*/
-
-#define KISS_DEFAULT_SEED_1 123456789, 362436069, 521288629, 316191069
-#define KISS_DEFAULT_SEED_2 987654321, 458629013, 582859209, 438195021
-#ifdef HAVE_GFC_REAL_16
-#define KISS_DEFAULT_SEED_3 573658661, 185639104, 582619469, 296736107
-#endif
-
->>>>>>> 60a98cce
 static GFC_UINTEGER_4 kiss_seed[] = {
   KISS_DEFAULT_SEED_1,
   KISS_DEFAULT_SEED_2,
@@ -397,7 +346,6 @@
   __gthread_mutex_lock (&random_lock);
   kiss1 = ((GFC_UINTEGER_8) kiss_random_kernel (kiss_seed_1)) << 32;
   kiss1 += kiss_random_kernel (kiss_seed_2);
-<<<<<<< HEAD
 
   kiss2 = ((GFC_UINTEGER_8) kiss_random_kernel (kiss_seed_3)) << 32;
   kiss2 += kiss_random_kernel (kiss_seed_3);
@@ -407,17 +355,6 @@
 }
 iexport(random_r16);
 
-=======
-
-  kiss2 = ((GFC_UINTEGER_8) kiss_random_kernel (kiss_seed_3)) << 32;
-  kiss2 += kiss_random_kernel (kiss_seed_3);
-
-  rnumber_16 (x, kiss1, kiss2);
-  __gthread_mutex_unlock (&random_lock);
-}
-iexport(random_r16);
-
->>>>>>> 60a98cce
 
 #endif
 /*  This function fills a REAL(4) array with values from the uniform
@@ -714,17 +651,6 @@
 
   __gthread_mutex_lock (&random_lock);
 
-<<<<<<< HEAD
-  if (size == NULL && put == NULL && get == NULL)
-    {
-      /* From the standard: "If no argument is present, the processor assigns
-         a processor-dependent value to the seed."  */
-
-      for (i=0; i<kiss_size; i++)
-	kiss_seed[i] = kiss_default_seed[i];
-
-    }
-=======
   /* Check that we only have one argument present.  */
   if ((size ? 1 : 0) + (put ? 1 : 0) + (get ? 1 : 0) > 1)
     runtime_error ("RANDOM_SEED should have at most one argument present.");
@@ -734,7 +660,6 @@
   if (size == NULL && put == NULL && get == NULL)
       for (i = 0; i < kiss_size; i++)
 	kiss_seed[i] = kiss_default_seed[i];
->>>>>>> 60a98cce
 
   if (size != NULL)
     *size = kiss_size;
@@ -751,11 +676,7 @@
 
       /*  This code now should do correct strides.  */
       for (i = 0; i < kiss_size; i++)
-<<<<<<< HEAD
-	kiss_seed[i] =(GFC_UINTEGER_4) put->data[i * put->dim[0].stride];
-=======
 	kiss_seed[i] = (GFC_UINTEGER_4) put->data[i * put->dim[0].stride];
->>>>>>> 60a98cce
     }
 
   /* Return the seed to GET data.  */
@@ -809,8 +730,6 @@
       if (((put->dim[0].ubound + 1 - put->dim[0].lbound)) < kiss_size / 2)
         runtime_error ("Array size of PUT is too small.");
 
-<<<<<<< HEAD
-=======
       /*  This code now should do correct strides.  */
       for (i = 0; i < kiss_size / 2; i++)
 	memcpy (&kiss_seed[2*i], &(put->data[i * put->dim[0].stride]),
@@ -838,7 +757,6 @@
 }
 iexport(random_seed_i8);
 
->>>>>>> 60a98cce
 
 #ifndef __GTHREAD_MUTEX_INIT
 static void __attribute__((constructor))
