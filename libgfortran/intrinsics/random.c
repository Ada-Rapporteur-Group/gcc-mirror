/* Implementation of the RANDOM intrinsics
   Copyright (C) 2002-2016 Free Software Foundation, Inc.
   Contributed by Lars Segerlund <seger@linuxmail.org>,
   Steve Kargl and Janne Blomqvist.

This file is part of the GNU Fortran runtime library (libgfortran).

Libgfortran is free software; you can redistribute it and/or
modify it under the terms of the GNU General Public
License as published by the Free Software Foundation; either
version 3 of the License, or (at your option) any later version.

Ligbfortran is distributed in the hope that it will be useful,
but WITHOUT ANY WARRANTY; without even the implied warranty of
MERCHANTABILITY or FITNESS FOR A PARTICULAR PURPOSE.  See the
GNU General Public License for more details.

Under Section 7 of GPL version 3, you are granted additional
permissions described in the GCC Runtime Library Exception, version
3.1, as published by the Free Software Foundation.

You should have received a copy of the GNU General Public License and
a copy of the GCC Runtime Library Exception along with this program;
see the files COPYING3 and COPYING.RUNTIME respectively.  If not, see
<http://www.gnu.org/licenses/>.  */

/* For rand_s.  */
#define _CRT_RAND_S

#include "libgfortran.h"
#include <gthr.h>
#include <string.h>
#include <stdlib.h>

/* For getosrandom.  */
#ifdef HAVE_SYS_TYPES_H
#include <sys/types.h>
#endif
#ifdef HAVE_UNISTD_H
#include <unistd.h>
#endif
#include <sys/stat.h>
#include <fcntl.h>
#include "time_1.h"

#ifdef __MINGW32__
#define HAVE_GETPID 1
#include <process.h>
#include <_mingw.h> /* For __MINGW64_VERSION_MAJOR  */
#endif

extern void random_r4 (GFC_REAL_4 *);
iexport_proto(random_r4);

extern void random_r8 (GFC_REAL_8 *);
iexport_proto(random_r8);

extern void arandom_r4 (gfc_array_r4 *);
export_proto(arandom_r4);

extern void arandom_r8 (gfc_array_r8 *);
export_proto(arandom_r8);

#ifdef HAVE_GFC_REAL_10

extern void random_r10 (GFC_REAL_10 *);
iexport_proto(random_r10);

extern void arandom_r10 (gfc_array_r10 *);
export_proto(arandom_r10);

#endif

#ifdef HAVE_GFC_REAL_16

extern void random_r16 (GFC_REAL_16 *);
iexport_proto(random_r16);

extern void arandom_r16 (gfc_array_r16 *);
export_proto(arandom_r16);

#endif

#ifdef __GTHREAD_MUTEX_INIT
static __gthread_mutex_t random_lock = __GTHREAD_MUTEX_INIT;
#else
static __gthread_mutex_t random_lock;
#endif

/* Helper routines to map a GFC_UINTEGER_* to the corresponding
   GFC_REAL_* types in the range of [0,1).  If GFC_REAL_*_RADIX are 2
   or 16, respectively, we mask off the bits that don't fit into the
   correct GFC_REAL_*, convert to the real type, then multiply by the
   correct offset.  */


static void
rnumber_4 (GFC_REAL_4 *f, GFC_UINTEGER_4 v)
{
  GFC_UINTEGER_4 mask;
#if GFC_REAL_4_RADIX == 2
  mask = ~ (GFC_UINTEGER_4) 0u << (32 - GFC_REAL_4_DIGITS);
#elif GFC_REAL_4_RADIX == 16
  mask = ~ (GFC_UINTEGER_4) 0u << ((8 - GFC_REAL_4_DIGITS) * 4);
#else
#error "GFC_REAL_4_RADIX has unknown value"
#endif
  v = v & mask;
  *f = (GFC_REAL_4) v * GFC_REAL_4_LITERAL(0x1.p-32);
}

static void
rnumber_8 (GFC_REAL_8 *f, GFC_UINTEGER_8 v)
{
  GFC_UINTEGER_8 mask;
#if GFC_REAL_8_RADIX == 2
  mask = ~ (GFC_UINTEGER_8) 0u << (64 - GFC_REAL_8_DIGITS);
#elif GFC_REAL_8_RADIX == 16
  mask = ~ (GFC_UINTEGER_8) 0u << (16 - GFC_REAL_8_DIGITS) * 4);
#else
#error "GFC_REAL_8_RADIX has unknown value"
#endif
  v = v & mask;
  *f = (GFC_REAL_8) v * GFC_REAL_8_LITERAL(0x1.p-64);
}

#ifdef HAVE_GFC_REAL_10

static void
rnumber_10 (GFC_REAL_10 *f, GFC_UINTEGER_8 v)
{
  GFC_UINTEGER_8 mask;
#if GFC_REAL_10_RADIX == 2
  mask = ~ (GFC_UINTEGER_8) 0u << (64 - GFC_REAL_10_DIGITS);
#elif GFC_REAL_10_RADIX == 16
  mask = ~ (GFC_UINTEGER_10) 0u << ((16 - GFC_REAL_10_DIGITS) * 4);
#else
#error "GFC_REAL_10_RADIX has unknown value"
#endif
  v = v & mask;
  *f = (GFC_REAL_10) v * GFC_REAL_10_LITERAL(0x1.p-64);
}
#endif

#ifdef HAVE_GFC_REAL_16

/* For REAL(KIND=16), we only need to mask off the lower bits.  */

static void
rnumber_16 (GFC_REAL_16 *f, GFC_UINTEGER_8 v1, GFC_UINTEGER_8 v2)
{
  GFC_UINTEGER_8 mask;
#if GFC_REAL_16_RADIX == 2
  mask = ~ (GFC_UINTEGER_8) 0u << (128 - GFC_REAL_16_DIGITS);
#elif GFC_REAL_16_RADIX == 16
  mask = ~ (GFC_UINTEGER_8) 0u << ((32 - GFC_REAL_16_DIGITS) * 4);
#else
#error "GFC_REAL_16_RADIX has unknown value"
#endif
  v2 = v2 & mask;
  *f = (GFC_REAL_16) v1 * GFC_REAL_16_LITERAL(0x1.p-64)
    + (GFC_REAL_16) v2 * GFC_REAL_16_LITERAL(0x1.p-128);
}
#endif


/*

   We use the xorshift1024* generator, a fast high-quality generator
   that:

   - passes TestU1 without any failures

   - provides a "jump" function making it easy to provide many
     independent parallel streams.

   - Long period of 2**1024 - 1

   A description can be found at

   http://vigna.di.unimi.it/ftp/papers/xorshift.pdf

   or

   http://arxiv.org/abs/1402.6246

   The paper includes public domain source code which is the basis for
   the implementation below.

*/
typedef struct
{
  bool init;
  int p;
  uint64_t s[16];
}
xorshift1024star_state;


/* master_init, njumps, and master_state are the only variables
   protected by random_lock.  */
static bool master_init;
static unsigned njumps; /* How many times we have jumped.  */
static uint64_t master_state[] = {
  0xad63fa1ed3b55f36ULL, 0xd94473e78978b497ULL, 0xbc60592a98172477ULL,
  0xa3de7c6e81265301ULL, 0x586640c5e785af27ULL, 0x7a2a3f63b67ce5eaULL,
  0x9fde969f922d9b82ULL, 0xe6fe34379b3f3822ULL, 0x6c277eac3e99b6c2ULL,
  0x9197290ab0d3f069ULL, 0xdb227302f6c25576ULL, 0xee0209aee527fae9ULL,
  0x675666a793cd05b9ULL, 0xd048c99fbc70c20fULL, 0x775f8c3dba385ef5ULL,
  0x625288bc262faf33ULL
};


static __gthread_key_t rand_state_key;

static xorshift1024star_state*
get_rand_state (void)
{
  /* For single threaded apps.  */
  static xorshift1024star_state rand_state;

  if (__gthread_active_p ())
    {
      void* p = __gthread_getspecific (rand_state_key);
      if (!p)
	{
	  p = xcalloc (1, sizeof (xorshift1024star_state));
	  __gthread_setspecific (rand_state_key, p);
	}
      return p;
    }
  else
    return &rand_state;
}


static uint64_t
xorshift1024star (xorshift1024star_state* rs)
{
  int p = rs->p;
  const uint64_t s0 = rs->s[p];
  uint64_t s1 = rs->s[p = (p + 1) & 15];
  s1 ^= s1 << 31;
  rs->s[p] = s1 ^ s0 ^ (s1 >> 11) ^ (s0 >> 30);
  rs->p = p;
  return rs->s[p] * UINT64_C(1181783497276652981);
}


/* This is the jump function for the generator. It is equivalent to
   2^512 calls to xorshift1024star(); it can be used to generate 2^512
   non-overlapping subsequences for parallel computations. */

static void
jump (xorshift1024star_state* rs)
{
  static const uint64_t JUMP[] = {
    0x84242f96eca9c41dULL, 0xa3c65b8776f96855ULL, 0x5b34a39f070b5837ULL,
    0x4489affce4f31a1eULL, 0x2ffeeb0a48316f40ULL, 0xdc2d9891fe68c022ULL,
    0x3659132bb12fea70ULL, 0xaac17d8efa43cab8ULL, 0xc4cb815590989b13ULL,
    0x5ee975283d71c93bULL, 0x691548c86c1bd540ULL, 0x7910c41d10a1e6a5ULL,
    0x0b5fc64563b3e2a8ULL, 0x047f7684e9fc949dULL, 0xb99181f2d8f685caULL,
    0x284600e3f30e38c3ULL
  };

  uint64_t t[16] = { 0 };
  for(unsigned int i = 0; i < sizeof JUMP / sizeof *JUMP; i++)
    for(int b = 0; b < 64; b++)
      {
	if (JUMP[i] & 1ULL << b)
	  for(int j = 0; j < 16; j++)
	    t[j] ^= rs->s[(j + rs->p) & 15];
	xorshift1024star (rs);
      }
  for(int j = 0; j < 16; j++)
    rs->s[(j + rs->p) & 15] = t[j];
}


/* Super-simple LCG generator used in getosrandom () if /dev/urandom
   doesn't exist.  */

#define M 2147483647 /* 2^31 - 1 (A large prime number) */
#define A 16807      /* Prime root of M, passes statistical tests and produces a full cycle */
#define Q 127773 /* M / A (To avoid overflow on A * seed) */
#define R 2836   /* M % A (To avoid overflow on A * seed) */

__attribute__((unused)) static uint32_t
lcg_parkmiller(uint32_t seed)
{
    uint32_t hi = seed / Q;
    uint32_t lo = seed % Q;
    int32_t test = A * lo - R * hi;
    if (test <= 0)
        test += M;
    return test;
}

#undef M
#undef A
#undef Q
#undef R


/* Get some random bytes from the operating system in order to seed
   the PRNG.  */

static int
getosrandom (void *buf, size_t buflen)
{
  /* rand_s is available in MinGW-w64 but not plain MinGW.  */
#ifdef __MINGW64_VERSION_MAJOR
  unsigned int* b = buf;
  for (unsigned i = 0; i < buflen / sizeof (unsigned int); i++)
    rand_s (&b[i]);
  return buflen;
#else
  /*
     TODO: When glibc adds a wrapper for the getrandom() system call
     on Linux, one could use that.

     TODO: One could use getentropy() on OpenBSD.  */
  int flags = O_RDONLY;
#ifdef O_CLOEXEC
  flags |= O_CLOEXEC;
#endif
  int fd = open("/dev/urandom", flags);
  if (fd != -1)
    {
      int res = read(fd, buf, buflen);
      close (fd);
      return res;
    }
  uint32_t seed = 1234567890;
  time_t secs;
  long usecs;
  if (gf_gettime (&secs, &usecs) == 0)
    {
      seed ^= secs;
      seed ^= usecs;
    }
#ifdef HAVE_GETPID
  pid_t pid = getpid();
  seed ^= pid;
#endif
  uint32_t* ub = buf;
  for (size_t i = 0; i < buflen / sizeof (uint32_t); i++)
    {
      ub[i] = seed;
      seed = lcg_parkmiller (seed);
    }
  return buflen;
#endif /* __MINGW64_VERSION_MAJOR  */
}


/* Initialize the random number generator for the current thread,
   using the master state and the number of times we must jump.  */

static void
init_rand_state (xorshift1024star_state* rs, const bool locked)
{
  if (!locked)
    __gthread_mutex_lock (&random_lock);
  if (!master_init)
    {
      getosrandom (master_state, sizeof (master_state));
      njumps = 0;
      master_init = true;
    }
  memcpy (&rs->s, master_state, sizeof (master_state));
  unsigned n = njumps++;
  if (!locked)
    __gthread_mutex_unlock (&random_lock);
  for (unsigned i = 0; i < n; i++)
    jump (rs);
  rs->init = true;
}


/* Initialize the random number generator for the current thread,
   using the master state and the number of times we must jump.  */

static void
init_rand_state (xorshift1024star_state* rs, const bool locked)
{
  if (!locked)
    __gthread_mutex_lock (&random_lock);
  if (!master_init)
    {
      getosrandom (master_state, sizeof (master_state));
      njumps = 0;
      master_init = true;
    }
  memcpy (&rs->s, master_state, sizeof (master_state));
  unsigned n = njumps++;
  if (!locked)
    __gthread_mutex_unlock (&random_lock);
  for (unsigned i = 0; i < n; i++)
    jump (rs);
  rs->init = true;
}


/*  This function produces a REAL(4) value from the uniform distribution
    with range [0,1).  */

void
random_r4 (GFC_REAL_4 *x)
{
  xorshift1024star_state* rs = get_rand_state();

  if (unlikely (!rs->init))
    init_rand_state (rs, false);
  uint64_t r = xorshift1024star (rs);
  /* Take the higher bits, ensuring that a stream of real(4), real(8),
     and real(10) will be identical (except for precision).  */
  uint32_t high = (uint32_t) (r >> 32);
  rnumber_4 (x, high);
}
iexport(random_r4);

/*  This function produces a REAL(8) value from the uniform distribution
    with range [0,1).  */

void
random_r8 (GFC_REAL_8 *x)
{
  GFC_UINTEGER_8 r;
  xorshift1024star_state* rs = get_rand_state();

  if (unlikely (!rs->init))
    init_rand_state (rs, false);
  r = xorshift1024star (rs);
  rnumber_8 (x, r);
}
iexport(random_r8);

#ifdef HAVE_GFC_REAL_10

/*  This function produces a REAL(10) value from the uniform distribution
    with range [0,1).  */

void
random_r10 (GFC_REAL_10 *x)
{
  GFC_UINTEGER_8 r;
  xorshift1024star_state* rs = get_rand_state();

  if (unlikely (!rs->init))
    init_rand_state (rs, false);
  r = xorshift1024star (rs);
  rnumber_10 (x, r);
}
iexport(random_r10);

#endif

/*  This function produces a REAL(16) value from the uniform distribution
    with range [0,1).  */

#ifdef HAVE_GFC_REAL_16

void
random_r16 (GFC_REAL_16 *x)
{
  GFC_UINTEGER_8 r1, r2;
  xorshift1024star_state* rs = get_rand_state();

  if (unlikely (!rs->init))
    init_rand_state (rs, false);
  r1 = xorshift1024star (rs);
  r2 = xorshift1024star (rs);
  rnumber_16 (x, r1, r2);
}
iexport(random_r16);


#endif

/*  This function fills a REAL(4) array with values from the uniform
    distribution with range [0,1).  */

void
arandom_r4 (gfc_array_r4 *x)
{
  index_type count[GFC_MAX_DIMENSIONS];
  index_type extent[GFC_MAX_DIMENSIONS];
  index_type stride[GFC_MAX_DIMENSIONS];
  index_type stride0;
  index_type dim;
  GFC_REAL_4 *dest;
  xorshift1024star_state* rs = get_rand_state();
  int n;


  dest = x->base_addr;

  dim = GFC_DESCRIPTOR_RANK (x);

  for (n = 0; n < dim; n++)
    {
      count[n] = 0;
      stride[n] = GFC_DESCRIPTOR_STRIDE(x,n);
      extent[n] = GFC_DESCRIPTOR_EXTENT(x,n);
      if (extent[n] <= 0)
        return;
    }

  stride0 = stride[0];

  if (unlikely (!rs->init))
    init_rand_state (rs, false);

  while (dest)
    {
      /* random_r4 (dest);  */
      uint64_t r = xorshift1024star (rs);
      uint32_t high = (uint32_t) (r >> 32);
      rnumber_4 (dest, high);

      /* Advance to the next element.  */
      dest += stride0;
      count[0]++;
      /* Advance to the next source element.  */
      n = 0;
      while (count[n] == extent[n])
        {
          /* When we get to the end of a dimension, reset it and increment
             the next dimension.  */
          count[n] = 0;
          /* We could precalculate these products, but this is a less
             frequently used path so probably not worth it.  */
          dest -= stride[n] * extent[n];
          n++;
          if (n == dim)
            {
              dest = NULL;
              break;
            }
          else
            {
              count[n]++;
              dest += stride[n];
            }
        }
    }
}

/*  This function fills a REAL(8) array with values from the uniform
    distribution with range [0,1).  */

void
arandom_r8 (gfc_array_r8 *x)
{
  index_type count[GFC_MAX_DIMENSIONS];
  index_type extent[GFC_MAX_DIMENSIONS];
  index_type stride[GFC_MAX_DIMENSIONS];
  index_type stride0;
  index_type dim;
  GFC_REAL_8 *dest;
  xorshift1024star_state* rs = get_rand_state();
  int n;

  dest = x->base_addr;

  dim = GFC_DESCRIPTOR_RANK (x);

  for (n = 0; n < dim; n++)
    {
      count[n] = 0;
      stride[n] = GFC_DESCRIPTOR_STRIDE(x,n);
      extent[n] = GFC_DESCRIPTOR_EXTENT(x,n);
      if (extent[n] <= 0)
        return;
    }

  stride0 = stride[0];

  if (unlikely (!rs->init))
    init_rand_state (rs, false);

  while (dest)
    {
      /* random_r8 (dest);  */
      uint64_t r = xorshift1024star (rs);
      rnumber_8 (dest, r);

      /* Advance to the next element.  */
      dest += stride0;
      count[0]++;
      /* Advance to the next source element.  */
      n = 0;
      while (count[n] == extent[n])
        {
          /* When we get to the end of a dimension, reset it and increment
             the next dimension.  */
          count[n] = 0;
          /* We could precalculate these products, but this is a less
             frequently used path so probably not worth it.  */
          dest -= stride[n] * extent[n];
          n++;
          if (n == dim)
            {
              dest = NULL;
              break;
            }
          else
            {
              count[n]++;
              dest += stride[n];
            }
        }
    }
}

#ifdef HAVE_GFC_REAL_10

/*  This function fills a REAL(10) array with values from the uniform
    distribution with range [0,1).  */

void
arandom_r10 (gfc_array_r10 *x)
{
  index_type count[GFC_MAX_DIMENSIONS];
  index_type extent[GFC_MAX_DIMENSIONS];
  index_type stride[GFC_MAX_DIMENSIONS];
  index_type stride0;
  index_type dim;
  GFC_REAL_10 *dest;
  xorshift1024star_state* rs = get_rand_state();
  int n;

  dest = x->base_addr;

  dim = GFC_DESCRIPTOR_RANK (x);

  for (n = 0; n < dim; n++)
    {
      count[n] = 0;
      stride[n] = GFC_DESCRIPTOR_STRIDE(x,n);
      extent[n] = GFC_DESCRIPTOR_EXTENT(x,n);
      if (extent[n] <= 0)
        return;
    }

  stride0 = stride[0];

  if (unlikely (!rs->init))
    init_rand_state (rs, false);

  while (dest)
    {
      /* random_r10 (dest);  */
      uint64_t r = xorshift1024star (rs);
      rnumber_10 (dest, r);

      /* Advance to the next element.  */
      dest += stride0;
      count[0]++;
      /* Advance to the next source element.  */
      n = 0;
      while (count[n] == extent[n])
        {
          /* When we get to the end of a dimension, reset it and increment
             the next dimension.  */
          count[n] = 0;
          /* We could precalculate these products, but this is a less
             frequently used path so probably not worth it.  */
          dest -= stride[n] * extent[n];
          n++;
          if (n == dim)
            {
              dest = NULL;
              break;
            }
          else
            {
              count[n]++;
              dest += stride[n];
            }
        }
    }
}

#endif

#ifdef HAVE_GFC_REAL_16

/*  This function fills a REAL(16) array with values from the uniform
    distribution with range [0,1).  */

void
arandom_r16 (gfc_array_r16 *x)
{
  index_type count[GFC_MAX_DIMENSIONS];
  index_type extent[GFC_MAX_DIMENSIONS];
  index_type stride[GFC_MAX_DIMENSIONS];
  index_type stride0;
  index_type dim;
  GFC_REAL_16 *dest;
  xorshift1024star_state* rs = get_rand_state();
  int n;

  dest = x->base_addr;

  dim = GFC_DESCRIPTOR_RANK (x);

  for (n = 0; n < dim; n++)
    {
      count[n] = 0;
      stride[n] = GFC_DESCRIPTOR_STRIDE(x,n);
      extent[n] = GFC_DESCRIPTOR_EXTENT(x,n);
      if (extent[n] <= 0)
        return;
    }

  stride0 = stride[0];

  if (unlikely (!rs->init))
    init_rand_state (rs, false);

  while (dest)
    {
      /* random_r16 (dest);  */
      uint64_t r1 = xorshift1024star (rs);
      uint64_t r2 = xorshift1024star (rs);
      rnumber_16 (dest, r1, r2);

      /* Advance to the next element.  */
      dest += stride0;
      count[0]++;
      /* Advance to the next source element.  */
      n = 0;
      while (count[n] == extent[n])
        {
          /* When we get to the end of a dimension, reset it and increment
             the next dimension.  */
          count[n] = 0;
          /* We could precalculate these products, but this is a less
             frequently used path so probably not worth it.  */
          dest -= stride[n] * extent[n];
          n++;
          if (n == dim)
            {
              dest = NULL;
              break;
            }
          else
            {
              count[n]++;
              dest += stride[n];
            }
        }
    }
}

#endif


/* Number of elements in master_state array.  */
#define SZU64 (sizeof (master_state) / sizeof (uint64_t))


/* Keys for scrambling the seed in order to avoid poor seeds.  */

static const uint64_t xor_keys[] = {
  0xbd0c5b6e50c2df49ULL, 0xd46061cd46e1df38ULL, 0xbb4f4d4ed6103544ULL,
  0x114a583d0756ad39ULL, 0x4b5ad8623d0aaab6ULL, 0x3f2ed7afbe0c0f21ULL,
  0xdec83fd65f113445ULL, 0x3824f8fbc4f10d24ULL, 0x5d9025af05878911ULL,
  0x500bc46b540340e9ULL, 0x8bd53298e0d00530ULL, 0x57886e40a952e06aULL,
  0x926e76c88e31cdb6ULL, 0xbd0724dac0a3a5f9ULL, 0xc5c8981b858ab796ULL,
  0xbb12ab2694c2b32cULL
};
<<<<<<< HEAD
=======

>>>>>>> 01b0c11a

/* Since a XOR cipher is symmetric, we need only one routine, and we
   can use it both for encryption and decryption.  */

/* Since a XOR cipher is symmetric, we need only one routine, and we
   can use it both for encryption and decryption.  */

static void
scramble_seed (uint64_t *dest, const uint64_t *src)
{
  for (int i = 0; i < (int) SZU64; i++)
    dest[i] = src[i] ^ xor_keys[i];
}


/* random_seed is used to seed the PRNG with either a default
   set of seeds or user specified set of seeds.  random_seed
   must be called with no argument or exactly one argument.  */

void
random_seed_i4 (GFC_INTEGER_4 *size, gfc_array_i4 *put, gfc_array_i4 *get)
{
  uint64_t seed[SZU64];
#define SZ (sizeof (master_state) / sizeof (GFC_INTEGER_4))

  /* Check that we only have one argument present.  */
  if ((size ? 1 : 0) + (put ? 1 : 0) + (get ? 1 : 0) > 1)
    runtime_error ("RANDOM_SEED should have at most one argument present.");

  if (size != NULL)
    *size = SZ + 1;

  xorshift1024star_state* rs = get_rand_state();

  /* Return the seed to GET data.  */
  if (get != NULL)
    {
      /* If the rank of the array is not 1, abort.  */
      if (GFC_DESCRIPTOR_RANK (get) != 1)
	runtime_error ("Array rank of GET is not 1.");

      /* If the array is too small, abort.  */
      if (GFC_DESCRIPTOR_EXTENT(get,0) < (index_type) SZ + 1)
	runtime_error ("Array size of GET is too small.");

      if (!rs->init)
	init_rand_state (rs, false);

      /* Unscramble the seed.  */
      scramble_seed (seed, rs->s);

      /*  Then copy it back to the user variable.  */
      for (size_t i = 0; i < SZ ; i++)
	memcpy (&(get->base_addr[(SZ - 1 - i) * GFC_DESCRIPTOR_STRIDE(get,0)]),
		(unsigned char*) seed + i * sizeof(GFC_UINTEGER_4),
               sizeof(GFC_UINTEGER_4));

      /* Finally copy the value of p after the seed.  */
      get->base_addr[SZ * GFC_DESCRIPTOR_STRIDE(get, 0)] = rs->p;
    }

  else
    {
  __gthread_mutex_lock (&random_lock);

  /* From the standard: "If no argument is present, the processor assigns
     a processor-dependent value to the seed."  */
  if (size == NULL && put == NULL && get == NULL)
    {
      master_init = false;
      init_rand_state (rs, true);
    }

  if (put != NULL)
    {
      /* If the rank of the array is not 1, abort.  */
      if (GFC_DESCRIPTOR_RANK (put) != 1)
        runtime_error ("Array rank of PUT is not 1.");

      /* If the array is too small, abort.  */
      if (GFC_DESCRIPTOR_EXTENT(put,0) < (index_type) SZ + 1)
        runtime_error ("Array size of PUT is too small.");

      /*  We copy the seed given by the user.  */
      for (size_t i = 0; i < SZ; i++)
	memcpy ((unsigned char*) seed + i * sizeof(GFC_UINTEGER_4),
		&(put->base_addr[(SZ - 1 - i) * GFC_DESCRIPTOR_STRIDE(put,0)]),
		sizeof(GFC_UINTEGER_4));

      /* We put it after scrambling the bytes, to paper around users who
	 provide seeds with quality only in the lower or upper part.  */
      scramble_seed (master_state, seed);
      njumps = 0;
      master_init = true;
      init_rand_state (rs, true);

      rs->p = put->base_addr[SZ * GFC_DESCRIPTOR_STRIDE(put, 0)] & 15;
    }

  __gthread_mutex_unlock (&random_lock);
    }
#undef SZ
}
iexport(random_seed_i4);


void
random_seed_i8 (GFC_INTEGER_8 *size, gfc_array_i8 *put, gfc_array_i8 *get)
{
  uint64_t seed[SZU64];

  /* Check that we only have one argument present.  */
  if ((size ? 1 : 0) + (put ? 1 : 0) + (get ? 1 : 0) > 1)
    runtime_error ("RANDOM_SEED should have at most one argument present.");

#define SZ (sizeof (master_state) / sizeof (GFC_INTEGER_8))
  if (size != NULL)
    *size = SZ + 1;

  xorshift1024star_state* rs = get_rand_state();

  /* Return the seed to GET data.  */
  if (get != NULL)
    {
      /* If the rank of the array is not 1, abort.  */
      if (GFC_DESCRIPTOR_RANK (get) != 1)
	runtime_error ("Array rank of GET is not 1.");

      /* If the array is too small, abort.  */
      if (GFC_DESCRIPTOR_EXTENT(get,0) < (index_type) SZ + 1)
	runtime_error ("Array size of GET is too small.");

      if (!rs->init)
	init_rand_state (rs, false);

      /* Unscramble the seed.  */
      scramble_seed (seed, rs->s);

      /*  This code now should do correct strides.  */
      for (size_t i = 0; i < SZ; i++)
	memcpy (&(get->base_addr[i * GFC_DESCRIPTOR_STRIDE(get,0)]), &seed[i],
		sizeof (GFC_UINTEGER_8));

      get->base_addr[SZ * GFC_DESCRIPTOR_STRIDE(get, 0)] = rs->p;
    }

  else
    {
  __gthread_mutex_lock (&random_lock);

  /* From the standard: "If no argument is present, the processor assigns
     a processor-dependent value to the seed."  */
  if (size == NULL && put == NULL && get == NULL)
    {
      master_init = false;
      init_rand_state (rs, true);
    }

  if (put != NULL)
    {
      /* If the rank of the array is not 1, abort.  */
      if (GFC_DESCRIPTOR_RANK (put) != 1)
        runtime_error ("Array rank of PUT is not 1.");

      /* If the array is too small, abort.  */
      if (GFC_DESCRIPTOR_EXTENT(put,0) < (index_type) SZ + 1)
        runtime_error ("Array size of PUT is too small.");

      /*  This code now should do correct strides.  */
      for (size_t i = 0; i < SZ; i++)
	memcpy (&seed[i], &(put->base_addr[i * GFC_DESCRIPTOR_STRIDE(put,0)]),
		sizeof (GFC_UINTEGER_8));

      scramble_seed (master_state, seed);
      njumps = 0;
      master_init = true;
      init_rand_state (rs, true);
      rs->p = put->base_addr[SZ * GFC_DESCRIPTOR_STRIDE(put, 0)] & 15;
     }


  __gthread_mutex_unlock (&random_lock);
    }
}
iexport(random_seed_i8);


#if !defined __GTHREAD_MUTEX_INIT || defined __GTHREADS
static void __attribute__((constructor))
constructor_random (void)
{
#ifndef __GTHREAD_MUTEX_INIT
  __GTHREAD_MUTEX_INIT_FUNCTION (&random_lock);
#endif
  if (__gthread_active_p ())
    __gthread_key_create (&rand_state_key, &free);
}
#endif

#ifdef __GTHREADS
static void __attribute__((destructor))
destructor_random (void)
{
  if (__gthread_active_p ())
    __gthread_key_delete (rand_state_key);
}
#endif<|MERGE_RESOLUTION|>--- conflicted
+++ resolved
@@ -351,30 +351,6 @@
     }
   return buflen;
 #endif /* __MINGW64_VERSION_MAJOR  */
-}
-
-
-/* Initialize the random number generator for the current thread,
-   using the master state and the number of times we must jump.  */
-
-static void
-init_rand_state (xorshift1024star_state* rs, const bool locked)
-{
-  if (!locked)
-    __gthread_mutex_lock (&random_lock);
-  if (!master_init)
-    {
-      getosrandom (master_state, sizeof (master_state));
-      njumps = 0;
-      master_init = true;
-    }
-  memcpy (&rs->s, master_state, sizeof (master_state));
-  unsigned n = njumps++;
-  if (!locked)
-    __gthread_mutex_unlock (&random_lock);
-  for (unsigned i = 0; i < n; i++)
-    jump (rs);
-  rs->init = true;
 }
 
 
@@ -772,13 +748,7 @@
   0x926e76c88e31cdb6ULL, 0xbd0724dac0a3a5f9ULL, 0xc5c8981b858ab796ULL,
   0xbb12ab2694c2b32cULL
 };
-<<<<<<< HEAD
-=======
-
->>>>>>> 01b0c11a
-
-/* Since a XOR cipher is symmetric, we need only one routine, and we
-   can use it both for encryption and decryption.  */
+
 
 /* Since a XOR cipher is symmetric, we need only one routine, and we
    can use it both for encryption and decryption.  */
