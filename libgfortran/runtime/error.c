<<<<<<< HEAD
/* Copyright (C) 2002, 2003, 2005, 2006, 2007, 2009, 2010
=======
/* Copyright (C) 2002, 2003, 2005, 2006, 2007, 2009, 2010, 2011
>>>>>>> 3082eeb7
   Free Software Foundation, Inc.
   Contributed by Andy Vaught

This file is part of the GNU Fortran runtime library (libgfortran).

Libgfortran is free software; you can redistribute it and/or modify
it under the terms of the GNU General Public License as published by
the Free Software Foundation; either version 3, or (at your option)
any later version.

Libgfortran is distributed in the hope that it will be useful,
but WITHOUT ANY WARRANTY; without even the implied warranty of
MERCHANTABILITY or FITNESS FOR A PARTICULAR PURPOSE.  See the
GNU General Public License for more details.

Under Section 7 of GPL version 3, you are granted additional
permissions described in the GCC Runtime Library Exception, version
3.1, as published by the Free Software Foundation.

You should have received a copy of the GNU General Public License and
a copy of the GCC Runtime Library Exception along with this program;
see the files COPYING3 and COPYING.RUNTIME respectively.  If not, see
<http://www.gnu.org/licenses/>.  */


#include "libgfortran.h"
#include <assert.h>
#include <string.h>
#include <errno.h>

#ifdef HAVE_SIGNAL_H
#include <signal.h>
#endif

#ifdef HAVE_UNISTD_H
#include <unistd.h>
#endif

#ifdef HAVE_STDLIB_H
#include <stdlib.h>
#endif

#ifdef HAVE_SYS_TIME_H
#include <sys/time.h>
#endif

/* <sys/time.h> has to be included before <sys/resource.h> to work
   around PR 30518; otherwise, MacOS 10.3.9 headers are just broken.  */
#ifdef HAVE_SYS_RESOURCE_H
#include <sys/resource.h>
#endif


#ifdef __MINGW32__
#define HAVE_GETPID 1
#include <process.h>
#endif


/* Termination of a program: F2008 2.3.5 talks about "normal
   termination" and "error termination". Normal termination occurs as
   a result of e.g. executing the end program statement, and executing
   the STOP statement. It includes the effect of the C exit()
   function. 

   Error termination is initiated when the ERROR STOP statement is
   executed, when ALLOCATE/DEALLOCATE fails without STAT= being
   specified, when some of the co-array synchronization statements
   fail without STAT= being specified, and some I/O errors if
   ERR/IOSTAT/END/EOR is not present, and finally EXECUTE_COMMAND_LINE
   failure without CMDSTAT=.

   2.3.5 also explains how co-images synchronize during termination.

   In libgfortran we have two ways of ending a program. exit(code) is
   a normal exit; calling exit() also causes open units to be
   closed. No backtrace or core dump is needed here. When something
   goes wrong, we have sys_abort() which tries to print the backtrace
   if -fbacktrace is enabled, and then dumps core; whether a core file
   is generated is system dependent. When aborting, we don't flush and
   close open units, as program memory might be corrupted and we'd
   rather risk losing dirty data in the buffers rather than corrupting
   files on disk.

*/

/* Error conditions.  The tricky part here is printing a message when
 * it is the I/O subsystem that is severely wounded.  Our goal is to
 * try and print something making the fewest assumptions possible,
 * then try to clean up before actually exiting.
 *
 * The following exit conditions are defined:
 * 0    Normal program exit.
 * 1    Terminated because of operating system error.
 * 2    Error in the runtime library
 * 3    Internal error in runtime library
 *
 * Other error returns are reserved for the STOP statement with a numeric code.
 */

<<<<<<< HEAD
=======

/* Write a null-terminated C string to standard error. This function
   is async-signal-safe.  */

ssize_t
estr_write (const char *str)
{
  return write (STDERR_FILENO, str, strlen (str));
}


/* st_vprintf()-- vsnprintf-like function for error output.  We use a
   stack allocated buffer for formatting; since this function might be
   called from within a signal handler, printing directly to stderr
   with vfprintf is not safe since the stderr locking might lead to a
   deadlock.  */

#define ST_VPRINTF_SIZE 512

int
st_vprintf (const char *format, va_list ap)
{
  int written;
  char buffer[ST_VPRINTF_SIZE];

#ifdef HAVE_VSNPRINTF
  written = vsnprintf(buffer, ST_VPRINTF_SIZE, format, ap);
#else
  written = vsprintf(buffer, format, ap);

  if (written >= ST_VPRINTF_SIZE - 1)
    {
      /* The error message was longer than our buffer.  Ouch.  Because
	 we may have messed up things badly, report the error and
	 quit.  */
#define ERROR_MESSAGE "Internal error: buffer overrun in st_vprintf()\n"
      write (STDERR_FILENO, buffer, ST_VPRINTF_SIZE - 1);
      write (STDERR_FILENO, ERROR_MESSAGE, strlen(ERROR_MESSAGE));
      sys_abort ();
#undef ERROR_MESSAGE

    }
#endif

  written = write (STDERR_FILENO, buffer, written);
  return written;
}


int
st_printf (const char * format, ...)
{
  int written;
  va_list ap;
  va_start (ap, format);
  written = st_vprintf (format, ap);
  va_end (ap);
  return written;
}


/* sys_abort()-- Terminate the program showing backtrace and dumping
   core.  */

void
sys_abort (void)
{
  /* If backtracing is enabled, print backtrace and disable signal
     handler for ABRT.  */
  if (options.backtrace == 1
      || (options.backtrace == -1 && compile_options.backtrace == 1))
    {
      show_backtrace ();
#if defined(HAVE_SIGNAL) && defined(SIGABRT)
      signal (SIGABRT, SIG_DFL);
#endif
    }

  abort();
}


>>>>>>> 3082eeb7
/* gfc_xtoa()-- Integer to hexadecimal conversion.  */

const char *
gfc_xtoa (GFC_UINTEGER_LARGEST n, char *buffer, size_t len)
{
  int digit;
  char *p;

  assert (len >= GFC_XTOA_BUF_SIZE);

  if (n == 0)
    return "0";

  p = buffer + GFC_XTOA_BUF_SIZE - 1;
  *p = '\0';

  while (n != 0)
    {
      digit = n & 0xF;
      if (digit > 9)
	digit += 'A' - '0' - 10;

      *--p = '0' + digit;
      n >>= 4;
    }

  return p;
}


/* Hopefully thread-safe wrapper for a strerror_r() style function.  */

char *
gf_strerror (int errnum, 
             char * buf __attribute__((unused)), 
	     size_t buflen __attribute__((unused)))
{
#ifdef HAVE_STRERROR_R
  /* TODO: How to prevent the compiler warning due to strerror_r of
     the untaken branch having the wrong return type?  */
  if (__builtin_classify_type (strerror_r (0, buf, 0)) == 5)
    {
      /* GNU strerror_r()  */
      return strerror_r (errnum, buf, buflen);
    }
  else
    {
      /* POSIX strerror_r ()  */
      strerror_r (errnum, buf, buflen);
      return buf;
    }
#else
  /* strerror () is not necessarily thread-safe, but should at least
     be available everywhere.  */
  return strerror (errnum);
#endif
}


/* show_locus()-- Print a line number and filename describing where
 * something went wrong */

void
show_locus (st_parameter_common *cmp)
{
  char *filename;

  if (!options.locus || cmp == NULL || cmp->filename == NULL)
    return;
  
  if (cmp->unit > 0)
    {
      filename = filename_from_unit (cmp->unit);

      if (filename != NULL)
	{
	  st_printf ("At line %d of file %s (unit = %d, file = '%s')\n",
		   (int) cmp->line, cmp->filename, (int) cmp->unit, filename);
	  free (filename);
	}
      else
	{
	  st_printf ("At line %d of file %s (unit = %d)\n",
		   (int) cmp->line, cmp->filename, (int) cmp->unit);
	}
      return;
    }

  st_printf ("At line %d of file %s\n", (int) cmp->line, cmp->filename);
}


/* recursion_check()-- It's possible for additional errors to occur
 * during fatal error processing.  We detect this condition here and
 * exit with code 4 immediately. */

#define MAGIC 0x20DE8101

static void
recursion_check (void)
{
  static int magic = 0;

  /* Don't even try to print something at this point */
  if (magic == MAGIC)
    sys_abort ();

  magic = MAGIC;
}


#define STRERR_MAXSZ 256

/* os_error()-- Operating system error.  We get a message from the
 * operating system, show it and leave.  Some operating system errors
 * are caught and processed by the library.  If not, we come here. */

void
os_error (const char *message)
{
  char errmsg[STRERR_MAXSZ];
  recursion_check ();
  estr_write ("Operating system error: ");
  estr_write (gf_strerror (errno, errmsg, STRERR_MAXSZ));
  estr_write ("\n");
  estr_write (message);
  estr_write ("\n");
  exit (1);
}
iexport(os_error);


/* void runtime_error()-- These are errors associated with an
 * invalid fortran program. */

void
runtime_error (const char *message, ...)
{
  va_list ap;

  recursion_check ();
  estr_write ("Fortran runtime error: ");
  va_start (ap, message);
  st_vprintf (message, ap);
  va_end (ap);
  estr_write ("\n");
  exit (2);
}
iexport(runtime_error);

/* void runtime_error_at()-- These are errors associated with a
 * run time error generated by the front end compiler.  */

void
runtime_error_at (const char *where, const char *message, ...)
{
  va_list ap;

  recursion_check ();
  estr_write (where);
  estr_write ("\nFortran runtime error: ");
  va_start (ap, message);
  st_vprintf (message, ap);
  va_end (ap);
  estr_write ("\n");
  exit (2);
}
iexport(runtime_error_at);


void
runtime_warning_at (const char *where, const char *message, ...)
{
  va_list ap;

  estr_write (where);
  estr_write ("\nFortran runtime warning: ");
  va_start (ap, message);
  st_vprintf (message, ap);
  va_end (ap);
  estr_write ("\n");
}
iexport(runtime_warning_at);


/* void internal_error()-- These are this-can't-happen errors
 * that indicate something deeply wrong. */

void
internal_error (st_parameter_common *cmp, const char *message)
{
  recursion_check ();
  show_locus (cmp);
  estr_write ("Internal Error: ");
  estr_write (message);
  estr_write ("\n");

  /* This function call is here to get the main.o object file included
     when linking statically. This works because error.o is supposed to
     be always linked in (and the function call is in internal_error
     because hopefully it doesn't happen too often).  */
  stupid_function_name_for_static_linking();

  exit (3);
}


/* translate_error()-- Given an integer error code, return a string
 * describing the error. */

const char *
translate_error (int code)
{
  const char *p;

  switch (code)
    {
    case LIBERROR_EOR:
      p = "End of record";
      break;

    case LIBERROR_END:
      p = "End of file";
      break;

    case LIBERROR_OK:
      p = "Successful return";
      break;

    case LIBERROR_OS:
      p = "Operating system error";
      break;

    case LIBERROR_BAD_OPTION:
      p = "Bad statement option";
      break;

    case LIBERROR_MISSING_OPTION:
      p = "Missing statement option";
      break;

    case LIBERROR_OPTION_CONFLICT:
      p = "Conflicting statement options";
      break;

    case LIBERROR_ALREADY_OPEN:
      p = "File already opened in another unit";
      break;

    case LIBERROR_BAD_UNIT:
      p = "Unattached unit";
      break;

    case LIBERROR_FORMAT:
      p = "FORMAT error";
      break;

    case LIBERROR_BAD_ACTION:
      p = "Incorrect ACTION specified";
      break;

    case LIBERROR_ENDFILE:
      p = "Read past ENDFILE record";
      break;

    case LIBERROR_BAD_US:
      p = "Corrupt unformatted sequential file";
      break;

    case LIBERROR_READ_VALUE:
      p = "Bad value during read";
      break;

    case LIBERROR_READ_OVERFLOW:
      p = "Numeric overflow on read";
      break;

    case LIBERROR_INTERNAL:
      p = "Internal error in run-time library";
      break;

    case LIBERROR_INTERNAL_UNIT:
      p = "Internal unit I/O error";
      break;

    case LIBERROR_DIRECT_EOR:
      p = "Write exceeds length of DIRECT access record";
      break;

    case LIBERROR_SHORT_RECORD:
      p = "I/O past end of record on unformatted file";
      break;

    case LIBERROR_CORRUPT_FILE:
      p = "Unformatted file structure has been corrupted";
      break;

    default:
      p = "Unknown error code";
      break;
    }

  return p;
}


/* generate_error()-- Come here when an error happens.  This
 * subroutine is called if it is possible to continue on after the error.
 * If an IOSTAT or IOMSG variable exists, we set it.  If IOSTAT or
 * ERR labels are present, we return, otherwise we terminate the program
 * after printing a message.  The error code is always required but the
 * message parameter can be NULL, in which case a string describing
 * the most recent operating system error is used. */

void
generate_error (st_parameter_common *cmp, int family, const char *message)
{
  char errmsg[STRERR_MAXSZ];

  /* If there was a previous error, don't mask it with another
     error message, EOF or EOR condition.  */

  if ((cmp->flags & IOPARM_LIBRETURN_MASK) == IOPARM_LIBRETURN_ERROR)
    return;

  /* Set the error status.  */
  if ((cmp->flags & IOPARM_HAS_IOSTAT))
    *cmp->iostat = (family == LIBERROR_OS) ? errno : family;

  if (message == NULL)
    message =
      (family == LIBERROR_OS) ? gf_strerror (errno, errmsg, STRERR_MAXSZ) :
      translate_error (family);

  if (cmp->flags & IOPARM_HAS_IOMSG)
    cf_strcpy (cmp->iomsg, cmp->iomsg_len, message);

  /* Report status back to the compiler.  */
  cmp->flags &= ~IOPARM_LIBRETURN_MASK;
  switch (family)
    {
    case LIBERROR_EOR:
      cmp->flags |= IOPARM_LIBRETURN_EOR;
      if ((cmp->flags & IOPARM_EOR))
	return;
      break;

    case LIBERROR_END:
      cmp->flags |= IOPARM_LIBRETURN_END;
      if ((cmp->flags & IOPARM_END))
	return;
      break;

    default:
      cmp->flags |= IOPARM_LIBRETURN_ERROR;
      if ((cmp->flags & IOPARM_ERR))
	return;
      break;
    }

  /* Return if the user supplied an iostat variable.  */
  if ((cmp->flags & IOPARM_HAS_IOSTAT))
    return;

  /* Terminate the program */

  recursion_check ();
  show_locus (cmp);
  estr_write ("Fortran runtime error: ");
  estr_write (message);
  estr_write ("\n");
  exit (2);
}
iexport(generate_error);


/* generate_warning()-- Similar to generate_error but just give a warning.  */

void
generate_warning (st_parameter_common *cmp, const char *message)
{
  if (message == NULL)
    message = " ";

  show_locus (cmp);
  estr_write ("Fortran runtime warning: ");
  estr_write (message);
  estr_write ("\n");
}


/* Whether, for a feature included in a given standard set (GFC_STD_*),
   we should issue an error or a warning, or be quiet.  */

notification
notification_std (int std)
{
  int warning;

  if (!compile_options.pedantic)
    return NOTIFICATION_SILENT;

  warning = compile_options.warn_std & std;
  if ((compile_options.allow_std & std) != 0 && !warning)
    return NOTIFICATION_SILENT;

  return warning ? NOTIFICATION_WARNING : NOTIFICATION_ERROR;
}


/* Possibly issue a warning/error about use of a nonstandard (or deleted)
   feature.  An error/warning will be issued if the currently selected
   standard does not contain the requested bits.  */

try
notify_std (st_parameter_common *cmp, int std, const char * message)
{
  int warning;

  if (!compile_options.pedantic)
    return SUCCESS;

  warning = compile_options.warn_std & std;
  if ((compile_options.allow_std & std) != 0 && !warning)
    return SUCCESS;

  if (!warning)
    {
      recursion_check ();
      show_locus (cmp);
      estr_write ("Fortran runtime error: ");
      estr_write (message);
      estr_write ("\n");
      exit (2);
    }
  else
    {
      show_locus (cmp);
      estr_write ("Fortran runtime warning: ");
      estr_write (message);
      estr_write ("\n");
    }
  return FAILURE;
}<|MERGE_RESOLUTION|>--- conflicted
+++ resolved
@@ -1,8 +1,4 @@
-<<<<<<< HEAD
-/* Copyright (C) 2002, 2003, 2005, 2006, 2007, 2009, 2010
-=======
 /* Copyright (C) 2002, 2003, 2005, 2006, 2007, 2009, 2010, 2011
->>>>>>> 3082eeb7
    Free Software Foundation, Inc.
    Contributed by Andy Vaught
 
@@ -103,8 +99,6 @@
  * Other error returns are reserved for the STOP statement with a numeric code.
  */
 
-<<<<<<< HEAD
-=======
 
 /* Write a null-terminated C string to standard error. This function
    is async-signal-safe.  */
@@ -187,7 +181,6 @@
 }
 
 
->>>>>>> 3082eeb7
 /* gfc_xtoa()-- Integer to hexadecimal conversion.  */
 
 const char *
