/* Implementation of the MAXVAL intrinsic
   Copyright 2002, 2007, 2009, 2010 Free Software Foundation, Inc.
   Contributed by Paul Brook <paul@nowt.org>

This file is part of the GNU Fortran runtime library (libgfortran).

Libgfortran is free software; you can redistribute it and/or
modify it under the terms of the GNU General Public
License as published by the Free Software Foundation; either
version 3 of the License, or (at your option) any later version.

Libgfortran is distributed in the hope that it will be useful,
but WITHOUT ANY WARRANTY; without even the implied warranty of
MERCHANTABILITY or FITNESS FOR A PARTICULAR PURPOSE.  See the
GNU General Public License for more details.

Under Section 7 of GPL version 3, you are granted additional
permissions described in the GCC Runtime Library Exception, version
3.1, as published by the Free Software Foundation.

You should have received a copy of the GNU General Public License and
a copy of the GCC Runtime Library Exception along with this program;
see the files COPYING3 and COPYING.RUNTIME respectively.  If not, see
<http://www.gnu.org/licenses/>.  */

#include "libgfortran.h"
#include <stdlib.h>
#include <assert.h>


#if defined (HAVE_GFC_INTEGER_2) && defined (HAVE_GFC_INTEGER_2)


extern void maxval_i2 (gfc_array_i2 * const restrict, 
	gfc_array_i2 * const restrict, const index_type * const restrict);
export_proto(maxval_i2);

void
maxval_i2 (gfc_array_i2 * const restrict retarray, 
	gfc_array_i2 * const restrict array, 
	const index_type * const restrict pdim)
{
  index_type count[GFC_MAX_DIMENSIONS];
  index_type extent[GFC_MAX_DIMENSIONS];
  index_type sstride[GFC_MAX_DIMENSIONS];
  index_type dstride[GFC_MAX_DIMENSIONS];
  const GFC_INTEGER_2 * restrict base;
  GFC_INTEGER_2 * restrict dest;
  index_type rank;
  index_type n;
  index_type len;
  index_type delta;
  index_type dim;
  int continue_loop;

  /* Make dim zero based to avoid confusion.  */
  dim = (*pdim) - 1;
  rank = GFC_DESCRIPTOR_RANK (array) - 1;

  len = GFC_DESCRIPTOR_EXTENT(array,dim);
  if (len < 0)
    len = 0;
  delta = GFC_DESCRIPTOR_STRIDE(array,dim);

  for (n = 0; n < dim; n++)
    {
      sstride[n] = GFC_DESCRIPTOR_STRIDE(array,n);
      extent[n] = GFC_DESCRIPTOR_EXTENT(array,n);

      if (extent[n] < 0)
	extent[n] = 0;
    }
  for (n = dim; n < rank; n++)
    {
      sstride[n] = GFC_DESCRIPTOR_STRIDE(array, n + 1);
      extent[n] = GFC_DESCRIPTOR_EXTENT(array, n + 1);

      if (extent[n] < 0)
	extent[n] = 0;
    }

  if (retarray->data == NULL)
    {
      size_t alloc_size, str;

      for (n = 0; n < rank; n++)
	{
	  if (n == 0)
	    str = 1;
	  else
	    str = GFC_DESCRIPTOR_STRIDE(retarray,n-1) * extent[n-1];

	  GFC_DIMENSION_SET(retarray->dim[n], 0, extent[n] - 1, str);

	}

      retarray->offset = 0;
      retarray->dtype = (array->dtype & ~GFC_DTYPE_RANK_MASK) | rank;

      alloc_size = sizeof (GFC_INTEGER_2) * GFC_DESCRIPTOR_STRIDE(retarray,rank-1)
    		   * extent[rank-1];

      if (alloc_size == 0)
	{
	  /* Make sure we have a zero-sized array.  */
	  GFC_DIMENSION_SET(retarray->dim[0], 0, -1, 1);
	  return;

	}
      else
	retarray->data = internal_malloc_size (alloc_size);
    }
  else
    {
      if (rank != GFC_DESCRIPTOR_RANK (retarray))
	runtime_error ("rank of return array incorrect in"
		       " MAXVAL intrinsic: is %ld, should be %ld",
		       (long int) (GFC_DESCRIPTOR_RANK (retarray)),
		       (long int) rank);

      if (unlikely (compile_options.bounds_check))
	bounds_ifunction_return ((array_t *) retarray, extent,
				 "return value", "MAXVAL");
    }

  for (n = 0; n < rank; n++)
    {
      count[n] = 0;
      dstride[n] = GFC_DESCRIPTOR_STRIDE(retarray,n);
      if (extent[n] <= 0)
	len = 0;
    }

  base = array->data;
  dest = retarray->data;

  continue_loop = 1;
  while (continue_loop)
    {
      const GFC_INTEGER_2 * restrict src;
      GFC_INTEGER_2 result;
      src = base;
      {

#if defined (GFC_INTEGER_2_INFINITY)
	result = -GFC_INTEGER_2_INFINITY;
#else
	result = (-GFC_INTEGER_2_HUGE-1);
#endif
	if (len <= 0)
	  *dest = (-GFC_INTEGER_2_HUGE-1);
	else
	  {
	    for (n = 0; n < len; n++, src += delta)
	      {

#if defined (GFC_INTEGER_2_QUIET_NAN)
		if (*src >= result)
		  break;
	      }
	    if (unlikely (n >= len))
	      result = GFC_INTEGER_2_QUIET_NAN;
	    else for (; n < len; n++, src += delta)
	      {
#endif
		if (*src > result)
		  result = *src;
	      }
<<<<<<< HEAD
=======
	    
>>>>>>> b56a5220
	    *dest = result;
	  }
      }
      /* Advance to the next element.  */
      count[0]++;
      base += sstride[0];
      dest += dstride[0];
      n = 0;
      while (count[n] == extent[n])
	{
	  /* When we get to the end of a dimension, reset it and increment
	     the next dimension.  */
	  count[n] = 0;
	  /* We could precalculate these products, but this is a less
	     frequently used path so probably not worth it.  */
	  base -= sstride[n] * extent[n];
	  dest -= dstride[n] * extent[n];
	  n++;
	  if (n == rank)
	    {
	      /* Break out of the look.  */
	      continue_loop = 0;
	      break;
	    }
	  else
	    {
	      count[n]++;
	      base += sstride[n];
	      dest += dstride[n];
	    }
	}
    }
}


extern void mmaxval_i2 (gfc_array_i2 * const restrict, 
	gfc_array_i2 * const restrict, const index_type * const restrict,
	gfc_array_l1 * const restrict);
export_proto(mmaxval_i2);

void
mmaxval_i2 (gfc_array_i2 * const restrict retarray, 
	gfc_array_i2 * const restrict array, 
	const index_type * const restrict pdim, 
	gfc_array_l1 * const restrict mask)
{
  index_type count[GFC_MAX_DIMENSIONS];
  index_type extent[GFC_MAX_DIMENSIONS];
  index_type sstride[GFC_MAX_DIMENSIONS];
  index_type dstride[GFC_MAX_DIMENSIONS];
  index_type mstride[GFC_MAX_DIMENSIONS];
  GFC_INTEGER_2 * restrict dest;
  const GFC_INTEGER_2 * restrict base;
  const GFC_LOGICAL_1 * restrict mbase;
  int rank;
  int dim;
  index_type n;
  index_type len;
  index_type delta;
  index_type mdelta;
  int mask_kind;

  dim = (*pdim) - 1;
  rank = GFC_DESCRIPTOR_RANK (array) - 1;

  len = GFC_DESCRIPTOR_EXTENT(array,dim);
  if (len <= 0)
    return;

  mbase = mask->data;

  mask_kind = GFC_DESCRIPTOR_SIZE (mask);

  if (mask_kind == 1 || mask_kind == 2 || mask_kind == 4 || mask_kind == 8
#ifdef HAVE_GFC_LOGICAL_16
      || mask_kind == 16
#endif
      )
    mbase = GFOR_POINTER_TO_L1 (mbase, mask_kind);
  else
    runtime_error ("Funny sized logical array");

  delta = GFC_DESCRIPTOR_STRIDE(array,dim);
  mdelta = GFC_DESCRIPTOR_STRIDE_BYTES(mask,dim);

  for (n = 0; n < dim; n++)
    {
      sstride[n] = GFC_DESCRIPTOR_STRIDE(array,n);
      mstride[n] = GFC_DESCRIPTOR_STRIDE_BYTES(mask,n);
      extent[n] = GFC_DESCRIPTOR_EXTENT(array,n);

      if (extent[n] < 0)
	extent[n] = 0;

    }
  for (n = dim; n < rank; n++)
    {
      sstride[n] = GFC_DESCRIPTOR_STRIDE(array,n + 1);
      mstride[n] = GFC_DESCRIPTOR_STRIDE_BYTES(mask, n + 1);
      extent[n] = GFC_DESCRIPTOR_EXTENT(array, n + 1);

      if (extent[n] < 0)
	extent[n] = 0;
    }

  if (retarray->data == NULL)
    {
      size_t alloc_size, str;

      for (n = 0; n < rank; n++)
	{
	  if (n == 0)
	    str = 1;
	  else
	    str= GFC_DESCRIPTOR_STRIDE(retarray,n-1) * extent[n-1];

	  GFC_DIMENSION_SET(retarray->dim[n], 0, extent[n] - 1, str);

	}

      alloc_size = sizeof (GFC_INTEGER_2) * GFC_DESCRIPTOR_STRIDE(retarray,rank-1)
    		   * extent[rank-1];

      retarray->offset = 0;
      retarray->dtype = (array->dtype & ~GFC_DTYPE_RANK_MASK) | rank;

      if (alloc_size == 0)
	{
	  /* Make sure we have a zero-sized array.  */
	  GFC_DIMENSION_SET(retarray->dim[0], 0, -1, 1);
	  return;
	}
      else
	retarray->data = internal_malloc_size (alloc_size);

    }
  else
    {
      if (rank != GFC_DESCRIPTOR_RANK (retarray))
	runtime_error ("rank of return array incorrect in MAXVAL intrinsic");

      if (unlikely (compile_options.bounds_check))
	{
	  bounds_ifunction_return ((array_t *) retarray, extent,
				   "return value", "MAXVAL");
	  bounds_equal_extents ((array_t *) mask, (array_t *) array,
	  			"MASK argument", "MAXVAL");
	}
    }

  for (n = 0; n < rank; n++)
    {
      count[n] = 0;
      dstride[n] = GFC_DESCRIPTOR_STRIDE(retarray,n);
      if (extent[n] <= 0)
	return;
    }

  dest = retarray->data;
  base = array->data;

  while (base)
    {
      const GFC_INTEGER_2 * restrict src;
      const GFC_LOGICAL_1 * restrict msrc;
      GFC_INTEGER_2 result;
      src = base;
      msrc = mbase;
      {

#if defined (GFC_INTEGER_2_INFINITY)
	result = -GFC_INTEGER_2_INFINITY;
#else
	result = (-GFC_INTEGER_2_HUGE-1);
#endif
#if defined (GFC_INTEGER_2_QUIET_NAN)
	int non_empty_p = 0;
#endif
	if (len <= 0)
	  *dest = (-GFC_INTEGER_2_HUGE-1);
	else
	  {
	    for (n = 0; n < len; n++, src += delta, msrc += mdelta)
	      {

#if defined (GFC_INTEGER_2_INFINITY) || defined (GFC_INTEGER_2_QUIET_NAN)
		if (*msrc)
		  {
#if defined (GFC_INTEGER_2_QUIET_NAN)
		    non_empty_p = 1;
		    if (*src >= result)
#endif
		      break;
		  }
	      }
	    if (unlikely (n >= len))
	      {
#if defined (GFC_INTEGER_2_QUIET_NAN)
		result = non_empty_p ? GFC_INTEGER_2_QUIET_NAN : (-GFC_INTEGER_2_HUGE-1);
#else
		result = (-GFC_INTEGER_2_HUGE-1);
#endif
	      }
	    else for (; n < len; n++, src += delta, msrc += mdelta)
	      {
#endif
		if (*msrc && *src > result)
		  result = *src;
	      }
	    *dest = result;
	  }
      }
      /* Advance to the next element.  */
      count[0]++;
      base += sstride[0];
      mbase += mstride[0];
      dest += dstride[0];
      n = 0;
      while (count[n] == extent[n])
	{
	  /* When we get to the end of a dimension, reset it and increment
	     the next dimension.  */
	  count[n] = 0;
	  /* We could precalculate these products, but this is a less
	     frequently used path so probably not worth it.  */
	  base -= sstride[n] * extent[n];
	  mbase -= mstride[n] * extent[n];
	  dest -= dstride[n] * extent[n];
	  n++;
	  if (n == rank)
	    {
	      /* Break out of the look.  */
	      base = NULL;
	      break;
	    }
	  else
	    {
	      count[n]++;
	      base += sstride[n];
	      mbase += mstride[n];
	      dest += dstride[n];
	    }
	}
    }
}


extern void smaxval_i2 (gfc_array_i2 * const restrict, 
	gfc_array_i2 * const restrict, const index_type * const restrict,
	GFC_LOGICAL_4 *);
export_proto(smaxval_i2);

void
smaxval_i2 (gfc_array_i2 * const restrict retarray, 
	gfc_array_i2 * const restrict array, 
	const index_type * const restrict pdim, 
	GFC_LOGICAL_4 * mask)
{
  index_type count[GFC_MAX_DIMENSIONS];
  index_type extent[GFC_MAX_DIMENSIONS];
  index_type dstride[GFC_MAX_DIMENSIONS];
  GFC_INTEGER_2 * restrict dest;
  index_type rank;
  index_type n;
  index_type dim;


  if (*mask)
    {
      maxval_i2 (retarray, array, pdim);
      return;
    }
  /* Make dim zero based to avoid confusion.  */
  dim = (*pdim) - 1;
  rank = GFC_DESCRIPTOR_RANK (array) - 1;

  for (n = 0; n < dim; n++)
    {
      extent[n] = GFC_DESCRIPTOR_EXTENT(array,n);

      if (extent[n] <= 0)
	extent[n] = 0;
    }

  for (n = dim; n < rank; n++)
    {
      extent[n] =
	GFC_DESCRIPTOR_EXTENT(array,n + 1);

      if (extent[n] <= 0)
	extent[n] = 0;
    }

  if (retarray->data == NULL)
    {
      size_t alloc_size, str;

      for (n = 0; n < rank; n++)
	{
	  if (n == 0)
	    str = 1;
	  else
	    str = GFC_DESCRIPTOR_STRIDE(retarray,n-1) * extent[n-1];

	  GFC_DIMENSION_SET(retarray->dim[n], 0, extent[n] - 1, str);

	}

      retarray->offset = 0;
      retarray->dtype = (array->dtype & ~GFC_DTYPE_RANK_MASK) | rank;

      alloc_size = sizeof (GFC_INTEGER_2) * GFC_DESCRIPTOR_STRIDE(retarray,rank-1)
    		   * extent[rank-1];

      if (alloc_size == 0)
	{
	  /* Make sure we have a zero-sized array.  */
	  GFC_DIMENSION_SET(retarray->dim[0], 0, -1, 1);
	  return;
	}
      else
	retarray->data = internal_malloc_size (alloc_size);
    }
  else
    {
      if (rank != GFC_DESCRIPTOR_RANK (retarray))
	runtime_error ("rank of return array incorrect in"
		       " MAXVAL intrinsic: is %ld, should be %ld",
		       (long int) (GFC_DESCRIPTOR_RANK (retarray)),
		       (long int) rank);

      if (unlikely (compile_options.bounds_check))
	{
	  for (n=0; n < rank; n++)
	    {
	      index_type ret_extent;

	      ret_extent = GFC_DESCRIPTOR_EXTENT(retarray,n);
	      if (extent[n] != ret_extent)
		runtime_error ("Incorrect extent in return value of"
			       " MAXVAL intrinsic in dimension %ld:"
			       " is %ld, should be %ld", (long int) n + 1,
			       (long int) ret_extent, (long int) extent[n]);
	    }
	}
    }

  for (n = 0; n < rank; n++)
    {
      count[n] = 0;
      dstride[n] = GFC_DESCRIPTOR_STRIDE(retarray,n);
    }

  dest = retarray->data;

  while(1)
    {
      *dest = (-GFC_INTEGER_2_HUGE-1);
      count[0]++;
      dest += dstride[0];
      n = 0;
      while (count[n] == extent[n])
	{
	  /* When we get to the end of a dimension, reset it and increment
	     the next dimension.  */
	  count[n] = 0;
	  /* We could precalculate these products, but this is a less
	     frequently used path so probably not worth it.  */
	  dest -= dstride[n] * extent[n];
	  n++;
	  if (n == rank)
	    return;
	  else
	    {
	      count[n]++;
	      dest += dstride[n];
	    }
      	}
    }
}

#endif<|MERGE_RESOLUTION|>--- conflicted
+++ resolved
@@ -166,10 +166,7 @@
 		if (*src > result)
 		  result = *src;
 	      }
-<<<<<<< HEAD
-=======
 	    
->>>>>>> b56a5220
 	    *dest = result;
 	  }
       }
