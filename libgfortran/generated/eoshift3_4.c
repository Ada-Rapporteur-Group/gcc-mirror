--- conflicted
+++ resolved
@@ -25,13 +25,8 @@
 
 You should have received a copy of the GNU General Public
 License along with libgfortran; see the file COPYING.  If not,
-<<<<<<< HEAD
-write to the Free Software Foundation, Inc., 59 Temple Place - Suite 330,
-Boston, MA 02111-1307, USA.  */
-=======
 write to the Free Software Foundation, Inc., 51 Franklin Street, Fifth Floor,
 Boston, MA 02110-1301, USA.  */
->>>>>>> 8c044a9c
 
 #include "config.h"
 #include <stdlib.h>
@@ -41,22 +36,10 @@
 
 #if defined (HAVE_GFC_INTEGER_4)
 
-<<<<<<< HEAD
-extern void eoshift3_4 (gfc_array_char *, gfc_array_char *,
-				     gfc_array_i4 *, const gfc_array_char *,
-				     GFC_INTEGER_4 *);
-export_proto(eoshift3_4);
-
-void
-eoshift3_4 (gfc_array_char *ret, gfc_array_char *array,
-		       gfc_array_i4 *h, const gfc_array_char *bound,
-		       GFC_INTEGER_4 *pwhich)
-=======
 static void
 eoshift3 (gfc_array_char *ret, const gfc_array_char *array, const gfc_array_i4 *h,
 	  const gfc_array_char *bound, const GFC_INTEGER_4 *pwhich,
 	  index_type size, char filler)
->>>>>>> 8c044a9c
 {
   /* r.* indicates the return array.  */
   index_type rstride[GFC_MAX_DIMENSIONS];
@@ -251,9 +234,6 @@
             }
         }
     }
-<<<<<<< HEAD
-}
-=======
 }
 
 extern void eoshift3_4 (gfc_array_char *, const gfc_array_char *,
@@ -290,5 +270,4 @@
   eoshift3 (ret, array, h, bound, pwhich, array_length, ' ');
 }
 
-#endif
->>>>>>> 8c044a9c
+#endif