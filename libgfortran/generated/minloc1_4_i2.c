--- conflicted
+++ resolved
@@ -99,12 +99,7 @@
       retarray->elem_len = array->elem_len;
       retarray->type = array->type;
 
-<<<<<<< HEAD
-      alloc_size = GFC_DESCRIPTOR_SM (retarray, rank-1)
-    		   * extent[rank-1];
-=======
-      alloc_size = GFC_DESCRIPTOR_STRIDE(retarray,rank-1) * extent[rank-1];
->>>>>>> 634a5ad7
+      alloc_size = GFC_DESCRIPTOR_SM (retarray, rank-1) * extent[rank-1];
 
       retarray->base_addr = xmallocarray (alloc_size, sizeof (GFC_INTEGER_4));
       if (alloc_size == 0)
@@ -299,12 +294,7 @@
 
 	}
 
-<<<<<<< HEAD
-      alloc_size = GFC_DESCRIPTOR_SM (retarray, rank-1)
-    		   * extent[rank-1];
-=======
-      alloc_size = GFC_DESCRIPTOR_STRIDE(retarray,rank-1) * extent[rank-1];
->>>>>>> 634a5ad7
+      alloc_size = GFC_DESCRIPTOR_SM (retarray, rank-1) * extent[rank-1];
 
       retarray->offset = 0;
       retarray->elem_len = array->elem_len;
@@ -495,12 +485,7 @@
       retarray->type = array->type;
       retarray->offset = 0;
 
-<<<<<<< HEAD
-      alloc_size = GFC_DESCRIPTOR_SM (retarray, rank-1)
-    		   * extent[rank-1];
-=======
-      alloc_size = GFC_DESCRIPTOR_STRIDE(retarray,rank-1) * extent[rank-1];
->>>>>>> 634a5ad7
+      alloc_size = GFC_DESCRIPTOR_SM (retarray, rank-1) * extent[rank-1];
 
       if (alloc_size == 0)
 	{
