--- conflicted
+++ resolved
@@ -40,19 +40,11 @@
 #if defined (HAVE_GFC_COMPLEX_10)
 
 
-<<<<<<< HEAD
-elemental function specific__conjg_10 (parm)
-   complex (kind=10), intent (in) :: parm
-   complex (kind=10) :: specific__conjg_10
-
-   specific__conjg_10 = conjg (parm)
-=======
 elemental function _gfortran_specific__conjg_10 (parm)
    complex (kind=10), intent (in) :: parm
    complex (kind=10) :: _gfortran_specific__conjg_10
 
    _gfortran_specific__conjg_10 = conjg (parm)
->>>>>>> 1177f497
 end function
 
 
