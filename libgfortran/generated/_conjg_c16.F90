!   Copyright 2002 Free Software Foundation, Inc.
!   Contributed by Paul Brook <paul@nowt.org>
!
!This file is part of the GNU Fortran 95 runtime library (libgfortran).
!
!GNU libgfortran is free software; you can redistribute it and/or
!modify it under the terms of the GNU General Public
!License as published by the Free Software Foundation; either
!version 2 of the License, or (at your option) any later version.

!In addition to the permissions in the GNU General Public License, the
!Free Software Foundation gives you unlimited permission to link the
!compiled version of this file into combinations with other programs,
!and to distribute those combinations without any restriction coming
!from the use of this file.  (The General Public License restrictions
!do apply in other respects; for example, they cover modification of
!the file, and distribution when not linked into a combine
!executable.)
!
!GNU libgfortran is distributed in the hope that it will be useful,
!but WITHOUT ANY WARRANTY; without even the implied warranty of
!MERCHANTABILITY or FITNESS FOR A PARTICULAR PURPOSE.  See the
!GNU General Public License for more details.
!
!You should have received a copy of the GNU General Public
!License along with libgfortran; see the file COPYING.  If not,
!write to the Free Software Foundation, Inc., 51 Franklin Street, Fifth Floor,
!Boston, MA 02110-1301, USA.
!
!This file is machine generated.





#include "config.h"
#include "kinds.inc"
#include "c99_protos.inc"

#if defined (HAVE_GFC_COMPLEX_16)


<<<<<<< HEAD
elemental function specific__conjg_16 (parm)
   complex (kind=16), intent (in) :: parm
   complex (kind=16) :: specific__conjg_16

   specific__conjg_16 = conjg (parm)
=======
elemental function _gfortran_specific__conjg_16 (parm)
   complex (kind=16), intent (in) :: parm
   complex (kind=16) :: _gfortran_specific__conjg_16

   _gfortran_specific__conjg_16 = conjg (parm)
>>>>>>> 1177f497
end function


#endif<|MERGE_RESOLUTION|>--- conflicted
+++ resolved
@@ -40,19 +40,11 @@
 #if defined (HAVE_GFC_COMPLEX_16)
 
 
-<<<<<<< HEAD
-elemental function specific__conjg_16 (parm)
-   complex (kind=16), intent (in) :: parm
-   complex (kind=16) :: specific__conjg_16
-
-   specific__conjg_16 = conjg (parm)
-=======
 elemental function _gfortran_specific__conjg_16 (parm)
    complex (kind=16), intent (in) :: parm
    complex (kind=16) :: _gfortran_specific__conjg_16
 
    _gfortran_specific__conjg_16 = conjg (parm)
->>>>>>> 1177f497
 end function
 
 
