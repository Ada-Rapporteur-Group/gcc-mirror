--- conflicted
+++ resolved
@@ -22,13 +22,6 @@
 but WITHOUT ANY WARRANTY; without even the implied warranty of
 MERCHANTABILITY or FITNESS FOR A PARTICULAR PURPOSE.  See the
 GNU General Public License for more details.
-<<<<<<< HEAD
-
-You should have received a copy of the GNU General Public
-License along with libgfortran; see the file COPYING.  If not,
-write to the Free Software Foundation, Inc., 59 Temple Place - Suite 330,
-Boston, MA 02111-1307, USA.  */
-=======
 
 You should have received a copy of the GNU General Public
 License along with libgfortran; see the file COPYING.  If not,
@@ -36,16 +29,12 @@
 Boston, MA 02110-1301, USA.  */
 
 #include "config.h"
->>>>>>> 8c044a9c
 #include <math.h>
 #include "libgfortran.h"
 
 
-<<<<<<< HEAD
-=======
 #if defined (HAVE_GFC_REAL_8) && defined (HAVE_FREXP)
 
->>>>>>> 8c044a9c
 extern GFC_REAL_8 fraction_r8 (GFC_REAL_8 s);
 export_proto(fraction_r8);
 
