--- conflicted
+++ resolved
@@ -42,11 +42,7 @@
 
 elemental function _gfortran_specific__abs_c4 (parm)
    complex (kind=4), intent (in) :: parm
-<<<<<<< HEAD
-   real (kind=4) :: specific__abs_c4
-=======
    real (kind=4) :: _gfortran_specific__abs_c4
->>>>>>> 1177f497
 
    _gfortran_specific__abs_c4 = abs (parm)
 end function
