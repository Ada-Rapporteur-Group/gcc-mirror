--- conflicted
+++ resolved
@@ -62,14 +62,6 @@
   /* Make dim zero based to avoid confusion.  */
   dim = (*pdim) - 1;
   rank = GFC_DESCRIPTOR_RANK (array) - 1;
-<<<<<<< HEAD
-
-  /* TODO:  It should be a front end job to correctly set the strides.  */
-
-  if (array->dim[0].stride == 0)
-    array->dim[0].stride = 1;
-=======
->>>>>>> c355071f
 
   len = array->dim[dim].ubound + 1 - array->dim[dim].lbound;
   delta = array->dim[dim].stride;
@@ -106,23 +98,6 @@
             retarray->dim[n].stride = retarray->dim[n-1].stride * extent[n-1];
         }
 
-<<<<<<< HEAD
-      retarray->data
-	 = internal_malloc_size (sizeof (GFC_INTEGER_4)
-		 		 * retarray->dim[rank-1].stride
-				 * extent[rank-1]);
-      retarray->offset = 0;
-      retarray->dtype = (array->dtype & ~GFC_DTYPE_RANK_MASK) | rank;
-    }
-  else
-    {
-      if (retarray->dim[0].stride == 0)
-	retarray->dim[0].stride = 1;
-
-      if (rank != GFC_DESCRIPTOR_RANK (retarray))
-	runtime_error ("rank of return array incorrect");
-    }
-=======
       retarray->offset = 0;
       retarray->dtype = (array->dtype & ~GFC_DTYPE_RANK_MASK) | rank;
 
@@ -144,7 +119,6 @@
       if (rank != GFC_DESCRIPTOR_RANK (retarray))
 	runtime_error ("rank of return array incorrect");
     }
->>>>>>> c355071f
 
   for (n = 0; n < rank; n++)
     {
@@ -238,17 +212,6 @@
 
   dim = (*pdim) - 1;
   rank = GFC_DESCRIPTOR_RANK (array) - 1;
-<<<<<<< HEAD
-
-  /* TODO:  It should be a front end job to correctly set the strides.  */
-
-  if (array->dim[0].stride == 0)
-    array->dim[0].stride = 1;
-
-  if (mask->dim[0].stride == 0)
-    mask->dim[0].stride = 1;
-=======
->>>>>>> c355071f
 
   len = array->dim[dim].ubound + 1 - array->dim[dim].lbound;
   if (len <= 0)
@@ -310,34 +273,6 @@
     }
   else
     {
-      if (rank != GFC_DESCRIPTOR_RANK (retarray))
-	runtime_error ("rank of return array incorrect");
-    }
-
-  if (retarray->data == NULL)
-    {
-      for (n = 0; n < rank; n++)
-        {
-          retarray->dim[n].lbound = 0;
-          retarray->dim[n].ubound = extent[n]-1;
-          if (n == 0)
-            retarray->dim[n].stride = 1;
-          else
-            retarray->dim[n].stride = retarray->dim[n-1].stride * extent[n-1];
-        }
-
-      retarray->data
-	 = internal_malloc_size (sizeof (GFC_INTEGER_4)
-		 		 * retarray->dim[rank-1].stride
-				 * extent[rank-1]);
-      retarray->offset = 0;
-      retarray->dtype = (array->dtype & ~GFC_DTYPE_RANK_MASK) | rank;
-    }
-  else
-    {
-      if (retarray->dim[0].stride == 0)
-	retarray->dim[0].stride = 1;
-
       if (rank != GFC_DESCRIPTOR_RANK (retarray))
 	runtime_error ("rank of return array incorrect");
     }
@@ -421,8 +356,6 @@
     }
 }
 
-<<<<<<< HEAD
-=======
 
 extern void smaxval_i4 (gfc_array_i4 * const restrict, 
 	gfc_array_i4 * const restrict, const index_type * const restrict,
@@ -474,5 +407,4 @@
       dest[n * dstride] = -GFC_INTEGER_4_HUGE ;
 }
 
->>>>>>> c355071f
 #endif