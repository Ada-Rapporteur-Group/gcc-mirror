--- conflicted
+++ resolved
@@ -89,13 +89,9 @@
     {
       int i;
 
-<<<<<<< HEAD
-      ret->base_addr = xmalloc (size * arraysize);
+      ret->base_addr = xmallocarray (arraysize, size);
       ret->elem_len = array->elem_len;
       ret->type = array->type;
-=======
-      ret->base_addr = xmallocarray (arraysize, size);
->>>>>>> 634a5ad7
       ret->offset = 0;
       for (i = 0; i < GFC_DESCRIPTOR_RANK (array); i++)
         {
