/* Implementation of the SUM intrinsic
   Copyright 2002, 2007, 2009 Free Software Foundation, Inc.
   Contributed by Paul Brook <paul@nowt.org>

This file is part of the GNU Fortran 95 runtime library (libgfortran).

Libgfortran is free software; you can redistribute it and/or
modify it under the terms of the GNU General Public
License as published by the Free Software Foundation; either
version 3 of the License, or (at your option) any later version.

Libgfortran is distributed in the hope that it will be useful,
but WITHOUT ANY WARRANTY; without even the implied warranty of
MERCHANTABILITY or FITNESS FOR A PARTICULAR PURPOSE.  See the
GNU General Public License for more details.

Under Section 7 of GPL version 3, you are granted additional
permissions described in the GCC Runtime Library Exception, version
3.1, as published by the Free Software Foundation.

You should have received a copy of the GNU General Public License and
a copy of the GCC Runtime Library Exception along with this program;
see the files COPYING3 and COPYING.RUNTIME respectively.  If not, see
<http://www.gnu.org/licenses/>.  */

#include "libgfortran.h"
#include <stdlib.h>
#include <assert.h>


#if defined (HAVE_GFC_INTEGER_1) && defined (HAVE_GFC_INTEGER_1)


extern void sum_i1 (gfc_array_i1 * const restrict, 
	gfc_array_i1 * const restrict, const index_type * const restrict);
export_proto(sum_i1);

void
sum_i1 (gfc_array_i1 * const restrict retarray, 
	gfc_array_i1 * const restrict array, 
	const index_type * const restrict pdim)
{
  index_type count[GFC_MAX_DIMENSIONS];
  index_type extent[GFC_MAX_DIMENSIONS];
  index_type sstride[GFC_MAX_DIMENSIONS];
  index_type dstride[GFC_MAX_DIMENSIONS];
  const GFC_INTEGER_1 * restrict base;
  GFC_INTEGER_1 * restrict dest;
  index_type rank;
  index_type n;
  index_type len;
  index_type delta;
  index_type dim;
  int continue_loop;

  /* Make dim zero based to avoid confusion.  */
  dim = (*pdim) - 1;
  rank = GFC_DESCRIPTOR_RANK (array) - 1;

  len = GFC_DESCRIPTOR_EXTENT(array,dim);
  if (len < 0)
    len = 0;
  delta = GFC_DESCRIPTOR_STRIDE(array,dim);

  for (n = 0; n < dim; n++)
    {
      sstride[n] = GFC_DESCRIPTOR_STRIDE(array,n);
      extent[n] = GFC_DESCRIPTOR_EXTENT(array,n);

      if (extent[n] < 0)
	extent[n] = 0;
    }
  for (n = dim; n < rank; n++)
    {
      sstride[n] = GFC_DESCRIPTOR_STRIDE(array, n + 1);
      extent[n] = GFC_DESCRIPTOR_EXTENT(array, n + 1);

      if (extent[n] < 0)
	extent[n] = 0;
    }

  if (retarray->data == NULL)
    {
      size_t alloc_size, str;

      for (n = 0; n < rank; n++)
	{
	  if (n == 0)
	    str = 1;
	  else
	    str = GFC_DESCRIPTOR_STRIDE(retarray,n-1) * extent[n-1];

	  GFC_DIMENSION_SET(retarray->dim[n], 0, extent[n] - 1, str);

	}

      retarray->offset = 0;
      retarray->dtype = (array->dtype & ~GFC_DTYPE_RANK_MASK) | rank;

      alloc_size = sizeof (GFC_INTEGER_1) * GFC_DESCRIPTOR_STRIDE(retarray,rank-1)
    		   * extent[rank-1];

      if (alloc_size == 0)
	{
	  /* Make sure we have a zero-sized array.  */
	  GFC_DIMENSION_SET(retarray->dim[0], 0, -1, 1);
	  return;

	}
      else
	retarray->data = internal_malloc_size (alloc_size);
    }
  else
    {
      if (rank != GFC_DESCRIPTOR_RANK (retarray))
	runtime_error ("rank of return array incorrect in"
		       " SUM intrinsic: is %ld, should be %ld",
		       (long int) (GFC_DESCRIPTOR_RANK (retarray)),
		       (long int) rank);

      if (unlikely (compile_options.bounds_check))
	bounds_ifunction_return ((array_t *) retarray, extent,
				 "return value", "SUM");
    }

  for (n = 0; n < rank; n++)
    {
      count[n] = 0;
      dstride[n] = GFC_DESCRIPTOR_STRIDE(retarray,n);
      if (extent[n] <= 0)
	len = 0;
    }

  base = array->data;
  dest = retarray->data;

  continue_loop = 1;
  while (continue_loop)
    {
      const GFC_INTEGER_1 * restrict src;
      GFC_INTEGER_1 result;
      src = base;
      {

  result = 0;
	if (len <= 0)
	  *dest = 0;
	else
	  {
	    for (n = 0; n < len; n++, src += delta)
	      {

  result += *src;
	      }
<<<<<<< HEAD
=======
	    
>>>>>>> 03d20231
	    *dest = result;
	  }
      }
      /* Advance to the next element.  */
      count[0]++;
      base += sstride[0];
      dest += dstride[0];
      n = 0;
      while (count[n] == extent[n])
	{
	  /* When we get to the end of a dimension, reset it and increment
	     the next dimension.  */
	  count[n] = 0;
	  /* We could precalculate these products, but this is a less
	     frequently used path so probably not worth it.  */
	  base -= sstride[n] * extent[n];
	  dest -= dstride[n] * extent[n];
	  n++;
	  if (n == rank)
	    {
	      /* Break out of the look.  */
	      continue_loop = 0;
	      break;
	    }
	  else
	    {
	      count[n]++;
	      base += sstride[n];
	      dest += dstride[n];
	    }
	}
    }
}


extern void msum_i1 (gfc_array_i1 * const restrict, 
	gfc_array_i1 * const restrict, const index_type * const restrict,
	gfc_array_l1 * const restrict);
export_proto(msum_i1);

void
msum_i1 (gfc_array_i1 * const restrict retarray, 
	gfc_array_i1 * const restrict array, 
	const index_type * const restrict pdim, 
	gfc_array_l1 * const restrict mask)
{
  index_type count[GFC_MAX_DIMENSIONS];
  index_type extent[GFC_MAX_DIMENSIONS];
  index_type sstride[GFC_MAX_DIMENSIONS];
  index_type dstride[GFC_MAX_DIMENSIONS];
  index_type mstride[GFC_MAX_DIMENSIONS];
  GFC_INTEGER_1 * restrict dest;
  const GFC_INTEGER_1 * restrict base;
  const GFC_LOGICAL_1 * restrict mbase;
  int rank;
  int dim;
  index_type n;
  index_type len;
  index_type delta;
  index_type mdelta;
  int mask_kind;

  dim = (*pdim) - 1;
  rank = GFC_DESCRIPTOR_RANK (array) - 1;

  len = GFC_DESCRIPTOR_EXTENT(array,dim);
  if (len <= 0)
    return;

  mbase = mask->data;

  mask_kind = GFC_DESCRIPTOR_SIZE (mask);

  if (mask_kind == 1 || mask_kind == 2 || mask_kind == 4 || mask_kind == 8
#ifdef HAVE_GFC_LOGICAL_16
      || mask_kind == 16
#endif
      )
    mbase = GFOR_POINTER_TO_L1 (mbase, mask_kind);
  else
    runtime_error ("Funny sized logical array");

  delta = GFC_DESCRIPTOR_STRIDE(array,dim);
  mdelta = GFC_DESCRIPTOR_STRIDE_BYTES(mask,dim);

  for (n = 0; n < dim; n++)
    {
      sstride[n] = GFC_DESCRIPTOR_STRIDE(array,n);
      mstride[n] = GFC_DESCRIPTOR_STRIDE_BYTES(mask,n);
      extent[n] = GFC_DESCRIPTOR_EXTENT(array,n);

      if (extent[n] < 0)
	extent[n] = 0;

    }
  for (n = dim; n < rank; n++)
    {
      sstride[n] = GFC_DESCRIPTOR_STRIDE(array,n + 1);
      mstride[n] = GFC_DESCRIPTOR_STRIDE_BYTES(mask, n + 1);
      extent[n] = GFC_DESCRIPTOR_EXTENT(array, n + 1);

      if (extent[n] < 0)
	extent[n] = 0;
    }

  if (retarray->data == NULL)
    {
      size_t alloc_size, str;

      for (n = 0; n < rank; n++)
	{
	  if (n == 0)
	    str = 1;
	  else
	    str= GFC_DESCRIPTOR_STRIDE(retarray,n-1) * extent[n-1];

	  GFC_DIMENSION_SET(retarray->dim[n], 0, extent[n] - 1, str);

	}

      alloc_size = sizeof (GFC_INTEGER_1) * GFC_DESCRIPTOR_STRIDE(retarray,rank-1)
    		   * extent[rank-1];

      retarray->offset = 0;
      retarray->dtype = (array->dtype & ~GFC_DTYPE_RANK_MASK) | rank;

      if (alloc_size == 0)
	{
	  /* Make sure we have a zero-sized array.  */
	  GFC_DIMENSION_SET(retarray->dim[0], 0, -1, 1);
	  return;
	}
      else
	retarray->data = internal_malloc_size (alloc_size);

    }
  else
    {
      if (rank != GFC_DESCRIPTOR_RANK (retarray))
	runtime_error ("rank of return array incorrect in SUM intrinsic");

      if (unlikely (compile_options.bounds_check))
	{
	  bounds_ifunction_return ((array_t *) retarray, extent,
				   "return value", "SUM");
	  bounds_equal_extents ((array_t *) mask, (array_t *) array,
	  			"MASK argument", "SUM");
	}
    }

  for (n = 0; n < rank; n++)
    {
      count[n] = 0;
      dstride[n] = GFC_DESCRIPTOR_STRIDE(retarray,n);
      if (extent[n] <= 0)
	return;
    }

  dest = retarray->data;
  base = array->data;

  while (base)
    {
      const GFC_INTEGER_1 * restrict src;
      const GFC_LOGICAL_1 * restrict msrc;
      GFC_INTEGER_1 result;
      src = base;
      msrc = mbase;
      {

  result = 0;
	if (len <= 0)
	  *dest = 0;
	else
	  {
	    for (n = 0; n < len; n++, src += delta, msrc += mdelta)
	      {

  if (*msrc)
    result += *src;
	      }
	    *dest = result;
	  }
      }
      /* Advance to the next element.  */
      count[0]++;
      base += sstride[0];
      mbase += mstride[0];
      dest += dstride[0];
      n = 0;
      while (count[n] == extent[n])
	{
	  /* When we get to the end of a dimension, reset it and increment
	     the next dimension.  */
	  count[n] = 0;
	  /* We could precalculate these products, but this is a less
	     frequently used path so probably not worth it.  */
	  base -= sstride[n] * extent[n];
	  mbase -= mstride[n] * extent[n];
	  dest -= dstride[n] * extent[n];
	  n++;
	  if (n == rank)
	    {
	      /* Break out of the look.  */
	      base = NULL;
	      break;
	    }
	  else
	    {
	      count[n]++;
	      base += sstride[n];
	      mbase += mstride[n];
	      dest += dstride[n];
	    }
	}
    }
}


extern void ssum_i1 (gfc_array_i1 * const restrict, 
	gfc_array_i1 * const restrict, const index_type * const restrict,
	GFC_LOGICAL_4 *);
export_proto(ssum_i1);

void
ssum_i1 (gfc_array_i1 * const restrict retarray, 
	gfc_array_i1 * const restrict array, 
	const index_type * const restrict pdim, 
	GFC_LOGICAL_4 * mask)
{
  index_type count[GFC_MAX_DIMENSIONS];
  index_type extent[GFC_MAX_DIMENSIONS];
  index_type dstride[GFC_MAX_DIMENSIONS];
  GFC_INTEGER_1 * restrict dest;
  index_type rank;
  index_type n;
  index_type dim;


  if (*mask)
    {
      sum_i1 (retarray, array, pdim);
      return;
    }
  /* Make dim zero based to avoid confusion.  */
  dim = (*pdim) - 1;
  rank = GFC_DESCRIPTOR_RANK (array) - 1;

  for (n = 0; n < dim; n++)
    {
      extent[n] = GFC_DESCRIPTOR_EXTENT(array,n);

      if (extent[n] <= 0)
	extent[n] = 0;
    }

  for (n = dim; n < rank; n++)
    {
      extent[n] =
	GFC_DESCRIPTOR_EXTENT(array,n + 1);

      if (extent[n] <= 0)
	extent[n] = 0;
    }

  if (retarray->data == NULL)
    {
      size_t alloc_size, str;

      for (n = 0; n < rank; n++)
	{
	  if (n == 0)
	    str = 1;
	  else
	    str = GFC_DESCRIPTOR_STRIDE(retarray,n-1) * extent[n-1];

	  GFC_DIMENSION_SET(retarray->dim[n], 0, extent[n] - 1, str);

	}

      retarray->offset = 0;
      retarray->dtype = (array->dtype & ~GFC_DTYPE_RANK_MASK) | rank;

      alloc_size = sizeof (GFC_INTEGER_1) * GFC_DESCRIPTOR_STRIDE(retarray,rank-1)
    		   * extent[rank-1];

      if (alloc_size == 0)
	{
	  /* Make sure we have a zero-sized array.  */
	  GFC_DIMENSION_SET(retarray->dim[0], 0, -1, 1);
	  return;
	}
      else
	retarray->data = internal_malloc_size (alloc_size);
    }
  else
    {
      if (rank != GFC_DESCRIPTOR_RANK (retarray))
	runtime_error ("rank of return array incorrect in"
		       " SUM intrinsic: is %ld, should be %ld",
		       (long int) (GFC_DESCRIPTOR_RANK (retarray)),
		       (long int) rank);

      if (unlikely (compile_options.bounds_check))
	{
	  for (n=0; n < rank; n++)
	    {
	      index_type ret_extent;

	      ret_extent = GFC_DESCRIPTOR_EXTENT(retarray,n);
	      if (extent[n] != ret_extent)
		runtime_error ("Incorrect extent in return value of"
			       " SUM intrinsic in dimension %ld:"
			       " is %ld, should be %ld", (long int) n + 1,
			       (long int) ret_extent, (long int) extent[n]);
	    }
	}
    }

  for (n = 0; n < rank; n++)
    {
      count[n] = 0;
      dstride[n] = GFC_DESCRIPTOR_STRIDE(retarray,n);
    }

  dest = retarray->data;

  while(1)
    {
      *dest = 0;
      count[0]++;
      dest += dstride[0];
      n = 0;
      while (count[n] == extent[n])
	{
	  /* When we get to the end of a dimension, reset it and increment
	     the next dimension.  */
	  count[n] = 0;
	  /* We could precalculate these products, but this is a less
	     frequently used path so probably not worth it.  */
	  dest -= dstride[n] * extent[n];
	  n++;
	  if (n == rank)
	    return;
	  else
	    {
	      count[n]++;
	      dest += dstride[n];
	    }
      	}
    }
}

#endif<|MERGE_RESOLUTION|>--- conflicted
+++ resolved
@@ -152,10 +152,7 @@
 
   result += *src;
 	      }
-<<<<<<< HEAD
-=======
 	    
->>>>>>> 03d20231
 	    *dest = result;
 	  }
       }
