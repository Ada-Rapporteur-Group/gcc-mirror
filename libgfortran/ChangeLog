<<<<<<< HEAD
=======
2009-08-02  Jerry DeLisle  <jvdelisle@gcc.gnu.org>

	PR libfortran/40853
	* io/list_read.c (nml_get_obj_data): Do not set nl
	pointer to first_nl if nl->next is NULL.

2009-07-31  Kaz Kojima  <kkojima@gcc.gnu.org>

	* Makefile.am: Don't set SECTION_FLAGS with @SECTION_FLAGS@.
	Don't set IEEE_FLAGS with @IEEE_FLAGS@.
	* Makefile.in: Regenerate.

2009-07-30  Kaz Kojima  <kkojima@gcc.gnu.org>

	* configure.host: Define ieee_flags and set it to -mieee for sh.
	* configure.ac: Set IEEE_FLAGS with ieee_flags.
	* Makefile.am: Add IEEE_FLAGS to AM_CFLAGS.
	* configure: Regenerate.
	* Makefile.in: Regenerate.

2009-07-30  Ralf Wildenhues  <Ralf.Wildenhues@gmx.de>

	* configure.ac (_AC_ARG_VAR_PRECIOUS): Use m4_rename_force.

2009-07-27  Tobias Burnus  <burnus@net-b.de>

	PR fortran/40863
	* c99_functions.c: Define complex I, if not defined.
	Create prototypes for C99 functions to silence warnings.
	* gfortran.map: Add missing functions to GFORTRAN_C99_1.0
	and new GFORTRAN_C99_1.1.

2009-07-25  Tobias Burnus  <burnus@net-b.de>

	PR fortran/33197
	* intrinsics/c99_functions.c (cacosf,cacos,cacosl,casinf,
	casin,casind,catanf,catan,catanl,cacoshf,cacosh,cacoshl,
	casinhf,casinh,casinhf,catanhf,catanh,catanhl): New functions.
	* c99_protos.h: Add prototypes for those.

2009-07-24  Jakub Jelinek  <jakub@redhat.com>

	PR fortran/40643
	PR fortran/31067
	* libgfortran.h (GFC_REAL_4_INFINITY, GFC_REAL_8_INFINITY,
	GFC_REAL_10_INFINITY, GFC_REAL_16_INFINITY, GFC_REAL_4_QUIET_NAN,
	GFC_REAL_8_QUIET_NAN, GFC_REAL_10_QUIET_NAN, GFC_REAL_16_QUIET_NAN):
	Define.
	* m4/iparm.m4 (atype_inf, atype_nan): Define.
	* m4/ifunction.m4: Formatting.
	* m4/iforeach.m4: Likewise.
	(START_FOREACH_FUNCTION): Initialize dest to all 1s, not all 0s.
	(START_FOREACH_BLOCK, FINISH_FOREACH_FUNCTION,
	FINISH_MASKED_FOREACH_FUNCTION): Run foreach block inside a loop
	until count[0] == extent[0].
	* m4/minval.m4: Formatting.  Handle NaNs and infinities.  Optimize.
	* m4/maxval.m4: Likewise.
	* m4/minloc0.m4: Likewise.
	* m4/maxloc0.m4: Likewise.
	* m4/minloc1.m4: Likewise.
	* m4/maxloc1.m4: Likewise.
	* generated/maxloc0_16_i16.c: Regenerated.
	* generated/maxloc0_16_i1.c: Likewise.
	* generated/maxloc0_16_i2.c: Likewise.
	* generated/maxloc0_16_i4.c: Likewise.
	* generated/maxloc0_16_i8.c: Likewise.
	* generated/maxloc0_16_r10.c: Likewise.
	* generated/maxloc0_16_r16.c: Likewise.
	* generated/maxloc0_16_r4.c: Likewise.
	* generated/maxloc0_16_r8.c: Likewise.
	* generated/maxloc0_4_i16.c: Likewise.
	* generated/maxloc0_4_i1.c: Likewise.
	* generated/maxloc0_4_i2.c: Likewise.
	* generated/maxloc0_4_i4.c: Likewise.
	* generated/maxloc0_4_i8.c: Likewise.
	* generated/maxloc0_4_r10.c: Likewise.
	* generated/maxloc0_4_r16.c: Likewise.
	* generated/maxloc0_4_r4.c: Likewise.
	* generated/maxloc0_4_r8.c: Likewise.
	* generated/maxloc0_8_i16.c: Likewise.
	* generated/maxloc0_8_i1.c: Likewise.
	* generated/maxloc0_8_i2.c: Likewise.
	* generated/maxloc0_8_i4.c: Likewise.
	* generated/maxloc0_8_i8.c: Likewise.
	* generated/maxloc0_8_r10.c: Likewise.
	* generated/maxloc0_8_r16.c: Likewise.
	* generated/maxloc0_8_r4.c: Likewise.
	* generated/maxloc0_8_r8.c: Likewise.
	* generated/maxloc1_16_i16.c: Likewise.
	* generated/maxloc1_16_i1.c: Likewise.
	* generated/maxloc1_16_i2.c: Likewise.
	* generated/maxloc1_16_i4.c: Likewise.
	* generated/maxloc1_16_i8.c: Likewise.
	* generated/maxloc1_16_r10.c: Likewise.
	* generated/maxloc1_16_r16.c: Likewise.
	* generated/maxloc1_16_r4.c: Likewise.
	* generated/maxloc1_16_r8.c: Likewise.
	* generated/maxloc1_4_i16.c: Likewise.
	* generated/maxloc1_4_i1.c: Likewise.
	* generated/maxloc1_4_i2.c: Likewise.
	* generated/maxloc1_4_i4.c: Likewise.
	* generated/maxloc1_4_i8.c: Likewise.
	* generated/maxloc1_4_r10.c: Likewise.
	* generated/maxloc1_4_r16.c: Likewise.
	* generated/maxloc1_4_r4.c: Likewise.
	* generated/maxloc1_4_r8.c: Likewise.
	* generated/maxloc1_8_i16.c: Likewise.
	* generated/maxloc1_8_i1.c: Likewise.
	* generated/maxloc1_8_i2.c: Likewise.
	* generated/maxloc1_8_i4.c: Likewise.
	* generated/maxloc1_8_i8.c: Likewise.
	* generated/maxloc1_8_r10.c: Likewise.
	* generated/maxloc1_8_r16.c: Likewise.
	* generated/maxloc1_8_r4.c: Likewise.
	* generated/maxloc1_8_r8.c: Likewise.
	* generated/maxval_i16.c: Likewise.
	* generated/maxval_i1.c: Likewise.
	* generated/maxval_i2.c: Likewise.
	* generated/maxval_i4.c: Likewise.
	* generated/maxval_i8.c: Likewise.
	* generated/maxval_r10.c: Likewise.
	* generated/maxval_r16.c: Likewise.
	* generated/maxval_r4.c: Likewise.
	* generated/maxval_r8.c: Likewise.
	* generated/minloc0_16_i16.c: Likewise.
	* generated/minloc0_16_i1.c: Likewise.
	* generated/minloc0_16_i2.c: Likewise.
	* generated/minloc0_16_i4.c: Likewise.
	* generated/minloc0_16_i8.c: Likewise.
	* generated/minloc0_16_r10.c: Likewise.
	* generated/minloc0_16_r16.c: Likewise.
	* generated/minloc0_16_r4.c: Likewise.
	* generated/minloc0_16_r8.c: Likewise.
	* generated/minloc0_4_i16.c: Likewise.
	* generated/minloc0_4_i1.c: Likewise.
	* generated/minloc0_4_i2.c: Likewise.
	* generated/minloc0_4_i4.c: Likewise.
	* generated/minloc0_4_i8.c: Likewise.
	* generated/minloc0_4_r10.c: Likewise.
	* generated/minloc0_4_r16.c: Likewise.
	* generated/minloc0_4_r4.c: Likewise.
	* generated/minloc0_4_r8.c: Likewise.
	* generated/minloc0_8_i16.c: Likewise.
	* generated/minloc0_8_i1.c: Likewise.
	* generated/minloc0_8_i2.c: Likewise.
	* generated/minloc0_8_i4.c: Likewise.
	* generated/minloc0_8_i8.c: Likewise.
	* generated/minloc0_8_r10.c: Likewise.
	* generated/minloc0_8_r16.c: Likewise.
	* generated/minloc0_8_r4.c: Likewise.
	* generated/minloc0_8_r8.c: Likewise.
	* generated/minloc1_16_i16.c: Likewise.
	* generated/minloc1_16_i1.c: Likewise.
	* generated/minloc1_16_i2.c: Likewise.
	* generated/minloc1_16_i4.c: Likewise.
	* generated/minloc1_16_i8.c: Likewise.
	* generated/minloc1_16_r10.c: Likewise.
	* generated/minloc1_16_r16.c: Likewise.
	* generated/minloc1_16_r4.c: Likewise.
	* generated/minloc1_16_r8.c: Likewise.
	* generated/minloc1_4_i16.c: Likewise.
	* generated/minloc1_4_i1.c: Likewise.
	* generated/minloc1_4_i2.c: Likewise.
	* generated/minloc1_4_i4.c: Likewise.
	* generated/minloc1_4_i8.c: Likewise.
	* generated/minloc1_4_r10.c: Likewise.
	* generated/minloc1_4_r16.c: Likewise.
	* generated/minloc1_4_r4.c: Likewise.
	* generated/minloc1_4_r8.c: Likewise.
	* generated/minloc1_8_i16.c: Likewise.
	* generated/minloc1_8_i1.c: Likewise.
	* generated/minloc1_8_i2.c: Likewise.
	* generated/minloc1_8_i4.c: Likewise.
	* generated/minloc1_8_i8.c: Likewise.
	* generated/minloc1_8_r10.c: Likewise.
	* generated/minloc1_8_r16.c: Likewise.
	* generated/minloc1_8_r4.c: Likewise.
	* generated/minloc1_8_r8.c: Likewise.
	* generated/minval_i16.c: Likewise.
	* generated/minval_i1.c: Likewise.
	* generated/minval_i2.c: Likewise.
	* generated/minval_i4.c: Likewise.
	* generated/minval_i8.c: Likewise.
	* generated/minval_r10.c: Likewise.
	* generated/minval_r16.c: Likewise.
	* generated/minval_r4.c: Likewise.
	* generated/minval_r8.c: Likewise.
	* generated/product_c10.c: Likewise.
	* generated/product_c16.c: Likewise.
	* generated/product_c4.c: Likewise.
	* generated/product_c8.c: Likewise.
	* generated/product_i16.c: Likewise.
	* generated/product_i1.c: Likewise.
	* generated/product_i2.c: Likewise.
	* generated/product_i4.c: Likewise.
	* generated/product_i8.c: Likewise.
	* generated/product_r10.c: Likewise.
	* generated/product_r16.c: Likewise.
	* generated/product_r4.c: Likewise.
	* generated/product_r8.c: Likewise.
	* generated/sum_c10.c: Likewise.
	* generated/sum_c16.c: Likewise.
	* generated/sum_c4.c: Likewise.
	* generated/sum_c8.c: Likewise.
	* generated/sum_i16.c: Likewise.
	* generated/sum_i1.c: Likewise.
	* generated/sum_i2.c: Likewise.
	* generated/sum_i4.c: Likewise.
	* generated/sum_i8.c: Likewise.
	* generated/sum_r10.c: Likewise.
	* generated/sum_r16.c: Likewise.
	* generated/sum_r4.c: Likewise.
	* generated/sum_r8.c: Likewise.

2009-07-22  Jerry DeLisle  <jvdelisle@gcc.gnu.org>

	PR libfortran/32784
	* unix.c (regular_file): Check for CONIN$ CONOUT$, and CONERR$ and open
	the respective /dev/conin or /dev/conout devices.  This is Cygwin
	specific.

2009-07-19  Thomas Koenig  <tkoenig@gcc.gnu.org>

	PR libfortran/34670
	PR libfortran/36874
	* Makefile.am:  Add bounds.c
	* libgfortran.h (bounds_equal_extents):  Add prototype.
	(bounds_iforeach_return):  Likewise.
	(bounds_ifunction_return):  Likewise.
	(bounds_reduced_extents):  Likewise.
	* runtime/bounds.c:  New file.
	(bounds_iforeach_return):  New function; correct typo in
	error message.
	(bounds_ifunction_return):  New function.
	(bounds_equal_extents):  New function.
	(bounds_reduced_extents):  Likewise.
	* intrinsics/cshift0.c (cshift0):  Use new functions
	for bounds checking.
	* intrinsics/eoshift0.c (eoshift0):  Likewise.
	* intrinsics/eoshift2.c (eoshift2):  Likewise.
	* m4/iforeach.m4:  Likewise.
	* m4/eoshift1.m4:  Likewise.
	* m4/eoshift3.m4:  Likewise.
	* m4/cshift1.m4:  Likewise.
	* m4/ifunction.m4:  Likewise.
	* Makefile.in:  Regenerated.
	* generated/cshift1_16.c: Regenerated.
	* generated/cshift1_4.c: Regenerated.
	* generated/cshift1_8.c: Regenerated.
	* generated/eoshift1_16.c: Regenerated.
	* generated/eoshift1_4.c: Regenerated.
	* generated/eoshift1_8.c: Regenerated.
	* generated/eoshift3_16.c: Regenerated.
	* generated/eoshift3_4.c: Regenerated.
	* generated/eoshift3_8.c: Regenerated.
	* generated/maxloc0_16_i1.c: Regenerated.
	* generated/maxloc0_16_i16.c: Regenerated.
	* generated/maxloc0_16_i2.c: Regenerated.
	* generated/maxloc0_16_i4.c: Regenerated.
	* generated/maxloc0_16_i8.c: Regenerated.
	* generated/maxloc0_16_r10.c: Regenerated.
	* generated/maxloc0_16_r16.c: Regenerated.
	* generated/maxloc0_16_r4.c: Regenerated.
	* generated/maxloc0_16_r8.c: Regenerated.
	* generated/maxloc0_4_i1.c: Regenerated.
	* generated/maxloc0_4_i16.c: Regenerated.
	* generated/maxloc0_4_i2.c: Regenerated.
	* generated/maxloc0_4_i4.c: Regenerated.
	* generated/maxloc0_4_i8.c: Regenerated.
	* generated/maxloc0_4_r10.c: Regenerated.
	* generated/maxloc0_4_r16.c: Regenerated.
	* generated/maxloc0_4_r4.c: Regenerated.
	* generated/maxloc0_4_r8.c: Regenerated.
	* generated/maxloc0_8_i1.c: Regenerated.
	* generated/maxloc0_8_i16.c: Regenerated.
	* generated/maxloc0_8_i2.c: Regenerated.
	* generated/maxloc0_8_i4.c: Regenerated.
	* generated/maxloc0_8_i8.c: Regenerated.
	* generated/maxloc0_8_r10.c: Regenerated.
	* generated/maxloc0_8_r16.c: Regenerated.
	* generated/maxloc0_8_r4.c: Regenerated.
	* generated/maxloc0_8_r8.c: Regenerated.
	* generated/maxloc1_16_i1.c: Regenerated.
	* generated/maxloc1_16_i16.c: Regenerated.
	* generated/maxloc1_16_i2.c: Regenerated.
	* generated/maxloc1_16_i4.c: Regenerated.
	* generated/maxloc1_16_i8.c: Regenerated.
	* generated/maxloc1_16_r10.c: Regenerated.
	* generated/maxloc1_16_r16.c: Regenerated.
	* generated/maxloc1_16_r4.c: Regenerated.
	* generated/maxloc1_16_r8.c: Regenerated.
	* generated/maxloc1_4_i1.c: Regenerated.
	* generated/maxloc1_4_i16.c: Regenerated.
	* generated/maxloc1_4_i2.c: Regenerated.
	* generated/maxloc1_4_i4.c: Regenerated.
	* generated/maxloc1_4_i8.c: Regenerated.
	* generated/maxloc1_4_r10.c: Regenerated.
	* generated/maxloc1_4_r16.c: Regenerated.
	* generated/maxloc1_4_r4.c: Regenerated.
	* generated/maxloc1_4_r8.c: Regenerated.
	* generated/maxloc1_8_i1.c: Regenerated.
	* generated/maxloc1_8_i16.c: Regenerated.
	* generated/maxloc1_8_i2.c: Regenerated.
	* generated/maxloc1_8_i4.c: Regenerated.
	* generated/maxloc1_8_i8.c: Regenerated.
	* generated/maxloc1_8_r10.c: Regenerated.
	* generated/maxloc1_8_r16.c: Regenerated.
	* generated/maxloc1_8_r4.c: Regenerated.
	* generated/maxloc1_8_r8.c: Regenerated.
	* generated/maxval_i1.c: Regenerated.
	* generated/maxval_i16.c: Regenerated.
	* generated/maxval_i2.c: Regenerated.
	* generated/maxval_i4.c: Regenerated.
	* generated/maxval_i8.c: Regenerated.
	* generated/maxval_r10.c: Regenerated.
	* generated/maxval_r16.c: Regenerated.
	* generated/maxval_r4.c: Regenerated.
	* generated/maxval_r8.c: Regenerated.
	* generated/minloc0_16_i1.c: Regenerated.
	* generated/minloc0_16_i16.c: Regenerated.
	* generated/minloc0_16_i2.c: Regenerated.
	* generated/minloc0_16_i4.c: Regenerated.
	* generated/minloc0_16_i8.c: Regenerated.
	* generated/minloc0_16_r10.c: Regenerated.
	* generated/minloc0_16_r16.c: Regenerated.
	* generated/minloc0_16_r4.c: Regenerated.
	* generated/minloc0_16_r8.c: Regenerated.
	* generated/minloc0_4_i1.c: Regenerated.
	* generated/minloc0_4_i16.c: Regenerated.
	* generated/minloc0_4_i2.c: Regenerated.
	* generated/minloc0_4_i4.c: Regenerated.
	* generated/minloc0_4_i8.c: Regenerated.
	* generated/minloc0_4_r10.c: Regenerated.
	* generated/minloc0_4_r16.c: Regenerated.
	* generated/minloc0_4_r4.c: Regenerated.
	* generated/minloc0_4_r8.c: Regenerated.
	* generated/minloc0_8_i1.c: Regenerated.
	* generated/minloc0_8_i16.c: Regenerated.
	* generated/minloc0_8_i2.c: Regenerated.
	* generated/minloc0_8_i4.c: Regenerated.
	* generated/minloc0_8_i8.c: Regenerated.
	* generated/minloc0_8_r10.c: Regenerated.
	* generated/minloc0_8_r16.c: Regenerated.
	* generated/minloc0_8_r4.c: Regenerated.
	* generated/minloc0_8_r8.c: Regenerated.
	* generated/minloc1_16_i1.c: Regenerated.
	* generated/minloc1_16_i16.c: Regenerated.
	* generated/minloc1_16_i2.c: Regenerated.
	* generated/minloc1_16_i4.c: Regenerated.
	* generated/minloc1_16_i8.c: Regenerated.
	* generated/minloc1_16_r10.c: Regenerated.
	* generated/minloc1_16_r16.c: Regenerated.
	* generated/minloc1_16_r4.c: Regenerated.
	* generated/minloc1_16_r8.c: Regenerated.
	* generated/minloc1_4_i1.c: Regenerated.
	* generated/minloc1_4_i16.c: Regenerated.
	* generated/minloc1_4_i2.c: Regenerated.
	* generated/minloc1_4_i4.c: Regenerated.
	* generated/minloc1_4_i8.c: Regenerated.
	* generated/minloc1_4_r10.c: Regenerated.
	* generated/minloc1_4_r16.c: Regenerated.
	* generated/minloc1_4_r4.c: Regenerated.
	* generated/minloc1_4_r8.c: Regenerated.
	* generated/minloc1_8_i1.c: Regenerated.
	* generated/minloc1_8_i16.c: Regenerated.
	* generated/minloc1_8_i2.c: Regenerated.
	* generated/minloc1_8_i4.c: Regenerated.
	* generated/minloc1_8_i8.c: Regenerated.
	* generated/minloc1_8_r10.c: Regenerated.
	* generated/minloc1_8_r16.c: Regenerated.
	* generated/minloc1_8_r4.c: Regenerated.
	* generated/minloc1_8_r8.c: Regenerated.
	* generated/minval_i1.c: Regenerated.
	* generated/minval_i16.c: Regenerated.
	* generated/minval_i2.c: Regenerated.
	* generated/minval_i4.c: Regenerated.
	* generated/minval_i8.c: Regenerated.
	* generated/minval_r10.c: Regenerated.
	* generated/minval_r16.c: Regenerated.
	* generated/minval_r4.c: Regenerated.
	* generated/minval_r8.c: Regenerated.
	* generated/product_c10.c: Regenerated.
	* generated/product_c16.c: Regenerated.
	* generated/product_c4.c: Regenerated.
	* generated/product_c8.c: Regenerated.
	* generated/product_i1.c: Regenerated.
	* generated/product_i16.c: Regenerated.
	* generated/product_i2.c: Regenerated.
	* generated/product_i4.c: Regenerated.
	* generated/product_i8.c: Regenerated.
	* generated/product_r10.c: Regenerated.
	* generated/product_r16.c: Regenerated.
	* generated/product_r4.c: Regenerated.
	* generated/product_r8.c: Regenerated.
	* generated/sum_c10.c: Regenerated.
	* generated/sum_c16.c: Regenerated.
	* generated/sum_c4.c: Regenerated.
	* generated/sum_c8.c: Regenerated.
	* generated/sum_i1.c: Regenerated.
	* generated/sum_i16.c: Regenerated.
	* generated/sum_i2.c: Regenerated.
	* generated/sum_i4.c: Regenerated.
	* generated/sum_i8.c: Regenerated.
	* generated/sum_r10.c: Regenerated.
	* generated/sum_r16.c: Regenerated.
	* generated/sum_r4.c: Regenerated.
	* generated/sum_r8.c: Regenerated.

2009-07-17  Janne Blomqvist  <jb@gcc.gnu.org>
	    Jerry DeLisle  <jvdelisle@gcc.gnu.org>
		
	PR libfortran/40714
	* io/transfer.c (finalize_transfer): Set current_record to 0
	before returning in case of error.

2009-07-12  Tobias Burnus  <burnus@net-b.de>

	PR libfortran/22423
	* io/io.h (namelist_type): Use the proper enum for GFC_DTYPE_*.
	* intrinsics/iso_c_binding.c (c_f_pointer_u0): Make sure
	variable is initialized to silence warning.

2009-07-10  Steven G. Kargl  <kargl@gcc.gnu.org>

	* c99_functions.c (ccoshf, ccosh, ccoshl, ctanhf, ctanh, ctanl):
	Fix errant minus.

2009-07-08  Jerry DeLisle  <jvdelisle@gcc.gnu.org>

	PR libfortran/40330
	PR libfortran/40662
	* io/io.h (st_parameter_dt): Define format_not_saved bit used to signal
	whether the parsed format data was previously saved. Used to determine
	if the current format data should be freed or not.
	* io/transfer.c (st_read_done): Use the format_not_saved bit.
	(st_write_done): Likewise.
	* io/format.c (parse_format_list): Add boolean pointer to arg list. This
	pointer is used to return status to the caller regarding whether it is
	safe to cache the parsed format data.  Currently, if a FMT_STRING token
	is encounetered, it is not safe to cache. Also, added a local boolean
	variable to hold this information as recursive calls to
	parse_format_list are made.  Remove previous save_format logic.
	(parse_format): Do not use the format caching facility if the current
	unit is an internal unit or if it is not safe to save parsed format
	data.
	
2009-06-29  Jerry DeLisle  <jvdelisle@gcc.gnu.org>

	PR libfortran/40576
	* io/transfer.c (sset): Adjust exit condition for loop.

2009-06-22  Jerry DeLisle  <jvdelisle@gcc.gnu.org>

	PR libfortran/40508
	* io/format.c: Don't save parsed format data for internal units.

2009-06-21  Thomas Koenig  <tkoenig@gcc.gnu.org>

	PR fortran/37577
	Port from fortran-dev
	* runtime/in_pack_generic (internal_pack):  Remove unnecessary
	test for stride == 0.
	* runtime/in_unpack_generic.c (internal_unpack):  Likewise.
	* intrinsics/iso_c_binding.c (c_f_pointer_u0):  Take care
	of stride in "shape" argument.  Use array access macros for
	accessing array descriptors.
	* libgfortran.h (struct descriptor_dimension):  Change stride
	to _stride, lbound to _lbound and ubound to _ubound.
	(GFC_DIMENSION_LBOUND):  Use new name(s) in struct
	descriptor_dimension.
	(GFC_DIMENSION_UBOUND):  Likewise.
	(GFC_DIMENSION_STRIDE):  Likewise.
	(GFC_DIMENSION_EXTENT):  Likewise.
	(GFC_DIMENSION_SET):  Likewise.
	(GFC_DESCRIPTOR_LBOUND):  Likewise.
	(GFC_DESCRIPTOR_UBOUND):  Likewise.
	(GFC_DESCRIPTOR_EXTENT):  Likewise.
	(GFC_DESCRIPTOR_STRIDE):  Likewise.
	* io/transfer.c (transfer_array):  Use array access macros.
	Use byte-sized strides.
	* intrinsics/eoshift0.c (eoshift0):  Use array access
	macros everywhere.
	* m4/in_pack.m4 (internal_pack_'rtype_ccode`):  Use
	array access macros for accessing array descriptors.
	* m4/in_unpack.m4 (internal_unpack_'rtype_ccode`):
	Likewise.
	* m4/matmull.m4 (matmul_'rtype_code`):  Likewise.
	* m4/matmul.m4 (matmul_'rtype_code`):  Likewise.
	* m4/unpack.m4 (unpack0_'rtype_code`):  Likewise.
	(unpack1_'rtype_code`):  Likewise.
	* m4/ifunction_logical.m4 (name`'rtype_qual`_'atype_code): Likewise.
	* m4/ifunction.m4 (name`'rtype_qual`_'atype_code): Use array access
	macros everywhere.
		* intrinsics/dtime.c (dtime_sub):  Use array access macros
	for accessing array descriptors.
	* intrinsics/cshift0 (cshift0):  Likewise.
	* intrinsics/etime.c:  Likewise.  Remove redundant calculation
	of rdim.
	* m4/cshift0.m4 (cshift0_'rtype_code`):  Use array access macros
	for accessing array descriptors.
	* m4/pack.m4 (pack_'rtype_code`):  Likewise.
	* m4/spread.m4 (spread_'rtype_code`):  Likewise.
	(spread_scalar_'rtype_code`):  Likewise.
	* m4/transpose.m4 (transpose_'rtype_code`):  Likewise.
	* m4/iforeach.m4 (name`'rtype_qual`_'atype_code):  Likewise.
	* m4/eoshift1.m4 (eoshift1):  Likewise.  Remove size argument,
	calculate within function.
	(eoshift1_'atype_kind`):  Remove size argument from call
	to eoshift1.
	(eoshift1_'atype_kind`_char):  Likewise.
	(eoshift1_'atype_kind`_char4):  Likewise.
	* m4/eoshift3.m4 (eoshift3):  Remove size argument, calculate
	within function. Use array access macros for accessing array
	descriptors.
	(eoshift3_'atype_kind`):  Remove size argument from call
	to eoshift1.
	(eoshift3_'atype_kind`_char):  Likewise.
	(eoshift3_'atype_kind`_char4):  Likewise.
	* m4/shape.m4 (shape_'rtype_kind`):  Use array access macros
	for accessing array descriptors.
	* m4/cshift1.m4 (cshift1): Remove size argument, calculate
	within function. Use array access macros for accessing array
	descriptors.
	(cshift1_'atype_kind`):  Remove size argument from call to
	cshift1.
	(cshift1_'atype_kind`_char):  Remove size argument from call to
	cshift1.
	(cshift1_'atype_kind`_char4):  Remove size argument from call to
	cshift1.
	* m4/reshape.m4 (reshape_'rtype_ccode`):  Use array access macros
	for accessing array descriptors.
	* m4/ifunction.m4 (name`'rtype_qual`_'atype_code):  Likewise.
	* intrinsics/pack_generic.c (pack_internal):  Use array access
	macros for accessing array descriptors.
	(pack_s_internal):  Likewise.
	* intrinsics/transpose_generic.c (transpose_internal):  Remove
	size argument, calculate from array descriptor. Use array
	access macros for accessing array descriptors.
	(transpose):  Remove size argument from call.
	(transpoe_char):  Likewise.
	(transpose_char4):  Likewise.
	* intrinsics/move_alloc.c (move_alloc):  Use array access macros
	for accessing array descriptors.
	* intrinsics/spread_generic.c (spread_internal):  Remove size
	argument, calculate from array descriptor.  Use array access
	macros for accessing array descriptors.
	(spread_internal_scalar):  Likewise.
	(spread):  Remove size argument from call to spread_internal.
	(spread_char):  Mark argument source_length as unused.
	Remove size argument from call to spread_internal.
	(spread_char4):  Likewise.
	(spread_char_scalar):  Likewise.
	(spread_char4_scalar):  Likewise.
	* intrinsics/unpack_generic.c (unpack_internal):  Use array access
	macros for accessing array descriptors.
	* intrinsics/eoshift2.c (eoshift2):  Remove size argument, calculate
	from array descriptor instead.  Use array access macros for
	accessing array descriptors.
	(eoshift2_##N):  Remove size argument from call to eoshift2.
	(eoshift2_##N_##char):  Likewise.
	(eoshift2_##N_##char4):  Likewise.
	* intrinsics/reshape_generic.c (reshape_internal):  Use array
	access macross for accessing array descriptors.
	* libgfortran.h:  Introduce new macros GFC_DIMENSION_LBOUND,
	GFC_DIMENSION_UBOUND,GFC_DIMENSION_STRIDE, GFC_DIMENSION_EXTENT,
	GFC_DIMENSION_SET, GFC_DESCRIPTOR_LBOUND, GFC_DESCRIPTOR_UBOUND,
	GFC_DESCRIPTOR_EXTENT, GFC_DESCRIPTOR_EXTENT_BYTES,
	GFC_DESCRIPTOR_STRIDE, GFC_DESCRIPTOR_STRIDE_BYTES
	* runtime/in_pack_generic.c (internal_pack):  Use new macros
	for array descriptor access.
	* runtime/in_unpack_generic.c (internal_unpack):  Likewise.
	* intrinsics/dtime.c (dtime_sub):  Likewise.
	* intrinsics/cshift0 (cshift0):  Remove argument size,
	calculate directly from the array descriptor.  Use new macros
	for array descriptor access.
	* cshift0_##N:  Remove shift argument in call to cshift0.
	* cshift0_##N_char:  Mark array_length as unused.  Remove
	array_length in call to cshift0.
	* cshift0_##N_char4:  Likewise.
	* intrisics/etime.c:  Use new macros for array descriptor access.
	* intrinsics/stat.c (stat_i4_sub_0):  Likewise.
	(stat_i8_sub_0):  Likewise.
	(fstat_i4_sub):  Likewise.
	(fstat_i8_sub):  Likewise.
	* intrinsics/date_and_time.c (date_and_time):  Likewise.
	(secnds):  Likewise.
	(itime_i4):  Likewise.
	(itime_i8):  Likewise.
	(idate_i4):  Likewise.
	(idate_i8):  Likewise.
	(gmtime_i4):  Likewise.
	(gmtime_i8):  Likewise.
	(ltime_i4):  Likewise.
	(litme_i8):  Likewise.
	* intrinsics/associated.c (associated):  Likewise.
	* intrinsics/eoshift0.c (eoshift0):  Likewise.
	* intriniscs/size.c (size0):  Likewise.
	* intrinsics/random.c (arandom_r4):  Likewise.
	(arandom_r8):  Likewise.
	(arandom_r10):  Likewise.
	(arandom_r16):  Likewise.
	(random_seed_i4):  Likewise.
	(random_seed_i8):  Likewise.
	* io/list_read.c (nml_parse_qualifier):  Likewise.
	(nml_touch_nodes):  Likewise.
	(nml_read_obj):  Likewise.
	(get_name):  Likewise.
	* io/transfer.c (transfer_array):  Likewise.
	(init_loop_spec):  Likewise.
	(st_set_nml_var_dim):  Likewise.
	* io/write.c (nml_write_obj):  Likewise.
	(obj_loop):  Likewise.
	* generated/all_l1.c: Regenerated.
	* generated/all_l16.c: Regenerated.
	* generated/all_l2.c: Regenerated.
	* generated/all_l4.c: Regenerated.
	* generated/all_l8.c: Regenerated.
	* generated/any_l1.c: Regenerated.
	* generated/any_l16.c: Regenerated.
	* generated/any_l2.c: Regenerated.
	* generated/any_l4.c: Regenerated.
	* generated/any_l8.c: Regenerated.
	* generated/count_16_l.c: Regenerated.
	* generated/count_1_l.c: Regenerated.
	* generated/count_2_l.c: Regenerated.
	* generated/count_4_l.c: Regenerated.
	* generated/count_8_l.c: Regenerated.
	* generated/cshift0_c10.c: Regenerated.
	* generated/cshift0_c16.c: Regenerated.
	* generated/cshift0_c4.c: Regenerated.
	* generated/cshift0_c8.c: Regenerated.
	* generated/cshift0_i1.c: Regenerated.
	* generated/cshift0_i16.c: Regenerated.
	* generated/cshift0_i2.c: Regenerated.
	* generated/cshift0_i4.c: Regenerated.
	* generated/cshift0_i8.c: Regenerated.
	* generated/cshift0_r10.c: Regenerated.
	* generated/cshift0_r16.c: Regenerated.
	* generated/cshift0_r4.c: Regenerated.
	* generated/cshift0_r8.c: Regenerated.
	* generated/cshift1_16.c: Regenerated.
	* generated/cshift1_4.c: Regenerated.
	* generated/cshift1_8.c: Regenerated.
	* generated/eoshift1_16.c: Regenerated.
	* generated/eoshift1_4.c: Regenerated.
	* generated/eoshift1_8.c: Regenerated.
	* generated/eoshift3_16.c: Regenerated.
	* generated/eoshift3_4.c: Regenerated.
	* generated/eoshift3_8.c: Regenerated.
	* generated/in_pack_c10.c: Regenerated.
	* generated/in_pack_c16.c: Regenerated.
	* generated/in_pack_c4.c: Regenerated.
	* generated/in_pack_c8.c: Regenerated.
	* generated/in_pack_i1.c: Regenerated.
	* generated/in_pack_i16.c: Regenerated.
	* generated/in_pack_i2.c: Regenerated.
	* generated/in_pack_i4.c: Regenerated.
	* generated/in_pack_i8.c: Regenerated.
	* generated/in_pack_r10.c: Regenerated.
	* generated/in_pack_r16.c: Regenerated.
	* generated/in_pack_r4.c: Regenerated.
	* generated/in_pack_r8.c: Regenerated.
	* generated/in_unpack_c10.c: Regenerated.
	* generated/in_unpack_c16.c: Regenerated.
	* generated/in_unpack_c4.c: Regenerated.
	* generated/in_unpack_c8.c: Regenerated.
	* generated/in_unpack_i1.c: Regenerated.
	* generated/in_unpack_i16.c: Regenerated.
	* generated/in_unpack_i2.c: Regenerated.
	* generated/in_unpack_i4.c: Regenerated.
	* generated/in_unpack_i8.c: Regenerated.
	* generated/in_unpack_r10.c: Regenerated.
	* generated/in_unpack_r16.c: Regenerated.
	* generated/in_unpack_r4.c: Regenerated.
	* generated/in_unpack_r8.c: Regenerated.
	* generated/matmul_c10.c: Regenerated.
	* generated/matmul_c16.c: Regenerated.
	* generated/matmul_c4.c: Regenerated.
	* generated/matmul_c8.c: Regenerated.
	* generated/matmul_i1.c: Regenerated.
	* generated/matmul_i16.c: Regenerated.
	* generated/matmul_i2.c: Regenerated.
	* generated/matmul_i4.c: Regenerated.
	* generated/matmul_i8.c: Regenerated.
	* generated/matmul_l16.c: Regenerated.
	* generated/matmul_l4.c: Regenerated.
	* generated/matmul_l8.c: Regenerated.
	* generated/matmul_r10.c: Regenerated.
	* generated/matmul_r16.c: Regenerated.
	* generated/matmul_r4.c: Regenerated.
	* generated/matmul_r8.c: Regenerated.
	* generated/maxloc0_16_i1.c: Regenerated.
	* generated/maxloc0_16_i16.c: Regenerated.
	* generated/maxloc0_16_i2.c: Regenerated.
	* generated/maxloc0_16_i4.c: Regenerated.
	* generated/maxloc0_16_i8.c: Regenerated.
	* generated/maxloc0_16_r10.c: Regenerated.
	* generated/maxloc0_16_r16.c: Regenerated.
	* generated/maxloc0_16_r4.c: Regenerated.
	* generated/maxloc0_16_r8.c: Regenerated.
	* generated/maxloc0_4_i1.c: Regenerated.
	* generated/maxloc0_4_i16.c: Regenerated.
	* generated/maxloc0_4_i2.c: Regenerated.
	* generated/maxloc0_4_i4.c: Regenerated.
	* generated/maxloc0_4_i8.c: Regenerated.
	* generated/maxloc0_4_r10.c: Regenerated.
	* generated/maxloc0_4_r16.c: Regenerated.
	* generated/maxloc0_4_r4.c: Regenerated.
	* generated/maxloc0_4_r8.c: Regenerated.
	* generated/maxloc0_8_i1.c: Regenerated.
	* generated/maxloc0_8_i16.c: Regenerated.
	* generated/maxloc0_8_i2.c: Regenerated.
	* generated/maxloc0_8_i4.c: Regenerated.
	* generated/maxloc0_8_i8.c: Regenerated.
	* generated/maxloc0_8_r10.c: Regenerated.
	* generated/maxloc0_8_r16.c: Regenerated.
	* generated/maxloc0_8_r4.c: Regenerated.
	* generated/maxloc0_8_r8.c: Regenerated.
	* generated/maxloc1_16_i1.c: Regenerated.
	* generated/maxloc1_16_i16.c: Regenerated.
	* generated/maxloc1_16_i2.c: Regenerated.
	* generated/maxloc1_16_i4.c: Regenerated.
	* generated/maxloc1_16_i8.c: Regenerated.
	* generated/maxloc1_16_r10.c: Regenerated.
	* generated/maxloc1_16_r16.c: Regenerated.
	* generated/maxloc1_16_r4.c: Regenerated.
	* generated/maxloc1_16_r8.c: Regenerated.
	* generated/maxloc1_4_i1.c: Regenerated.
	* generated/maxloc1_4_i16.c: Regenerated.
	* generated/maxloc1_4_i2.c: Regenerated.
	* generated/maxloc1_4_i4.c: Regenerated.
	* generated/maxloc1_4_i8.c: Regenerated.
	* generated/maxloc1_4_r10.c: Regenerated.
	* generated/maxloc1_4_r16.c: Regenerated.
	* generated/maxloc1_4_r4.c: Regenerated.
	* generated/maxloc1_4_r8.c: Regenerated.
	* generated/maxloc1_8_i1.c: Regenerated.
	* generated/maxloc1_8_i16.c: Regenerated.
	* generated/maxloc1_8_i2.c: Regenerated.
	* generated/maxloc1_8_i4.c: Regenerated.
	* generated/maxloc1_8_i8.c: Regenerated.
	* generated/maxloc1_8_r10.c: Regenerated.
	* generated/maxloc1_8_r16.c: Regenerated.
	* generated/maxloc1_8_r4.c: Regenerated.
	* generated/maxloc1_8_r8.c: Regenerated.
	* generated/maxval_i1.c: Regenerated.
	* generated/maxval_i16.c: Regenerated.
	* generated/maxval_i2.c: Regenerated.
	* generated/maxval_i4.c: Regenerated.
	* generated/maxval_i8.c: Regenerated.
	* generated/maxval_r10.c: Regenerated.
	* generated/maxval_r16.c: Regenerated.
	* generated/maxval_r4.c: Regenerated.
	* generated/maxval_r8.c: Regenerated.
	* generated/minloc0_16_i1.c: Regenerated.
	* generated/minloc0_16_i16.c: Regenerated.
	* generated/minloc0_16_i2.c: Regenerated.
	* generated/minloc0_16_i4.c: Regenerated.
	* generated/minloc0_16_i8.c: Regenerated.
	* generated/minloc0_16_r10.c: Regenerated.
	* generated/minloc0_16_r16.c: Regenerated.
	* generated/minloc0_16_r4.c: Regenerated.
	* generated/minloc0_16_r8.c: Regenerated.
	* generated/minloc0_4_i1.c: Regenerated.
	* generated/minloc0_4_i16.c: Regenerated.
	* generated/minloc0_4_i2.c: Regenerated.
	* generated/minloc0_4_i4.c: Regenerated.
	* generated/minloc0_4_i8.c: Regenerated.
	* generated/minloc0_4_r10.c: Regenerated.
	* generated/minloc0_4_r16.c: Regenerated.
	* generated/minloc0_4_r4.c: Regenerated.
	* generated/minloc0_4_r8.c: Regenerated.
	* generated/minloc0_8_i1.c: Regenerated.
	* generated/minloc0_8_i16.c: Regenerated.
	* generated/minloc0_8_i2.c: Regenerated.
	* generated/minloc0_8_i4.c: Regenerated.
	* generated/minloc0_8_i8.c: Regenerated.
	* generated/minloc0_8_r10.c: Regenerated.
	* generated/minloc0_8_r16.c: Regenerated.
	* generated/minloc0_8_r4.c: Regenerated.
	* generated/minloc0_8_r8.c: Regenerated.
	* generated/minloc1_16_i1.c: Regenerated.
	* generated/minloc1_16_i16.c: Regenerated.
	* generated/minloc1_16_i2.c: Regenerated.
	* generated/minloc1_16_i4.c: Regenerated.
	* generated/minloc1_16_i8.c: Regenerated.
	* generated/minloc1_16_r10.c: Regenerated.
	* generated/minloc1_16_r16.c: Regenerated.
	* generated/minloc1_16_r4.c: Regenerated.
	* generated/minloc1_16_r8.c: Regenerated.
	* generated/minloc1_4_i1.c: Regenerated.
	* generated/minloc1_4_i16.c: Regenerated.
	* generated/minloc1_4_i2.c: Regenerated.
	* generated/minloc1_4_i4.c: Regenerated.
	* generated/minloc1_4_i8.c: Regenerated.
	* generated/minloc1_4_r10.c: Regenerated.
	* generated/minloc1_4_r16.c: Regenerated.
	* generated/minloc1_4_r4.c: Regenerated.
	* generated/minloc1_4_r8.c: Regenerated.
	* generated/minloc1_8_i1.c: Regenerated.
	* generated/minloc1_8_i16.c: Regenerated.
	* generated/minloc1_8_i2.c: Regenerated.
	* generated/minloc1_8_i4.c: Regenerated.
	* generated/minloc1_8_i8.c: Regenerated.
	* generated/minloc1_8_r10.c: Regenerated.
	* generated/minloc1_8_r16.c: Regenerated.
	* generated/minloc1_8_r4.c: Regenerated.
	* generated/minloc1_8_r8.c: Regenerated.
	* generated/minval_i1.c: Regenerated.
	* generated/minval_i16.c: Regenerated.
	* generated/minval_i2.c: Regenerated.
	* generated/minval_i4.c: Regenerated.
	* generated/minval_i8.c: Regenerated.
	* generated/minval_r10.c: Regenerated.
	* generated/minval_r16.c: Regenerated.
	* generated/minval_r4.c: Regenerated.
	* generated/minval_r8.c: Regenerated.
	* generated/pack_c10.c: Regenerated.
	* generated/pack_c16.c: Regenerated.
	* generated/pack_c4.c: Regenerated.
	* generated/pack_c8.c: Regenerated.
	* generated/pack_i1.c: Regenerated.
	* generated/pack_i16.c: Regenerated.
	* generated/pack_i2.c: Regenerated.
	* generated/pack_i4.c: Regenerated.
	* generated/pack_i8.c: Regenerated.
	* generated/pack_r10.c: Regenerated.
	* generated/pack_r16.c: Regenerated.
	* generated/pack_r4.c: Regenerated.
	* generated/pack_r8.c: Regenerated.
	* generated/product_c10.c: Regenerated.
	* generated/product_c16.c: Regenerated.
	* generated/product_c4.c: Regenerated.
	* generated/product_c8.c: Regenerated.
	* generated/product_i1.c: Regenerated.
	* generated/product_i16.c: Regenerated.
	* generated/product_i2.c: Regenerated.
	* generated/product_i4.c: Regenerated.
	* generated/product_i8.c: Regenerated.
	* generated/product_r10.c: Regenerated.
	* generated/product_r16.c: Regenerated.
	* generated/product_r4.c: Regenerated.
	* generated/product_r8.c: Regenerated.
	* generated/reshape_c10.c: Regenerated.
	* generated/reshape_c16.c: Regenerated.
	* generated/reshape_c4.c: Regenerated.
	* generated/reshape_c8.c: Regenerated.
	* generated/reshape_i16.c: Regenerated.
	* generated/reshape_i4.c: Regenerated.
	* generated/reshape_i8.c: Regenerated.
	* generated/reshape_r10.c: Regenerated.
	* generated/reshape_r16.c: Regenerated.
	* generated/reshape_r4.c: Regenerated.
	* generated/reshape_r8.c: Regenerated.
	* generated/shape_i16.c: Regenerated.
	* generated/shape_i4.c: Regenerated.
	* generated/shape_i8.c: Regenerated.
	* generated/spread_c10.c: Regenerated.
	* generated/spread_c16.c: Regenerated.
	* generated/spread_c4.c: Regenerated.
	* generated/spread_c8.c: Regenerated.
	* generated/spread_i1.c: Regenerated.
	* generated/spread_i16.c: Regenerated.
	* generated/spread_i2.c: Regenerated.
	* generated/spread_i4.c: Regenerated.
	* generated/spread_i8.c: Regenerated.
	* generated/spread_r10.c: Regenerated.
	* generated/spread_r16.c: Regenerated.
	* generated/spread_r4.c: Regenerated.
	* generated/spread_r8.c: Regenerated.
	* generated/sum_c10.c: Regenerated.
	* generated/sum_c16.c: Regenerated.
	* generated/sum_c4.c: Regenerated.
	* generated/sum_c8.c: Regenerated.
	* generated/sum_i1.c: Regenerated.
	* generated/sum_i16.c: Regenerated.
	* generated/sum_i2.c: Regenerated.
	* generated/sum_i4.c: Regenerated.
	* generated/sum_i8.c: Regenerated.
	* generated/sum_r10.c: Regenerated.
	* generated/sum_r16.c: Regenerated.
	* generated/sum_r4.c: Regenerated.
	* generated/sum_r8.c: Regenerated.
	* generated/transpose_c10.c: Regenerated.
	* generated/transpose_c16.c: Regenerated.
	* generated/transpose_c4.c: Regenerated.
	* generated/transpose_c8.c: Regenerated.
	* generated/transpose_i16.c: Regenerated.
	* generated/transpose_i4.c: Regenerated.
	* generated/transpose_i8.c: Regenerated.
	* generated/transpose_r10.c: Regenerated.
	* generated/transpose_r16.c: Regenerated.
	* generated/transpose_r4.c: Regenerated.
	* generated/transpose_r8.c: Regenerated.
	* generated/unpack_c10.c: Regenerated.
	* generated/unpack_c16.c: Regenerated.
	* generated/unpack_c4.c: Regenerated.
	* generated/unpack_c8.c: Regenerated.
	* generated/unpack_i1.c: Regenerated.
	* generated/unpack_i16.c: Regenerated.
	* generated/unpack_i2.c: Regenerated.
	* generated/unpack_i4.c: Regenerated.
	* generated/unpack_i8.c: Regenerated.
	* generated/unpack_r10.c: Regenerated.
	* generated/unpack_r16.c: Regenerated.
	* generated/unpack_r4.c: Regenerated.
	* generated/unpack_r8.c: Regenerated.

2009-06-14 Francois-Xavier Coudert <fxcoudert@gcc.gnu.org>

	* fmain.c (main): Don't PREFIX set_args.
	* libgfortran.h (set_args): Use iexport_proto.
	* runtime/main.c (set_args): Use iexport.

2009-06-07  Jerry DeLisle  <jvdelisle@gcc.gnu.org>

	PR libfortran/40008
	* libgfortran.h: Define IOPARM_OPEN_HAS_NEWUNIT.
	* io/open.c (st_open): Don't error on negative unit number if NEWUNIT
	was specified. If NEWUNIT is specified, call new function to get the
	unique unit number and assign it.
	* io/io.h (st_parameter_open): Add pointer to newunit.  Add prototype for
	next_available_newunit. Add prototype for new function,
	get_unique_unit_number.
	* io/unit.c: Declare next_available_newunit. Define the first newunit
	number. (init_units): Initialize next_available_unit.
	(get_unique_unit_number): New function. Fix whitespace and comments.
	* io/transfer.c (data_transfer_init): Update error message to not be
	specific to OPEN statements.

2009-06-07  Jerry DeLisle  <jvdelisle@gcc.gnu.org>

	PR libfortran/40334
	* io/list_read.c (list_formatted_read_scalar): Set the end file
	conditions after a return from EOF error.

2009-06-04  Janne Blomqvist  <jb@gcc.gnu.org>

	PR libfortran/40330
	* io/format.c (free_format_hash_table): Also free and nullify hash key.
	(save_parsed_format): Copy string rather than pointer copy.
	
2009-05-29  Francois-Xavier Coudert  <fxcoudert@gcc.gnu.org>

	PR fortran/40019
	* intrinsics/bit_intrinsics.c: New file.
	* gfortran.map (GFORTRAN_1.2): New list.
	* Makefile.am: Add intrinsics/bit_intrinsics.c.
	* Makefile.in: Regenerate.

2009-05-29  Janne Blomqvist  <jb@gcc.gnu.org>

	PR libfortran/40190
	* configure.ac: Check for localtime_r and gmtime_r.
	* intrinsics/date_and_time.c: Add fallback implementations for
	localtime_r and gmtime_r.
	(date_and_time): Change to use localtime_r and gmtime_r instead of
	localtime and gmtime, respectively.
	(itime0): Use localtime_r instead of localtime.
	(ltime_0): Likewise.
	(gmtime_0): Use gmtime_r instead of gmtime.
	* config.h.in: Regenerated
	* configure: Regenerated.

2009-05-27  Janne Blomqvist  <jb@gcc.gnu.org>

	PR fortran/39178
	* runtime/main.c (store_exe_path): Remove static attribute.
	* libgfortran.h: Add back store_exe_path prototype.

2009-05-27  Thomas Koenig  <tkoenig@gcc.gnu.org>

	PR libfortran/40187
	* intrinsics/iso_c_binding.c (c_f_pointer_u0):  Take care
	of stride in "shape" argument.

2009-05-26  Tobias Burnus  <burnus@net-b.de>

	PR fortran/39178
	* runtime/main.c (store_exe_path): Make static
	and multiple-times callable.
	(set_args): Call store_exe_path.
	* libgfortran.h: Remove store_exe_path prototype.
	* fmain.c (main): Remove store_exe_path call.

2009-05-19  Jerry DeLisle  <jvdelisle@gcc.gnu.org>

	PR libfortran/37754
	* io/write_float.def: Simplify format calculation.
	
2009-05-07  Francois-Xavier Coudert  <fxcoudert@gcc.gnu.org>

	PR fortran/22423
	* io/transfer.c (read_block_direct): Avoid warning.
	* runtime/string.c (compare0): Avoid warning.

2009-04-30  Janne Blomqvist  <jb@gcc.gnu.org>

	PR libfortran/39667
	* io/file_pos.c (st_rewind): Don't truncate or flush.
	* io/intrinsics.c (fgetc): Flush if switching mode.
	(fputc): Likewise.

>>>>>>> 42a9ba1d
2009-04-18  Janne Blomqvist  <jb@gcc.gnu.org>

	PR libfortran/39782
	* io/transfer.c (data_transfer_init): Don't flush before seek.
	(finalize_transfer): Remove extra flush.

2009-04-17  Janne Blomqvist  <jb@gcc.gnu.org>

	* io/io.h (is_preconnected): Remove prototype.
	* io/unix.c (is_preconnected): Remove function.

2009-04-17  Ulrich Weigand  <Ulrich.Weigand@de.ibm.com>

	* configure.ac: Test for -ffunction-sections -fdata-sections and
	set SECTION_FLAGS accordingly.
	* configure: Regenerate.

	* Makefile.am: Add SECTION_FLAGS to AM_CFLAGS.
	* Makefile.in: Regenerate.

2009-04-15  Janne Blomqvist  <jb@gcc.gnu.org>

	PR libfortran/38668
	* io/transfer.c (finalize_transfer): Don't flush for advance='no'.

2009-04-15 Danny Smith  <dannysmith@clear.net.nz>

<<<<<<< HEAD
       * io/write.c (itoa) : Rename back to gfc_itoa.
       (write_i): Adjust call to write_decimal.
       (write_integer):  Use gfc_itoa.

2009-04-10  Janne Blomqvist  <jb@gcc.gnu.org>

        * io/io.h (move_pos_offset): Remove prototype.
        * io/transfer.c (formatted_transfer_scalar_read): Use sseek
        instead of move_pos_offset.
        * io/unix.c (move_pos_offset): Remove.
=======
	* io/write.c (itoa) : Rename back to gfc_itoa.
	(write_i): Adjust call to write_decimal.
	(write_integer):  Use gfc_itoa.

2009-04-10  Janne Blomqvist  <jb@gcc.gnu.org>

	* io/io.h (move_pos_offset): Remove prototype.
	* io/transfer.c (formatted_transfer_scalar_read): Use sseek
	instead of move_pos_offset.
	* io/unix.c (move_pos_offset): Remove.
>>>>>>> 42a9ba1d

2009-04-10  Janne Blomqvist  <jb@gcc.gnu.org>

	PR libfortran/39665 libfortran/39702 libfortran/39709
	* io/io.h (st_parameter_dt): Revert aligned attribute from u.p.value.
<<<<<<< HEAD
        * io/list_read.c (read_complex): Read directly into user pointer.
        (read_real): Likewise.
        (list_formatted_read_scalar): Update read_complex and read_real calls.
        (nml_read_obj): Read directly into user pointer.
=======
	* io/list_read.c (read_complex): Read directly into user pointer.
	(read_real): Likewise.
	(list_formatted_read_scalar): Update read_complex and read_real calls.
	(nml_read_obj): Read directly into user pointer.
>>>>>>> 42a9ba1d

2009-04-09  Janne Blomqvist  <jb@gcc.gnu.org>

	PR libfortran/39665
	* io/io.h (st_parameter_dt): Add aligned attribute to u.p.value.
	* io/read.c (convert_real): Add note about alignment requirements.

2009-04-09  Nick Clifton  <nickc@redhat.com>

	* m4/cshift0.m4: Change copyright header to refer to version 3
	of the GNU General Public License with version 3.1 of the GCC
	Runtime Library Exception and to point readers at the COPYING3
	and COPYING3.RUNTIME files and the FSF's license web page.
	* c99_protos.h: Likewise.
	* config/fpu-387.h: Likewise.
	* config/fpu-aix.h: Likewise.
	* config/fpu-generic.h: Likewise.
	* config/fpu-glibc.h: Likewise.
	* config/fpu-sysv.h: Likewise.
	* intrinsics/abort.c: Likewise.
	* intrinsics/access.c: Likewise.
	* intrinsics/args.c: Likewise.
	* intrinsics/associated.c: Likewise.
	* intrinsics/c99_functions.c: Likewise.
	* intrinsics/chdir.c: Likewise.
	* intrinsics/chmod.c: Likewise.
	* intrinsics/clock.c: Likewise.
	* intrinsics/cpu_time.c: Likewise.
	* intrinsics/cshift0.c: Likewise.
	* intrinsics/ctime.c: Likewise.
	* intrinsics/date_and_time.c: Likewise.
	* intrinsics/dprod_r8.f90: Likewise.
	* intrinsics/dtime.c: Likewise.
	* intrinsics/env.c: Likewise.
	* intrinsics/eoshift0.c: Likewise.
	* intrinsics/eoshift2.c: Likewise.
	* intrinsics/erfc_scaled.c: Likewise.
	* intrinsics/erfc_scaled_inc.c: Likewise.
	* intrinsics/etime.c: Likewise.
	* intrinsics/exit.c: Likewise.
	* intrinsics/f2c_specifics.F90: Likewise.
	* intrinsics/fnum.c: Likewise.
	* intrinsics/gerror.c: Likewise.
	* intrinsics/getXid.c: Likewise.
	* intrinsics/getcwd.c: Likewise.
	* intrinsics/getlog.c: Likewise.
	* intrinsics/hostnm.c: Likewise.
	* intrinsics/ierrno.c: Likewise.
	* intrinsics/ishftc.c: Likewise.
	* intrinsics/iso_c_binding.c: Likewise.
	* intrinsics/iso_c_binding.h: Likewise.
	* intrinsics/iso_c_generated_procs.c: Likewise.
	* intrinsics/kill.c: Likewise.
	* intrinsics/link.c: Likewise.
	* intrinsics/malloc.c: Likewise.
	* intrinsics/move_alloc.c: Likewise.
	* intrinsics/mvbits.c: Likewise.
	* intrinsics/pack_generic.c: Likewise.
	* intrinsics/perror.c: Likewise.
	* intrinsics/rand.c: Likewise.
	* intrinsics/random.c: Likewise.
	* intrinsics/rename.c: Likewise.
	* intrinsics/reshape_generic.c: Likewise.
	* intrinsics/reshape_packed.c: Likewise.
	* intrinsics/selected_char_kind.c: Likewise.
	* intrinsics/selected_int_kind.f90: Likewise.
	* intrinsics/selected_real_kind.f90: Likewise.
	* intrinsics/signal.c: Likewise.
	* intrinsics/size.c: Likewise.
	* intrinsics/sleep.c: Likewise.
	* intrinsics/spread_generic.c: Likewise.
	* intrinsics/stat.c: Likewise.
	* intrinsics/string_intrinsics.c: Likewise.
	* intrinsics/string_intrinsics_inc.c: Likewise.
	* intrinsics/symlnk.c: Likewise.
	* intrinsics/system.c: Likewise.
	* intrinsics/system_clock.c: Likewise.
	* intrinsics/time.c: Likewise.
	* intrinsics/time_1.h: Likewise.
	* intrinsics/transpose_generic.c: Likewise.
	* intrinsics/umask.c: Likewise.
	* intrinsics/unlink.c: Likewise.
	* intrinsics/unpack_generic.c: Likewise.
	* io/close.c: Likewise.
	* io/fbuf.c: Likewise.
	* io/file_pos.c: Likewise.
	* io/format.c: Likewise.
	* io/inquire.c: Likewise.
	* io/intrinsics.c: Likewise.
	* io/io.h: Likewise.
	* io/list_read.c: Likewise.
	* io/lock.c: Likewise.
	* io/open.c: Likewise.
	* io/read.c: Likewise.
	* io/size_from_kind.c: Likewise.
	* io/transfer.c: Likewise.
	* io/unit.c: Likewise.
	* io/unix.c: Likewise.
	* io/write.c: Likewise.
	* io/write_float.def: Likewise.
	* libgfortran.h: Likewise.
	* m4/all.m4: Likewise.
	* m4/any.m4: Likewise.
	* m4/count.m4: Likewise.
	* m4/cshift1.m4: Likewise.
	* m4/eoshift1.m4: Likewise.
	* m4/eoshift3.m4: Likewise.
	* m4/exponent.m4: Likewise.
	* m4/fraction.m4: Likewise.
	* m4/head.m4: Likewise.
	* m4/in_pack.m4: Likewise.
	* m4/in_unpack.m4: Likewise.
	* m4/matmul.m4: Likewise.
	* m4/matmull.m4: Likewise.
	* m4/maxloc0.m4: Likewise.
	* m4/maxloc1.m4: Likewise.
	* m4/maxval.m4: Likewise.
	* m4/minloc0.m4: Likewise.
	* m4/minloc1.m4: Likewise.
	* m4/minval.m4: Likewise.
	* m4/nearest.m4: Likewise.
	* m4/pack.m4: Likewise.
	* m4/pow.m4: Likewise.
	* m4/product.m4: Likewise.
	* m4/reshape.m4: Likewise.
	* m4/rrspacing.m4: Likewise.
	* m4/set_exponent.m4: Likewise.
	* m4/shape.m4: Likewise.
	* m4/spacing.m4: Likewise.
	* m4/spread.m4: Likewise.
	* m4/sum.m4: Likewise.
	* m4/transpose.m4: Likewise.
	* m4/unpack.m4: Likewise.
	* runtime/backtrace.c: Likewise.
	* runtime/compile_options.c: Likewise.
	* runtime/convert_char.c: Likewise.
	* runtime/environ.c: Likewise.
	* runtime/error.c: Likewise.
	* runtime/in_pack_generic.c: Likewise.
	* runtime/in_unpack_generic.c: Likewise.
	* runtime/main.c: Likewise.
	* runtime/memory.c: Likewise.
	* runtime/pause.c: Likewise.
	* runtime/select.c: Likewise.
	* runtime/select_inc.c: Likewise.
	* runtime/stop.c: Likewise.
	* runtime/string.c: Likewise.
	* generated/_abs_c10.F90: Regenerate.
	* generated/_abs_c16.F90: Regenerate.
	* generated/_abs_c4.F90: Regenerate.
	* generated/_abs_c8.F90: Regenerate.
	* generated/_abs_i16.F90: Regenerate.
	* generated/_abs_i4.F90: Regenerate.
	* generated/_abs_i8.F90: Regenerate.
	* generated/_abs_r10.F90: Regenerate.
	* generated/_abs_r16.F90: Regenerate.
	* generated/_abs_r4.F90: Regenerate.
	* generated/_abs_r8.F90: Regenerate.
	* generated/_acos_r10.F90: Regenerate.
	* generated/_acos_r16.F90: Regenerate.
	* generated/_acos_r4.F90: Regenerate.
	* generated/_acos_r8.F90: Regenerate.
	* generated/_acosh_r10.F90: Regenerate.
	* generated/_acosh_r16.F90: Regenerate.
	* generated/_acosh_r4.F90: Regenerate.
	* generated/_acosh_r8.F90: Regenerate.
	* generated/_aimag_c10.F90: Regenerate.
	* generated/_aimag_c16.F90: Regenerate.
	* generated/_aimag_c4.F90: Regenerate.
	* generated/_aimag_c8.F90: Regenerate.
	* generated/_aint_r10.F90: Regenerate.
	* generated/_aint_r16.F90: Regenerate.
	* generated/_aint_r4.F90: Regenerate.
	* generated/_aint_r8.F90: Regenerate.
	* generated/_anint_r10.F90: Regenerate.
	* generated/_anint_r16.F90: Regenerate.
	* generated/_anint_r4.F90: Regenerate.
	* generated/_anint_r8.F90: Regenerate.
	* generated/_asin_r10.F90: Regenerate.
	* generated/_asin_r16.F90: Regenerate.
	* generated/_asin_r4.F90: Regenerate.
	* generated/_asin_r8.F90: Regenerate.
	* generated/_asinh_r10.F90: Regenerate.
	* generated/_asinh_r16.F90: Regenerate.
	* generated/_asinh_r4.F90: Regenerate.
	* generated/_asinh_r8.F90: Regenerate.
	* generated/_atan2_r10.F90: Regenerate.
	* generated/_atan2_r16.F90: Regenerate.
	* generated/_atan2_r4.F90: Regenerate.
	* generated/_atan2_r8.F90: Regenerate.
	* generated/_atan_r10.F90: Regenerate.
	* generated/_atan_r16.F90: Regenerate.
	* generated/_atan_r4.F90: Regenerate.
	* generated/_atan_r8.F90: Regenerate.
	* generated/_atanh_r10.F90: Regenerate.
	* generated/_atanh_r16.F90: Regenerate.
	* generated/_atanh_r4.F90: Regenerate.
	* generated/_atanh_r8.F90: Regenerate.
	* generated/_conjg_c10.F90: Regenerate.
	* generated/_conjg_c16.F90: Regenerate.
	* generated/_conjg_c4.F90: Regenerate.
	* generated/_conjg_c8.F90: Regenerate.
	* generated/_cos_c10.F90: Regenerate.
	* generated/_cos_c16.F90: Regenerate.
	* generated/_cos_c4.F90: Regenerate.
	* generated/_cos_c8.F90: Regenerate.
	* generated/_cos_r10.F90: Regenerate.
	* generated/_cos_r16.F90: Regenerate.
	* generated/_cos_r4.F90: Regenerate.
	* generated/_cos_r8.F90: Regenerate.
	* generated/_cosh_r10.F90: Regenerate.
	* generated/_cosh_r16.F90: Regenerate.
	* generated/_cosh_r4.F90: Regenerate.
	* generated/_cosh_r8.F90: Regenerate.
	* generated/_dim_i16.F90: Regenerate.
	* generated/_dim_i4.F90: Regenerate.
	* generated/_dim_i8.F90: Regenerate.
	* generated/_dim_r10.F90: Regenerate.
	* generated/_dim_r16.F90: Regenerate.
	* generated/_dim_r4.F90: Regenerate.
	* generated/_dim_r8.F90: Regenerate.
	* generated/_exp_c10.F90: Regenerate.
	* generated/_exp_c16.F90: Regenerate.
	* generated/_exp_c4.F90: Regenerate.
	* generated/_exp_c8.F90: Regenerate.
	* generated/_exp_r10.F90: Regenerate.
	* generated/_exp_r16.F90: Regenerate.
	* generated/_exp_r4.F90: Regenerate.
	* generated/_exp_r8.F90: Regenerate.
	* generated/_log10_r10.F90: Regenerate.
	* generated/_log10_r16.F90: Regenerate.
	* generated/_log10_r4.F90: Regenerate.
	* generated/_log10_r8.F90: Regenerate.
	* generated/_log_c10.F90: Regenerate.
	* generated/_log_c16.F90: Regenerate.
	* generated/_log_c4.F90: Regenerate.
	* generated/_log_c8.F90: Regenerate.
	* generated/_log_r10.F90: Regenerate.
	* generated/_log_r16.F90: Regenerate.
	* generated/_log_r4.F90: Regenerate.
	* generated/_log_r8.F90: Regenerate.
	* generated/_mod_i16.F90: Regenerate.
	* generated/_mod_i4.F90: Regenerate.
	* generated/_mod_i8.F90: Regenerate.
	* generated/_mod_r10.F90: Regenerate.
	* generated/_mod_r16.F90: Regenerate.
	* generated/_mod_r4.F90: Regenerate.
	* generated/_mod_r8.F90: Regenerate.
	* generated/_sign_i16.F90: Regenerate.
	* generated/_sign_i4.F90: Regenerate.
	* generated/_sign_i8.F90: Regenerate.
	* generated/_sign_r10.F90: Regenerate.
	* generated/_sign_r16.F90: Regenerate.
	* generated/_sign_r4.F90: Regenerate.
	* generated/_sign_r8.F90: Regenerate.
	* generated/_sin_c10.F90: Regenerate.
	* generated/_sin_c16.F90: Regenerate.
	* generated/_sin_c4.F90: Regenerate.
	* generated/_sin_c8.F90: Regenerate.
	* generated/_sin_r10.F90: Regenerate.
	* generated/_sin_r16.F90: Regenerate.
	* generated/_sin_r4.F90: Regenerate.
	* generated/_sin_r8.F90: Regenerate.
	* generated/_sinh_r10.F90: Regenerate.
	* generated/_sinh_r16.F90: Regenerate.
	* generated/_sinh_r4.F90: Regenerate.
	* generated/_sinh_r8.F90: Regenerate.
	* generated/_sqrt_c10.F90: Regenerate.
	* generated/_sqrt_c16.F90: Regenerate.
	* generated/_sqrt_c4.F90: Regenerate.
	* generated/_sqrt_c8.F90: Regenerate.
	* generated/_sqrt_r10.F90: Regenerate.
	* generated/_sqrt_r16.F90: Regenerate.
	* generated/_sqrt_r4.F90: Regenerate.
	* generated/_sqrt_r8.F90: Regenerate.
	* generated/_tan_r10.F90: Regenerate.
	* generated/_tan_r16.F90: Regenerate.
	* generated/_tan_r4.F90: Regenerate.
	* generated/_tan_r8.F90: Regenerate.
	* generated/_tanh_r10.F90: Regenerate.
	* generated/_tanh_r16.F90: Regenerate.
	* generated/_tanh_r4.F90: Regenerate.
	* generated/_tanh_r8.F90: Regenerate.
	* generated/all_l1.c: Regenerate.
	* generated/all_l16.c: Regenerate.
	* generated/all_l2.c: Regenerate.
	* generated/all_l4.c: Regenerate.
	* generated/all_l8.c: Regenerate.
	* generated/any_l1.c: Regenerate.
	* generated/any_l16.c: Regenerate.
	* generated/any_l2.c: Regenerate.
	* generated/any_l4.c: Regenerate.
	* generated/any_l8.c: Regenerate.
	* generated/count_16_l.c: Regenerate.
	* generated/count_1_l.c: Regenerate.
	* generated/count_2_l.c: Regenerate.
	* generated/count_4_l.c: Regenerate.
	* generated/count_8_l.c: Regenerate.
	* generated/cshift0_c10.c: Regenerate.
	* generated/cshift0_c16.c: Regenerate.
	* generated/cshift0_c4.c: Regenerate.
	* generated/cshift0_c8.c: Regenerate.
	* generated/cshift0_i1.c: Regenerate.
	* generated/cshift0_i16.c: Regenerate.
	* generated/cshift0_i2.c: Regenerate.
	* generated/cshift0_i4.c: Regenerate.
	* generated/cshift0_i8.c: Regenerate.
	* generated/cshift0_r10.c: Regenerate.
	* generated/cshift0_r16.c: Regenerate.
	* generated/cshift0_r4.c: Regenerate.
	* generated/cshift0_r8.c: Regenerate.
	* generated/cshift1_16.c: Regenerate.
	* generated/cshift1_4.c: Regenerate.
	* generated/cshift1_8.c: Regenerate.
	* generated/eoshift1_16.c: Regenerate.
	* generated/eoshift1_4.c: Regenerate.
	* generated/eoshift1_8.c: Regenerate.
	* generated/eoshift3_16.c: Regenerate.
	* generated/eoshift3_4.c: Regenerate.
	* generated/eoshift3_8.c: Regenerate.
	* generated/exponent_r10.c: Regenerate.
	* generated/exponent_r16.c: Regenerate.
	* generated/exponent_r4.c: Regenerate.
	* generated/exponent_r8.c: Regenerate.
	* generated/fraction_r10.c: Regenerate.
	* generated/fraction_r16.c: Regenerate.
	* generated/fraction_r4.c: Regenerate.
	* generated/fraction_r8.c: Regenerate.
	* generated/in_pack_c10.c: Regenerate.
	* generated/in_pack_c16.c: Regenerate.
	* generated/in_pack_c4.c: Regenerate.
	* generated/in_pack_c8.c: Regenerate.
	* generated/in_pack_i1.c: Regenerate.
	* generated/in_pack_i16.c: Regenerate.
	* generated/in_pack_i2.c: Regenerate.
	* generated/in_pack_i4.c: Regenerate.
	* generated/in_pack_i8.c: Regenerate.
	* generated/in_pack_r10.c: Regenerate.
	* generated/in_pack_r16.c: Regenerate.
	* generated/in_pack_r4.c: Regenerate.
	* generated/in_pack_r8.c: Regenerate.
	* generated/in_unpack_c10.c: Regenerate.
	* generated/in_unpack_c16.c: Regenerate.
	* generated/in_unpack_c4.c: Regenerate.
	* generated/in_unpack_c8.c: Regenerate.
	* generated/in_unpack_i1.c: Regenerate.
	* generated/in_unpack_i16.c: Regenerate.
	* generated/in_unpack_i2.c: Regenerate.
	* generated/in_unpack_i4.c: Regenerate.
	* generated/in_unpack_i8.c: Regenerate.
	* generated/in_unpack_r10.c: Regenerate.
	* generated/in_unpack_r16.c: Regenerate.
	* generated/in_unpack_r4.c: Regenerate.
	* generated/in_unpack_r8.c: Regenerate.
	* generated/matmul_c10.c: Regenerate.
	* generated/matmul_c16.c: Regenerate.
	* generated/matmul_c4.c: Regenerate.
	* generated/matmul_c8.c: Regenerate.
	* generated/matmul_i1.c: Regenerate.
	* generated/matmul_i16.c: Regenerate.
	* generated/matmul_i2.c: Regenerate.
	* generated/matmul_i4.c: Regenerate.
	* generated/matmul_i8.c: Regenerate.
	* generated/matmul_l16.c: Regenerate.
	* generated/matmul_l4.c: Regenerate.
	* generated/matmul_l8.c: Regenerate.
	* generated/matmul_r10.c: Regenerate.
	* generated/matmul_r16.c: Regenerate.
	* generated/matmul_r4.c: Regenerate.
	* generated/matmul_r8.c: Regenerate.
	* generated/maxloc0_16_i1.c: Regenerate.
	* generated/maxloc0_16_i16.c: Regenerate.
	* generated/maxloc0_16_i2.c: Regenerate.
	* generated/maxloc0_16_i4.c: Regenerate.
	* generated/maxloc0_16_i8.c: Regenerate.
	* generated/maxloc0_16_r10.c: Regenerate.
	* generated/maxloc0_16_r16.c: Regenerate.
	* generated/maxloc0_16_r4.c: Regenerate.
	* generated/maxloc0_16_r8.c: Regenerate.
	* generated/maxloc0_4_i1.c: Regenerate.
	* generated/maxloc0_4_i16.c: Regenerate.
	* generated/maxloc0_4_i2.c: Regenerate.
	* generated/maxloc0_4_i4.c: Regenerate.
	* generated/maxloc0_4_i8.c: Regenerate.
	* generated/maxloc0_4_r10.c: Regenerate.
	* generated/maxloc0_4_r16.c: Regenerate.
	* generated/maxloc0_4_r4.c: Regenerate.
	* generated/maxloc0_4_r8.c: Regenerate.
	* generated/maxloc0_8_i1.c: Regenerate.
	* generated/maxloc0_8_i16.c: Regenerate.
	* generated/maxloc0_8_i2.c: Regenerate.
	* generated/maxloc0_8_i4.c: Regenerate.
	* generated/maxloc0_8_i8.c: Regenerate.
	* generated/maxloc0_8_r10.c: Regenerate.
	* generated/maxloc0_8_r16.c: Regenerate.
	* generated/maxloc0_8_r4.c: Regenerate.
	* generated/maxloc0_8_r8.c: Regenerate.
	* generated/maxloc1_16_i1.c: Regenerate.
	* generated/maxloc1_16_i16.c: Regenerate.
	* generated/maxloc1_16_i2.c: Regenerate.
	* generated/maxloc1_16_i4.c: Regenerate.
	* generated/maxloc1_16_i8.c: Regenerate.
	* generated/maxloc1_16_r10.c: Regenerate.
	* generated/maxloc1_16_r16.c: Regenerate.
	* generated/maxloc1_16_r4.c: Regenerate.
	* generated/maxloc1_16_r8.c: Regenerate.
	* generated/maxloc1_4_i1.c: Regenerate.
	* generated/maxloc1_4_i16.c: Regenerate.
	* generated/maxloc1_4_i2.c: Regenerate.
	* generated/maxloc1_4_i4.c: Regenerate.
	* generated/maxloc1_4_i8.c: Regenerate.
	* generated/maxloc1_4_r10.c: Regenerate.
	* generated/maxloc1_4_r16.c: Regenerate.
	* generated/maxloc1_4_r4.c: Regenerate.
	* generated/maxloc1_4_r8.c: Regenerate.
	* generated/maxloc1_8_i1.c: Regenerate.
	* generated/maxloc1_8_i16.c: Regenerate.
	* generated/maxloc1_8_i2.c: Regenerate.
	* generated/maxloc1_8_i4.c: Regenerate.
	* generated/maxloc1_8_i8.c: Regenerate.
	* generated/maxloc1_8_r10.c: Regenerate.
	* generated/maxloc1_8_r16.c: Regenerate.
	* generated/maxloc1_8_r4.c: Regenerate.
	* generated/maxloc1_8_r8.c: Regenerate.
	* generated/maxval_i1.c: Regenerate.
	* generated/maxval_i16.c: Regenerate.
	* generated/maxval_i2.c: Regenerate.
	* generated/maxval_i4.c: Regenerate.
	* generated/maxval_i8.c: Regenerate.
	* generated/maxval_r10.c: Regenerate.
	* generated/maxval_r16.c: Regenerate.
	* generated/maxval_r4.c: Regenerate.
	* generated/maxval_r8.c: Regenerate.
	* generated/minloc0_16_i1.c: Regenerate.
	* generated/minloc0_16_i16.c: Regenerate.
	* generated/minloc0_16_i2.c: Regenerate.
	* generated/minloc0_16_i4.c: Regenerate.
	* generated/minloc0_16_i8.c: Regenerate.
	* generated/minloc0_16_r10.c: Regenerate.
	* generated/minloc0_16_r16.c: Regenerate.
	* generated/minloc0_16_r4.c: Regenerate.
	* generated/minloc0_16_r8.c: Regenerate.
	* generated/minloc0_4_i1.c: Regenerate.
	* generated/minloc0_4_i16.c: Regenerate.
	* generated/minloc0_4_i2.c: Regenerate.
	* generated/minloc0_4_i4.c: Regenerate.
	* generated/minloc0_4_i8.c: Regenerate.
	* generated/minloc0_4_r10.c: Regenerate.
	* generated/minloc0_4_r16.c: Regenerate.
	* generated/minloc0_4_r4.c: Regenerate.
	* generated/minloc0_4_r8.c: Regenerate.
	* generated/minloc0_8_i1.c: Regenerate.
	* generated/minloc0_8_i16.c: Regenerate.
	* generated/minloc0_8_i2.c: Regenerate.
	* generated/minloc0_8_i4.c: Regenerate.
	* generated/minloc0_8_i8.c: Regenerate.
	* generated/minloc0_8_r10.c: Regenerate.
	* generated/minloc0_8_r16.c: Regenerate.
	* generated/minloc0_8_r4.c: Regenerate.
	* generated/minloc0_8_r8.c: Regenerate.
	* generated/minloc1_16_i1.c: Regenerate.
	* generated/minloc1_16_i16.c: Regenerate.
	* generated/minloc1_16_i2.c: Regenerate.
	* generated/minloc1_16_i4.c: Regenerate.
	* generated/minloc1_16_i8.c: Regenerate.
	* generated/minloc1_16_r10.c: Regenerate.
	* generated/minloc1_16_r16.c: Regenerate.
	* generated/minloc1_16_r4.c: Regenerate.
	* generated/minloc1_16_r8.c: Regenerate.
	* generated/minloc1_4_i1.c: Regenerate.
	* generated/minloc1_4_i16.c: Regenerate.
	* generated/minloc1_4_i2.c: Regenerate.
	* generated/minloc1_4_i4.c: Regenerate.
	* generated/minloc1_4_i8.c: Regenerate.
	* generated/minloc1_4_r10.c: Regenerate.
	* generated/minloc1_4_r16.c: Regenerate.
	* generated/minloc1_4_r4.c: Regenerate.
	* generated/minloc1_4_r8.c: Regenerate.
	* generated/minloc1_8_i1.c: Regenerate.
	* generated/minloc1_8_i16.c: Regenerate.
	* generated/minloc1_8_i2.c: Regenerate.
	* generated/minloc1_8_i4.c: Regenerate.
	* generated/minloc1_8_i8.c: Regenerate.
	* generated/minloc1_8_r10.c: Regenerate.
	* generated/minloc1_8_r16.c: Regenerate.
	* generated/minloc1_8_r4.c: Regenerate.
	* generated/minloc1_8_r8.c: Regenerate.
	* generated/minval_i1.c: Regenerate.
	* generated/minval_i16.c: Regenerate.
	* generated/minval_i2.c: Regenerate.
	* generated/minval_i4.c: Regenerate.
	* generated/minval_i8.c: Regenerate.
	* generated/minval_r10.c: Regenerate.
	* generated/minval_r16.c: Regenerate.
	* generated/minval_r4.c: Regenerate.
	* generated/minval_r8.c: Regenerate.
	* generated/misc_specifics.F90: Regenerate.
	* generated/nearest_r10.c: Regenerate.
	* generated/nearest_r16.c: Regenerate.
	* generated/nearest_r4.c: Regenerate.
	* generated/nearest_r8.c: Regenerate.
	* generated/pack_c10.c: Regenerate.
	* generated/pack_c16.c: Regenerate.
	* generated/pack_c4.c: Regenerate.
	* generated/pack_c8.c: Regenerate.
	* generated/pack_i1.c: Regenerate.
	* generated/pack_i16.c: Regenerate.
	* generated/pack_i2.c: Regenerate.
	* generated/pack_i4.c: Regenerate.
	* generated/pack_i8.c: Regenerate.
	* generated/pack_r10.c: Regenerate.
	* generated/pack_r16.c: Regenerate.
	* generated/pack_r4.c: Regenerate.
	* generated/pack_r8.c: Regenerate.
	* generated/pow_c10_i16.c: Regenerate.
	* generated/pow_c10_i4.c: Regenerate.
	* generated/pow_c10_i8.c: Regenerate.
	* generated/pow_c16_i16.c: Regenerate.
	* generated/pow_c16_i4.c: Regenerate.
	* generated/pow_c16_i8.c: Regenerate.
	* generated/pow_c4_i16.c: Regenerate.
	* generated/pow_c4_i4.c: Regenerate.
	* generated/pow_c4_i8.c: Regenerate.
	* generated/pow_c8_i16.c: Regenerate.
	* generated/pow_c8_i4.c: Regenerate.
	* generated/pow_c8_i8.c: Regenerate.
	* generated/pow_i16_i16.c: Regenerate.
	* generated/pow_i16_i4.c: Regenerate.
	* generated/pow_i16_i8.c: Regenerate.
	* generated/pow_i4_i16.c: Regenerate.
	* generated/pow_i4_i4.c: Regenerate.
	* generated/pow_i4_i8.c: Regenerate.
	* generated/pow_i8_i16.c: Regenerate.
	* generated/pow_i8_i4.c: Regenerate.
	* generated/pow_i8_i8.c: Regenerate.
	* generated/pow_r10_i16.c: Regenerate.
	* generated/pow_r10_i8.c: Regenerate.
	* generated/pow_r16_i16.c: Regenerate.
	* generated/pow_r16_i8.c: Regenerate.
	* generated/pow_r4_i16.c: Regenerate.
	* generated/pow_r4_i8.c: Regenerate.
	* generated/pow_r8_i16.c: Regenerate.
	* generated/pow_r8_i8.c: Regenerate.
	* generated/product_c10.c: Regenerate.
	* generated/product_c16.c: Regenerate.
	* generated/product_c4.c: Regenerate.
	* generated/product_c8.c: Regenerate.
	* generated/product_i1.c: Regenerate.
	* generated/product_i16.c: Regenerate.
	* generated/product_i2.c: Regenerate.
	* generated/product_i4.c: Regenerate.
	* generated/product_i8.c: Regenerate.
	* generated/product_r10.c: Regenerate.
	* generated/product_r16.c: Regenerate.
	* generated/product_r4.c: Regenerate.
	* generated/product_r8.c: Regenerate.
	* generated/reshape_c10.c: Regenerate.
	* generated/reshape_c16.c: Regenerate.
	* generated/reshape_c4.c: Regenerate.
	* generated/reshape_c8.c: Regenerate.
	* generated/reshape_i16.c: Regenerate.
	* generated/reshape_i4.c: Regenerate.
	* generated/reshape_i8.c: Regenerate.
	* generated/reshape_r10.c: Regenerate.
	* generated/reshape_r16.c: Regenerate.
	* generated/reshape_r4.c: Regenerate.
	* generated/reshape_r8.c: Regenerate.
	* generated/rrspacing_r10.c: Regenerate.
	* generated/rrspacing_r16.c: Regenerate.
	* generated/rrspacing_r4.c: Regenerate.
	* generated/rrspacing_r8.c: Regenerate.
	* generated/set_exponent_r10.c: Regenerate.
	* generated/set_exponent_r16.c: Regenerate.
	* generated/set_exponent_r4.c: Regenerate.
	* generated/set_exponent_r8.c: Regenerate.
	* generated/shape_i16.c: Regenerate.
	* generated/shape_i4.c: Regenerate.
	* generated/shape_i8.c: Regenerate.
	* generated/spacing_r10.c: Regenerate.
	* generated/spacing_r16.c: Regenerate.
	* generated/spacing_r4.c: Regenerate.
	* generated/spacing_r8.c: Regenerate.
	* generated/spread_c10.c: Regenerate.
	* generated/spread_c16.c: Regenerate.
	* generated/spread_c4.c: Regenerate.
	* generated/spread_c8.c: Regenerate.
	* generated/spread_i1.c: Regenerate.
	* generated/spread_i16.c: Regenerate.
	* generated/spread_i2.c: Regenerate.
	* generated/spread_i4.c: Regenerate.
	* generated/spread_i8.c: Regenerate.
	* generated/spread_r10.c: Regenerate.
	* generated/spread_r16.c: Regenerate.
	* generated/spread_r4.c: Regenerate.
	* generated/spread_r8.c: Regenerate.
	* generated/sum_c10.c: Regenerate.
	* generated/sum_c16.c: Regenerate.
	* generated/sum_c4.c: Regenerate.
	* generated/sum_c8.c: Regenerate.
	* generated/sum_i1.c: Regenerate.
	* generated/sum_i16.c: Regenerate.
	* generated/sum_i2.c: Regenerate.
	* generated/sum_i4.c: Regenerate.
	* generated/sum_i8.c: Regenerate.
	* generated/sum_r10.c: Regenerate.
	* generated/sum_r16.c: Regenerate.
	* generated/sum_r4.c: Regenerate.
	* generated/sum_r8.c: Regenerate.
	* generated/transpose_c10.c: Regenerate.
	* generated/transpose_c16.c: Regenerate.
	* generated/transpose_c4.c: Regenerate.
	* generated/transpose_c8.c: Regenerate.
	* generated/transpose_i16.c: Regenerate.
	* generated/transpose_i4.c: Regenerate.
	* generated/transpose_i8.c: Regenerate.
	* generated/transpose_r10.c: Regenerate.
	* generated/transpose_r16.c: Regenerate.
	* generated/transpose_r4.c: Regenerate.
	* generated/transpose_r8.c: Regenerate.
	* generated/unpack_c10.c: Regenerate.
	* generated/unpack_c16.c: Regenerate.
	* generated/unpack_c4.c: Regenerate.
	* generated/unpack_c8.c: Regenerate.
	* generated/unpack_i1.c: Regenerate.
	* generated/unpack_i16.c: Regenerate.
	* generated/unpack_i2.c: Regenerate.
	* generated/unpack_i4.c: Regenerate.
	* generated/unpack_i8.c: Regenerate.
	* generated/unpack_r10.c: Regenerate.
	* generated/unpack_r16.c: Regenerate.
	* generated/unpack_r4.c: Regenerate.
	* generated/unpack_r8.c: Regenerate.

2009-04-08  Janne Blomqvist  <jb@gcc.gnu.org>

<<<<<<< HEAD
        * io/open.c (already_open): Test for POSIX close return value.
        * io/unit.c (close_unit_1): Likewise.
        * io/unix.c (raw_close): Return 0 for success for preconnected units.

2009-04-08  Janne Blomqvist  <jb@gcc.gnu.org>

        * runtime/string.c (compare0): Use gfc_charlen_type.
        * runtime/error.c (gfc_itoa): Move to io/write.c
        (xtoa): Rename to gfc_xtoa.
        * runtime/backtrace.c (show_backtrace): Call gfc_xtoa.
        * intrinsics/cshift0.c (cshift0): Use index_type for shift arg.
        * intrinsics/date_and_time.c (date_and_time): Use index_type.
        (itime_i4): Likewise.
        (itime_i8): Likewise.
        (idate_i4): Likewise.
        (idate_i8): Likewise.
        (gmtime_i4): Likewise.
        (gmtime_i8): Likewise.
        (ltime_i4): Likewise.
        (ltime_i8): Likewise.
        * libgfortran.h (gfc_itoa): Remove prototype.
        (xtoa): Rename prototype to gfc_xtoa.
        * io/list_read.c (nml_read_obj): Use size_t for string length.
        * io/transfer.c (read_block_direct): Change nbytes arg from
        pointer to value.
        (unformatted_read): Minor cleanup, call read_block_directly properly.
        (skip_record): Use ssize_t.
        (next_record_w_unf): Avoid stell() call by calling sseek with SEEK_CUR.
        (iolength_transfer): Make sure to multiply before cast.
        * io/intrinsics.c (fgetc): Remove unnecessary variable.
        * io/format.c (format_hash): Use gfc_charlen_type.
        * io/write.c (itoa): Move from runtime/error.c:gfc_itoa, rename,
        make static.
        (write_i): Call with pointer to itoa.
        (write_z): Call with pointer to gfc_xtoa.
        (write_integer): Pointer to itoa.
        (nml_write_obj): Type cleanup, don't call strlen in loop.
=======
	* io/open.c (already_open): Test for POSIX close return value.
	* io/unit.c (close_unit_1): Likewise.
	* io/unix.c (raw_close): Return 0 for success for preconnected units.

2009-04-08  Janne Blomqvist  <jb@gcc.gnu.org>

	* runtime/string.c (compare0): Use gfc_charlen_type.
	* runtime/error.c (gfc_itoa): Move to io/write.c
	(xtoa): Rename to gfc_xtoa.
	* runtime/backtrace.c (show_backtrace): Call gfc_xtoa.
	* intrinsics/cshift0.c (cshift0): Use index_type for shift arg.
	* intrinsics/date_and_time.c (date_and_time): Use index_type.
	(itime_i4): Likewise.
	(itime_i8): Likewise.
	(idate_i4): Likewise.
	(idate_i8): Likewise.
	(gmtime_i4): Likewise.
	(gmtime_i8): Likewise.
	(ltime_i4): Likewise.
	(ltime_i8): Likewise.
	* libgfortran.h (gfc_itoa): Remove prototype.
	(xtoa): Rename prototype to gfc_xtoa.
	* io/list_read.c (nml_read_obj): Use size_t for string length.
	* io/transfer.c (read_block_direct): Change nbytes arg from
	pointer to value.
	(unformatted_read): Minor cleanup, call read_block_directly properly.
	(skip_record): Use ssize_t.
	(next_record_w_unf): Avoid stell() call by calling sseek with SEEK_CUR.
	(iolength_transfer): Make sure to multiply before cast.
	* io/intrinsics.c (fgetc): Remove unnecessary variable.
	* io/format.c (format_hash): Use gfc_charlen_type.
	* io/write.c (itoa): Move from runtime/error.c:gfc_itoa, rename,
	make static.
	(write_i): Call with pointer to itoa.
	(write_z): Call with pointer to gfc_xtoa.
	(write_integer): Pointer to itoa.
	(nml_write_obj): Type cleanup, don't call strlen in loop.
>>>>>>> 42a9ba1d
	
2009-04-06  H.J. Lu  <hongjiu.lu@intel.com>

	PR libgfortran/39664
	* io/unix.c (raw_close): Don't close STDOUT_FILENO,
	STDERR_FILENO nor STDIN_FILENO.

2009-04-06  David Edelsohn  <edelsohn@gnu.org>
	
	* io/io.h (struct stream): Rename truncate to trunc.
	(struncate): Same.
	* io/unix.c (raw_init): Rename truncate to trunc.
	(buf_init): Same.
	(open_internal): Same.
	
2009-04-05  Daniel Kraft  <d@domob.eu>

	PR fortran/38654
	* io/read.c (read_f): Reworked to speed up floating point parsing.
	(convert_real): Use pointer-casting instead of memcpy and temporaries.

2009-04-05  Jerry DeLisle  <jvdelisle@gcc.gnu.org>

	PR libfortran/37754
	* io/io.h (format_hash_entry): New structure for hash table.
	(format_hash_table): The hash table itself.
	(free_format_data): Revise function prototype.
	(free_format_hash_table, init_format_hash,
	free_format_hash): New function prototypes.
	* io/unit.c (close_unit_1): Use free_format_hash_table.
	* io/transfer.c (st_read_done, st_write_done): Free format data if
	internal unit.
	* io/format.c (free_format_hash_table): New function that frees any
	memory allocated previously for cached format data.
	(reset_node): New static helper function to reset the format counters
	for a format node.
	(reset_fnode_counters): New static function recursively calls reset_node
	to traverse the	fnode tree.
	(format_hash): New simple hash function based on XOR, probabalistic,
	tosses collisions.
	(save_parsed_format): New static function to save the parsed format
	data to use again.
	(find_parsed_format): New static function searches the hash table
	looking for a match.
	(free_format_data): Revised to accept pointer to format data rather than
	the dtp pointer so that the function can be used in more places.
	(format_lex): Editorial.
	(parse_format_list): Set flag used to determine of format data hashing
	is to be used.  Internal units are not persistent enough for this.
	(revert): Move to ne location in file.
	(parse_format): Use new functions to look for previously parsed
	format strings and use them rather than re-parse.  If not found, saves
	the parsed format data for later use.
	
2009-04-05  Jerry DeLisle  <jvdelisle@gcc.gnu.org>

	PR libfortran/37754
	* io/transfer.c (formatted_transfer_scalar): Remove this function by
	factoring it into two new functions, one for read and one for write,
	eliminating all the conditionals for read or write mode.
	(formatted transfer_scalar_read): New function.
	(formatted transfer_scalar_write): New function.
	(formatted_transfer): Use new functions.

2009-04-05  Janne Blomqvist  <jb@gcc.gnu.org>

	PR libfortran/25561 libfortran/37754
	* io/io.h (struct stream): Define new stream interface function
	pointers, and inline functions for accessing it.
	(struct fbuf): Use int instead of size_t, remove flushed element.
	(mem_alloc_w): New prototype.
	(mem_alloc_r): New prototype.
	(stream_at_bof): Remove prototype.
	(stream_at_eof): Remove prototype.
	(file_position): Remove prototype.
	(flush): Remove prototype.
	(stream_offset): Remove prototype.
	(unit_truncate): New prototype.
	(read_block_form): Change to return pointer, int* argument.
	(hit_eof): New prototype.
	(fbuf_init): Change prototype.
	(fbuf_reset): Change prototype.
	(fbuf_alloc): Change prototype.
	(fbuf_flush): Change prototype.
	(fbuf_seek): Change prototype.
	(fbuf_read): New prototype.
	(fbuf_getc_refill): New prototype.
	(fbuf_getc): New inline function.
	* io/fbuf.c (fbuf_init): Use int, get rid of flushed.
	(fbuf_debug): New function.
	(fbuf_reset): Flush, and return position offset.
	(fbuf_alloc): Simplify, don't flush, just realloc.
	(fbuf_flush): Make usable for read mode, salvage remaining bytes.
	(fbuf_seek): New whence argument.
	(fbuf_read): New function.
	(fbuf_getc_refill): New function.
	* io/file_pos.c (formatted_backspace): Use new stream interface.
	(unformatted_backspace): Likewise.
	(st_backspace): Make sure format buffer is reset, use new stream
	interface, use unit_truncate.
	(st_endfile): Likewise.
	(st_rewind): Likewise.
	* io/intrinsics.c: Use new stream interface.
	* io/list_read.c (push_char): Don't use u.p.scratch, use realloc
	to resize.
	(free_saved): Don't check u.p.scratch.
	(next_char): Use new stream interface, use fbuf_getc() for external files.
	(finish_list_read): flush format buffer.
	(nml_query): Update to use modified interface:s
	* io/open.c (test_endfile): Use new stream interface.
	(edit_modes): Likewise.
	(new_unit): Likewise, set bytes_left to 1 for stream files.
	* io/read.c (read_l): Use new read_block_form interface.
	(read_utf8): Likewise.
	(read_utf8_char1): Likewise.
	(read_default_char1): Likewise.
	(read_utf8_char4): Likewise.
	(read_default_char4): Likewise.
	(read_a): Likewise.
	(read_a_char4): Likewise.
	(read_decimal): Likewise.
	(read_radix): Likewise.
	(read_f): Likewise.
	* io/transfer.c (read_sf): Use fbuf_read and mem_alloc_r, remove
	usage of u.p.line_buffer.
	(read_block_form): Update interface to return pointer, use
	fbuf_read for direct access.
	(read_block_direct): Update to new stream interface.
	(write_block): Use mem_alloc_w for internal I/O.
	(write_buf): Update to new stream interface.
	(formatted_transfer_scalar): Don't use u.p.line_buffer, use
	fbuf_seek for external files.
	(us_read): Update to new stream interface.
	(us_write): Likewise.
	(data_transfer_init): Always check if we switch modes and flush.
	(skip_record): Use new stream interface, fix comparison.
	(next_record_r): Check for and reset u.p.at_eof, use new stream
	interface, use fbuf_getc for spacing.
	(write_us_marker): Update to new stream interface, don't inline.
	(next_record_w_unf): Likewise.
	(sset): New function.
	(next_record_w): Use new stream interface, use fbuf for printing
	newline.
	(next_record): Use new stream interface.
	(finalize_transfer): Remove sfree call, use new stream interface.
	(st_iolength_done): Don't use u.p.scratch.
	(st_read): Don't check for end of file.
	(st_read_done): Don't use u.p.scratch, use unit_truncate.
	(hit_eof): New function.
	* io/unit.c (init_units): Always init fbuf for formatted units.
	(update_position): Use new stream interface.
	(unit_truncate): New function.
	(finish_last_advance_record): Use fbuf to print newline.
	* io/unix.c: Remove unused SSIZE_MAX macro.
	(BUFFER_SIZE): Make static const variable rather than macro.
	(struct unix_stream): Remove dirty_offset, len, method,
	small_buffer. Order elements by decreasing size.
	(struct int_stream): Remove.
	(move_pos_offset): Remove usage of dirty_offset.
	(reset_stream): Remove.
	(do_read): Rename to raw_read, update to match new stream
	interface.
	(do_write): Rename to raw_write, update to new stream interface.
	(raw_seek): New function.
	(raw_tell): New function.
	(raw_truncate): New function.
	(raw_close): New function.
	(raw_flush): New function.
	(raw_init): New function.
	(fd_alloc): Remove.
	(fd_alloc_r_at): Remove.
	(fd_alloc_w_at): Remove.
	(fd_sfree): Remove.
	(fd_seek): Remove.
	(fd_truncate): Remove.
	(fd_sset): Remove.
	(fd_read): Remove.
	(fd_write): Remove.
	(fd_close): Remove.
	(fd_open): Remove.
	(fd_flush): Rename to buf_flush, update to new stream interface
	and unix_stream.
	(buf_read): New function.
	(buf_write): New function.
	(buf_seek): New function.
	(buf_tell): New function.
	(buf_truncate): New function.
	(buf_close): New function.
	(buf_init): New function.
	(mem_alloc_r_at): Rename to mem_alloc_r, change prototype.
	(mem_alloc_w_at): Rename to mem_alloc_w, change prototype.
	(mem_read): Change to match new stream interface.
	(mem_write): Likewise.
	(mem_seek): Likewise.
	(mem_tell): Likewise.
	(mem_truncate): Likewise.
	(mem_close): Likewise.
	(mem_flush): New function.
	(mem_sfree): Remove.
	(empty_internal_buffer): Cast to correct type.
	(open_internal): Use correct type, init function pointers.
	(fd_to_stream): Test whether to open file as buffered or raw.
	(output_stream): Remove mode set.
	(error_stream): Likewise.
	(flush_all_units_1): Use new stream interface.
	(flush_all_units): Likewise.
	(stream_at_bof): Remove.
	(stream_at_eof): Remove.
	(file_position): Remove.
	(file_length): Update logic to use stream interface.
	(flush): Remove.
	(stream_offset): Remove.
	* io/write.c (write_utf8_char4): Use int instead of size_t.
	(write_x): Extra safety check.
	(namelist_write_newline): Use new stream interface.

2009-03-29  John David Anglin  <dave.anglin@nrc-cnrc.gc.ca>

	PR fortran/33595
	* intrinsics/c99_functions.c (round): Use floor instead of ceil.
	Revise checks to round up.
	(roundf): Likewise.

2009-03-28  Daniel Kraft  <d@domob.eu>

	* intrinsics/string_intrinsics.c: #include <assert.h>
	* intrinsics/string_intrinsics_inc.c (string_trim): Use string_len_trim
	instead of calculating the length directly.
	(string_len_trim): For KIND=1, speed search up.

2009-03-24  Jerry DeLisle  <jvdelisle@gcc.gnu.org>

	PR libfortran/39528
	* io/list_read.c (list_formatted_read_scalar): Move check for read
	completion to just after the check for a repeated value.

2009-03-08  Jerry DeLisle  <jvdelisle@gcc.gnu.org>

	PR libfortran/39402
	* io/write_float.def (output_float): Handle F0.d formatting correctly
	for any d when value is 0.0.

2009-03-01  Ralf Wildenhues  <Ralf.Wildenhues@gmx.de>

	* configure: Regenerate.

2009-01-21  Daniel Kraft  <d@domob.eu>

	PR fortran/38887
	* runtime/in_unpack_generic.c (internal_unpack):  Return instead of
	abort when called with empty array.
	* m4/in_unpack.m4:  Ditto.
	* generated/in_unpack_i1.c:  Regenerated.
	* generated/in_unpack_i2.c:  Regenerated.
	* generated/in_unpack_i4.c:  Regenerated.
	* generated/in_unpack_i8.c:  Regenerated.
	* generated/in_unpack_i16.c: Regenerated.
	* generated/in_unpack_r4.c:  Regenerated.
	* generated/in_unpack_r8.c:  Regenerated.
	* generated/in_unpack_r10.c: Regenerated.
	* generated/in_unpack_r16.c: Regenerated.
	* generated/in_unpack_c4.c:  Regenerated.
	* generated/in_unpack_c8.c:  Regenerated.
	* generated/in_unpack_c10.c: Regenerated.
	* generated/in_unpack_c16.c: Regenerated.

2009-01-12  Jerry DeLisle  <jvdelisle@gcc.gnu.org>

	PR libfortran/38772
	* io/read.c (read_f): Clean up loop conditions for BZ/BN,
	allowing proper digit testing. White space fix.

2009-01-05  Jerry DeLisle  <jvdelisle@gcc.gnu.org>

	PR libfortran/38735
	* io/unit.c (get_internal_unit): Set default BLANK= status to NULL for
	internal units.

2008-12-29  John David Anglin  <dave.anglin@nrc-cnrc.gc.ca>

	PR fortran/31832
	* acinclude.m4 (LIBGFOR_CHECK_FOR_BROKEN_POWF): New autoconf check for
	broken powf.
	* configure.ac (LIBGFOR_CHECK_FOR_BROKEN_POWF): Use it.
	* intrinsics/c99_functions.c: Use internal powf implementation if
	HAVE_BROKEN_POWF is defined.
	* configure: Rebuilt.
	* config.h.in: Rebuilt.

2008-12-22  Jerry DeLisle  <jvdelisle@gcc.gnu.org>

	PR libfortran/37472
	* io/write_float.def (output_float_FMT_G_): Modify calculation of temp
	to avoid sensitivity to round-off.

2008-12-21  Jerry DeLisle  <jvdelisle@gcc.gnu.org>

	PR libfortran/38398
	* io/io.h (st_parameter_dt): Add new bit to keep track of when to
	suppress blanks for g0 formatting.
	* io/transfer.c (formatted_transfer_scalar): Always call write_real_g0
	for g0 formatting.
	* io.c (write.c): Do not use ES formatting and use new bit to suppress
	blanks.
	* io/write_float.def (output_float): Adjust the location of setting the
	width so that it can be adjusted when suppressing blanks.  Set number of
	blanks to zero when dtp->u.p.g0_no_blanks is set. Do some minor code
	clean-up and add some white space for readability.
	
2008-12-18  Ralf Wildenhues  <Ralf.Wildenhues@gmx.de>

	* configure: Regenerate.

2008-12-13  Jerry DeLisle  <jvdelisle@gcc.gnu.org>

	PR libfortran/38504
	io/write.c (write_decimal): Skip extra sign '-' at beginning of string
	returned by gfc_itoa.

2008-12-08  Jerry DeLisle  <jvdelisle@gcc.gnu.org>

	PR libfortran/38430
	* io/transfer.c (data_transfer_init): Move constraint check for REC=
	and STREAM access into condition for other REC= constraints to simplify.
	Comment out this constraint to avoid breaking compatibility with 4.3
	until later.  Added a TODO for above comment and this one.
	Fix test for max pos.

2008-12-06  Jerry DeLisle  <jvdelisle@gcc.gnu.org>

	PR libfortran/38291
	* io/transfer.c (data_transfer_init): Add fbuf_flush inadvertently
	ommitted.  Add check for invalid use of REC= with ACCESS="stream".  Fix
	comment.

2008-12-06  Adam Nemet  <anemet@caviumnetworks.com>

	* runtime/main.c (store_exe_path): Don't crash if argv0 is NULL.

2008-12-05  Jerry DeLisle  <jvdelisle@gcc.gnu.org>

	PR libfortran/38291
	* io/transfer.c (data_transfer_init): Add checks for POS= valid range.
	Add check for unit opened with ACCESS="stream". Flush and seek if
	current stream position does not match. Check ENDFILE on read.

2008-12-04  Jerry DeLisle  <jvdelisle@gcc.gnu.org>

	PR fortran/38285
	* write_float.def (WRITE_FLOAT): Zero the float value for special case
	only if	scale_factor = 0.
	
2008-11-23  Thomas Koenig  <tkoenig@gcc.gnu.org>

	PR libfortran/38234
	* intrinsics/reshape_generic.c (reshape_internal):
	Source can be larger than shape.
	* m4/reshape.m4:  Likewise.
	* generated/reshape_c10.c Regenerated.
	* generated/reshape_c16.c Regenerated.
	* generated/reshape_c4.c Regenerated.
	* generated/reshape_c8.c Regenerated.
	* generated/reshape_i16.c Regenerated.
	* generated/reshape_i4.c Regenerated.
	* generated/reshape_i8.c Regenerated.
	* generated/reshape_r10.c Regenerated.
	* generated/reshape_r16.c Regenerated.
	* generated/reshape_r4.c Regenerated.
	* generated/reshape_r8.c Regenerated.

2008-11-22  Danny Smith  <dannysmith@users.sourceforge.net>

	* libgfortran.h (__mingw_snprintf): Declare with gnu_printf
	format attribute.


2008-11-22  Thomas Koenig  <tkoenig@gcc.gnu.org>

	PR libfortran/38225
	* intrinsics/reshape_generic.c (reshape_internal):
	Use all dimensions of source for bounds checking.
	* m4/reshape.m4:  Likewise.
	* generated/reshape_c10.c Regenerated.
	* generated/reshape_c16.c Regenerated.
	* generated/reshape_c4.c Regenerated.
	* generated/reshape_c8.c Regenerated.
	* generated/reshape_i16.c Regenerated.
	* generated/reshape_i4.c Regenerated.
	* generated/reshape_i8.c Regenerated.
	* generated/reshape_r10.c Regenerated.
	* generated/reshape_r16.c Regenerated.
	* generated/reshape_r4.c Regenerated.
	* generated/reshape_r8.c Regenerated.

2008-11-22  Jakub Jelinek  <jakub@redhat.com>

	PR libfortran/37839
	* io/io.h (IOPARM_INQUIRE_HAS_ROUND, IOPARM_INQUIRE_HAS_SIGN,
	IOPARM_INQUIRE_HAS_PENDING): Adjust values.
	(st_parameter_inquire): Reorder and fix types of round, sign and
	pending fields.
	(st_parameter_43, st_parameter_44): Removed.
	(st_parameter_dt): Put back struct definition directly to u.p
	declaration.  Change type of u.p.size_used from gfc_offset to
	GFC_IO_INT.  Decrease back size of u.pad to 16 pointers and
	32 ints.  Put id, pos, asynchronous, blank, decimal, delim,
	pad, round and sign fields after the union.
	* io/inquire.c (inquire_via_unit, inquire_via_filename): Only read
	flags2 if it is defined.
	* io/transfer.c (read_sf, read_block_form, write_block): Cast
	additions to size_used to GFC_IO_INT instead of gfc_offset.
	(data_transfer_init): Clear whole u.p struct.  Adjust
	for moving id, pos, asynchronous, blank, decimal, delim, pad,
	round and sign fields from u.p directly into st_parameter_dt.
	(finalize_transfer): Don't cast size_used to GFC_IO_INT.
	* io/file_pos.c (st_endfile): Clear whole u.p struct.

2008-11-20  Jerry DeLisle  <jvdelisle@gcc.gnu.org>

	PR libfortran/37472
	* io/write_float.def (output_float_FMT_G_): Adjust conversion of
	G format specification to F format.

2008-11-18  Thomas Koenig  <tkoenig@gcc.gnu.org>

	PR libfortran/38135
	* m4/reshape.m4:  Correct bounds checking when PAD is present.
	Treat PAD as if it were SOURCE when SOURCE is empty.
	* intrinsics/reshape_generic.c:  Likewise.
	* generated/reshape_c10.c Regenerated.
	* generated/reshape_c16.c Regenerated.
	* generated/reshape_c4.c Regenerated.
	* generated/reshape_c8.c Regenerated.
	* generated/reshape_i16.c Regenerated.
	* generated/reshape_i4.c Regenerated.
	* generated/reshape_i8.c Regenerated.
	* generated/reshape_r10.c Regenerated.
	* generated/reshape_r16.c Regenerated.
	* generated/reshape_r4.c Regenerated.
	* generated/reshape_r8.c Regenerated.

2008-11-16  Jerry DeLisle  <jvdelisle@gcc.gnu.org>

	PR libfortran/38097
	* io/read.c (read_f): Initialize exponent. Fix comment. Set loop
	conditions for BZ/BN.
	* io/unit.c (get_internal_unit): Initialize flags.blank.
	* io/transfer.c (data_transfer_init): Fix whitespace.

2008-11-15  Jerry DeLisle  <jvdelisle@gcc.gnu.org>

	PR libfortran/37294
	* io/write.c (namelist_write_newline): Use array loop specification to
	advance to next internal array unit record. (namelist_write): Adjust to
	accomodate the internal array unit behavior.

2008-11-01  Dennis Wassel  <dennis.wassel@gmail.com>

	PR fortran/37159
	* intrinsics/random.c: Added comment to adapt check.c, should
	kiss_size change.
	Few cosmetic changes to existing comments.

2008-10-22  Jerry DeLisle  <jvdelisle@gcc.gnu.org>

	PR libfortran/37707
	* io/list_read.c (read_character): Remove code to look ahead in namelist
	reads to descriminate non-delimited strings from namelist objects.
	* io/write.c (namelist_write): Delimit character strings with quote or
	apostrophe, defaulting to quote.

2008-10-21  Thomas Koenig  <tkoenig@gcc.gnu.org>

	PR libfortran/34670
	* intrinsics/transpose_generic.c:  Implement bounds checking.
	* m4/transpose.m4:  Likewise.
	* generated/transpose_c8.c: Regenerated.
	* generated/transpose_c16.c: Regenerated.
	* generated/transpose_r10.c: Regenerated.
	* generated/transpose_i8.c: Regenerated.
	* generated/transpose_c10.c: Regenerated.
	* generated/transpose_r4.c: Regenerated.
	* generated/transpose_c4.c: Regenerated.
	* generated/transpose_i16.c: Regenerated.
	* generated/transpose_i4.c: Regenerated.
	* generated/transpose_r8.c: Regenerated.
	* generated/transpose_r16.c: Regenerated.

2008-10-19  Jerry DeLisle  <jvdelisle@gcc.gnu.org

	PR libfortran/37834
	* io/write_float.def (output_float): Emit '0.' for special case of
	format specifier 'f0.0' and value of zero. Likewise emit '0' for 'f1.0'.

2008-10-17  Jerry DeLisle  <jvdelisle@gcc.gnu.org

	PR libfortran/37863
	* io/write_float.def (WRITE_FLOAT): Round to 1.0 correctly.
	* io/io.h (st_parameter_44): Fix id type declaration.

2008-10-16  Thomas Koenig  <tkoenig@gcc.gnu.org>

	* io/file_pos.c (unformatted_backspace): Normal case is
	GFC_CONVERT_NATIVE.
	* io/transfer.c (read_sf):  Mark paths leading to generate_error()
	as unlikely.
	(readl_block_form):  Likewise.
	(read_block_direct):  Likewise.
	(write_block):  Likewise.
	(write_buf):  Likewise.
	(us_read):  Likewise.  Normal case is GFC_CONVERT_NATIVE.
	(next_record_w_unf):  Mark paths leading to generate_error()
	as unlikely.

2008-10-16  Thomas Koenig  <tkoenig@gcc.gnu.org>

	PR libfortran/34670
	* generated/spread_r4.c: Regenerated.

2008-10-15  Thomas Koenig  <tkoenig@gcc.gnu.org>

	PR libfortran/34670
	* intrinsics/reshape_generic.c:  Add bounds checking.
	* m4/reshape.m4:  Likewise.
	* generated/reshape_c10.c: Regenerated.
	* generated/reshape_c16.c: Regenerated.
	* generated/reshape_c4.c: Regenerated.
	* generated/reshape_c8.c: Regenerated.
	* generated/reshape_i16.c: Regenerated.
	* generated/reshape_i4.c: Regenerated.
	* generated/reshape_i8.c: Regenerated.
	* generated/reshape_r10.c: Regenerated.
	* generated/reshape_r16.c: Regenerated.
	* generated/reshape_r4.c: Regenerated.
	* generated/reshape_r8.c: Regenerated.
	* generated/spread_r4.c: Regenerated.

2008-10-13  Jerry DeLisle  <jvdelisle@gcc.gnu.org

	PR libfortran/37083
	* io/list_read.c (next_char): Simplify EOF tests and set endfile flag.
	(finish_list_read): Add EOF check.

2008-10-09  Thomas Koenig  <tkoenig@gcc.gnu.org>

	PR libfortran/37753
	* io/transfer.c (unformatted_read):  CONVERT_NATIVE
	is the usual case.  Check for kind==1 for non-byte-reversing
	operation.
	(unformatted_write):  Likewise.

2008-10-08  Jerry DeLisle  <jvdelisle@gcc.gnu.org

	PR libfortran/37707
	* io/list_read.c (nml_get_obj_data): If the first namelist object rank
	is greater than zero, call nml_object_read with the first object rather
	than the sub-object.

2008-09-26  Peter O'Gorman  <pogma@thewrittenword.com>
	    Steve Ellcey  <sje@cup.hp.com>

	* configure: Regenerate for new libtool.
	* Makefile.in: Ditto.

2008-09-25  Jerry DeLisle  <jvdelisle@gcc.gnu.org

	PR libfortran/37498
	* list_read.c (eat_separator): Revert previous patch and move
	delim_status, decimal_status, and pad_status to gfc_unit.
	(parse_real): Ditto. (read_real): Ditto.
	* read.c (read_a): Likewise. (read_a_char4): Likewise.
	(read_f): Likewise.
	* inquire.c (inquire_via_unit): Add missing check for
	IOPARM_INQUIRE_HAS_FLAGS2. (inquire_via_filename): Likewise.
	* io.h (unit_sign_s): Move delim_status, decimal_status, and pad_status
	to gfc_unit.
	* transfer.c (read_sf): Ditto. (read_block_form): Ditto.
	(formatted_transfer_scalar): Ditto. (data_transfer_init): Ditto.
	* write.c (write_default_char4): Ditto. (write_utf8_char4): Ditto.
	(write_character): Ditto. (write_real_g0): Ditto.
	(list_formatted_write_scalar): Ditto. (nml_write_obj): Ditto.
	(namelist_write): Ditto.
	* write_float.def (calculate_sign): Ditto. (output_float): Ditto.

2008-09-24  Tobias Burnus  <burnus@net-b.de>

	* runtime/compile_options.c (init_compile_options):
	Sync flags with front end.

2008-09-22  Jerry DeLisle  <jvdelisle@gcc.gnu.org

	PR libfortran/37498
	* file_pos (st_endfile): Clear memory only for libfortran 4.3 private
	area.
	* list_read.c (eat_separator): Only access F2003 I/O parameters if
	IOPARM_DT_HAS_F2003 bit is set. (parse_real): Ditto.
	(read_real): Ditto.
	* read.c (read_a): Likewise. (read_a_char4): Likewise though not
	strictly necessary. (read_f): Likewise.
	* io.h (unit_sign_s): New enumerator to allow duplication of
	st_parameter structures. (IOPARM_DT_HAS_F2003): New mask bit.
	(st_parameter_43): New structure copied from 4.3 version of 
	st_paramater_dt private section. (st_parameter_44): New structure with
	F2003 items added. (st_parameter_dt): Modified to create union of new
	and old structures to allow correct memory setting for 4.3 ABI
	compatibility. Bumped the pad size.
	* transfer.c (read_sf): Do not use F2003 I/O memory areas unless
	IOPARM_DT_HAS_F2003 bit has been set. (read_block_form): Ditto.
	(formatted_transfer_scalar): Ditto. (data_transfer_init): Ditto and
	add comment, fix formatting.
	* write.c (write_default_char4): Likewise though not strictly necessary.
	(write_utf8_char4): Ditto. (write_character): Ditto.
	(write_real_g0): Ditto. (list_formatted_write_scalar): Ditto.
	(nml_write_obj): Ditto. (namelist_write): Ditto.
	* write_float.def (calculate_sign): Eliminate warning by including all
	cases in switch. (output_float): Output only decimal point of F2003 flag
	is not set.

2008-09-10  Tobias Burnus  <burnus@net-b.de>
	    H. J. Lu  <hongjiu.lu@intel.com>

	* mk-sik-inc.sh: Make -Wunused-variable proof.
	* mk-srk-inc.sh: Make -Wunused-variable proof.

2008-09-10  Tobias Burnus  <burnus@net-b.de>

	* mk-kinds-h.sh: Make -Wunused-variable proof.

2008-09-07  Thomas Koenig  <tkoenig@gcc.gnu.org>

	PR fortran/37203
	* intrinsics/reshape_generic.c:  Add checking on
	out-of-bounds and duplicate values of order argument.
	* m4/reshape.m4:  Likewise.
	* generated/reshape_c10.c: Regenerated.
	* generated/reshape_c16.c: Regenerated.
	* generated/reshape_c4.c: Regenerated.
	* generated/reshape_c8.c: Regenerated.
	* generated/reshape_i16.c: Regenerated.
	* generated/reshape_i4.c: Regenerated.
	* generated/reshape_i8.c: Regenerated.
	* generated/reshape_r10.c: Regenerated.
	* generated/reshape_r16.c: Regenerated.
	* generated/reshape_r4.c: Regenerated.
	* generated/reshape_r8.c: Regenerated.

2008-09-06  Tobias Burnus  <burnus@net-b.de>

	* libgfortran.h (likely,unlikely): New makros.
	(runtime_warning_at,__mingw_snprintf): Add __attribute__(format()).
	* m4/spread.m4 (spread_'rtype_code`): Use unlikely for bounds_check.
	* m4/iforeach.m4 (name`'rtype_qual`_'atype_code): Ditto.
	* m4/matmull.m4 (matmul_'rtype_code`): Ditto.
	* m4/ifunction_logical.m4 (name`'rtype_qual`_'atype_code): Ditto.
	* m4/ifunction.m4 (name`'rtype_qual`_'atype_code): Ditto.
	* m4/matmul.m4 (matmul_'rtype_code`): Ditto.

	* generated/minval_r8.c: Regenerated.
	* generated/spread_r10.c: Regenerated.
	* generated/minloc1_16_r16.c: Regenerated.
	* generated/maxloc1_4_r8.c: Regenerated.
	* generated/sum_i8.c: Regenerated.
	* generated/any_l16.c: Regenerated.
	* generated/spread_i8.c: Regenerated.
	* generated/maxval_i2.c: Regenerated.
	* generated/any_l2.c: Regenerated.
	* generated/product_r4.c: Regenerated.
	* generated/maxloc1_8_i4.c: Regenerated.
	* generated/maxloc0_4_r4.c: Regenerated.
	* generated/all_l1.c: Regenerated.
	* generated/matmul_r8.c: Regenerated.
	* generated/product_i2.c: Regenerated.
	* generated/minloc0_4_r16.c: Regenerated.
	* generated/minloc0_4_i1.c: Regenerated.
	* generated/maxloc0_4_r16.c: Regenerated.
	* generated/maxloc0_4_i2.c: Regenerated.
	* generated/minloc1_8_r16.c: Regenerated.
	* generated/maxloc1_8_r16.c: Regenerated.
	* generated/maxloc0_8_i8.c: Regenerated.
	* generated/sum_r16.c: Regenerated.
	* generated/sum_i1.c: Regenerated.
	* generated/minloc1_4_r8.c: Regenerated.
	* generated/maxloc1_16_r16.c: Regenerated.
	* generated/minloc1_16_i4.c: Regenerated.
	* generated/maxloc1_16_i4.c: Regenerated.
	* generated/minloc0_16_i8.c: Regenerated.
	* generated/spread_i1.c: Regenerated.
	* generated/maxloc0_16_i8.c: Regenerated.
	* generated/maxval_r16.c: Regenerated.
	* generated/product_c10.c: Regenerated.
	* generated/minloc1_8_i4.c: Regenerated.
	* generated/minloc0_16_i16.c: Regenerated.
	* generated/matmul_r16.c: Regenerated.
	* generated/minloc0_4_r4.c: Regenerated.
	* generated/all_l2.c: Regenerated.
	* generated/product_c4.c: Regenerated.
	* generated/sum_r4.c: Regenerated.
	* generated/minloc0_4_i2.c: Regenerated.
	* generated/spread_c10.c: Regenerated.
	* generated/maxloc0_8_i1.c: Regenerated.
	* generated/spread_r4.c: Regenerated.
	* generated/minloc0_8_i8.c: Regenerated.
	* generated/matmul_c8.c: Regenerated.
	* generated/all_l16.c: Regenerated.
	* generated/minloc1_16_r10.c: Regenerated.
	* generated/sum_i2.c: Regenerated.
	* generated/minloc0_16_i1.c: Regenerated.
	* generated/maxloc0_16_i1.c: Regenerated.
	* generated/maxloc1_8_r8.c: Regenerated.
	* generated/minval_i16.c: Regenerated.
	* generated/spread_i2.c: Regenerated.
	* generated/maxval_i4.c: Regenerated.
	* generated/minval_i8.c: Regenerated.
	* generated/any_l4.c: Regenerated.
	* generated/maxloc1_4_i8.c: Regenerated.
	* generated/maxloc0_16_i16.c: Regenerated.
	* generated/maxloc0_8_r4.c: Regenerated.
	* generated/minloc1_4_i16.c: Regenerated.
	* generated/maxloc1_4_i16.c: Regenerated.
	* generated/minloc0_4_r10.c: Regenerated.
	* generated/minloc0_8_i16.c: Regenerated.
	* generated/maxloc0_4_r10.c: Regenerated.
	* generated/maxloc0_8_i16.c: Regenerated.
	* generated/minloc1_8_r10.c: Regenerated.
	* generated/product_i4.c: Regenerated.
	* generated/minloc0_16_r4.c: Regenerated.
	* generated/sum_c16.c: Regenerated.
	* generated/maxloc1_8_r10.c: Regenerated.
	* generated/maxloc0_16_r4.c: Regenerated.
	* generated/minloc1_16_r8.c: Regenerated.
	* generated/minloc0_8_i1.c: Regenerated.
	* generated/maxloc0_4_i4.c: Regenerated.
	* generated/maxloc1_16_r8.c: Regenerated.
	* generated/maxloc0_8_i2.c: Regenerated.
	* generated/sum_r10.c: Regenerated.
	* generated/count_4_l.c: Regenerated.
	* generated/sum_c4.c: Regenerated.
	* generated/count_8_l.c: Regenerated.
	* generated/maxloc1_16_r10.c: Regenerated.
	* generated/matmul_i8.c: Regenerated.
	* generated/minloc0_16_i2.c: Regenerated.
	* generated/minloc1_8_r8.c: Regenerated.
	* generated/maxloc0_16_i2.c: Regenerated.
	* generated/spread_c4.c: Regenerated.
	* generated/matmul_c16.c: Regenerated.
	* generated/maxval_r10.c: Regenerated.
	* generated/minval_i1.c: Regenerated.
	* generated/maxloc1_4_i1.c: Regenerated.
	* generated/matmul_r10.c: Regenerated.
	* generated/minloc1_4_i8.c: Regenerated.
	* generated/minloc0_8_r4.c: Regenerated.
	* generated/matmul_l4.c: Regenerated.
	* generated/product_i16.c: Regenerated.
	* generated/minloc0_16_r16.c: Regenerated.
	* generated/all_l4.c: Regenerated.
	* generated/minloc0_4_i4.c: Regenerated.
	* generated/minloc0_8_i2.c: Regenerated.
	* generated/matmul_i1.c: Regenerated.
	* generated/minval_r4.c: Regenerated.
	* generated/maxloc1_4_r4.c: Regenerated.
	* generated/spread_i16.c: Regenerated.
	* generated/sum_i4.c: Regenerated.
	* generated/maxval_r8.c: Regenerated.
	* generated/spread_i4.c: Regenerated.
	* generated/minloc1_4_i1.c: Regenerated.
	* generated/minval_r16.c: Regenerated.
	* generated/minval_i2.c: Regenerated.
	* generated/maxloc1_4_i2.c: Regenerated.
	* generated/product_r8.c: Regenerated.
	* generated/maxloc1_8_i8.c: Regenerated.
	* generated/maxloc0_4_r8.c: Regenerated.
	* generated/maxloc0_16_r16.c: Regenerated.
	* generated/matmul_r4.c: Regenerated.
	* generated/sum_c10.c: Regenerated.
	* generated/minloc1_4_r16.c: Regenerated.
	* generated/maxloc1_4_r16.c: Regenerated.
	* generated/minloc0_8_r16.c: Regenerated.
	* generated/maxloc0_8_r16.c: Regenerated.
	* generated/count_1_l.c: Regenerated.
	* generated/maxloc0_8_i4.c: Regenerated.
	* generated/matmul_i2.c: Regenerated.
	* generated/minloc1_4_r4.c: Regenerated.
	* generated/matmul_c10.c: Regenerated.
	* generated/minloc0_16_i4.c: Regenerated.
	* generated/maxloc0_16_i4.c: Regenerated.
	* generated/minloc1_16_i8.c: Regenerated.
	* generated/maxloc1_16_i8.c: Regenerated.
	* generated/minloc1_4_i2.c: Regenerated.
	* generated/matmul_l16.c: Regenerated.
	* generated/maxloc1_8_i1.c: Regenerated.
	* generated/minloc0_16_r10.c: Regenerated.
	* generated/minloc1_8_i8.c: Regenerated.
	* generated/minloc0_4_r8.c: Regenerated.
	* generated/product_r16.c: Regenerated.
	* generated/product_c8.c: Regenerated.
	* generated/sum_r8.c: Regenerated.
	* generated/minloc0_8_i4.c: Regenerated.
	* generated/matmul_c4.c: Regenerated.
	* generated/minloc1_16_i16.c: Regenerated.
	* generated/spread_r8.c: Regenerated.
	* generated/maxloc1_8_r4.c: Regenerated.
	* generated/minloc1_16_i1.c: Regenerated.
	* generated/maxloc1_16_i1.c: Regenerated.
	* generated/spread_r16.c: Regenerated.
	* generated/minval_r10.c: Regenerated.
	* generated/count_16_l.c: Regenerated.
	* generated/minval_i4.c: Regenerated.
	* generated/minloc1_8_i1.c: Regenerated.
	* generated/maxloc1_4_i4.c: Regenerated.
	* generated/maxloc1_8_i2.c: Regenerated.
	* generated/maxval_i8.c: Regenerated.
	* generated/any_l8.c: Regenerated.
	* generated/maxloc0_16_r10.c: Regenerated.
	* generated/minloc0_4_i16.c: Regenerated.
	* generated/maxloc0_8_r8.c: Regenerated.
	* generated/maxloc0_4_i16.c: Regenerated.
	* generated/minloc1_4_r10.c: Regenerated.
	* generated/minloc1_8_i16.c: Regenerated.
	* generated/maxloc1_4_r10.c: Regenerated.
	* generated/maxloc1_8_i16.c: Regenerated.
	* generated/minloc0_8_r10.c: Regenerated.
	* generated/maxloc0_8_r10.c: Regenerated.
	* generated/minloc1_16_r4.c: Regenerated.
	* generated/maxloc1_16_r4.c: Regenerated.
	* generated/minloc0_16_r8.c: Regenerated.
	* generated/product_i8.c: Regenerated.
	* generated/maxloc0_16_r8.c: Regenerated.
	* generated/sum_i16.c: Regenerated.
	* generated/count_2_l.c: Regenerated.
	* generated/maxloc0_4_i8.c: Regenerated.
	* generated/maxloc1_16_i16.c: Regenerated.
	* generated/matmul_i4.c: Regenerated.
	* generated/minloc1_8_r4.c: Regenerated.
	* generated/sum_c8.c: Regenerated.
	* generated/minloc1_16_i2.c: Regenerated.
	* generated/maxloc1_16_i2.c: Regenerated.
	* generated/maxval_i16.c: Regenerated.
	* generated/spread_c8.c: Regenerated.
	* generated/matmul_i16.c: Regenerated.
	* generated/minloc1_4_i4.c: Regenerated.
	* generated/maxval_i1.c: Regenerated.
	* generated/minloc1_8_i2.c: Regenerated.
	* generated/any_l1.c: Regenerated.
	* generated/product_c16.c: Regenerated.
	* generated/minloc0_8_r8.c: Regenerated.
	* generated/matmul_l8.c: Regenerated.
	* generated/product_r10.c: Regenerated.
	* generated/product_i1.c: Regenerated.
	* generated/all_l8.c: Regenerated.
	* generated/maxloc0_4_i1.c: Regenerated.
	* generated/minloc0_4_i8.c: Regenerated.
	* generated/spread_c16.c: Regenerated.
	* generated/maxval_r4.c: Regenerated.

2008-09-01  Jerry DeLisle  <jvdelisle@gcc.gnu.org>

	PR libfortran/37301
	PR libfortran/37228
	* io/io.h (write_real_g0): Declare new function to handle g0.d format.
	* io/transfer.c (formatted_transfer_scalar): Use new function.
	* io/format.c (parse_format_list): Enable g0.d.
	* io/write.c (write_a_char4): Delete unused var.
	(set_fnode_default): New function to set the default fnode w, d, and e
	factored from write_real. (write_real): Use new factored function.
	(write_real_g0): New function that sets d to that passed by g0.d format
	specifier and set format to ES.  Default values for w and e are used
	from the new function, set_fnode_default.

2008-09-01  Jerry DeLisle  <jvdelisle@gcc.gnu.org>

	* runtime/error.c: Fix cast for printf.

2008-08-30  Jerry DeLisle  <jvdelisle@gcc.gnu.org>

	PR libfortran/36895
	* io/write.c (namelist_write_newline): New function to correctly mark
	next records in both external and internal units.
	(nml_write_obj): Use new function.
	(namelist_write: Use new function.

2008-08-19  Tobias Burnus  <burnus@net-b.de>

	PR libfortran/35863
	* io/write.c (write_a_char4): Add missing variable declaration
	in HAVE_CRLF block.

2008-08-15  Jerry DeLisle  <jvdelisle@gcc.gnu.org>

	PR libfortran/35863
	* intrinsics/selected_char_kind.c: Enable iso_10646.
	* io/read.c (typedef uchar): New type.
	(read_utf8): New function to read a single UTF-8 encoded character.
	(read_utf8_char1): New function to read UTF-8 into a KIND=1 string.
	(read_default_char1): New functio to read default into KIND=1 string.
	(read_utf8_char4): New function to read UTF-8 into a KIND=4 string.
	(read_default_char4): New function to read UTF-8 into a KIND=4 string.
	(read_a): Modify to use the new functions.
	(read_a_char4): Modify to use the new functions.
	* io/write.c (error.h): Add include. (typedef uchar): New type.
	(write_default_char4): New function to default write KIND=4 string.
	(write_utf8_char4): New function to UTF-8 write KIND=4 string.
	(write_a_char4): Modify to use new functions.
	(write_character): Modify to use new functions.

2008-08-14  H.J. Lu  <hongjiu.lu@intel.com>

	PR libfortran/37123
	* intrinsics/cshift0.c (cshift0): Fix 2 typos.

2008-08-14  Thomas Koenig  <tkoenig@gcc.gnu.org>

	PR libfortran/36886
	* Makefile.am:  Added $(i_cshift0_c).
	Added $(i_cshift0_c) to gfor_built_specific_src.
	Add rule to build from cshift0.m4.
	* Makefile.in:  Regenerated.
	* libgfortran.h:  Addedd prototypes for cshift0_i1,
	cshift0_i2, cshift0_i4, cshift0_i8, cshift0_i16,
	cshift0_r4, cshift0_r8, cshift0_r10, cshift0_r16,
	cshift0_c4, cshift0_c8, cshift0_c10, cshift0_c16.
	Define Macros GFC_UNALIGNED_C4 and GFC_UNALIGNED_C8.
	* intrinsics/cshift0.c:  Remove helper functions for
	the innter shift loop.
	(cshift0):  Call specific functions depending on type
	of array argument.  Only call specific functions for
	correct alignment for other types.
	* m4/cshift0.m4:  New file.
	* generated/cshift0_i1.c:  New file.
	* generated/cshift0_i2.c:  New file.
	* generated/cshift0_i4.c:  New file.
	* generated/cshift0_i8:.c  New file.
	* generated/cshift0_i16.c:  New file.
	* generated/cshift0_r4.c:  New file.
	* generated/cshift0_r8.c:  New file.
	* generated/cshift0_r10.c:  New file.
	* generated/cshift0_r16.c:  New file.
	* generated/cshift0_c4.c:  New file.
	* generated/cshift0_c8.c:  New file.
	* generated/cshift0_c10.c:  New file.
	* generated/cshift0_c16.c:  New file.

2008-07-27  Tobias Burnus  <burnus@net-b.de>

	PR fortran/36132
	PR fortran/29952
	PR fortran/36909
	* runtime/error.c: New function runtime_error_at.
	* gfortran.map: Ditto.
	* libgfortran.h: Ditto.

2008-07-22  Jerry DeLisle  <jvdelisle@gcc.gnu.org>

	PR fortran/36582
	* io/list_read.c: If variable rank is zero, do not adjust the found
	namelist object pointer.

2008-07-22  Daniel Kraft  <d@domob.eu>

	PR fortran/29835
	* io/format.c (struct format_data):  New member error_element.
	(unexpected_element):  Added '%c' to message.
	(next_char):  Keep track of last parsed character in fmt->error_element.
	(format_error):  If the message is unexpected_element, output the
	offending character, too.

2008-07-22  Thomas Koenig  <tkoenig@gcc.gnu.org>

	PR libfortran/36890
	* io/file_pos.c:  Declare READ_CHUNK as signed to avoid
	signed/unsigned comparison warning in formatted_backspace.

2008-07-21  Thomas Koenig  <tkoenig@gcc.gnu.org>

	PR libfortran/36773
	* intrinsics/cshift0.c (cshift0):  Return early if size of array
	is zero.
	* intrinsics/eoshift0.c (eoshift0):  Return early if size of
	return array is zero.
	* intrinsics/eoshift2.c (eoshift2):  Likewise.
	* m4/eoshift1.m4 (eoshift1):  Return early if size of array
	is zero.
	* m4/eoshift3.m4 (eoshift3):  Likewise.
	* m4/eoshift2.m4 (eoshift2):  Return early if size of return
	array is zero.
	* m4/eoshift4.m4 (eoshift2):  Return early if size of return
	array is zero.
	* generated/cshift1_16.c: Regenerated.
	* generated/cshift1_4.c: Regenerated.
	* generated/cshift1_8.c: Regenerated.
	* generated/eoshift1_16.c: Regenerated.
	* generated/eoshift1_4.c: Regenerated.
	* generated/eoshift1_8.c: Regenerated.
	* generated/eoshift3_16.c: Regenerated.
	* generated/eoshift3_4.c: Regenerated.
	* generated/eoshift3_8.c: Regenerated.

2008-07-20  Jerry DeLisle  <jvdelisle@gcc.gnu.org>

	PR fortran/36857
	* io/write_float.def: Comment out locale dependent code and fix general
	comments.
	
2008-07-07  Thomas Koenig  <tkoenig@gcc.gnu.org>

	PR fortran/36341
	PR fortran/34670
	* m4/matmul.m4:  Add bounds checking.
	* m4/matmull.m4:  Likewise.
	* generated/matmul_c10.c: Regenerated.
	* generated/matmul_c16.c: Regenerated.
	* generated/matmul_c4.c: Regenerated.
	* generated/matmul_c8.c: Regenerated.
	* generated/matmul_i1.c: Regenerated.
	* generated/matmul_i16.c: Regenerated.
	* generated/matmul_i2.c: Regenerated.
	* generated/matmul_i4.c: Regenerated.
	* generated/matmul_i8.c: Regenerated.
	* generated/matmul_l16.c: Regenerated.
	* generated/matmul_l4.c: Regenerated.
	* generated/matmul_l8.c: Regenerated.
	* generated/matmul_r10.c: Regenerated.
	* generated/matmul_r16.c: Regenerated.
	* generated/matmul_r4.c: Regenerated.
	* generated/matmul_r8.c: Regenerated.

2008-07-07  Ralf Wildenhues  <Ralf.Wildenhues@gmx.de>

	* acinclude.m4 (LIBGFOR_CHECK_GTHR_DEFAULT): Fix configure cache
	variable name.
	* configure: Regenerate.

2008-07-01  Jerry DeLisle  <jvdelisle@gcc.gnu.org>

	PR fortran/36676
	* io/list_read.c (find_nml_name): Use eat_separator instead of eat_line.
	
2008-06-28  Jerry DeLisle  <jvdelisle@gcc.gnu.org>

	PR fortran/36657
	* io/list_read.c (read_character): Check for '!' along with separators.
	(find_nml_name): Likewise and eat the comment if found.

2008-06-17  Ralf Wildenhues  <Ralf.Wildenhues@gmx.de>

	* configure: Regenerate.

2008-06-16  Jerry DeLisle  <jvdelisle@gcc.gnu.org>

	PR fortran/36546
	* io/list_read.c (eat_separator): Add tab character to condition
	for looping past whitespace.

2008-06-14  Jerry DeLisle  <jvdelisle@gcc.gnu.org>

	PR fortran/36515
	* libgfortran.h (compile_options_t): Add int range_check to structure.
	* runtime/compile_options.c (set_options): Add range_check option.
	(init_compile_options): Likewise.
	*io/read.c (read_decimal): Change overflow checks to include
	range_check.
	
2008-06-13  Jerry DeLisle  <jvdelisle@gcc.gnu.org>

	PR fortran/36538
	* io/list_read.c (namelist_read): Add eat_separator to eliminate leading
	tabs.

2008-06-13  Jerry DeLisle  <jvdelisle@gcc.gnu.org>

	PR fortran/35863
	* libgfortran.h: Change l8_to_l4_offset to big_endian and add endian_off.
	* runtime/main.c: Fix error in comment. Change l8_to_l4_offset to
	big_endian. (determine_endianness): Add endian_off and set its value
	according to big_endian.
	* gfortran.map: Add symbol for new _gfortran_transfer_character_wide.
	* io/io.h: Add prototype declarations for new functions.
	* io/list_read.c (list_formatted_read_scalar): Modify to handle kind=4.
	(list_formatted_read): Calculate stride based on kind for character type
	and use it when calling list_formatted_read_scalar.
	* io/inquire.c (inquire_via_unit): Change l8_to_l4_offset to big_endian.
	* io/open.c (st_open): Change l8_to_l4_offset to big_endian.
	* io/read.c (read_a_char4): New function to handle formatted read.
	* io/write.c: Define GFC_CHAR4(x) to improve readability of code.
	(write_a_char4): New function to handle formatted write.
	(write_character): Modify to accept the kind parameter and adjust for
	endianess of the machine. (list_formatted_write): Calculate the stride
	resulting from the kind and adjust the list_formatted_write_scalar call
	accordingly. (nml_write_obj): Adjust calls to write_character.
	(namelist_write): Likewise.
	* io/transfer.c (formatted_transfer_scaler): Rename 'len' argument to
	'kind' argument to better describe what it is. Add calls to new
	functions for kind == 4. (formatted_transfer): Modify to handle the case
	of type character and kind equals 4 to pass in the kind to the transfer
	routines. (transfer_character_wide): Add this new function.
	(transfer_array): Don't set kind to the character string length. Adjust
	strides bases on character kind.
	(unformatted_read): Adjust size based on kind for character types.
	(unformatted_write): Likewise. (data_transfer_init): Change
	l8_to_l4_offset to big_endian.
	io/fbuf.c (fbuf_seek): Add cast to eliminate warning.

2008-06-13  Tobias Burnus  <burnus@net-b.de>

	* configure.ac (AM_CFLAGS): Remove -Werror again.
	* configure: Regenerate.

2008-06-13  Tobias Burnus  <burnus@net-b.de>

	PR libgfortran/36518
	* configure.ac (AM_CFLAGS): Add -Werror.
	* configure: Regenerate.
	* m4/ifunction_logical.m4: Cast "n" to "(int)".
	* generated/any_l16.c: Regenerate.
	* generated/any_l2.c: Regenerate.
	* generated/all_l1.c: Regenerate.
	* generated/all_l2.c: Regenerate.
	* generated/all_l16.c: Regenerate.
	* generated/any_l4.c: Regenerate.
	* generated/count_4_l.c: Regenerate.
	* generated/count_8_l.c: Regenerate.
	* generated/all_l4.c: Regenerate.
	* generated/count_1_l.c: Regenerate.
	* generated/count_16_l.c: Regenerate.
	* generated/any_l8.c: Regenerate.
	* generated/count_2_l.c: Regenerate.
	* generated/any_l1.c: Regenerate.
	* generated/all_l8.c: Regenerate.

2008-06-13  Tobias Burnus  <burnus@net-b.de>

	PR fortran/36495
	* configure.ac (AM_FCFLAGS): Add "-Werror -fimplicit-none".
	* configure: (generated) ditto.
	* intrinsics/dprod_r8.f90: Add "implicit none".

2008-06-07  Jerry DeLisle  <jvdelisle@gcc.gnu.org>

	PR libfortran/36420
	PR libfortran/36421
	PR libfortran/36422
	* io/io.h: Add prototype for write_real.
	* io/transfer.c (formatted_transfer_scalar): For FMT_G and width zero,
	use write_real.
	* io/format.c: Add zero width error message. (parse_format_list): Use
	error message for FMT_A if followed by FMT_ZERO. Use zero width error
	message	for FMT_G if mode is READ or if -std=f95 or f2003. (fmormat0):
	Fix typo in comment.
	* io/write.c(write_a): Set wlen to len if FMT_G	and length is zero.
	(write_l): Add wlen variable and use it if FMT_G and width is zero.
	(write_decimal): If FMT_G, set m to -1 to flag processor dependent
	formatting. (write_real): Remove static declaration.

2008-05-28  Francois-Xavier Coudert  <fxcoudert@gcc.gnu.org>

	PR fortran/36319
	* intrinsics/string_intrinsics_inc.c (string_index): Return
	correct value for zero-length substring.
	* intrinsics/cshift0.c: Add _char4 variant.
	* intrinsics/eoshift0.c (eoshift0): Allow filler to be a pattern
	wider than a single byte. Add _char4 variant and use above
	functionality.
	* intrinsics/eoshift2.c (eoshift2): Likewise.
	* m4/eoshift1.m4: Likewise.
	* m4/eoshift3.m4: Likewise.
	* m4/cshift1.m4: Add _char4 variants.
	* gfortran.map (GFORTRAN_1.1): Add _gfortran_cshift0_1_char4,
	_gfortran_cshift0_2_char4, _gfortran_cshift0_4_char4,
	_gfortran_cshift0_8_char4, _gfortran_cshift1_16_char4,
	_gfortran_cshift1_4_char4, _gfortran_cshift1_8_char4,
	_gfortran_eoshift0_1_char4, _gfortran_eoshift0_2_char4,
	_gfortran_eoshift0_4_char4, _gfortran_eoshift0_8_char4,
	_gfortran_eoshift1_16_char4, _gfortran_eoshift1_4_char4,
	_gfortran_eoshift1_8_char4, _gfortran_eoshift2_1_char4,
	_gfortran_eoshift2_2_char4, _gfortran_eoshift2_4_char4,
	_gfortran_eoshift2_8_char4, _gfortran_eoshift3_16_char4,
	_gfortran_eoshift3_4_char4 and _gfortran_eoshift3_8_char4.
	* generated/eoshift3_4.c: Regenerate.
	* generated/eoshift1_8.c: Regenerate.
	* generated/eoshift1_16.c: Regenerate.
	* generated/cshift1_4.c: Regenerate.
	* generated/eoshift1_4.c: Regenerate.
	* generated/eoshift3_8.c: Regenerate.
	* generated/eoshift3_16.c: Regenerate.
	* generated/cshift1_8.c: Regenerate.
	* generated/cshift1_16.c: Regenerate.

2008-05-25  Tobias Burnus  <burnus@net-b.de>

	PR fortran/32600
	* intrinsics/iso_c_binding.c (c_f_procpointer): Remove.
	* intrinsics/iso_c_binding.h (c_f_procpointer): Remove.
	* gfortran.map (c_f_procpointer): Remove.

2008-05-22  Thomas Koenig  <tkoenig@gcc.gnu.org>

	PR libgfortran/36302
	* gfortran.map (GFORTRAN_1.1): Add _gfortran_eoshift0_16,
	_gfortran_eoshift0_16_char, _gfortran_eoshift2_16,
	_gfortran_eoshift2_16_char,_gfortran_cshift0_16,
	_gfortran_cshift0_16_char.  Sort alphabetically.
	* intrinsics/eoshift0.c:  Add function for kind=16 integer.
	* intrinsics/eoshift2.c:  Likewise.
	* intrinsics/cshift0.c:  Likewise.

2008-05-18  Thomas Koenig  <tkoenig@gcc.gnu.org>

	* m4/in_pack.m4 (internal_pack_'rtype_code`):  Destination
	pointer is restrict.
	* m4/transpose.m4 (transpose_'rtype_code`):  Likewise.
	* m4/pack.m4 (pack_'rtype_code`):  Likewise.
	* m4/spread.m4 (spread_'rtype_code`):  Likewise.
	(spread_scalar_'rtype_code`): Likewise.
	* m4/iforeach.m4 (name`'rtype_qual`_'atype_code):  Likewise.
	* m4/eoshift1.m4 (eoshift1):  Likewise.
	* m4/eoshift3.m4 (eoshift3):  Likewise.
	* m4/in_unpack.m4 (internal_unpack_'rtype_ccode`):  Likewise.
	* m4/unpack.m4 (unpack0_'rtype_code`):  Likewise.
	(unpack1_'rtype_code`):  Likewise.
	* intrinsics/pack_generic.c (pack_generic.c):  Likewise.
	* intrinsics/unpack_generic.c (unpack_internal):  Likewise.
	* intrinsics/eoshift0.c (eoshift0):  Likewise.
	* intrinsics/eoshift2.c (eoshift2):  Likewise.
	* intrinsics/reshape_generic.c (reshape_internal):  Likewise.
	* intrinsics/reshape_packed.c (reshape_packed):  Likewise.
	* generated/eoshift1_16.c: Regenerated.
	* generated/eoshift1_4.c: Regenerated.
	* generated/eoshift1_8.c: Regenerated.
	* generated/eoshift3_16.c: Regenerated.
	* generated/eoshift3_4.c: Regenerated.
	* generated/eoshift3_8.c: Regenerated.
	* generated/in_pack_c10.c: Regenerated.
	* generated/in_pack_c16.c: Regenerated.
	* generated/in_pack_c4.c: Regenerated.
	* generated/in_pack_c8.c: Regenerated.
	* generated/in_pack_i1.c: Regenerated.
	* generated/in_pack_i16.c: Regenerated.
	* generated/in_pack_i2.c: Regenerated.
	* generated/in_pack_i4.c: Regenerated.
	* generated/in_pack_i8.c: Regenerated.
	* generated/in_pack_r10.c: Regenerated.
	* generated/in_pack_r16.c: Regenerated.
	* generated/in_pack_r4.c: Regenerated.
	* generated/in_pack_r8.c: Regenerated.
	* generated/in_unpack_c10.c: Regenerated.
	* generated/in_unpack_c16.c: Regenerated.
	* generated/in_unpack_c4.c: Regenerated.
	* generated/in_unpack_c8.c: Regenerated.
	* generated/in_unpack_i1.c: Regenerated.
	* generated/in_unpack_i16.c: Regenerated.
	* generated/in_unpack_i2.c: Regenerated.
	* generated/in_unpack_i4.c: Regenerated.
	* generated/in_unpack_i8.c: Regenerated.
	* generated/in_unpack_r10.c: Regenerated.
	* generated/in_unpack_r16.c: Regenerated.
	* generated/in_unpack_r4.c: Regenerated.
	* generated/in_unpack_r8.c: Regenerated.
	* generated/maxloc0_16_i1.c: Regenerated.
	* generated/maxloc0_16_i16.c: Regenerated.
	* generated/maxloc0_16_i2.c: Regenerated.
	* generated/maxloc0_16_i4.c: Regenerated.
	* generated/maxloc0_16_i8.c: Regenerated.
	* generated/maxloc0_16_r10.c: Regenerated.
	* generated/maxloc0_16_r16.c: Regenerated.
	* generated/maxloc0_16_r4.c: Regenerated.
	* generated/maxloc0_16_r8.c: Regenerated.
	* generated/maxloc0_4_i1.c: Regenerated.
	* generated/maxloc0_4_i16.c: Regenerated.
	* generated/maxloc0_4_i2.c: Regenerated.
	* generated/maxloc0_4_i4.c: Regenerated.
	* generated/maxloc0_4_i8.c: Regenerated.
	* generated/maxloc0_4_r10.c: Regenerated.
	* generated/maxloc0_4_r16.c: Regenerated.
	* generated/maxloc0_4_r4.c: Regenerated.
	* generated/maxloc0_4_r8.c: Regenerated.
	* generated/maxloc0_8_i1.c: Regenerated.
	* generated/maxloc0_8_i16.c: Regenerated.
	* generated/maxloc0_8_i2.c: Regenerated.
	* generated/maxloc0_8_i4.c: Regenerated.
	* generated/maxloc0_8_i8.c: Regenerated.
	* generated/maxloc0_8_r10.c: Regenerated.
	* generated/maxloc0_8_r16.c: Regenerated.
	* generated/maxloc0_8_r4.c: Regenerated.
	* generated/maxloc0_8_r8.c: Regenerated.
	* generated/minloc0_16_i1.c: Regenerated.
	* generated/minloc0_16_i16.c: Regenerated.
	* generated/minloc0_16_i2.c: Regenerated.
	* generated/minloc0_16_i4.c: Regenerated.
	* generated/minloc0_16_i8.c: Regenerated.
	* generated/minloc0_16_r10.c: Regenerated.
	* generated/minloc0_16_r16.c: Regenerated.
	* generated/minloc0_16_r4.c: Regenerated.
	* generated/minloc0_16_r8.c: Regenerated.
	* generated/minloc0_4_i1.c: Regenerated.
	* generated/minloc0_4_i16.c: Regenerated.
	* generated/minloc0_4_i2.c: Regenerated.
	* generated/minloc0_4_i4.c: Regenerated.
	* generated/minloc0_4_i8.c: Regenerated.
	* generated/minloc0_4_r10.c: Regenerated.
	* generated/minloc0_4_r16.c: Regenerated.
	* generated/minloc0_4_r4.c: Regenerated.
	* generated/minloc0_4_r8.c: Regenerated.
	* generated/minloc0_8_i1.c: Regenerated.
	* generated/minloc0_8_i16.c: Regenerated.
	* generated/minloc0_8_i2.c: Regenerated.
	* generated/minloc0_8_i4.c: Regenerated.
	* generated/minloc0_8_i8.c: Regenerated.
	* generated/minloc0_8_r10.c: Regenerated.
	* generated/minloc0_8_r16.c: Regenerated.
	* generated/minloc0_8_r4.c: Regenerated.
	* generated/minloc0_8_r8.c: Regenerated.
	* generated/pack_c10.c: Regenerated.
	* generated/pack_c16.c: Regenerated.
	* generated/pack_c4.c: Regenerated.
	* generated/pack_c8.c: Regenerated.
	* generated/pack_i1.c: Regenerated.
	* generated/pack_i16.c: Regenerated.
	* generated/pack_i2.c: Regenerated.
	* generated/pack_i4.c: Regenerated.
	* generated/pack_i8.c: Regenerated.
	* generated/pack_r10.c: Regenerated.
	* generated/pack_r16.c: Regenerated.
	* generated/pack_r4.c: Regenerated.
	* generated/pack_r8.c: Regenerated.
	* generated/spread_c10.c: Regenerated.
	* generated/spread_c16.c: Regenerated.
	* generated/spread_c4.c: Regenerated.
	* generated/spread_c8.c: Regenerated.
	* generated/spread_i1.c: Regenerated.
	* generated/spread_i16.c: Regenerated.
	* generated/spread_i2.c: Regenerated.
	* generated/spread_i4.c: Regenerated.
	* generated/spread_i8.c: Regenerated.
	* generated/spread_r10.c: Regenerated.
	* generated/spread_r16.c: Regenerated.
	* generated/spread_r4.c: Regenerated.
	* generated/spread_r8.c: Regenerated.
	* generated/transpose_c10.c: Regenerated.
	* generated/transpose_c16.c: Regenerated.
	* generated/transpose_c4.c: Regenerated.
	* generated/transpose_c8.c: Regenerated.
	* generated/transpose_i16.c: Regenerated.
	* generated/transpose_i4.c: Regenerated.
	* generated/transpose_i8.c: Regenerated.
	* generated/transpose_r10.c: Regenerated.
	* generated/transpose_r16.c: Regenerated.
	* generated/transpose_r4.c: Regenerated.
	* generated/transpose_r8.c: Regenerated.
	* generated/unpack_c10.c: Regenerated.
	* generated/unpack_c16.c: Regenerated.
	* generated/unpack_c4.c: Regenerated.
	* generated/unpack_c8.c: Regenerated.
	* generated/unpack_i1.c: Regenerated.
	* generated/unpack_i16.c: Regenerated.
	* generated/unpack_i2.c: Regenerated.
	* generated/unpack_i4.c: Regenerated.
	* generated/unpack_i8.c: Regenerated.
	* generated/unpack_r10.c: Regenerated.
	* generated/unpack_r16.c: Regenerated.
	* generated/unpack_r4.c: Regenerated.
	* generated/unpack_r8.c: Regenerated.

2008-05-18  Francois-Xavier Coudert  <fxcoudert@gcc.gnu.org>

	* runtime/select.c: Moved content to select_inc.c. Include it. 
	Add macros for different character types.
	* runtime/select_inc.c: New file.
	* runtime/convert_char.c: New file.
	* intrinsics/pack_generic.c (pack_char4, pack_s_char4): New
	functions.
	* intrinsics/transpose_generic.c (transpose_char4): New function.
	* intrinsics/spread_generic.c (spread_char4, spread_char4_scalar):
	New functions.
	* intrinsics/unpack_generic.c (unpack1_char4, unpack0_char4): 
	New functions.
	* intrinsics/reshape_generic.c (reshape_char): Use
	gfc_charlen_type as type for length variables.
	(reshape_char4): New function.
	* gfortran.map (GFORTRAN_1.1): Add _gfortran_select_string_char4,
	_gfortran_convert_char1_to_char4, _gfortran_convert_char4_to_char1,
	_gfortran_transpose_char4, _gfortran_spread_char4,
	_gfortran_spread_char4_scalar, _gfortran_reshape_char4,
	_gfortran_pack_char4, _gfortran_pack_s_char4,
	_gfortran_unpack0_char4 and _gfortran_unpack1_char4.
	* Makefile.am: Add runtime/convert_char.c.
	* Makefile.in: Regenerate.

2008-05-17  Thomas Koenig  <tkoenig@gcc.gnu.org>

	* io/list_read.c (list_formatted_read_scalar):  Declare
	type as volatile to shut up compiler warning.

2008-05-16  Janne Blomqvist  <jb@gcc.gnu.org>

	PR libfortran/25561
	* io/io.h (struct fbuf): Change pointer to position offset.
	* io/fbuf.c (fbuf_init): Reduce default size of buffer, ptr=>pos
	changes.
	(fbuf_reset): ptr=>pos changes.
	(fbuf_alloc): If the request doesn't fit, don't waste memory by
	keeping flushed bytes. ptr=>pos changes.
	(fbuf_flush): ptr=>pos changes.
	(fbuf_seek): Don't seek past the left tab limit, don't update active
	byte count.
	* io/open.c (new_unit): If RECL has been specified, used that as
	initial buffer size.

2008-05-16  Janne Blomqvist  <jb@gcc.gnu.org>

	PR libfortran/35632
	* io/open.c (new_unit): Set stream position to correct value.

2008-05-15  Janne Blomqvist  <jb@gcc.gnu.org>

	PR libfortran/25561
	* Makefile.am: Add fbuf.c to gfor_io_src.
	* Makefile.in: Regenerate.
	* io/io.h (read_block): Remove.
	(struct stream): Remove alloc_r_at function pointer.
	(salloc_r): Remove.
	(salloc_r_at): Remove.
	(salloc_w_at): Remove.
	(salloc_w): Remove offset argument.
	(struct fbuf): New struct for format buffer.
	(struct gfc_unit): Add fbuf.
	(read_block_form): New prototype.
	(fbuf_init): Likewise.
	(fbuf_destroy): Likewise.
	(fbuf_reset): Likewise.
	(fbuf_alloc): Likewise.
	(fbuf_flush): Likewise.
	(fbuf_seek): Likewise.
	* io/file_pos.c (formatted_backspace): Change to use sread.
	(unformatted_backspace): Likewise.
	(st_backspace): Flush format buffer.
	(st_rewind): Likewise.
	* io/list_read.c (next_char): Likewise.
	(nml_query): Tidying, flush format buffer.
	* io/open.c (new_unit): Init format buffer.
	* io/read.c (read_l): Change to use read_block_form.
	(read_a): Likewise.
	(read_decimal): Likewise.
	(read_radix): Likewise.
	(read_f): Likewise.
	(read_x): Empty reads also for stream I/O.
	* io/transfer.c (read_sf): Change to use sread.
	(read_block): Rename to read_block_form, change prototype, use sread.
	(read_block_direct): Don't seek stream files.
	(write_block): Change to use fbuf if external file, don't seek stream
	files.
	(write_buf): Don't seek stream files.
	(formatted_transfer_scalar): Use fbuf for external files.
	(us_read): Change to use sread.
	(pre_position): Do nothing for stream I/O.
	(data_transfer_init): Flush fbuf when switching from write to read, if
	POS is specified, seek stream file to correct offset.
	(skip_record): Change to use sread.
	(min_off): New function.
	(next_record_r): Change to use sread.
	(next_record_w): Change to use sset/sseek, flush fbuf.
	(finalize_transfer): Flush fbuf.
	* io/unit.c (init_units): Init fbuf for stdout, stderr.
	(close_unit_1): Destroy fbuf.
	(finish_last_advance_record): Flush fbuf, no need to seek.
	* io/unix.c (fd_alloc_r_at): Remove unused where argument.
	(fd_alloc_w_at): Likewise.
	(fd_read): Remove third argument to fd_alloc_r_at.
	(fd_write): Remove third argument to fd_alloc_w_at.
	(fd_sset): Likewise.
	(fd_open): Don't set alloc_r_at.
	(mem_alloc_r_at): Remove unused where argument.
	(mem_alloc_w_at): Likewise.
	(mem_read): Don't incorrectly return previous errno, remove unused
	third argument to alloc function.
	(mem_write): Likewise.
	(mem_set): Likewise.
	(open_internal): Don't set alloc_r_at pointer.
	* io/fbuf.c: New file.

2008-05-14  Francois-Xavier Coudert  <fxcoudert@gcc.gnu.org>

	* libgfortran.h (gfc_char4_t): New type.
	(GFC_SIZE_OF_CHAR_KIND): New macro.
	(compare_string): Adjust prototype.
	(compare_string_char4): New prototype.
	* gfortran.map (GFORTRAN_1.1): Add _gfortran_adjustl_char4,
	_gfortran_adjustr_char4, _gfortran_compare_string_char4,
	_gfortran_concat_string_char4, _gfortran_string_index_char4,
	_gfortran_string_len_trim_char4, _gfortran_string_minmax_char4,
	_gfortran_string_scan_char4, _gfortran_string_trim_char4 and
	_gfortran_string_verify_char4.
	* intrinsics/string_intrinsics_inc.c: New file from content of
	string_intrinsics.c with types replaced by macros.
	* intrinsics/string_intrinsics.c: Move content to
	string_intrinsics_inc.c.

2008-05-11  Jerry DeLisle  <jvdelisle@gcc.gnu.org>

	PR libfortran/36202
	* io/list_read (eat_separator): Handle the CR-LF case correctly.

2008-05-09  Julian Brown  <julian@codesourcery.com>

	* Makefile.am (LTLDFLAGS): New.
	(libgfortran_la_LDFLAGS): Use above.
	* Makefile.in: Regenerate.

2008-05-05  Jerry DeLisle  <jvdelisle@gcc.gnu.org>

	PR libfortran/36131
	* io/transfer.c (formatted_transfer_scalar): Revert patch for PR34974.
	(next_record_w): Likewise.

2008-05-04  Thomas Koenig  <tkoenig@gcc.gnu.org>

	PR libfortran/35995
	* m4/ifunction_logical.m4:  If the extent of "array"
	is less than zero, set it to zero.  Use an explicit
	flag for breaking out of the main loop to avoid, because
	the data pointer for "array" may be NULL for an empty
	array.
	* m4/ifunction.m4:  Likewise.
	* generated/all_l1.c: Regenerated.
	* generated/all_l16.c: Regenerated.
	* generated/all_l2.c: Regenerated.
	* generated/all_l4.c: Regenerated.
	* generated/all_l8.c: Regenerated.
	* generated/any_l1.c: Regenerated.
	* generated/any_l16.c: Regenerated.
	* generated/any_l2.c: Regenerated.
	* generated/any_l4.c: Regenerated.
	* generated/any_l8.c: Regenerated.
	* generated/count_16_l.c: Regenerated.
	* generated/count_1_l.c: Regenerated.
	* generated/count_2_l.c: Regenerated.
	* generated/count_4_l.c: Regenerated.
	* generated/count_8_l.c: Regenerated.
	* generated/maxloc1_16_i1.c: Regenerated.
	* generated/maxloc1_16_i16.c: Regenerated.
	* generated/maxloc1_16_i2.c: Regenerated.
	* generated/maxloc1_16_i4.c: Regenerated.
	* generated/maxloc1_16_i8.c: Regenerated.
	* generated/maxloc1_16_r10.c: Regenerated.
	* generated/maxloc1_16_r16.c: Regenerated.
	* generated/maxloc1_16_r4.c: Regenerated.
	* generated/maxloc1_16_r8.c: Regenerated.
	* generated/maxloc1_4_i1.c: Regenerated.
	* generated/maxloc1_4_i16.c: Regenerated.
	* generated/maxloc1_4_i2.c: Regenerated.
	* generated/maxloc1_4_i4.c: Regenerated.
	* generated/maxloc1_4_i8.c: Regenerated.
	* generated/maxloc1_4_r10.c: Regenerated.
	* generated/maxloc1_4_r16.c: Regenerated.
	* generated/maxloc1_4_r4.c: Regenerated.
	* generated/maxloc1_4_r8.c: Regenerated.
	* generated/maxloc1_8_i1.c: Regenerated.
	* generated/maxloc1_8_i16.c: Regenerated.
	* generated/maxloc1_8_i2.c: Regenerated.
	* generated/maxloc1_8_i4.c: Regenerated.
	* generated/maxloc1_8_i8.c: Regenerated.
	* generated/maxloc1_8_r10.c: Regenerated.
	* generated/maxloc1_8_r16.c: Regenerated.
	* generated/maxloc1_8_r4.c: Regenerated.
	* generated/maxloc1_8_r8.c: Regenerated.
	* generated/maxval_i1.c: Regenerated.
	* generated/maxval_i16.c: Regenerated.
	* generated/maxval_i2.c: Regenerated.
	* generated/maxval_i4.c: Regenerated.
	* generated/maxval_i8.c: Regenerated.
	* generated/maxval_r10.c: Regenerated.
	* generated/maxval_r16.c: Regenerated.
	* generated/maxval_r4.c: Regenerated.
	* generated/maxval_r8.c: Regenerated.
	* generated/minloc1_16_i1.c: Regenerated.
	* generated/minloc1_16_i16.c: Regenerated.
	* generated/minloc1_16_i2.c: Regenerated.
	* generated/minloc1_16_i4.c: Regenerated.
	* generated/minloc1_16_i8.c: Regenerated.
	* generated/minloc1_16_r10.c: Regenerated.
	* generated/minloc1_16_r16.c: Regenerated.
	* generated/minloc1_16_r4.c: Regenerated.
	* generated/minloc1_16_r8.c: Regenerated.
	* generated/minloc1_4_i1.c: Regenerated.
	* generated/minloc1_4_i16.c: Regenerated.
	* generated/minloc1_4_i2.c: Regenerated.
	* generated/minloc1_4_i4.c: Regenerated.
	* generated/minloc1_4_i8.c: Regenerated.
	* generated/minloc1_4_r10.c: Regenerated.
	* generated/minloc1_4_r16.c: Regenerated.
	* generated/minloc1_4_r4.c: Regenerated.
	* generated/minloc1_4_r8.c: Regenerated.
	* generated/minloc1_8_i1.c: Regenerated.
	* generated/minloc1_8_i16.c: Regenerated.
	* generated/minloc1_8_i2.c: Regenerated.
	* generated/minloc1_8_i4.c: Regenerated.
	* generated/minloc1_8_i8.c: Regenerated.
	* generated/minloc1_8_r10.c: Regenerated.
	* generated/minloc1_8_r16.c: Regenerated.
	* generated/minloc1_8_r4.c: Regenerated.
	* generated/minloc1_8_r8.c: Regenerated.
	* generated/minval_i1.c: Regenerated.
	* generated/minval_i16.c: Regenerated.
	* generated/minval_i2.c: Regenerated.
	* generated/minval_i4.c: Regenerated.
	* generated/minval_i8.c: Regenerated.
	* generated/minval_r10.c: Regenerated.
	* generated/minval_r16.c: Regenerated.
	* generated/minval_r4.c: Regenerated.
	* generated/minval_r8.c: Regenerated.
	* generated/product_c10.c: Regenerated.
	* generated/product_c16.c: Regenerated.
	* generated/product_c4.c: Regenerated.
	* generated/product_c8.c: Regenerated.
	* generated/product_i1.c: Regenerated.
	* generated/product_i16.c: Regenerated.
	* generated/product_i2.c: Regenerated.
	* generated/product_i4.c: Regenerated.
	* generated/product_i8.c: Regenerated.
	* generated/product_r10.c: Regenerated.
	* generated/product_r16.c: Regenerated.
	* generated/product_r4.c: Regenerated.
	* generated/product_r8.c: Regenerated.
	* generated/sum_c10.c: Regenerated.
	* generated/sum_c16.c: Regenerated.
	* generated/sum_c4.c: Regenerated.
	* generated/sum_c8.c: Regenerated.
	* generated/sum_i1.c: Regenerated.
	* generated/sum_i16.c: Regenerated.
	* generated/sum_i2.c: Regenerated.
	* generated/sum_i4.c: Regenerated.
	* generated/sum_i8.c: Regenerated.
	* generated/sum_r10.c: Regenerated.
	* generated/sum_r16.c: Regenerated.
	* generated/sum_r4.c: Regenerated.
	* generated/sum_r8.c: Regenerated.

2008-05-04  Thomas Koenig  <tkoenig@gcc.gnu.org>

	PR libfortran/35990
	* intrinsics/pack_generic.c:  Really commit.

2008-05-04  Thomas Koenig  <tkoenig@gcc.gnu.org>

	PR libfortran/35990
	* intrinsics/pack_generic.c:  If an extent of the source
	array is less then zero, set it to zero.  Set the source
	pointer to NULL if the source size is zero.  Set the total
	number of elements to zero if the vector has an extent
	less or equal to zero.
	* m4/pack.m4:  Set the source pointer to NULL if the
	source array is zero-sized.  Set the total number of
	elemements to zero if the vector has an extent less or
	equal to zero.
	* generated/pack_i1.c:  Regenerated.
	* generated/pack_i2.c:  Regenerated.
	* generated/pack_i4.c:  Regenerated.
	* generated/pack_i8.c:  Regenerated.
	* generated/pack_i16.c:  Regenerated.
	* generated/pack_r4.c:  Regenerated.
	* generated/pack_r8.c:  Regenerated.
	* generated/pack_r10.c:  Regenerated.
	* generated/pack_r16.c:  Regenerated.
	* generated/pack_c4.c:  Regenerated.
	* generated/pack_c8.c:  Regenerated.
	* generated/pack_c10.c:  Regenerated.
	* generated/pack_c16.c:  Regenerated.

2008-05-01  Jerry DeLisle  <jvdelisle@gcc.gnu.org>

	PR libfortran/36094
	* runtime/error.c (show_locus): Provide modified error message when
	filename has not yet been associated with a unit number.
	* io/open.c (encoding_opt[]): Comment out "utf-8" option and add TODO.

2008-04-30  Francois-Xavier Coudert  <fxcoudert@gcc.gnu.org>

	* intrinsics/selected_char_kind.c: New file.
	* gfortran.map (GFORTRAN_1.1): Add _gfortran_selected_char_kind.
	* Makefile.am: Add intrinsics/selected_char_kind.c.
	* Makefile.in: Regenerate.

2008-04-30  Thomas Koenig  <tkoenig@gcc.gnu.org>

	PR libfortran/35993
	* ifunction.m4 (SCALAR_ARRAY_FUNCTION):  Use correct
	implementation for multi-dimensional return arrays when
	the mask is .false.
	* generated/maxloc1_16_i1.c: Regenerated.
	* generated/maxloc1_16_i16.c: Regenerated.
	* generated/maxloc1_16_i2.c: Regenerated.
	* generated/maxloc1_16_i4.c: Regenerated.
	* generated/maxloc1_16_i8.c: Regenerated.
	* generated/maxloc1_16_r10.c: Regenerated.
	* generated/maxloc1_16_r16.c: Regenerated.
	* generated/maxloc1_16_r4.c: Regenerated.
	* generated/maxloc1_16_r8.c: Regenerated.
	* generated/maxloc1_4_i1.c: Regenerated.
	* generated/maxloc1_4_i16.c: Regenerated.
	* generated/maxloc1_4_i2.c: Regenerated.
	* generated/maxloc1_4_i4.c: Regenerated.
	* generated/maxloc1_4_i8.c: Regenerated.
	* generated/maxloc1_4_r10.c: Regenerated.
	* generated/maxloc1_4_r16.c: Regenerated.
	* generated/maxloc1_4_r4.c: Regenerated.
	* generated/maxloc1_4_r8.c: Regenerated.
	* generated/maxloc1_8_i1.c: Regenerated.
	* generated/maxloc1_8_i16.c: Regenerated.
	* generated/maxloc1_8_i2.c: Regenerated.
	* generated/maxloc1_8_i4.c: Regenerated.
	* generated/maxloc1_8_i8.c: Regenerated.
	* generated/maxloc1_8_r10.c: Regenerated.
	* generated/maxloc1_8_r16.c: Regenerated.
	* generated/maxloc1_8_r4.c: Regenerated.
	* generated/maxloc1_8_r8.c: Regenerated.
	* generated/maxval_i1.c: Regenerated.
	* generated/maxval_i16.c: Regenerated.
	* generated/maxval_i2.c: Regenerated.
	* generated/maxval_i4.c: Regenerated.
	* generated/maxval_i8.c: Regenerated.
	* generated/maxval_r10.c: Regenerated.
	* generated/maxval_r16.c: Regenerated.
	* generated/maxval_r4.c: Regenerated.
	* generated/maxval_r8.c: Regenerated.
	* generated/minloc1_16_i1.c: Regenerated.
	* generated/minloc1_16_i16.c: Regenerated.
	* generated/minloc1_16_i2.c: Regenerated.
	* generated/minloc1_16_i4.c: Regenerated.
	* generated/minloc1_16_i8.c: Regenerated.
	* generated/minloc1_16_r10.c: Regenerated.
	* generated/minloc1_16_r16.c: Regenerated.
	* generated/minloc1_16_r4.c: Regenerated.
	* generated/minloc1_16_r8.c: Regenerated.
	* generated/minloc1_4_i1.c: Regenerated.
	* generated/minloc1_4_i16.c: Regenerated.
	* generated/minloc1_4_i2.c: Regenerated.
	* generated/minloc1_4_i4.c: Regenerated.
	* generated/minloc1_4_i8.c: Regenerated.
	* generated/minloc1_4_r10.c: Regenerated.
	* generated/minloc1_4_r16.c: Regenerated.
	* generated/minloc1_4_r4.c: Regenerated.
	* generated/minloc1_4_r8.c: Regenerated.
	* generated/minloc1_8_i1.c: Regenerated.
	* generated/minloc1_8_i16.c: Regenerated.
	* generated/minloc1_8_i2.c: Regenerated.
	* generated/minloc1_8_i4.c: Regenerated.
	* generated/minloc1_8_i8.c: Regenerated.
	* generated/minloc1_8_r10.c: Regenerated.
	* generated/minloc1_8_r16.c: Regenerated.
	* generated/minloc1_8_r4.c: Regenerated.
	* generated/minloc1_8_r8.c: Regenerated.
	* generated/minval_i1.c: Regenerated.
	* generated/minval_i16.c: Regenerated.
	* generated/minval_i2.c: Regenerated.
	* generated/minval_i4.c: Regenerated.
	* generated/minval_i8.c: Regenerated.
	* generated/minval_r10.c: Regenerated.
	* generated/minval_r16.c: Regenerated.
	* generated/minval_r4.c: Regenerated.
	* generated/minval_r8.c: Regenerated.
	* generated/product_c10.c: Regenerated.
	* generated/product_c16.c: Regenerated.
	* generated/product_c4.c: Regenerated.
	* generated/product_c8.c: Regenerated.
	* generated/product_i1.c: Regenerated.
	* generated/product_i16.c: Regenerated.
	* generated/product_i2.c: Regenerated.
	* generated/product_i4.c: Regenerated.
	* generated/product_i8.c: Regenerated.
	* generated/product_r10.c: Regenerated.
	* generated/product_r16.c: Regenerated.
	* generated/product_r4.c: Regenerated.
	* generated/product_r8.c: Regenerated.
	* generated/sum_c10.c: Regenerated.
	* generated/sum_c16.c: Regenerated.
	* generated/sum_c4.c: Regenerated.
	* generated/sum_c8.c: Regenerated.
	* generated/sum_i1.c: Regenerated.
	* generated/sum_i16.c: Regenerated.
	* generated/sum_i2.c: Regenerated.
	* generated/sum_i4.c: Regenerated.
	* generated/sum_i8.c: Regenerated.
	* generated/sum_r10.c: Regenerated.
	* generated/sum_r16.c: Regenerated.
	* generated/sum_r4.c: Regenerated.
	* generated/sum_r8.c: Regenerated.

2008-04-25  Thomas Koenig  <tkoenig@gcc.gnu.org>

	PR libfortran/35960
	* m4/reshape.m4:  Fix typo in last commit.
	* generated/reshape_i4.c:  Regererated.
	* generated/reshape_i8.c:  Regenerated.
	* generated/reshape_i16.c:  Regenerated.
	* generated/reshape_r4.c:  Regenerated.
	* generated/reshape_r8.c:  Regenerated.
	* generated/reshape_r10.c:  Regenerated.
	* generated/reshape_r16.c:  Regenerated.
	* generated/reshape_c4.c:  Regenerated.
	* generated/reshape_c8.c:  Regenerated.
	* generated/reshape_c10.c:  Regenerated.
	* generated/reshape_c16.c:  Regenerated.

2008-04-24  Francois-Xavier Coudert  <fxcoudert@gcc.gnu.org>

	* intrinsics/time_1.h (__time_1): Remove unused variable.

2008-04-23  Thomas Koenig  <tkoenig@gcc.gnu.org>

	PR libfortran/35988
	* m4/matmul.m4:  Only issue a runtime error if extents are
	non-zero.
	* generated/matmul_i1.c:  Regenerated.
	* generated/matmul_i2.c:  Regenerated.
	* generated/matmul_i4.c:  Regenerated.
	* generated/matmul_i8.c:  Regenerated.
	* generated/matmul_i16.c:  Regenerated.
	* generated/matmul_r4.c:  Regenerated.
	* generated/matmul_r8.c:  Regenerated.
	* generated/matmul_r10.c:  Regenerated.
	* generated/matmul_r16.c:  Regenerated.
	* generated/matmul_c4.c:  Regenerated.
	* generated/matmul_c8.c:  Regenerated.
	* generated/matmul_c10.c:  Regenerated.
	* generated/matmul_c16.c:  Regenerated.

2008-04-21  Ralf Wildenhues  <Ralf.Wildenhues@gmx.de>

	* acinclude.m4 (LIBGFOR_CHECK_ATTRIBUTE_VISIBILITY)
	(LIBGFOR_CHECK_ATTRIBUTE_DLLEXPORT)
	(LIBGFOR_CHECK_ATTRIBUTE_ALIAS, LIBGFOR_CHECK_SYNC_FETCH_AND_ADD)
	(LIBGFOR_GTHREAD_WEAK, LIBGFOR_CHECK_UNLINK_OPEN_FILE)
	(LIBGFOR_CHECK_CRLF, LIBGFOR_CHECK_FOR_BROKEN_ISFINITE)
	(LIBGFOR_CHECK_FOR_BROKEN_ISNAN)
	(LIBGFOR_CHECK_FOR_BROKEN_FPCLASSIFY, LIBGFOR_CHECK_WORKING_STAT)
	(LIBGFOR_CHECK_FPSETMASK, LIBGFOR_CHECK_MINGW_SNPRINTF):
	Fix cache variable names.
	* configure, Makefile.in: Regenerate.

2008-04-20  Jerry DeLisle  <jvdelisle@gcc.gnu.org>

	PR fortran/35991
	* intrinsics/cshift0.c (cshift0): Avoid divide by zero.

2008-04-20  Thomas Koenig  <tkoenig@gcc.gnu.org>

	PR libfortran/35960
	* intrinsics/reshape_generic.c (reshape_internal): If the size
	of the resized array is zero, as determined by the SHAPE
	argument, return early.
	* m4/reshape.m4:  Likewise.
	* generated/reshape_i4.c:  Regererated.
	* generated/reshape_i8.c:  Regenerated.
	* generated/reshape_i16.c:  Regenerated.
	* generated/reshape_r4.c:  Regenerated.
	* generated/reshape_r8.c:  Regenerated.
	* generated/reshape_r10.c:  Regenerated.
	* generated/reshape_r16.c:  Regenerated.
	* generated/reshape_c4.c:  Regenerated.
	* generated/reshape_c8.c:  Regenerated.
	* generated/reshape_c10.c:  Regenerated.
	* generated/reshape_c16.c:  Regenerated.

2008-04-18  Paolo Bonzini  <bonzini@gnu.org>

	PR bootstrap/35457
	* aclocal.m4: Regenerate.
	* configure: Regenerate.

2008-04-14  Thomas Koenig  <tkoenig@gcc.gnu.org>

	PR libfortran/32972
	* intrinsics/spread_generic.c (spread):  Use spread_i2()
	for GFC_DTYPE_DERIVED_2 (fix typo from previous commit).

2008-04-13  Thomas Koenig  <tkoenig@gcc.gnu.org>
	Francois-Xavier Coudert  <fxcoudert@gcc.gnu.org>

	PR libfortran/32972
	PR libfortran/32512
	configure.ac:  Add test for uintptr_t.
	configure:  Regenerated.
	config.h.in:  Regenerated.
	* libgfortran.h: GFC_DTYPE_DERIVED_1:  New macro.
	GFC_DTYPE_DERIVED_2:  New macro.
	GFC_DTYPE_DERIVED_4:  New macro.
	GFC_DTYPE_DERIVED_8:  New macro.
	GFC_DTYPE_DERIVED_16:  New macro.
	GFC_UNALIGNED_2:  New macro.
	GFC_UNALIGNED_4:  New macro.
	GFC_UNALIGNED_8:  New macro.
	GFC_UNALIGNED_16:  New macro.
	intptr_t:  Define if we don't have it.
	uintptr_t:  Likewise.
	* runtime/backtrace.c (show_backtrace):  Use intptr_t.
	* intrinsics/signal.c (signal_sub):  Likewise.
	(signal_sub_int):  Likewise.
	(alarm_sub_int_i4):  Likewise.
	* intrinsics/spread_generic.c (spread):  Use the integer
	routines for handling derived types of sizes 1, 2, 4, 8 and 16
	if the alignment of all pointers is correct.
	(spread_scalar):  Likewise.
	* intrinsics/pack_generic.c (pack):  Likewise.
	Use GFD_DTYPE_TYPE_SIZE to avoid nested switch statements.
	* intrinsics/unpack_generic.c (unpack1):  Likewise.
	(unpack0):  Likewise.
	* runtime/in_pack_generic.c (internal_pack):  Likewise.
	* runtime/in_unpack_generic.c (internal_unpack):  Likewise.

2008-04-09  Jakub Jelinek  <jakub@redhat.com>

	* io/list_read.c (snprintf): Define if HAVE_SNPRINTF isn't defined.
	(nml_read_obj): Add nml_err_msg_size argument.  Pass it down to
	recursive call.  Use snprintf instead of sprintf when %s nl->var_name
	is used.
	(nml_get_obj_data): Add nml_err_msg_size argument.  Pass it down to
	nml_read_obj call.  Use snprintf instead of sprintf when %s
	nl->var_name is used.  Pass nml_err_msg to nml_parse_qualifier instead
	of parse_err_msg array.  Append " for namelist variable " and
	nl->var_name to it.
	(namelist_read): Increase size of nml_err_msg array to 200.  Pass
	sizeof nml_err_msg as extra argument to nml_get_obj_data.

2008-04-07  Jerry DeLisle  <jvdelisle@gcc.gnu.org>

	PR fortran/25829 28655
	* io/open.c (edit_modes): Set flags.async. (new_unit) Set flags.async
	and flags.status. (st_open): Initialize flags.async.
	* io/list_read.c (read_charactor): Use delim_status instead of
	flags.delim.
	* io/read.c (read_x): Use pad_status instead of flags.pad.
	* io/inquire.c (inquire_via_unit): Add new checks.
	(inquire_via_filename): Likewise.
	* io/io.h (st_parameter_inquire): Add new flags.
	(st_parameter_dt): Likewise.
	* io/unit.c (get_internal_unit): Set flags.async. (init_units): Set
	flags.async.
	* io/transfer.c: Add delim and pad option arrays. (read_sf): Use
	pad_status instead of flags.pad. (read_block): Likewise.
	(data_transfer_init): Set flags.async and add checks.
	* io/write.c (write_character): Use delim_status.
	(list_formatted_write_scalar): Likewise. (nml_write_obj): Likewise.
	(namelist_write): Likewise.

2008-04-05  Jerry DeLisle  <jvdelisle@gcc.gnu.org>

	PR fortran/25829 28655
	* gfortran.map: Add new symbol, _gfortran_st_wait.
	* libgfortran.h (st_paramter_common): Add new I/O parameters.
	* open.c (st_option decimal_opt[], st_option encoding_opt[],
	st_option round_opt[], st_option sign_opt[], st_option async_opt[]): New
	parameter option arrays. (edit_modes): Add checks for new parameters.
	(new_unit): Likewise. (st_open): Likewise.
	* list_read.c (CASE_SEPERATORS): Add ';' as a valid separator.
	(eat_separator): Handle deimal comma. (read_logical): Fix whitespace.
	(parse_real): Handle decimal comma. (read_real): Handle decimal comma.
	* read.c (read_a): Use decimal status flag to allow comma in place of a
	decimal point. (read_f): Allow comma as acceptable character in float.
	According to decimal flag, substitute a period for a comma.
	(read_x): If decimal status flag is comma, disable the read_comma flag,
	not allowing comma as a delimiter, an extension otherwise.
	* io.h: (unit_decimal, unit_encoding, unit_round, unit_sign,
	unit_async): New enumerators. Add all new I/O parameters.
	* unix.c (unix_stream, int_stream): Add io_mode	asychronous I/O	control.
	(move_pos_offset, fd_alloc_w_at): Fix some whitespace.
	(fd_sfree): Use new enumerator. (fd_read): Likewise.
	(fd_write): Likewise. (fd_close): Fix whitespace.
	(fd_open): Use new enumertors. (tempfile, regular_file,
	open_external): Fix whitespace. (output_stream, error_stream): Set
	method. (stream_offset): Fix whitespace.
	* transfer.c: (st_option decimal_opt[], sign_opt[], blank_opt[]): New
	option arrays. 	(formatted_transfer_scalar): Set sf_read_comma flag
	based on new decimal_status flag. (data_transfer_init): Initialize new
	parameters. Add checks for decimal, sign, and blank. (st_wait): New stub.
	* format.c: (format_lex): Add format specifiers DP, DC, and D.
	(parse_format_list): Parse the new specifiers.
	* write.c (write_decimal): Use new sign enumerators to set the sign.
	(write_complex): Handle decimal comma and semi-colon separator.
	(nml_write_obj): Likewise.
	* write_float.def: Revise sign enumerators. (calculate_sign): Use new
	sign enumerators. (output_float): Likewise. Use new decimal_status flag
	to set the decimal character to a point or a comma.
	
2008-03-28  Thomas Koenig  <tkoenig@gcc.gnu.org>

	PR libfortran/32972
	PR libfortran/32512
	* Makefile.am:  Add new variable, i_spread_c, containing
	pack_i1.c, pack_i2.c, pack_i4.c, pack_i8.c, spread_i16.c,
	spread_r4.c, spread_r8.c, spread_r10.c, spread_r16.c,
	spread_c4.c, spread_c8.c, spread_c10.c, spread_c16.c.
	* Makefile.in:  Regenerated.
	* libgfortran.h:  Add prototypes for spread_i1, spread_i2,
	spread_i4, spread_i8, spread_i16, spread_r4, spread_r8,
	spread_c4, spread_c8, spread_c10, spread_c16,
	spread_scalar_i1, spread_scalar_i2, spread_scalar_i4,
	spread_scalar_i8, spread_scalar_i16, spread_scalar_r4
	spread_scalar_r8, spread_scalar_c4, spread_scalar_c8,
	spread_scalar_c10 and spread_scalar_c16.
	Add macros to isolate both type and size information
	from array descriptors with a single mask operation.
	* intrinsics/spread_generic.c:  Add calls to specific
	spread functions.
	* m4/spread.m4:  New file.
	* generated/spread_i1.c:  New file.
	* generated/spread_i2.c:  New file.
	* generated/spread_i4.c:  New file.
	* generated/spread_i8.c:  New file.
	* generated/spread_i16.c:  New file.
	* generated/spread_r4.c:  New file.
	* generated/spread_r8.c:  New file.
	* generated/spread_r10.c:  New file.
	* generated/spread_r16.c:  New file.
	* generated/spread_c4.c:  New file.
	* generated/spread_c8.c:  New file.
	* generated/spread_c10.c:  New file.
	* generated/spread_c16.c:  New file.

2008-03-28  Jerry DeLisle  <jvdelisle@gcc.gnu.org>

	PR libfortran/35699
	* io/transfer.c (write_buf):  Don't pad the record, just return if the
	data is NULL.  (next_record_w): If there are bytes left in the record
	for unformatted direct I/O, pad out the record with zero bytes.

2008-03-28  Tobias Burnus  <burnus@net-b.de>

	PR fortran/35721
	* intrinsics/associated.c (associated): Ignore different
	stride of pointer vs. target if only one element is referred.

2008-03-26  Jerry DeLisle  <jvdelisle@gcc.gnu.org>

	* io/unix.c (fd_close):  Do not close STDIN.

2007-03-23  Thomas Koenig  <tkoenig@gcc.gnu.org

	PR libfortran/32972
	* Makefile.am:  Add new variable, i_unpack_c, containing
	unpack_i1.c, unpack_i2.c, unpack_i4.c, unpack_i8.c,
	unpack_i16.c, unpack_r4.c, unpack_r8.c, unpack_r10.c,
	unpack_r16.c, unpack_c4.c, unpack_c8.c, unpack_c10.c
	and unpack_c16.c
	Add i_unpack_c to gfor_built_src.
	Add rule to generate i_unpack_c from m4/unpack.m4.
	* Makefile.in:  Regenerated.
	* libgfortran.h: Add prototypes for unpack0_i1, unpack0_i2,
	unpack0_i4, unpack0_i8, unpack0_i16, unpack0_r4, unpack0_r8,
	unpack0_r10, unpack0_r16, unpack0_c4, unpack0_c8, unpack0_c10,
	unpack0_c16, unpack1_i1, unpack1_i2, unpack1_i4, unpack1_i8,
	unpack1_i16, unpack1_r4, unpack1_r8, unpack1_r10, unpack1_r16,
	unpack1_c4, unpack1_c8, unpack1_c10 and unpack1_c16.
	* intrinsics/pack_generic.c (unpack1):  Add calls to specific
	unpack1 functions.
	(unpack0):  Add calls to specific unpack0 functions.
	* m4/unpack.m4:  New file.
	* generated/unpack_i1.c:  New file.
	* generated/unpack_i2.c:  New file.
	* generated/unpack_i4.c:  New file.
	* generated/unpack_i8.c:  New file.
	* generated/unpack_i16.c:  New file.
	* generated/unpack_r4.c:  New file.
	* generated/unpack_r8.c:  New file.
	* generated/unpack_r10.c:  New file.
	* generated/unpack_r16.c:  New file.
	* generated/unpack_c4.c:  New file.
	* generated/unpack_c8.c:  New file.
	* generated/unpack_c10.c:  New file.
	* generated/unpack_c16.c:  New file.

2008-03-22  Jerry DeLisle  <jvdelisle@gcc.gnu.org>

	PR libfortran/35632
	* io/transfer.c (data_transfer_init):  Fix whitespace.
	(next_record_w): Truncate the file only if the stream
	position is short of the file end.

2008-03-21  Jerry DeLisle  <jvdelisle@gcc.gnu.org>

	* intrinsics/pack_generic.c:  Fix typo.

2008-03-21  Janne Blomqvist  <jb@gcc.gnu.org>

	* gfortran.map: Move erfc_scaled symbols to new symbol node
	GFORTRAN_1.1, thereby fixing ABI bug introduced in r132846.

2008-03-21  Thomas Koenig  <tkoenig@gcc.gnu.org>

	PR libfortran/32972
	* runtime/in_pack_generic.c (internal_pack):  Call correct
	function, pack_i16, for GFC_INTEGER_16.

2008-03-21  Thomas Koenig  <tkoenig@gcc.gnu.org>

	PR libfortran/32972
	* Makefile.am:  Add new variable, i_pack_c, containing
	pack_i1.c, pack_i2.c, pack_i4.c, pack_i8.c, pack_i16.c,
	pack_r4.c, pack_r8.c, pack_r10.c, pack_r16.c, pack_c4.c,
	pack_c8.c, pack_c10.c, pack_c16.c.
	Add m4/pack.m4 to m4_files.
	Add i_pack_c to gfor_built_src.
	Add rule to generate i_pack_c from m4/pack.m4.
	* Makefile.in:  Regenerated.
	* libgfortran.h: Add prototypes for pack_i1, pack_i2, pack_i4,
	pack_i8, pack_i16, pack_r4, pack_r8, pack_c4, pack_c8,
	pack_c10, pack_c16.
	* intrinsics/pack_generic.c:  Add calls to specific
	pack functions.
	* m4/pack.m4:  New file.
	* generated/pack_i1.c:  New file.
	* generated/pack_i2.c:  New file.
	* generated/pack_i4.c:  New file.
	* generated/pack_i8.c:  New file.
	* generated/pack_i16.c:  New file.
	* generated/pack_r4.c:  New file.
	* generated/pack_r8.c:  New file.
	* generated/pack_r10.c:  New file.
	* generated/pack_r16.c:  New file.
	* generated/pack_c4.c:  New file.
	* generated/pack_c8.c:  New file.
	* generated/pack_c10.c:  New file.
	* generated/pack_c16.c:  New file.

2008-03-19  Jerry DeLisle  <jvdelisle@gcc.gnu.org>

	PR libfortran/35627
	* io/list_read.c (free_line): Clear the line buffer enable flag and
	reset the index into line_buffer, aka item_count.
	(next_char): Cleanup whitespace.
	(read_logical): Use unget_char to assure that the first character of the
	bad logical is saved in case it is part of an object name. Remove the
	clearing of index and flag that is now in free_line.
	(read_real): Likewise.

2008-03-19  Thomas Koenig  <tkoenig@gcc.gnu.org>

	PR libfortran/32972
	* runtime/in_pack_generic.c (internal_pack):  Fix typo in
	last commit.

2008-03-19  Thomas Koenig  <tkoenig@gcc.gnu.org>

	PR libfortran/32972
	* Makefile.am (in_pack_c): Add in_pack_i1.c, in_pack_i2.c,
	in_pack_r4.c, in_pack_r8.c, in_pack_r10.c and in_pack_r16.c.
	(in_unpack_c): Add in_unpack_i1.c, in_unpack_i2.c,
	in_unpack_r4.c, in_unpack_r8.c, in_unpack_r10.c and
	in_unpack_r16.c.
	* Makefile.in: Regenerate.
	* libgfortran.h:  Add prototypes for internal_pack_1,
	internal_pack_2, internal_pack_16, internal_pack_r4,
	internal_pack_r8, internal_pack_r10, internal_pack_r16,
	internal_pack_c10 and internal_pack_c16.  Add prototypes for
	internal_unpack_1, internal_unpack_2, internal_unpack_16,
	internal_unpack_r4, internal_unpack_r8, internal_unpack_r10,
	internal_unpack_r16, internal_unpack_c10 and
	internal_unpack_c16.
	* runtime/in_pack_generic.c (internal_pack): Use sizeof instead
	of hardwired sizes.
	Add calls to internal_pack_1, internal_pack_2,
	internal_pack_16, internal_pack_r4, internal_pack_r8,
	internal_pack_r10, internal_pack_r16, internal_pack_c10 and
	internal_pack_c16.
	* runtime/in_unpack_generic.c (internal_unpack):  Use sizeof
	instead of hardwired sizes.
	Add calls to internal_unpack_1, internal_unpack_2,
	internal_unpack_16, internal_unpack_r4, internal_unpack_r8,
	internal_unpack_r10, internal_unpack_r16, internal_unpack_c10
	and internal_unpack_c16.
	* generated/in_pack_r4.c:  New file.
	* generated/in_pack_i2.c:  New file.
	* generated/in_unpack_i1.c:  New file.
	* generated/in_pack_r10.c:  New file.
	* generated/in_unpack_r4.c:  New file.
	* generated/in_unpack_i2.c:  New file.
	* generated/in_unpack_r16.c:  New file.
	* generated/in_pack_r8.c:  New file.
	* generated/in_unpack_r10.c:  New file.
	* generated/in_unpack_r8.c:  New file.
	* generated/in_pack_r16.c:  New file.
	* generated/in_pack_i1.c:  New file.

2008-03-17  Jerry DeLisle  <jvdelisle@gcc.gnu.org>

	PR libfortran/35617
	* io/list_read.c (eat_separator): If next character after eatline is '!'
	then eatline again. 

2008-03-16  Ralf Wildenhues  <Ralf.Wildenhues@gmx.de>

	* aclocal.m4: Regenerate.
	* configure: Likewise.
	* Makefile.in: Likewise.

2008-03-12  Francois-Xavier Coudert  <fxcoudert@gcc.gnu.org>

	PR libfortran/35524
	* intrinsics/erfc_scaled_inc.c: Only define the long double
	variant of erfc_scaled if expl is available.

2008-03-11  Francois-Xavier Coudert  <fxcoudert@gcc.gnu.org>

	PR libfortran/32812
	* intrinsics/random.c (scramble_seed, unscramble_seed): New
	functions.
	(random_seed_i4): Scramble the seed the user gives us before
	storing it, and unscramble it when we return it back later.

2008-03-05  Hans-Peter Nilsson  <hp@axis.com>

	PR libfortran/35293
	* io/unix.c (fd_truncate): Fold s->special_file case into
	success case of ftruncate/chsize call instead of the failure case.
	Make failure case actually return failure.  Properly update stream
	pointers on failure.  Call runtime_error for targets without
	neither ftruncate nor chsize where such a call would be needed.

2008-03-03  Francois-Xavier Coudert  <fxcoudert@gcc.gnu.org>

	PR fortran/33197
	* intrinsics/erfc_scaled_inc.c: New file.
	* intrinsics/erfc_scaled.c: New file.
	* gfortran.map (GFORTRAN_1.0): Add _gfortran_erfc_scaled_r*.
	* Makefile.am: Add intrinsics/erfc_scaled.c.
	* config.h.in: Regenerate.
	* configure: Regenerate.
	* Makefile.in: Regenerate.

2008-03-01  Francois-Xavier Coudert  <fxcoudert@gcc.gnu.org>

	PR libfortran/35355
	* intrinsics/time_1.h (__time_1): Fix calculation of user_usec
	for mingw.

2008-03-01  Janne Blomqvist  <jb@gcc.gnu.org>

	PR libfortran/35063
	* io/unit.c (destroy_unit_mutex): Call __gthread_mutex_destroy
	instead of macro kludge.
	
2008-02-25  Janne Blomqvist  <jb@gcc.gnu.org>

	PR fortran/29549
	* Makefile.am: Add -fcx-fortran-rules to AM_CFLAGS for all of
	libgfortran.
	* Makefile.in: Regenerated.

2008-02-25  Francois-Xavier Coudert  <fxcoudert@gcc.gnu.org>

	* m4/ifunction_logical.m4: Add casts to get rid of warnings.
	* generated/all_l1.c: Regenerate.
	* generated/all_l2.c: Regenerate.
	* generated/all_l4.c: Regenerate.
	* generated/all_l8.c: Regenerate.
	* generated/all_l16.c: Regenerate.
	* generated/any_l1.c: Regenerate.
	* generated/any_l2.c: Regenerate.
	* generated/any_l4.c: Regenerate.
	* generated/any_l8.c: Regenerate.
	* generated/any_l16.c: Regenerate.
	* generated/count_1_l.c: Regenerate.
	* generated/count_2_l.c: Regenerate.
	* generated/count_4_l.c: Regenerate.
	* generated/count_8_l.c: Regenerate.
	* generated/count_16_l.c: Regenerate.

2008-02-24  Francois-Xavier Coudert  <fxcoudert@gcc.gnu.org>

	PR libfortran/32841
	* acinclude.m4: Don't use HAVE_MATH_H.
	* configure: Regenerate.

2008-02-20  Jerry DeLisle  <jvdelisle@gcc.gnu.org>

	PR libfortran/35132
	* io/transfer.c (next_record_w): Truncate after the last record for
	STREAM I/O.

	PR libfortran/34954
	* io/transfer.c (data_transfer_init): Initialize dtp->rec if writing.

	PR libfortran/34974
	* io/transfer.c (formatted_transfer_scalar): Flush the buffer if skips
	is less than zero. (next_record_w): Use sseek to position the file to
	the max position reached.

2008-02-20  Jerry DeLisle  <jvdelisle@gcc.gnu.org>

	PR libfortran/35036
	* write_float.def (output_float):  Add error checks for zero digits
	after decimal point in E and D format specifiers.
	
2008-02-10  Jerry DeLisle  <jvdelisle@gcc.gnu.org>

	PR libfortran/35063
	* io/unit.c (destroy_unit_mutex): New function that uses
	__gthread_mutex_destroy_function or pthread_mutex_destroy after
	unlocking and before free_mem for final closure of I/O unit.
	(delete_root): Use new function.
	(free_internal_unit): Likewise.
	(close_unit_1): Likewise.

2008-02-02  Thomas Koenig  <tkoenig@gcc.gnu.org>

	PR libfortran/35001
	* m4/shape.m4:  Return 0 for extents <= 0.
	* generated/shape_i4.c:  Regenerated.
	* generated/shape_i8.c:  Regenerated.
	* generated/shape_i16.c:  Regenerated.

2008-01-27  Thomas Koenig  <tkoenig@gcc.gnu.org>

	PR libfortran/34980
	* m4/shape.m4:  If return array is empty, return early.
	* generated/shape_i4.c:  Regenerated.
	* generated/shape_i8.c:  Regenerated.
	* generated/shape_i16.c:  Regenerated.

2008-01-26  Thomas Koenig  <tkoenig@gcc.gnu.org>

	PR libfofortran/34887
	* io/transfer.c (next_record_w): Always move to the farthest
	position when completing the record (also when we are
	processing a slash edit descriptor).

2008-01-25  Jerry DeLisle  <jvdelisle@gcc.gnu.org>

	PR libfortran/34876
	* io/transfer.c (write_buf): Handle case of zero sized array.
	(transfer_array): Set data pointer to NULL and size to zero.  Then
	make a data transfer and return.
	
2008-01-24  David Edelsohn  <edelsohn@gnu.org>

	* configure: Regenerate.

2008-01-19  Jerry DeLisle  <jvdelisle@gcc.gnu.org>

	PR libfortran/34795
	* io/inquire.c (inquire_via_unit): If a unit is opened, return values
	according to the open action for DIRECT, FORMATTED, and	UNFORMATTED.
	(inquire_via_filename): Return "UNKNOWN" for SEQUENTIAL, DIRECT,
	FORAMATTED, and UNFORMATTED inquiries.
	* io/unix.c (inquire_sequential): Return "UNKNOWN" when appropriate
	for files that are not opened. (inquire_direct): Same.
	(inquire_formatted): Same.
	
2008-01-18  Jerry DeLisle  <jvdelisle@gcc.gnu.org>

	PR libfortran/34782
	* io/transfer.c (formatted_transfer_scalar): Set max_pos to the greater
	of the current max_pos or the newly calculated position.

2008-01-18  Tobias Burnus  <burnus@net-b.de>

	* io/write.c (write_real): Increase default precision
	for REAL(16) by one.

2008-01-16  Steven Bosscher  <steven@gcc.gnu.org>

	PR libfortran/34669
	* mk-kinds-h.sh: Compile with -S to avoid calling the assembler,
	to avoid piping the -fdump-parse-tree output to the assembler
	when configuring with -pipe.
	* mk-sik-inc.sh: Likewise.
	* mk-srk-inc.sh: Likewise.

2008-01-15  Thomas Koenig  <tkoenig@gcc.gnu.org>

	PR libfortran/34671
	* gfortran.am: Added _gfortran_all_l1, _gfortran_all_l2,
	_gfortran_any_l1, _gfortran_any_l2, -28,15 _gfortran_count_1_l,
	_gfortran_count_16_l, _gfortran_count_2_l, _gfortran_count_4_l and
	_gfortran_count_8_l Removed _gfortran_count_16_l16,
	_gfortran_count_16_l4, _gfortran_count_16_l8,
	_gfortran_count_4_l16, _gfortran_count_4_l4, _gfortran_count_4_l8,
	_gfortran_count_8_l16, _gfortran_count_8_l4 and
	_gfortran_count_8_l8.
	* Makefile.am: Added generated/any_l1.c and generated/any_l2.c to
	i_any_c.  Added generated/all_l1. and generated/all_l2.c to
	i_all_c.  Removed generated/count_4_l4.c, generated/count_8_l4.c,
	generated/count_16_l4.c, generated/count_4_l8.c,
	generated/count_8_l8.c, generated/count_16_l8.c,
	generated/count_4_l16.c, generated/count_8_l16.c, and
	generated/count_16_l16.c from i_count_c.  Added count_1_l.c,
	count_2_l.c, count_4_l.c, count_8_l.c and count_16_l.c to
	i_count_c.  I_M4_DEPS2 depends on ifunction_logical.m4, for
	any of the files generated from all.m4, any.m4 and count.m4.
	* Makefile.in:  Regenerated.
	* m4/ifunction_logical.m4:  New file.  Use
	GFC_LOGICAL_1 pointer for access to source arrays.
	* m4/any.m4:  Include ifunction_logical.m4 instead of
	ifunction.m4.  Don't check atype_name.
	* m4/all.m4:  Likewise.
	* m4/count.m4:  Likewise.
	* generated/any_l1.c:  New file.
	* generated/any_l2.c:  New file.
	* generated/all_l1.c:  New file.
	* generated/count_1_l.c:  New file.
	* generated/count_2_l.c:  New file.
	* generated/count_4_l.c:  New file.
	* generated/count_8_l.c:  New file.
	* generated/count_16_l.c:  New file.
	* generated/any_l4.c:  Regenerated.
	* generated/any_l8.c:  Regenerated.
	* generated/any_l16.c:  Regenerated.
	* generated/all_l4.c: Regenerated.
	* generated/all_l8.c: Regenerated.
	* generated/all_l16.c: Regenerated.
	* generated/count_4_l4.c:  Removed.
	* generated/count_4_l8.c:  Removed.
	* generated/count_4_l16.c:  Removed.
	* generated/count_8_l4.c:  Removed.
	* generated/count_8_l8.c:  Removed.
	* generated/count_8_l16.c:  Removed.
	* generated/count_16_l4.c:  Removed.
	* generated/count_16_l8.c:  Removed.
	* generated/count_16_l16.c:  Removed.

2008-01-13  Thomas Koenig  <tkoenig@gcc.gnu.org>

	PR libfortran/34746
	* m4/iforeach.m4 (name`'rtype_qual`_'atype_code):  Use %ld
	in printf format for all bounds checking; cast all
	integer-like arguments to runtime_error() to long int.
	(`m'name`'rtype_qual`_'atype_code):  Likewise.
	(`s'name`'rtype_qual`_'atype_code):  Likewise.
	* m4/ifunction.m4 (name`'rtype_qual`_'atype_code):  Likewise.
	(`m'name`'rtype_qual`_'atype_code):  Likewise.
	(`s'name`'rtype_qual`_'atype_code):  Likewise.
	* generated/all_l16.c: Regenerated.
	* generated/all_l4.c: Regenerated.
	* generated/all_l8.c: Regenerated.
	* generated/any_l16.c: Regenerated.
	* generated/any_l4.c: Regenerated.
	* generated/any_l8.c: Regenerated.
	* generated/count_16_l16.c: Regenerated.
	* generated/count_16_l4.c: Regenerated.
	* generated/count_16_l8.c: Regenerated.
	* generated/count_4_l16.c: Regenerated.
	* generated/count_4_l4.c: Regenerated.
	* generated/count_4_l8.c: Regenerated.
	* generated/count_8_l16.c: Regenerated.
	* generated/count_8_l4.c: Regenerated.
	* generated/count_8_l8.c: Regenerated.
	* generated/maxloc0_16_i1.c: Regenerated.
	* generated/maxloc0_16_i16.c: Regenerated.
	* generated/maxloc0_16_i2.c: Regenerated.
	* generated/maxloc0_16_i4.c: Regenerated.
	* generated/maxloc0_16_i8.c: Regenerated.
	* generated/maxloc0_16_r10.c: Regenerated.
	* generated/maxloc0_16_r16.c: Regenerated.
	* generated/maxloc0_16_r4.c: Regenerated.
	* generated/maxloc0_16_r8.c: Regenerated.
	* generated/maxloc0_4_i1.c: Regenerated.
	* generated/maxloc0_4_i16.c: Regenerated.
	* generated/maxloc0_4_i2.c: Regenerated.
	* generated/maxloc0_4_i4.c: Regenerated.
	* generated/maxloc0_4_i8.c: Regenerated.
	* generated/maxloc0_4_r10.c: Regenerated.
	* generated/maxloc0_4_r16.c: Regenerated.
	* generated/maxloc0_4_r4.c: Regenerated.
	* generated/maxloc0_4_r8.c: Regenerated.
	* generated/maxloc0_8_i1.c: Regenerated.
	* generated/maxloc0_8_i16.c: Regenerated.
	* generated/maxloc0_8_i2.c: Regenerated.
	* generated/maxloc0_8_i4.c: Regenerated.
	* generated/maxloc0_8_i8.c: Regenerated.
	* generated/maxloc0_8_r10.c: Regenerated.
	* generated/maxloc0_8_r16.c: Regenerated.
	* generated/maxloc0_8_r4.c: Regenerated.
	* generated/maxloc0_8_r8.c: Regenerated.
	* generated/maxloc1_16_i1.c: Regenerated.
	* generated/maxloc1_16_i16.c: Regenerated.
	* generated/maxloc1_16_i2.c: Regenerated.
	* generated/maxloc1_16_i4.c: Regenerated.
	* generated/maxloc1_16_i8.c: Regenerated.
	* generated/maxloc1_16_r10.c: Regenerated.
	* generated/maxloc1_16_r16.c: Regenerated.
	* generated/maxloc1_16_r4.c: Regenerated.
	* generated/maxloc1_16_r8.c: Regenerated.
	* generated/maxloc1_4_i1.c: Regenerated.
	* generated/maxloc1_4_i16.c: Regenerated.
	* generated/maxloc1_4_i2.c: Regenerated.
	* generated/maxloc1_4_i4.c: Regenerated.
	* generated/maxloc1_4_i8.c: Regenerated.
	* generated/maxloc1_4_r10.c: Regenerated.
	* generated/maxloc1_4_r16.c: Regenerated.
	* generated/maxloc1_4_r4.c: Regenerated.
	* generated/maxloc1_4_r8.c: Regenerated.
	* generated/maxloc1_8_i1.c: Regenerated.
	* generated/maxloc1_8_i16.c: Regenerated.
	* generated/maxloc1_8_i2.c: Regenerated.
	* generated/maxloc1_8_i4.c: Regenerated.
	* generated/maxloc1_8_i8.c: Regenerated.
	* generated/maxloc1_8_r10.c: Regenerated.
	* generated/maxloc1_8_r16.c: Regenerated.
	* generated/maxloc1_8_r4.c: Regenerated.
	* generated/maxloc1_8_r8.c: Regenerated.
	* generated/maxval_i1.c: Regenerated.
	* generated/maxval_i16.c: Regenerated.
	* generated/maxval_i2.c: Regenerated.
	* generated/maxval_i4.c: Regenerated.
	* generated/maxval_i8.c: Regenerated.
	* generated/maxval_r10.c: Regenerated.
	* generated/maxval_r16.c: Regenerated.
	* generated/maxval_r4.c: Regenerated.
	* generated/maxval_r8.c: Regenerated.
	* generated/minloc0_16_i1.c: Regenerated.
	* generated/minloc0_16_i16.c: Regenerated.
	* generated/minloc0_16_i2.c: Regenerated.
	* generated/minloc0_16_i4.c: Regenerated.
	* generated/minloc0_16_i8.c: Regenerated.
	* generated/minloc0_16_r10.c: Regenerated.
	* generated/minloc0_16_r16.c: Regenerated.
	* generated/minloc0_16_r4.c: Regenerated.
	* generated/minloc0_16_r8.c: Regenerated.
	* generated/minloc0_4_i1.c: Regenerated.
	* generated/minloc0_4_i16.c: Regenerated.
	* generated/minloc0_4_i2.c: Regenerated.
	* generated/minloc0_4_i4.c: Regenerated.
	* generated/minloc0_4_i8.c: Regenerated.
	* generated/minloc0_4_r10.c: Regenerated.
	* generated/minloc0_4_r16.c: Regenerated.
	* generated/minloc0_4_r4.c: Regenerated.
	* generated/minloc0_4_r8.c: Regenerated.
	* generated/minloc0_8_i1.c: Regenerated.
	* generated/minloc0_8_i16.c: Regenerated.
	* generated/minloc0_8_i2.c: Regenerated.
	* generated/minloc0_8_i4.c: Regenerated.
	* generated/minloc0_8_i8.c: Regenerated.
	* generated/minloc0_8_r10.c: Regenerated.
	* generated/minloc0_8_r16.c: Regenerated.
	* generated/minloc0_8_r4.c: Regenerated.
	* generated/minloc0_8_r8.c: Regenerated.
	* generated/minloc1_16_i1.c: Regenerated.
	* generated/minloc1_16_i16.c: Regenerated.
	* generated/minloc1_16_i2.c: Regenerated.
	* generated/minloc1_16_i4.c: Regenerated.
	* generated/minloc1_16_i8.c: Regenerated.
	* generated/minloc1_16_r10.c: Regenerated.
	* generated/minloc1_16_r16.c: Regenerated.
	* generated/minloc1_16_r4.c: Regenerated.
	* generated/minloc1_16_r8.c: Regenerated.
	* generated/minloc1_4_i1.c: Regenerated.
	* generated/minloc1_4_i16.c: Regenerated.
	* generated/minloc1_4_i2.c: Regenerated.
	* generated/minloc1_4_i4.c: Regenerated.
	* generated/minloc1_4_i8.c: Regenerated.
	* generated/minloc1_4_r10.c: Regenerated.
	* generated/minloc1_4_r16.c: Regenerated.
	* generated/minloc1_4_r4.c: Regenerated.
	* generated/minloc1_4_r8.c: Regenerated.
	* generated/minloc1_8_i1.c: Regenerated.
	* generated/minloc1_8_i16.c: Regenerated.
	* generated/minloc1_8_i2.c: Regenerated.
	* generated/minloc1_8_i4.c: Regenerated.
	* generated/minloc1_8_i8.c: Regenerated.
	* generated/minloc1_8_r10.c: Regenerated.
	* generated/minloc1_8_r16.c: Regenerated.
	* generated/minloc1_8_r4.c: Regenerated.
	* generated/minloc1_8_r8.c: Regenerated.
	* generated/minval_i1.c: Regenerated.
	* generated/minval_i16.c: Regenerated.
	* generated/minval_i2.c: Regenerated.
	* generated/minval_i4.c: Regenerated.
	* generated/minval_i8.c: Regenerated.
	* generated/minval_r10.c: Regenerated.
	* generated/minval_r16.c: Regenerated.
	* generated/minval_r4.c: Regenerated.
	* generated/minval_r8.c: Regenerated.
	* generated/product_c10.c: Regenerated.
	* generated/product_c16.c: Regenerated.
	* generated/product_c4.c: Regenerated.
	* generated/product_c8.c: Regenerated.
	* generated/product_i1.c: Regenerated.
	* generated/product_i16.c: Regenerated.
	* generated/product_i2.c: Regenerated.
	* generated/product_i4.c: Regenerated.
	* generated/product_i8.c: Regenerated.
	* generated/product_r10.c: Regenerated.
	* generated/product_r16.c: Regenerated.
	* generated/product_r4.c: Regenerated.
	* generated/product_r8.c: Regenerated.
	* generated/sum_c10.c: Regenerated.
	* generated/sum_c16.c: Regenerated.
	* generated/sum_c4.c: Regenerated.
	* generated/sum_c8.c: Regenerated.
	* generated/sum_i1.c: Regenerated.
	* generated/sum_i16.c: Regenerated.
	* generated/sum_i2.c: Regenerated.
	* generated/sum_i4.c: Regenerated.
	* generated/sum_i8.c: Regenerated.
	* generated/sum_r10.c: Regenerated.
	* generated/sum_r16.c: Regenerated.
	* generated/sum_r4.c: Regenerated.
	* generated/sum_r8.c: Regenerated.

2008-01-11  Thomas Koenig  <tkoenig@gcc.gnu.org>

	PR libfortran/34670
	* m4/iparm.m4 (upcase):  New macro (copied from the m4 manual).
	(u_name):  New macro for the upper case name of the intrinsic.
	* m4/iforeach.m4 (name`'rtype_qual`_'atype_code):  Add
	bounds checking and rank check, depending on
	compile_options.bounds_check.
	(`m'name`'rtype_qual`_'atype_code):  Likewise.
	(`s'name`'rtype_qual`_'atype_code):  Likewise.
	* m4/ifunction.m4 (name`'rtype_qual`_'atype_code):  Add
	bounds checking and rank check, depending on
	compile_options.bounds_check.
	(`m'name`'rtype_qual`_'atype_code):  Likewise.
	(`s'name`'rtype_qual`_'atype_code):  Likewise.
	* generated/all_l16.c: Regenerated.
	* generated/all_l4.c: Regenerated.
	* generated/all_l8.c: Regenerated.
	* generated/any_l16.c: Regenerated.
	* generated/any_l4.c: Regenerated.
	* generated/any_l8.c: Regenerated.
	* generated/count_16_l16.c: Regenerated.
	* generated/count_16_l4.c: Regenerated.
	* generated/count_16_l8.c: Regenerated.
	* generated/count_4_l16.c: Regenerated.
	* generated/count_4_l4.c: Regenerated.
	* generated/count_4_l8.c: Regenerated.
	* generated/count_8_l16.c: Regenerated.
	* generated/count_8_l4.c: Regenerated.
	* generated/count_8_l8.c: Regenerated.
	* generated/maxloc0_16_i1.c: Regenerated.
	* generated/maxloc0_16_i16.c: Regenerated.
	* generated/maxloc0_16_i2.c: Regenerated.
	* generated/maxloc0_16_i4.c: Regenerated.
	* generated/maxloc0_16_i8.c: Regenerated.
	* generated/maxloc0_16_r10.c: Regenerated.
	* generated/maxloc0_16_r16.c: Regenerated.
	* generated/maxloc0_16_r4.c: Regenerated.
	* generated/maxloc0_16_r8.c: Regenerated.
	* generated/maxloc0_4_i1.c: Regenerated.
	* generated/maxloc0_4_i16.c: Regenerated.
	* generated/maxloc0_4_i2.c: Regenerated.
	* generated/maxloc0_4_i4.c: Regenerated.
	* generated/maxloc0_4_i8.c: Regenerated.
	* generated/maxloc0_4_r10.c: Regenerated.
	* generated/maxloc0_4_r16.c: Regenerated.
	* generated/maxloc0_4_r4.c: Regenerated.
	* generated/maxloc0_4_r8.c: Regenerated.
	* generated/maxloc0_8_i1.c: Regenerated.
	* generated/maxloc0_8_i16.c: Regenerated.
	* generated/maxloc0_8_i2.c: Regenerated.
	* generated/maxloc0_8_i4.c: Regenerated.
	* generated/maxloc0_8_i8.c: Regenerated.
	* generated/maxloc0_8_r10.c: Regenerated.
	* generated/maxloc0_8_r16.c: Regenerated.
	* generated/maxloc0_8_r4.c: Regenerated.
	* generated/maxloc0_8_r8.c: Regenerated.
	* generated/maxloc1_16_i1.c: Regenerated.
	* generated/maxloc1_16_i16.c: Regenerated.
	* generated/maxloc1_16_i2.c: Regenerated.
	* generated/maxloc1_16_i4.c: Regenerated.
	* generated/maxloc1_16_i8.c: Regenerated.
	* generated/maxloc1_16_r10.c: Regenerated.
	* generated/maxloc1_16_r16.c: Regenerated.
	* generated/maxloc1_16_r4.c: Regenerated.
	* generated/maxloc1_16_r8.c: Regenerated.
	* generated/maxloc1_4_i1.c: Regenerated.
	* generated/maxloc1_4_i16.c: Regenerated.
	* generated/maxloc1_4_i2.c: Regenerated.
	* generated/maxloc1_4_i4.c: Regenerated.
	* generated/maxloc1_4_i8.c: Regenerated.
	* generated/maxloc1_4_r10.c: Regenerated.
	* generated/maxloc1_4_r16.c: Regenerated.
	* generated/maxloc1_4_r4.c: Regenerated.
	* generated/maxloc1_4_r8.c: Regenerated.
	* generated/maxloc1_8_i1.c: Regenerated.
	* generated/maxloc1_8_i16.c: Regenerated.
	* generated/maxloc1_8_i2.c: Regenerated.
	* generated/maxloc1_8_i4.c: Regenerated.
	* generated/maxloc1_8_i8.c: Regenerated.
	* generated/maxloc1_8_r10.c: Regenerated.
	* generated/maxloc1_8_r16.c: Regenerated.
	* generated/maxloc1_8_r4.c: Regenerated.
	* generated/maxloc1_8_r8.c: Regenerated.
	* generated/maxval_i1.c: Regenerated.
	* generated/maxval_i16.c: Regenerated.
	* generated/maxval_i2.c: Regenerated.
	* generated/maxval_i4.c: Regenerated.
	* generated/maxval_i8.c: Regenerated.
	* generated/maxval_r10.c: Regenerated.
	* generated/maxval_r16.c: Regenerated.
	* generated/maxval_r4.c: Regenerated.
	* generated/maxval_r8.c: Regenerated.
	* generated/minloc0_16_i1.c: Regenerated.
	* generated/minloc0_16_i16.c: Regenerated.
	* generated/minloc0_16_i2.c: Regenerated.
	* generated/minloc0_16_i4.c: Regenerated.
	* generated/minloc0_16_i8.c: Regenerated.
	* generated/minloc0_16_r10.c: Regenerated.
	* generated/minloc0_16_r16.c: Regenerated.
	* generated/minloc0_16_r4.c: Regenerated.
	* generated/minloc0_16_r8.c: Regenerated.
	* generated/minloc0_4_i1.c: Regenerated.
	* generated/minloc0_4_i16.c: Regenerated.
	* generated/minloc0_4_i2.c: Regenerated.
	* generated/minloc0_4_i4.c: Regenerated.
	* generated/minloc0_4_i8.c: Regenerated.
	* generated/minloc0_4_r10.c: Regenerated.
	* generated/minloc0_4_r16.c: Regenerated.
	* generated/minloc0_4_r4.c: Regenerated.
	* generated/minloc0_4_r8.c: Regenerated.
	* generated/minloc0_8_i1.c: Regenerated.
	* generated/minloc0_8_i16.c: Regenerated.
	* generated/minloc0_8_i2.c: Regenerated.
	* generated/minloc0_8_i4.c: Regenerated.
	* generated/minloc0_8_i8.c: Regenerated.
	* generated/minloc0_8_r10.c: Regenerated.
	* generated/minloc0_8_r16.c: Regenerated.
	* generated/minloc0_8_r4.c: Regenerated.
	* generated/minloc0_8_r8.c: Regenerated.
	* generated/minloc1_16_i1.c: Regenerated.
	* generated/minloc1_16_i16.c: Regenerated.
	* generated/minloc1_16_i2.c: Regenerated.
	* generated/minloc1_16_i4.c: Regenerated.
	* generated/minloc1_16_i8.c: Regenerated.
	* generated/minloc1_16_r10.c: Regenerated.
	* generated/minloc1_16_r16.c: Regenerated.
	* generated/minloc1_16_r4.c: Regenerated.
	* generated/minloc1_16_r8.c: Regenerated.
	* generated/minloc1_4_i1.c: Regenerated.
	* generated/minloc1_4_i16.c: Regenerated.
	* generated/minloc1_4_i2.c: Regenerated.
	* generated/minloc1_4_i4.c: Regenerated.
	* generated/minloc1_4_i8.c: Regenerated.
	* generated/minloc1_4_r10.c: Regenerated.
	* generated/minloc1_4_r16.c: Regenerated.
	* generated/minloc1_4_r4.c: Regenerated.
	* generated/minloc1_4_r8.c: Regenerated.
	* generated/minloc1_8_i1.c: Regenerated.
	* generated/minloc1_8_i16.c: Regenerated.
	* generated/minloc1_8_i2.c: Regenerated.
	* generated/minloc1_8_i4.c: Regenerated.
	* generated/minloc1_8_i8.c: Regenerated.
	* generated/minloc1_8_r10.c: Regenerated.
	* generated/minloc1_8_r16.c: Regenerated.
	* generated/minloc1_8_r4.c: Regenerated.
	* generated/minloc1_8_r8.c: Regenerated.
	* generated/minval_i1.c: Regenerated.
	* generated/minval_i16.c: Regenerated.
	* generated/minval_i2.c: Regenerated.
	* generated/minval_i4.c: Regenerated.
	* generated/minval_i8.c: Regenerated.
	* generated/minval_r10.c: Regenerated.
	* generated/minval_r16.c: Regenerated.
	* generated/minval_r4.c: Regenerated.
	* generated/minval_r8.c: Regenerated.
	* generated/product_c10.c: Regenerated.
	* generated/product_c16.c: Regenerated.
	* generated/product_c4.c: Regenerated.
	* generated/product_c8.c: Regenerated.
	* generated/product_i1.c: Regenerated.
	* generated/product_i16.c: Regenerated.
	* generated/product_i2.c: Regenerated.
	* generated/product_i4.c: Regenerated.
	* generated/product_i8.c: Regenerated.
	* generated/product_r10.c: Regenerated.
	* generated/product_r16.c: Regenerated.
	* generated/product_r4.c: Regenerated.
	* generated/product_r8.c: Regenerated.
	* generated/sum_c10.c: Regenerated.
	* generated/sum_c16.c: Regenerated.
	* generated/sum_c4.c: Regenerated.
	* generated/sum_c8.c: Regenerated.
	* generated/sum_i1.c: Regenerated.
	* generated/sum_i16.c: Regenerated.
	* generated/sum_i2.c: Regenerated.
	* generated/sum_i4.c: Regenerated.
	* generated/sum_i8.c: Regenerated.
	* generated/sum_r10.c: Regenerated.
	* generated/sum_r16.c: Regenerated.
	* generated/sum_r4.c: Regenerated.
	* generated/sum_r8.c: Regenerated.

2008-01-05  Jerry DeLisle  <jvdelisle@gcc.gnu.org>

	PR libfortran/34676
	* io/list_read.c (next_char): Only save the EOF condition for later if
	advance="no".

2008-01-03  Thomas Koenig  <tkoenig@gcc.gnu.org>

	PR libfortran/34565
	* io/io.h:  Adjust protoypes for open_internal(),
	next_array_record() and init_loop_spec().
	* io/list_read.c (next_char):  Use argument "finished"
	of next_array_record to check for end on internal file.
	* io/unit.c:  Calculate the offset for an array
	internal file and supply this informatin to open_internal().
	* io/unix.c (open_internal):  Set the offset for the internal
	file on open.
	* io/transfer.c (init_loop_spec):  Calculate the starting
	record in case of negative strides.  Return size of 0 for
	an empty array.
	(next_array_record):  Use an extra flag to signal that the
	array is finished.
	(next_record_r):  Use the new flag to next_array_record().
	(next_record_w):  Likewise.<|MERGE_RESOLUTION|>--- conflicted
+++ resolved
@@ -1,5 +1,3 @@
-<<<<<<< HEAD
-=======
 2009-08-02  Jerry DeLisle  <jvdelisle@gcc.gnu.org>
 
 	PR libfortran/40853
@@ -1003,7 +1001,6 @@
 	* io/intrinsics.c (fgetc): Flush if switching mode.
 	(fputc): Likewise.
 
->>>>>>> 42a9ba1d
 2009-04-18  Janne Blomqvist  <jb@gcc.gnu.org>
 
 	PR libfortran/39782
@@ -1031,18 +1028,6 @@
 
 2009-04-15 Danny Smith  <dannysmith@clear.net.nz>
 
-<<<<<<< HEAD
-       * io/write.c (itoa) : Rename back to gfc_itoa.
-       (write_i): Adjust call to write_decimal.
-       (write_integer):  Use gfc_itoa.
-
-2009-04-10  Janne Blomqvist  <jb@gcc.gnu.org>
-
-        * io/io.h (move_pos_offset): Remove prototype.
-        * io/transfer.c (formatted_transfer_scalar_read): Use sseek
-        instead of move_pos_offset.
-        * io/unix.c (move_pos_offset): Remove.
-=======
 	* io/write.c (itoa) : Rename back to gfc_itoa.
 	(write_i): Adjust call to write_decimal.
 	(write_integer):  Use gfc_itoa.
@@ -1053,23 +1038,15 @@
 	* io/transfer.c (formatted_transfer_scalar_read): Use sseek
 	instead of move_pos_offset.
 	* io/unix.c (move_pos_offset): Remove.
->>>>>>> 42a9ba1d
 
 2009-04-10  Janne Blomqvist  <jb@gcc.gnu.org>
 
 	PR libfortran/39665 libfortran/39702 libfortran/39709
 	* io/io.h (st_parameter_dt): Revert aligned attribute from u.p.value.
-<<<<<<< HEAD
-        * io/list_read.c (read_complex): Read directly into user pointer.
-        (read_real): Likewise.
-        (list_formatted_read_scalar): Update read_complex and read_real calls.
-        (nml_read_obj): Read directly into user pointer.
-=======
 	* io/list_read.c (read_complex): Read directly into user pointer.
 	(read_real): Likewise.
 	(list_formatted_read_scalar): Update read_complex and read_real calls.
 	(nml_read_obj): Read directly into user pointer.
->>>>>>> 42a9ba1d
 
 2009-04-09  Janne Blomqvist  <jb@gcc.gnu.org>
 
@@ -1705,45 +1682,6 @@
 
 2009-04-08  Janne Blomqvist  <jb@gcc.gnu.org>
 
-<<<<<<< HEAD
-        * io/open.c (already_open): Test for POSIX close return value.
-        * io/unit.c (close_unit_1): Likewise.
-        * io/unix.c (raw_close): Return 0 for success for preconnected units.
-
-2009-04-08  Janne Blomqvist  <jb@gcc.gnu.org>
-
-        * runtime/string.c (compare0): Use gfc_charlen_type.
-        * runtime/error.c (gfc_itoa): Move to io/write.c
-        (xtoa): Rename to gfc_xtoa.
-        * runtime/backtrace.c (show_backtrace): Call gfc_xtoa.
-        * intrinsics/cshift0.c (cshift0): Use index_type for shift arg.
-        * intrinsics/date_and_time.c (date_and_time): Use index_type.
-        (itime_i4): Likewise.
-        (itime_i8): Likewise.
-        (idate_i4): Likewise.
-        (idate_i8): Likewise.
-        (gmtime_i4): Likewise.
-        (gmtime_i8): Likewise.
-        (ltime_i4): Likewise.
-        (ltime_i8): Likewise.
-        * libgfortran.h (gfc_itoa): Remove prototype.
-        (xtoa): Rename prototype to gfc_xtoa.
-        * io/list_read.c (nml_read_obj): Use size_t for string length.
-        * io/transfer.c (read_block_direct): Change nbytes arg from
-        pointer to value.
-        (unformatted_read): Minor cleanup, call read_block_directly properly.
-        (skip_record): Use ssize_t.
-        (next_record_w_unf): Avoid stell() call by calling sseek with SEEK_CUR.
-        (iolength_transfer): Make sure to multiply before cast.
-        * io/intrinsics.c (fgetc): Remove unnecessary variable.
-        * io/format.c (format_hash): Use gfc_charlen_type.
-        * io/write.c (itoa): Move from runtime/error.c:gfc_itoa, rename,
-        make static.
-        (write_i): Call with pointer to itoa.
-        (write_z): Call with pointer to gfc_xtoa.
-        (write_integer): Pointer to itoa.
-        (nml_write_obj): Type cleanup, don't call strlen in loop.
-=======
 	* io/open.c (already_open): Test for POSIX close return value.
 	* io/unit.c (close_unit_1): Likewise.
 	* io/unix.c (raw_close): Return 0 for success for preconnected units.
@@ -1781,7 +1719,6 @@
 	(write_z): Call with pointer to gfc_xtoa.
 	(write_integer): Pointer to itoa.
 	(nml_write_obj): Type cleanup, don't call strlen in loop.
->>>>>>> 42a9ba1d
 	
 2009-04-06  H.J. Lu  <hongjiu.lu@intel.com>
 
