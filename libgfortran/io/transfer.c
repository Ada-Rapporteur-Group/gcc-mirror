/* Copyright (C) 2002, 2003, 2004, 2005, 2006, 2007
   Free Software Foundation, Inc.
   Contributed by Andy Vaught
   Namelist transfer functions contributed by Paul Thomas

This file is part of the GNU Fortran 95 runtime library (libgfortran).

Libgfortran is free software; you can redistribute it and/or modify
it under the terms of the GNU General Public License as published by
the Free Software Foundation; either version 2, or (at your option)
any later version.

In addition to the permissions in the GNU General Public License, the
Free Software Foundation gives you unlimited permission to link the
compiled version of this file into combinations with other programs,
and to distribute those combinations without any restriction coming
from the use of this file.  (The General Public License restrictions
do apply in other respects; for example, they cover modification of
the file, and distribution when not linked into a combine
executable.)

Libgfortran is distributed in the hope that it will be useful,
but WITHOUT ANY WARRANTY; without even the implied warranty of
MERCHANTABILITY or FITNESS FOR A PARTICULAR PURPOSE.  See the
GNU General Public License for more details.

You should have received a copy of the GNU General Public License
along with Libgfortran; see the file COPYING.  If not, write to
the Free Software Foundation, 51 Franklin Street, Fifth Floor,
Boston, MA 02110-1301, USA.  */


/* transfer.c -- Top level handling of data transfer statements.  */

#include "config.h"
#include <string.h>
#include <assert.h>
#include "libgfortran.h"
#include "io.h"


/* Calling conventions:  Data transfer statements are unlike other
   library calls in that they extend over several calls.

   The first call is always a call to st_read() or st_write().  These
   subroutines return no status unless a namelist read or write is
   being done, in which case there is the usual status.  No further
   calls are necessary in this case.

   For other sorts of data transfer, there are zero or more data
   transfer statement that depend on the format of the data transfer
   statement.

      transfer_integer
      transfer_logical
      transfer_character
      transfer_real
      transfer_complex

    These subroutines do not return status.

    The last call is a call to st_[read|write]_done().  While
    something can easily go wrong with the initial st_read() or
    st_write(), an error inhibits any data from actually being
    transferred.  */

extern void transfer_integer (st_parameter_dt *, void *, int);
export_proto(transfer_integer);

extern void transfer_real (st_parameter_dt *, void *, int);
export_proto(transfer_real);

extern void transfer_logical (st_parameter_dt *, void *, int);
export_proto(transfer_logical);

extern void transfer_character (st_parameter_dt *, void *, int);
export_proto(transfer_character);

extern void transfer_complex (st_parameter_dt *, void *, int);
export_proto(transfer_complex);

extern void transfer_array (st_parameter_dt *, gfc_array_char *, int,
			    gfc_charlen_type);
export_proto(transfer_array);

static void us_read (st_parameter_dt *, int);
static void us_write (st_parameter_dt *, int);
static void next_record_r_unf (st_parameter_dt *, int);
static void next_record_w_unf (st_parameter_dt *, int);

static const st_option advance_opt[] = {
  {"yes", ADVANCE_YES},
  {"no", ADVANCE_NO},
  {NULL, 0}
};


typedef enum
{ FORMATTED_SEQUENTIAL, UNFORMATTED_SEQUENTIAL,
  FORMATTED_DIRECT, UNFORMATTED_DIRECT, FORMATTED_STREAM, UNFORMATTED_STREAM
}
file_mode;


static file_mode
current_mode (st_parameter_dt *dtp)
{
  file_mode m;

  m = FORM_UNSPECIFIED;

  if (dtp->u.p.current_unit->flags.access == ACCESS_DIRECT)
    {
      m = dtp->u.p.current_unit->flags.form == FORM_FORMATTED ?
	FORMATTED_DIRECT : UNFORMATTED_DIRECT;
    }
  else if (dtp->u.p.current_unit->flags.access == ACCESS_SEQUENTIAL)
    {
      m = dtp->u.p.current_unit->flags.form == FORM_FORMATTED ?
	FORMATTED_SEQUENTIAL : UNFORMATTED_SEQUENTIAL;
    }
  else if (dtp->u.p.current_unit->flags.access == ACCESS_STREAM)
    {
      m = dtp->u.p.current_unit->flags.form == FORM_FORMATTED ?
	FORMATTED_STREAM : UNFORMATTED_STREAM;
    }

  return m;
}


/* Mid level data transfer statements.  These subroutines do reading
   and writing in the style of salloc_r()/salloc_w() within the
   current record.  */

/* When reading sequential formatted records we have a problem.  We
   don't know how long the line is until we read the trailing newline,
   and we don't want to read too much.  If we read too much, we might
   have to do a physical seek backwards depending on how much data is
   present, and devices like terminals aren't seekable and would cause
   an I/O error.

   Given this, the solution is to read a byte at a time, stopping if
   we hit the newline.  For small allocations, we use a static buffer.
   For larger allocations, we are forced to allocate memory on the
   heap.  Hopefully this won't happen very often.  */

char *
read_sf (st_parameter_dt *dtp, int *length, int no_error)
{
  char *base, *p, *q;
  int n, readlen, crlf;
  gfc_offset pos;

  if (*length > SCRATCH_SIZE)
    dtp->u.p.line_buffer = get_mem (*length);
  p = base = dtp->u.p.line_buffer;

  /* If we have seen an eor previously, return a length of 0.  The
     caller is responsible for correctly padding the input field.  */
  if (dtp->u.p.sf_seen_eor)
    {
      *length = 0;
      return base;
    }

  if (is_internal_unit (dtp))
    {
      readlen = *length;
      q = salloc_r (dtp->u.p.current_unit->s, &readlen);
      memcpy (p, q, readlen);
      goto done;
    }

  readlen = 1;
  n = 0;

  do
    {
<<<<<<< HEAD
      if (is_internal_unit (dtp))
	{
	  /* readlen may be modified inside salloc_r if
	     is_internal_unit (dtp) is true.  */
	  readlen = 1;
	}

=======
>>>>>>> 60a98cce
      q = salloc_r (dtp->u.p.current_unit->s, &readlen);
      if (q == NULL)
	break;

      /* If we have a line without a terminating \n, drop through to
	 EOR below.  */
      if (readlen < 1 && n == 0)
	{
	  if (no_error)
	    break;
	  generate_error (&dtp->common, ERROR_END, NULL);
	  return NULL;
	}

      if (readlen < 1 || *q == '\n' || *q == '\r')
	{
	  /* Unexpected end of line.  */

	  /* If we see an EOR during non-advancing I/O, we need to skip
	     the rest of the I/O statement.  Set the corresponding flag.  */
	  if (dtp->u.p.advance_status == ADVANCE_NO || dtp->u.p.seen_dollar)
	    dtp->u.p.eor_condition = 1;

	  crlf = 0;
	  /* If we encounter a CR, it might be a CRLF.  */
	  if (*q == '\r') /* Probably a CRLF */
	    {
	      readlen = 1;
	      pos = stream_offset (dtp->u.p.current_unit->s);
	      q = salloc_r (dtp->u.p.current_unit->s, &readlen);
	      if (*q != '\n' && readlen == 1) /* Not a CRLF after all.  */
		sseek (dtp->u.p.current_unit->s, pos);
	      else
		crlf = 1;
	    }

	  /* Without padding, terminate the I/O statement without assigning
	     the value.  With padding, the value still needs to be assigned,
	     so we can just continue with a short read.  */
	  if (dtp->u.p.current_unit->flags.pad == PAD_NO)
	    {
	      if (no_error)
		break;
	      generate_error (&dtp->common, ERROR_EOR, NULL);
	      return NULL;
	    }

	  *length = n;
	  dtp->u.p.sf_seen_eor = (crlf ? 2 : 1);
	  break;
	}
      /*  Short circuit the read if a comma is found during numeric input.
	  The flag is set to zero during character reads so that commas in
	  strings are not ignored  */
      if (*q == ',')
	if (dtp->u.p.sf_read_comma == 1)
	  {
	    notify_std (&dtp->common, GFC_STD_GNU,
			"Comma in formatted numeric read.");
	    *length = n;
	    break;
	  }

      n++;
      *p++ = *q;
      dtp->u.p.sf_seen_eor = 0;
    }
  while (n < *length);
<<<<<<< HEAD
  dtp->u.p.current_unit->bytes_left -= *length;

=======

 done:
  dtp->u.p.current_unit->bytes_left -= *length;

>>>>>>> 60a98cce
  if ((dtp->common.flags & IOPARM_DT_HAS_SIZE) != 0)
    dtp->u.p.size_used += (gfc_offset) *length;

  return base;
}


/* Function for reading the next couple of bytes from the current
   file, advancing the current position.  We return a pointer to a
   buffer containing the bytes.  We return NULL on end of record or
   end of file.

   If the read is short, then it is because the current record does not
   have enough data to satisfy the read request and the file was
   opened with PAD=YES.  The caller must assume tailing spaces for
   short reads.  */

void *
read_block (st_parameter_dt *dtp, int *length)
{
  char *source;
  int nread;

  if (is_stream_io (dtp))
    {
      if (sseek (dtp->u.p.current_unit->s,
		 dtp->u.p.current_unit->strm_pos - 1) == FAILURE)
	{
	  generate_error (&dtp->common, ERROR_END, NULL);
	  return NULL;
	}
    }
  else
    {
      if (dtp->u.p.current_unit->bytes_left < (gfc_offset) *length)
	{
	  /* For preconnected units with default record length, set bytes left
	   to unit record length and proceed, otherwise error.  */
	  if (dtp->u.p.current_unit->unit_number == options.stdin_unit
	      && dtp->u.p.current_unit->recl == DEFAULT_RECL)
          dtp->u.p.current_unit->bytes_left = dtp->u.p.current_unit->recl;
	  else
	    {
	      if (dtp->u.p.current_unit->flags.pad == PAD_NO)
		{
		  /* Not enough data left.  */
		  generate_error (&dtp->common, ERROR_EOR, NULL);
		  return NULL;
		}
	    }

	  if (dtp->u.p.current_unit->bytes_left == 0)
	    {
	      dtp->u.p.current_unit->endfile = AT_ENDFILE;
	      generate_error (&dtp->common, ERROR_END, NULL);
	      return NULL;
	    }

	  *length = dtp->u.p.current_unit->bytes_left;
	}
    }

  if (dtp->u.p.current_unit->flags.form == FORM_FORMATTED &&
      (dtp->u.p.current_unit->flags.access == ACCESS_SEQUENTIAL ||
       dtp->u.p.current_unit->flags.access == ACCESS_STREAM))
    {
      source = read_sf (dtp, length, 0);
      dtp->u.p.current_unit->strm_pos +=
	(gfc_offset) (*length + dtp->u.p.sf_seen_eor);
      return source;
    }
  dtp->u.p.current_unit->bytes_left -= (gfc_offset) *length;

  nread = *length;
  source = salloc_r (dtp->u.p.current_unit->s, &nread);

  if ((dtp->common.flags & IOPARM_DT_HAS_SIZE) != 0)
    dtp->u.p.size_used += (gfc_offset) nread;

  if (nread != *length)
    {				/* Short read, this shouldn't happen.  */
      if (dtp->u.p.current_unit->flags.pad == PAD_YES)
	*length = nread;
      else
	{
	  generate_error (&dtp->common, ERROR_EOR, NULL);
	  source = NULL;
	}
    }

  dtp->u.p.current_unit->strm_pos += (gfc_offset) nread;

  return source;
}


/* Reads a block directly into application data space.  This is for
   unformatted files.  */

static void
read_block_direct (st_parameter_dt *dtp, void *buf, size_t *nbytes)
{
  size_t to_read_record;
  size_t have_read_record;
  size_t to_read_subrecord;
  size_t have_read_subrecord;
  int short_record;

  if (is_stream_io (dtp))
    {
      if (sseek (dtp->u.p.current_unit->s,
		 dtp->u.p.current_unit->strm_pos - 1) == FAILURE)
	{
	  generate_error (&dtp->common, ERROR_END, NULL);
	  return;
	}

      to_read_record = *nbytes;
      have_read_record = to_read_record;
      if (sread (dtp->u.p.current_unit->s, buf, &have_read_record) != 0)
	{
	  generate_error (&dtp->common, ERROR_OS, NULL);
	  return;
	}

      dtp->u.p.current_unit->strm_pos += (gfc_offset) have_read_record; 

      if (to_read_record != have_read_record)
	{
	  /* Short read,  e.g. if we hit EOF.  For stream files,
	   we have to set the end-of-file condition.  */
	  generate_error (&dtp->common, ERROR_END, NULL);
	  return;
	}
      return;
    }

  if (dtp->u.p.current_unit->flags.access == ACCESS_DIRECT)
    {
      if (dtp->u.p.current_unit->bytes_left < (gfc_offset) *nbytes)
	{
	  short_record = 1;
	  to_read_record = (size_t) dtp->u.p.current_unit->bytes_left;
	  *nbytes = to_read_record;
	}

      else
	{
	  short_record = 0;
	  to_read_record = *nbytes;
	}

      dtp->u.p.current_unit->bytes_left -= to_read_record;

      if (sread (dtp->u.p.current_unit->s, buf, &to_read_record) != 0)
	{
	  generate_error (&dtp->common, ERROR_OS, NULL);
	  return;
	}

      if (to_read_record != *nbytes)  
	{
	  /* Short read, e.g. if we hit EOF.  Apparently, we read
	   more than was written to the last record.  */
	  *nbytes = to_read_record;
	  return;
	}

      if (short_record)
	{
	  generate_error (&dtp->common, ERROR_SHORT_RECORD, NULL);
	  return;
	}
      return;
    }

  /* Unformatted sequential.  We loop over the subrecords, reading
     until the request has been fulfilled or the record has run out
     of continuation subrecords.  */

  if (dtp->u.p.current_unit->endfile == AT_ENDFILE)
    {
      generate_error (&dtp->common, ERROR_END, NULL);
      return;
    }

  /* Check whether we exceed the total record length.  */

  if (dtp->u.p.current_unit->flags.has_recl
      && (*nbytes > (size_t) dtp->u.p.current_unit->bytes_left))
    {
      to_read_record = (size_t) dtp->u.p.current_unit->bytes_left;
      short_record = 1;
    }
  else
    {
      to_read_record = *nbytes;
      short_record = 0;
    }
  have_read_record = 0;

  while(1)
    {
      if (dtp->u.p.current_unit->bytes_left_subrecord
	  < (gfc_offset) to_read_record)
	{
	  to_read_subrecord = (size_t) dtp->u.p.current_unit->bytes_left_subrecord;
	  to_read_record -= to_read_subrecord;
	}
      else
	{
	  to_read_subrecord = to_read_record;
	  to_read_record = 0;
	}

      dtp->u.p.current_unit->bytes_left_subrecord -= to_read_subrecord;

      have_read_subrecord = to_read_subrecord;
      if (sread (dtp->u.p.current_unit->s, buf + have_read_record,
		 &have_read_subrecord) != 0)
	{
	  generate_error (&dtp->common, ERROR_OS, NULL);
	  return;
	}

      have_read_record += have_read_subrecord;

      if (to_read_subrecord != have_read_subrecord)  
			
	{
	  /* Short read, e.g. if we hit EOF.  This means the record
	     structure has been corrupted, or the trailing record
	     marker would still be present.  */

	  *nbytes = have_read_record;
	  generate_error (&dtp->common, ERROR_CORRUPT_FILE, NULL);
	  return;
	}

      if (to_read_record > 0)
	{
	  if (dtp->u.p.current_unit->continued)
	    {
	      next_record_r_unf (dtp, 0);
	      us_read (dtp, 1);
	    }
	  else
	    {
<<<<<<< HEAD
	      /* Let's make sure the file position is correctly set for the
		 next read statement.  */

	      next_record_r_unf (dtp, 0);
	      us_read (dtp, 0);
=======
	      /* Let's make sure the file position is correctly pre-positioned
		 for the next read statement.  */

	      dtp->u.p.current_unit->current_record = 0;
	      next_record_r_unf (dtp, 0);
>>>>>>> 60a98cce
	      generate_error (&dtp->common, ERROR_SHORT_RECORD, NULL);
	      return;
	    }
	}
      else
	{
	  /* Normal exit, the read request has been fulfilled.  */
	  break;
	}
    }

  dtp->u.p.current_unit->bytes_left -= have_read_record;
  if (short_record)
    {
      generate_error (&dtp->common, ERROR_SHORT_RECORD, NULL);
      return;
    }
  return;
}


/* Function for writing a block of bytes to the current file at the
   current position, advancing the file pointer. We are given a length
   and return a pointer to a buffer that the caller must (completely)
   fill in.  Returns NULL on error.  */

void *
write_block (st_parameter_dt *dtp, int length)
{
  char *dest;

  if (is_stream_io (dtp))
    {
      if (sseek (dtp->u.p.current_unit->s,
		 dtp->u.p.current_unit->strm_pos - 1) == FAILURE)
	{
	  generate_error (&dtp->common, ERROR_OS, NULL);
	  return NULL;
	}
    }
  else
    {
      if (dtp->u.p.current_unit->bytes_left < (gfc_offset) length)
	{
	  /* For preconnected units with default record length, set bytes left
	     to unit record length and proceed, otherwise error.  */
	  if ((dtp->u.p.current_unit->unit_number == options.stdout_unit
		|| dtp->u.p.current_unit->unit_number == options.stderr_unit)
		&& dtp->u.p.current_unit->recl == DEFAULT_RECL)
	    dtp->u.p.current_unit->bytes_left = dtp->u.p.current_unit->recl;
	  else
	    {
	      generate_error (&dtp->common, ERROR_EOR, NULL);
	      return NULL;
	    }
	}

      dtp->u.p.current_unit->bytes_left -= (gfc_offset) length;
    }

  dest = salloc_w (dtp->u.p.current_unit->s, &length);

  if (dest == NULL)
    {
      generate_error (&dtp->common, ERROR_END, NULL);
      return NULL;
    }

  if (is_internal_unit (dtp) && dtp->u.p.current_unit->endfile == AT_ENDFILE)
    generate_error (&dtp->common, ERROR_END, NULL);
<<<<<<< HEAD

  if ((dtp->common.flags & IOPARM_DT_HAS_SIZE) != 0)
    dtp->u.p.size_used += (gfc_offset) length;

=======

  if ((dtp->common.flags & IOPARM_DT_HAS_SIZE) != 0)
    dtp->u.p.size_used += (gfc_offset) length;

>>>>>>> 60a98cce
  dtp->u.p.current_unit->strm_pos += (gfc_offset) length;

  return dest;
}


/* High level interface to swrite(), taking care of errors.  This is only
   called for unformatted files.  There are three cases to consider:
   Stream I/O, unformatted direct, unformatted sequential.  */

static try
write_buf (st_parameter_dt *dtp, void *buf, size_t nbytes)
{

  size_t have_written, to_write_subrecord;
  int short_record;


  /* Stream I/O.  */

  if (is_stream_io (dtp))
    {
      if (sseek (dtp->u.p.current_unit->s,
		 dtp->u.p.current_unit->strm_pos - 1) == FAILURE)
	{
	  generate_error (&dtp->common, ERROR_OS, NULL);
	  return FAILURE;
	}

      if (swrite (dtp->u.p.current_unit->s, buf, &nbytes) != 0)
	{
	  generate_error (&dtp->common, ERROR_OS, NULL);
	  return FAILURE;
	}

      dtp->u.p.current_unit->strm_pos += (gfc_offset) nbytes; 

      return SUCCESS;
    }

  /* Unformatted direct access.  */

  if (dtp->u.p.current_unit->flags.access == ACCESS_DIRECT)
    {
      if (dtp->u.p.current_unit->bytes_left < (gfc_offset) nbytes)
	{
	  generate_error (&dtp->common, ERROR_DIRECT_EOR, NULL);
	  return FAILURE;
	}

      if (swrite (dtp->u.p.current_unit->s, buf, &nbytes) != 0)
	{
	  generate_error (&dtp->common, ERROR_OS, NULL);
	  return FAILURE;
	}

      dtp->u.p.current_unit->strm_pos += (gfc_offset) nbytes;
      dtp->u.p.current_unit->bytes_left -= (gfc_offset) nbytes;

      return SUCCESS;

    }

  /* Unformatted sequential.  */

  have_written = 0;

  if (dtp->u.p.current_unit->flags.has_recl
      && (gfc_offset) nbytes > dtp->u.p.current_unit->bytes_left)
    {
      nbytes = dtp->u.p.current_unit->bytes_left;
      short_record = 1;
    }
  else
    {
      short_record = 0;
    }

  while (1)
    {

      to_write_subrecord =
	(size_t) dtp->u.p.current_unit->bytes_left_subrecord < nbytes ?
	(size_t) dtp->u.p.current_unit->bytes_left_subrecord : nbytes;

      dtp->u.p.current_unit->bytes_left_subrecord -=
	(gfc_offset) to_write_subrecord;

      if (swrite (dtp->u.p.current_unit->s, buf + have_written,
		  &to_write_subrecord) != 0)
	{
	  generate_error (&dtp->common, ERROR_OS, NULL);
	  return FAILURE;
	}

      dtp->u.p.current_unit->strm_pos += (gfc_offset) to_write_subrecord; 
      nbytes -= to_write_subrecord;
      have_written += to_write_subrecord;
<<<<<<< HEAD

      if (nbytes == 0)
	break;

=======

      if (nbytes == 0)
	break;

>>>>>>> 60a98cce
      next_record_w_unf (dtp, 1);
      us_write (dtp, 1);
    }
  dtp->u.p.current_unit->bytes_left -= have_written;
  if (short_record)
<<<<<<< HEAD
    {
      generate_error (&dtp->common, ERROR_SHORT_RECORD, NULL);
      return FAILURE;
    }
  return SUCCESS;
}


/* Master function for unformatted reads.  */

static void
unformatted_read (st_parameter_dt *dtp, bt type,
		  void *dest, int kind,
		  size_t size, size_t nelems)
{
  size_t i, sz;

  /* Currently, character implies size=1.  */
  if (dtp->u.p.current_unit->flags.convert == CONVERT_NATIVE
      || size == 1 || type == BT_CHARACTER)
    {
      sz = size * nelems;
      read_block_direct (dtp, dest, &sz);
    }
  else
    {
      char buffer[16];
      char *p;
      
      /* Break up complex into its constituent reals.  */
      if (type == BT_COMPLEX)
	{
	  nelems *= 2;
	  size /= 2;
	}
      p = dest;
      
      /* By now, all complex variables have been split into their
	 constituent reals.  For types with padding, we only need to
	 read kind bytes.  We don't care about the contents
	 of the padding.  If we hit a short record, then sz is
	 adjusted accordingly, making later reads no-ops.  */
      
      sz = kind;
      for (i=0; i<nelems; i++)
	{
 	  read_block_direct (dtp, buffer, &sz);
 	  reverse_memcpy (p, buffer, sz);
 	  p += size;
 	}
=======
    {
      generate_error (&dtp->common, ERROR_SHORT_RECORD, NULL);
      return FAILURE;
>>>>>>> 60a98cce
    }
  return SUCCESS;
}


<<<<<<< HEAD
/* Master function for unformatted writes.  */

static void
unformatted_write (st_parameter_dt *dtp, bt type,
		   void *source, int kind,
		   size_t size, size_t nelems)
{
  if (dtp->u.p.current_unit->flags.convert == CONVERT_NATIVE ||
      size == 1 || type == BT_CHARACTER)
    {
      size *= nelems;

      write_buf (dtp, source, size);
    }
  else
    {
      char buffer[16];
      char *p;
      size_t i, sz;
  
      /* Break up complex into its constituent reals.  */
      if (type == BT_COMPLEX)
	{
	  nelems *= 2;
	  size /= 2;
	}      

      p = source;

      /* By now, all complex variables have been split into their
	 constituent reals.  For types with padding, we only need to
	 read kind bytes.  We don't care about the contents
	 of the padding.  */

      sz = kind;
=======
/* Master function for unformatted reads.  */

static void
unformatted_read (st_parameter_dt *dtp, bt type,
		  void *dest, int kind __attribute__((unused)),
		  size_t size, size_t nelems)
{
  size_t i, sz;

  /* Currently, character implies size=1.  */
  if (dtp->u.p.current_unit->flags.convert == CONVERT_NATIVE
      || size == 1 || type == BT_CHARACTER)
    {
      sz = size * nelems;
      read_block_direct (dtp, dest, &sz);
    }
  else
    {
      char buffer[16];
      char *p;
      
      /* Break up complex into its constituent reals.  */
      if (type == BT_COMPLEX)
	{
	  nelems *= 2;
	  size /= 2;
	}
      p = dest;
      
      /* By now, all complex variables have been split into their
	 constituent reals.  */
      
      for (i=0; i<nelems; i++)
	{
 	  read_block_direct (dtp, buffer, &size);
 	  reverse_memcpy (p, buffer, size);
 	  p += size;
 	}
    }
}


/* Master function for unformatted writes.  NOTE: For kind=10 the size is 16
   bytes on 64 bit machines.  The unused bytes are not initialized and never
   used, which can show an error with memory checking analyzers like
   valgrind.  */

static void
unformatted_write (st_parameter_dt *dtp, bt type,
		   void *source, int kind __attribute__((unused)),
		   size_t size, size_t nelems)
{
  if (dtp->u.p.current_unit->flags.convert == CONVERT_NATIVE ||
      size == 1 || type == BT_CHARACTER)
    {
      size *= nelems;
      write_buf (dtp, source, size);
    }
  else
    {
      char buffer[16];
      char *p;
      size_t i;
  
      /* Break up complex into its constituent reals.  */
      if (type == BT_COMPLEX)
	{
	  nelems *= 2;
	  size /= 2;
	}      

      p = source;

      /* By now, all complex variables have been split into their
	 constituent reals.  */


>>>>>>> 60a98cce
      for (i=0; i<nelems; i++)
	{
	  reverse_memcpy(buffer, p, size);
 	  p+= size;
<<<<<<< HEAD
	  write_buf (dtp, buffer, sz);
=======
	  write_buf (dtp, buffer, size);
>>>>>>> 60a98cce
	}
    }
}


/* Return a pointer to the name of a type.  */

const char *
type_name (bt type)
{
  const char *p;

  switch (type)
    {
    case BT_INTEGER:
      p = "INTEGER";
      break;
    case BT_LOGICAL:
      p = "LOGICAL";
      break;
    case BT_CHARACTER:
      p = "CHARACTER";
      break;
    case BT_REAL:
      p = "REAL";
      break;
    case BT_COMPLEX:
      p = "COMPLEX";
      break;
    default:
      internal_error (NULL, "type_name(): Bad type");
    }

  return p;
}


/* Write a constant string to the output.
   This is complicated because the string can have doubled delimiters
   in it.  The length in the format node is the true length.  */

static void
write_constant_string (st_parameter_dt *dtp, const fnode *f)
{
  char c, delimiter, *p, *q;
  int length;

  length = f->u.string.length;
  if (length == 0)
    return;

  p = write_block (dtp, length);
  if (p == NULL)
    return;

  q = f->u.string.p;
  delimiter = q[-1];

  for (; length > 0; length--)
    {
      c = *p++ = *q++;
      if (c == delimiter && c != 'H' && c != 'h')
	q++;			/* Skip the doubled delimiter.  */
    }
}


/* Given actual and expected types in a formatted data transfer, make
   sure they agree.  If not, an error message is generated.  Returns
   nonzero if something went wrong.  */

static int
require_type (st_parameter_dt *dtp, bt expected, bt actual, const fnode *f)
{
  char buffer[100];

  if (actual == expected)
    return 0;

<<<<<<< HEAD
  st_sprintf (buffer, "Expected %s for item %d in formatted transfer, got %s",
	      type_name (expected), dtp->u.p.item_count, type_name (actual));
=======
  sprintf (buffer, "Expected %s for item %d in formatted transfer, got %s",
	   type_name (expected), dtp->u.p.item_count, type_name (actual));
>>>>>>> 60a98cce

  format_error (dtp, f, buffer);
  return 1;
}


/* This subroutine is the main loop for a formatted data transfer
   statement.  It would be natural to implement this as a coroutine
   with the user program, but C makes that awkward.  We loop,
   processing format elements.  When we actually have to transfer
   data instead of just setting flags, we return control to the user
   program which calls a subroutine that supplies the address and type
   of the next element, then comes back here to process it.  */

static void
formatted_transfer_scalar (st_parameter_dt *dtp, bt type, void *p, int len,
			   size_t size)
{
  char scratch[SCRATCH_SIZE];
  int pos, bytes_used;
  const fnode *f;
  format_token t;
  int n;
  int consume_data_flag;

  /* Change a complex data item into a pair of reals.  */

  n = (p == NULL) ? 0 : ((type != BT_COMPLEX) ? 1 : 2);
  if (type == BT_COMPLEX)
    {
      type = BT_REAL;
      size /= 2;
    }

  /* If there's an EOR condition, we simulate finalizing the transfer
     by doing nothing.  */
  if (dtp->u.p.eor_condition)
    return;

  /* Set this flag so that commas in reads cause the read to complete before
     the entire field has been read.  The next read field will start right after
     the comma in the stream.  (Set to 0 for character reads).  */
  dtp->u.p.sf_read_comma = 1;

  dtp->u.p.line_buffer = scratch;
  for (;;)
    {
      /* If reversion has occurred and there is another real data item,
	 then we have to move to the next record.  */
      if (dtp->u.p.reversion_flag && n > 0)
	{
	  dtp->u.p.reversion_flag = 0;
	  next_record (dtp, 0);
	}

      consume_data_flag = 1 ;
      if ((dtp->common.flags & IOPARM_LIBRETURN_MASK) != IOPARM_LIBRETURN_OK)
	break;

      f = next_format (dtp);
      if (f == NULL)
	{
	  /* No data descriptors left.  */
	  if (n > 0)
	    generate_error (&dtp->common, ERROR_FORMAT,
		"Insufficient data descriptors in format after reversion");
	  return;
	}

      /* Now discharge T, TR and X movements to the right.  This is delayed
	 until a data producing format to suppress trailing spaces.  */
	 
      t = f->format;
      if (dtp->u.p.mode == WRITING && dtp->u.p.skips != 0
	&& ((n>0 && (  t == FMT_I  || t == FMT_B  || t == FMT_O
		    || t == FMT_Z  || t == FMT_F  || t == FMT_E
		    || t == FMT_EN || t == FMT_ES || t == FMT_G
		    || t == FMT_L  || t == FMT_A  || t == FMT_D))
	    || t == FMT_STRING))
	{
	  if (dtp->u.p.skips > 0)
	    {
	      write_x (dtp, dtp->u.p.skips, dtp->u.p.pending_spaces);
	      dtp->u.p.max_pos = (int)(dtp->u.p.current_unit->recl
				       - dtp->u.p.current_unit->bytes_left);
	    }
	  if (dtp->u.p.skips < 0)
	    {
	      move_pos_offset (dtp->u.p.current_unit->s, dtp->u.p.skips);
	      dtp->u.p.current_unit->bytes_left -= (gfc_offset) dtp->u.p.skips;
	    }
	  dtp->u.p.skips = dtp->u.p.pending_spaces = 0;
	}

      bytes_used = (int)(dtp->u.p.current_unit->recl
<<<<<<< HEAD
			 - dtp->u.p.current_unit->bytes_left);
=======
		   - dtp->u.p.current_unit->bytes_left);

      if (is_stream_io(dtp))
	bytes_used = 0;
>>>>>>> 60a98cce

      switch (t)
	{
	case FMT_I:
	  if (n == 0)
	    goto need_data;
	  if (require_type (dtp, BT_INTEGER, type, f))
	    return;

	  if (dtp->u.p.mode == READING)
	    read_decimal (dtp, f, p, len);
	  else
	    write_i (dtp, f, p, len);

	  break;

	case FMT_B:
	  if (n == 0)
	    goto need_data;

	  if (compile_options.allow_std < GFC_STD_GNU
              && require_type (dtp, BT_INTEGER, type, f))
	    return;

	  if (dtp->u.p.mode == READING)
	    read_radix (dtp, f, p, len, 2);
	  else
	    write_b (dtp, f, p, len);

	  break;

	case FMT_O:
	  if (n == 0)
	    goto need_data; 

	  if (compile_options.allow_std < GFC_STD_GNU
              && require_type (dtp, BT_INTEGER, type, f))
	    return;

	  if (dtp->u.p.mode == READING)
	    read_radix (dtp, f, p, len, 8);
	  else
	    write_o (dtp, f, p, len);

	  break;

	case FMT_Z:
	  if (n == 0)
	    goto need_data;

	  if (compile_options.allow_std < GFC_STD_GNU
              && require_type (dtp, BT_INTEGER, type, f))
	    return;

	  if (dtp->u.p.mode == READING)
	    read_radix (dtp, f, p, len, 16);
	  else
	    write_z (dtp, f, p, len);

	  break;

	case FMT_A:
	  if (n == 0)
	    goto need_data;

	  if (dtp->u.p.mode == READING)
	    read_a (dtp, f, p, len);
	  else
	    write_a (dtp, f, p, len);

	  break;

	case FMT_L:
	  if (n == 0)
	    goto need_data;

	  if (dtp->u.p.mode == READING)
	    read_l (dtp, f, p, len);
	  else
	    write_l (dtp, f, p, len);

	  break;

	case FMT_D:
	  if (n == 0)
	    goto need_data;
	  if (require_type (dtp, BT_REAL, type, f))
	    return;

	  if (dtp->u.p.mode == READING)
	    read_f (dtp, f, p, len);
	  else
	    write_d (dtp, f, p, len);

	  break;

	case FMT_E:
	  if (n == 0)
	    goto need_data;
	  if (require_type (dtp, BT_REAL, type, f))
	    return;

	  if (dtp->u.p.mode == READING)
	    read_f (dtp, f, p, len);
	  else
	    write_e (dtp, f, p, len);
	  break;

	case FMT_EN:
	  if (n == 0)
	    goto need_data;
	  if (require_type (dtp, BT_REAL, type, f))
	    return;

	  if (dtp->u.p.mode == READING)
	    read_f (dtp, f, p, len);
	  else
	    write_en (dtp, f, p, len);

	  break;

	case FMT_ES:
	  if (n == 0)
	    goto need_data;
	  if (require_type (dtp, BT_REAL, type, f))
	    return;

	  if (dtp->u.p.mode == READING)
	    read_f (dtp, f, p, len);
	  else
	    write_es (dtp, f, p, len);

	  break;

	case FMT_F:
	  if (n == 0)
	    goto need_data;
	  if (require_type (dtp, BT_REAL, type, f))
	    return;

	  if (dtp->u.p.mode == READING)
	    read_f (dtp, f, p, len);
	  else
	    write_f (dtp, f, p, len);

	  break;

	case FMT_G:
	  if (n == 0)
	    goto need_data;
	  if (dtp->u.p.mode == READING)
	    switch (type)
	      {
	      case BT_INTEGER:
		read_decimal (dtp, f, p, len);
		break;
	      case BT_LOGICAL:
		read_l (dtp, f, p, len);
		break;
	      case BT_CHARACTER:
		read_a (dtp, f, p, len);
		break;
	      case BT_REAL:
		read_f (dtp, f, p, len);
		break;
	      default:
		goto bad_type;
	      }
	  else
	    switch (type)
	      {
	      case BT_INTEGER:
		write_i (dtp, f, p, len);
		break;
	      case BT_LOGICAL:
		write_l (dtp, f, p, len);
		break;
	      case BT_CHARACTER:
		write_a (dtp, f, p, len);
		break;
	      case BT_REAL:
		write_d (dtp, f, p, len);
		break;
	      default:
	      bad_type:
		internal_error (&dtp->common,
				"formatted_transfer(): Bad type");
	      }

	  break;

	case FMT_STRING:
	  consume_data_flag = 0 ;
	  if (dtp->u.p.mode == READING)
	    {
	      format_error (dtp, f, "Constant string in input format");
	      return;
	    }
	  write_constant_string (dtp, f);
	  break;

	/* Format codes that don't transfer data.  */
	case FMT_X:
	case FMT_TR:
	  consume_data_flag = 0;

<<<<<<< HEAD
	  pos = bytes_used + f->u.n + dtp->u.p.skips;
	  dtp->u.p.skips = f->u.n + dtp->u.p.skips;
	  dtp->u.p.pending_spaces = pos - dtp->u.p.max_pos;
=======
	  dtp->u.p.skips += f->u.n;
	  pos = bytes_used + dtp->u.p.skips - 1;
	  dtp->u.p.pending_spaces = pos - dtp->u.p.max_pos + 1;
>>>>>>> 60a98cce

	  /* Writes occur just before the switch on f->format, above, so
	     that trailing blanks are suppressed, unless we are doing a
	     non-advancing write in which case we want to output the blanks
	     now.  */
	  if (dtp->u.p.mode == WRITING
	      && dtp->u.p.advance_status == ADVANCE_NO)
	    {
	      write_x (dtp, dtp->u.p.skips, dtp->u.p.pending_spaces);
	      dtp->u.p.skips = dtp->u.p.pending_spaces = 0;
	    }

	  if (dtp->u.p.mode == READING)
	    read_x (dtp, f->u.n);

	  break;

	case FMT_TL:
	case FMT_T:
	  consume_data_flag = 0;

	  if (f->format == FMT_TL)
<<<<<<< HEAD
	    {

	      /* Handle the special case when no bytes have been used yet.
	         Cannot go below zero. */
	      if (bytes_used == 0)
		{
		  dtp->u.p.pending_spaces -= f->u.n;
		  dtp->u.p.pending_spaces = dtp->u.p.pending_spaces < 0 ? 0
					    : dtp->u.p.pending_spaces;
		  dtp->u.p.skips -= f->u.n;
		  dtp->u.p.skips = dtp->u.p.skips < 0 ? 0 : dtp->u.p.skips;
		}

	      pos = bytes_used - f->u.n;
	    }
	  else /* FMT_T */
	    {
=======
	    {

	      /* Handle the special case when no bytes have been used yet.
	         Cannot go below zero. */
	      if (bytes_used == 0)
		{
		  dtp->u.p.pending_spaces -= f->u.n;
		  dtp->u.p.skips -= f->u.n;
		  dtp->u.p.skips = dtp->u.p.skips < 0 ? 0 : dtp->u.p.skips;
		}

	      pos = bytes_used - f->u.n;
	    }
	  else /* FMT_T */
	    {
>>>>>>> 60a98cce
	      if (dtp->u.p.mode == READING)
		pos = f->u.n - 1;
	      else
		pos = f->u.n - dtp->u.p.pending_spaces - 1;
	    }

	  /* Standard 10.6.1.1: excessive left tabbing is reset to the
	     left tab limit.  We do not check if the position has gone
	     beyond the end of record because a subsequent tab could
	     bring us back again.  */
	  pos = pos < 0 ? 0 : pos;

	  dtp->u.p.skips = dtp->u.p.skips + pos - bytes_used;
	  dtp->u.p.pending_spaces = dtp->u.p.pending_spaces
				    + pos - dtp->u.p.max_pos;
<<<<<<< HEAD
=======
	  dtp->u.p.pending_spaces = dtp->u.p.pending_spaces < 0
				    ? 0 : dtp->u.p.pending_spaces;
>>>>>>> 60a98cce

	  if (dtp->u.p.skips == 0)
	    break;

	  /* Writes occur just before the switch on f->format, above, so that
	     trailing blanks are suppressed.  */
	  if (dtp->u.p.mode == READING)
	    {
	      /* Adjust everything for end-of-record condition */
	      if (dtp->u.p.sf_seen_eor && !is_internal_unit (dtp))
		{
		  if (dtp->u.p.sf_seen_eor == 2)
		    {
		      /* The EOR was a CRLF (two bytes wide).  */
		      dtp->u.p.current_unit->bytes_left -= 2;
		      dtp->u.p.skips -= 2;
		    }
		  else
		    {
		      /* The EOR marker was only one byte wide.  */
		      dtp->u.p.current_unit->bytes_left--;
		      dtp->u.p.skips--;
		    }
		  bytes_used = pos;
		  dtp->u.p.sf_seen_eor = 0;
		}
	      if (dtp->u.p.skips < 0)
		{
		  move_pos_offset (dtp->u.p.current_unit->s, dtp->u.p.skips);
		  dtp->u.p.current_unit->bytes_left
		    -= (gfc_offset) dtp->u.p.skips;
		  dtp->u.p.skips = dtp->u.p.pending_spaces = 0;
		}
	      else
		read_x (dtp, dtp->u.p.skips);
	    }

	  break;

	case FMT_S:
	  consume_data_flag = 0 ;
	  dtp->u.p.sign_status = SIGN_S;
	  break;

	case FMT_SS:
	  consume_data_flag = 0 ;
	  dtp->u.p.sign_status = SIGN_SS;
	  break;

	case FMT_SP:
	  consume_data_flag = 0 ;
	  dtp->u.p.sign_status = SIGN_SP;
	  break;

	case FMT_BN:
	  consume_data_flag = 0 ;
	  dtp->u.p.blank_status = BLANK_NULL;
	  break;

	case FMT_BZ:
	  consume_data_flag = 0 ;
	  dtp->u.p.blank_status = BLANK_ZERO;
	  break;

	case FMT_P:
	  consume_data_flag = 0 ;
	  dtp->u.p.scale_factor = f->u.k;
	  break;

	case FMT_DOLLAR:
	  consume_data_flag = 0 ;
	  dtp->u.p.seen_dollar = 1;
	  break;

	case FMT_SLASH:
	  consume_data_flag = 0 ;
	  dtp->u.p.skips = dtp->u.p.pending_spaces = 0;
	  next_record (dtp, 0);
	  break;

	case FMT_COLON:
	  /* A colon descriptor causes us to exit this loop (in
	     particular preventing another / descriptor from being
	     processed) unless there is another data item to be
	     transferred.  */
	  consume_data_flag = 0 ;
	  if (n == 0)
	    return;
	  break;

	default:
	  internal_error (&dtp->common, "Bad format node");
	}

      /* Free a buffer that we had to allocate during a sequential
	 formatted read of a block that was larger than the static
	 buffer.  */

      if (dtp->u.p.line_buffer != scratch)
	{
	  free_mem (dtp->u.p.line_buffer);
	  dtp->u.p.line_buffer = scratch;
	}

      /* Adjust the item count and data pointer.  */

      if ((consume_data_flag > 0) && (n > 0))
      {
	n--;
	p = ((char *) p) + size;
      }

      if (dtp->u.p.mode == READING)
	dtp->u.p.skips = 0;

      pos = (int)(dtp->u.p.current_unit->recl - dtp->u.p.current_unit->bytes_left);
      dtp->u.p.max_pos = (dtp->u.p.max_pos > pos) ? dtp->u.p.max_pos : pos;

    }

  return;

  /* Come here when we need a data descriptor but don't have one.  We
     push the current format node back onto the input, then return and
     let the user program call us back with the data.  */
 need_data:
  unget_format (dtp, f);
}

static void
formatted_transfer (st_parameter_dt *dtp, bt type, void *p, int kind,
		    size_t size, size_t nelems)
{
  size_t elem;
  char *tmp;

  tmp = (char *) p;

  /* Big loop over all the elements.  */
  for (elem = 0; elem < nelems; elem++)
    {
      dtp->u.p.item_count++;
      formatted_transfer_scalar (dtp, type, tmp + size*elem, kind, size);
    }
}



/* Data transfer entry points.  The type of the data entity is
   implicit in the subroutine call.  This prevents us from having to
   share a common enum with the compiler.  */

void
transfer_integer (st_parameter_dt *dtp, void *p, int kind)
{
  if ((dtp->common.flags & IOPARM_LIBRETURN_MASK) != IOPARM_LIBRETURN_OK)
    return;
  dtp->u.p.transfer (dtp, BT_INTEGER, p, kind, kind, 1);
}


void
transfer_real (st_parameter_dt *dtp, void *p, int kind)
{
  size_t size;
  if ((dtp->common.flags & IOPARM_LIBRETURN_MASK) != IOPARM_LIBRETURN_OK)
    return;
  size = size_from_real_kind (kind);
  dtp->u.p.transfer (dtp, BT_REAL, p, kind, size, 1);
}


void
transfer_logical (st_parameter_dt *dtp, void *p, int kind)
{
  if ((dtp->common.flags & IOPARM_LIBRETURN_MASK) != IOPARM_LIBRETURN_OK)
    return;
  dtp->u.p.transfer (dtp, BT_LOGICAL, p, kind, kind, 1);
}


void
transfer_character (st_parameter_dt *dtp, void *p, int len)
{
<<<<<<< HEAD
  if ((dtp->common.flags & IOPARM_LIBRETURN_MASK) != IOPARM_LIBRETURN_OK)
    return;
=======
  static char *empty_string[0];

  if ((dtp->common.flags & IOPARM_LIBRETURN_MASK) != IOPARM_LIBRETURN_OK)
    return;

  /* Strings of zero length can have p == NULL, which confuses the
     transfer routines into thinking we need more data elements.  To avoid
     this, we give them a nice pointer.  */
  if (len == 0 && p == NULL)
    p = empty_string;

>>>>>>> 60a98cce
  /* Currently we support only 1 byte chars, and the library is a bit
     confused of character kind vs. length, so we kludge it by setting
     kind = length.  */
  dtp->u.p.transfer (dtp, BT_CHARACTER, p, len, len, 1);
}


void
transfer_complex (st_parameter_dt *dtp, void *p, int kind)
{
  size_t size;
  if ((dtp->common.flags & IOPARM_LIBRETURN_MASK) != IOPARM_LIBRETURN_OK)
    return;
  size = size_from_complex_kind (kind);
  dtp->u.p.transfer (dtp, BT_COMPLEX, p, kind, size, 1);
}


void
transfer_array (st_parameter_dt *dtp, gfc_array_char *desc, int kind,
		gfc_charlen_type charlen)
{
  index_type count[GFC_MAX_DIMENSIONS];
  index_type extent[GFC_MAX_DIMENSIONS];
  index_type stride[GFC_MAX_DIMENSIONS];
  index_type stride0, rank, size, type, n;
  size_t tsize;
  char *data;
  bt iotype;

  if ((dtp->common.flags & IOPARM_LIBRETURN_MASK) != IOPARM_LIBRETURN_OK)
    return;

  type = GFC_DESCRIPTOR_TYPE (desc);
  size = GFC_DESCRIPTOR_SIZE (desc);

  /* FIXME: What a kludge: Array descriptors and the IO library use
     different enums for types.  */
  switch (type)
    {
    case GFC_DTYPE_UNKNOWN:
      iotype = BT_NULL;  /* Is this correct?  */
      break;
    case GFC_DTYPE_INTEGER:
      iotype = BT_INTEGER;
      break;
    case GFC_DTYPE_LOGICAL:
      iotype = BT_LOGICAL;
      break;
    case GFC_DTYPE_REAL:
      iotype = BT_REAL;
      break;
    case GFC_DTYPE_COMPLEX:
      iotype = BT_COMPLEX;
      break;
    case GFC_DTYPE_CHARACTER:
      iotype = BT_CHARACTER;
      /* FIXME: Currently dtype contains the charlen, which is
	 clobbered if charlen > 2**24. That's why we use a separate
	 argument for the charlen. However, if we want to support
	 non-8-bit charsets we need to fix dtype to contain
	 sizeof(chartype) and fix the code below.  */
      size = charlen;
      kind = charlen;
      break;
    case GFC_DTYPE_DERIVED:
      internal_error (&dtp->common,
		"Derived type I/O should have been handled via the frontend.");
      break;
    default:
      internal_error (&dtp->common, "transfer_array(): Bad type");
    }

  rank = GFC_DESCRIPTOR_RANK (desc);
  for (n = 0; n < rank; n++)
    {
      count[n] = 0;
      stride[n] = desc->dim[n].stride;
      extent[n] = desc->dim[n].ubound + 1 - desc->dim[n].lbound;

      /* If the extent of even one dimension is zero, then the entire
	 array section contains zero elements, so we return.  */
      if (extent[n] <= 0)
	return;
    }

  stride0 = stride[0];

  /* If the innermost dimension has stride 1, we can do the transfer
     in contiguous chunks.  */
  if (stride0 == 1)
    tsize = extent[0];
  else
    tsize = 1;

  data = GFC_DESCRIPTOR_DATA (desc);

  while (data)
    {
      dtp->u.p.transfer (dtp, iotype, data, kind, size, tsize);
      data += stride0 * size * tsize;
      count[0] += tsize;
      n = 0;
      while (count[n] == extent[n])
	{
	  count[n] = 0;
	  data -= stride[n] * extent[n] * size;
	  n++;
	  if (n == rank)
	    {
	      data = NULL;
	      break;
	    }
	  else
	    {
	      count[n]++;
	      data += stride[n] * size;
	    }
	}
    }
}


/* Preposition a sequential unformatted file while reading.  */

static void
us_read (st_parameter_dt *dtp, int continued)
{
  char *p;
  int n;
  int nr;
  GFC_INTEGER_4 i4;
  GFC_INTEGER_8 i8;
  gfc_offset i;

  if (dtp->u.p.current_unit->endfile == AT_ENDFILE)
    return;

  if (compile_options.record_marker == 0)
    n = sizeof (GFC_INTEGER_4);
  else
    n = compile_options.record_marker;

  nr = n;

  p = salloc_r (dtp->u.p.current_unit->s, &n);

  if (n == 0)
    {
      dtp->u.p.current_unit->endfile = AT_ENDFILE;
      return;  /* end of file */
    }

  if (p == NULL || n != nr)
    {
      generate_error (&dtp->common, ERROR_BAD_US, NULL);
      return;
    }

  /* Only CONVERT_NATIVE and CONVERT_SWAP are valid here.  */
  if (dtp->u.p.current_unit->flags.convert == CONVERT_NATIVE)
    {
      switch (nr)
	{
	case sizeof(GFC_INTEGER_4):
	  memcpy (&i4, p, sizeof (i4));
	  i = i4;
	  break;

	case sizeof(GFC_INTEGER_8):
	  memcpy (&i8, p, sizeof (i8));
	  i = i8;
	  break;

	default:
	  runtime_error ("Illegal value for record marker");
	  break;
	}
    }
  else
      switch (nr)
	{
	case sizeof(GFC_INTEGER_4):
	  reverse_memcpy (&i4, p, sizeof (i4));
	  i = i4;
	  break;

	case sizeof(GFC_INTEGER_8):
	  reverse_memcpy (&i8, p, sizeof (i8));
	  i = i8;
	  break;

	default:
	  runtime_error ("Illegal value for record marker");
	  break;
	}

  if (i >= 0)
    {
      dtp->u.p.current_unit->bytes_left_subrecord = i;
      dtp->u.p.current_unit->continued = 0;
    }
  else
    {
      dtp->u.p.current_unit->bytes_left_subrecord = -i;
      dtp->u.p.current_unit->continued = 1;
    }

  if (! continued)
    dtp->u.p.current_unit->bytes_left = dtp->u.p.current_unit->recl;
}


/* Preposition a sequential unformatted file while writing.  This
   amount to writing a bogus length that will be filled in later.  */

static void
us_write (st_parameter_dt *dtp, int continued)
{
  size_t nbytes;
  gfc_offset dummy;

  dummy = 0;

  if (compile_options.record_marker == 0)
    nbytes = sizeof (GFC_INTEGER_4);
  else
    nbytes = compile_options.record_marker ;

  if (swrite (dtp->u.p.current_unit->s, &dummy, &nbytes) != 0)
    generate_error (&dtp->common, ERROR_OS, NULL);

  /* For sequential unformatted, if RECL= was not specified in the OPEN
     we write until we have more bytes than can fit in the subrecord
     markers, then we write a new subrecord.  */

  dtp->u.p.current_unit->bytes_left_subrecord =
    dtp->u.p.current_unit->recl_subrecord;
  dtp->u.p.current_unit->continued = continued;
}


/* Position to the next record prior to transfer.  We are assumed to
   be before the next record.  We also calculate the bytes in the next
   record.  */

static void
pre_position (st_parameter_dt *dtp)
{
  if (dtp->u.p.current_unit->current_record)
    return;			/* Already positioned.  */

  switch (current_mode (dtp))
    {
    case FORMATTED_STREAM:
    case UNFORMATTED_STREAM:
      /* There are no records with stream I/O.  Set the default position
	 to the beginning of the file if no position was specified.  */
      if ((dtp->common.flags & IOPARM_DT_HAS_REC) == 0)
        dtp->u.p.current_unit->strm_pos = 1;
      break;
    
    case UNFORMATTED_SEQUENTIAL:
      if (dtp->u.p.mode == READING)
	us_read (dtp, 0);
      else
	us_write (dtp, 0);

      break;

    case FORMATTED_SEQUENTIAL:
    case FORMATTED_DIRECT:
    case UNFORMATTED_DIRECT:
      dtp->u.p.current_unit->bytes_left = dtp->u.p.current_unit->recl;
      break;
    }

  dtp->u.p.current_unit->current_record = 1;
}


/* Initialize things for a data transfer.  This code is common for
   both reading and writing.  */

static void
data_transfer_init (st_parameter_dt *dtp, int read_flag)
{
  unit_flags u_flags;  /* Used for creating a unit if needed.  */
  GFC_INTEGER_4 cf = dtp->common.flags;
  namelist_info *ionml;
<<<<<<< HEAD

  ionml = ((cf & IOPARM_DT_IONML_SET) != 0) ? dtp->u.p.ionml : NULL;
  memset (&dtp->u.p, 0, sizeof (dtp->u.p));
  dtp->u.p.ionml = ionml;
  dtp->u.p.mode = read_flag ? READING : WRITING;
=======

  ionml = ((cf & IOPARM_DT_IONML_SET) != 0) ? dtp->u.p.ionml : NULL;
  memset (&dtp->u.p, 0, sizeof (dtp->u.p));
  dtp->u.p.ionml = ionml;
  dtp->u.p.mode = read_flag ? READING : WRITING;

  if ((dtp->common.flags & IOPARM_LIBRETURN_MASK) != IOPARM_LIBRETURN_OK)
    return;
>>>>>>> 60a98cce

  if ((cf & IOPARM_DT_HAS_SIZE) != 0)
    dtp->u.p.size_used = 0;  /* Initialize the count.  */

  dtp->u.p.current_unit = get_unit (dtp, 1);
  if (dtp->u.p.current_unit->s == NULL)
  {  /* Open the unit with some default flags.  */
     st_parameter_open opp;
     unit_convert conv;

     if (dtp->common.unit < 0)
     {
       close_unit (dtp->u.p.current_unit);
       dtp->u.p.current_unit = NULL;
       generate_error (&dtp->common, ERROR_BAD_OPTION,
		       "Bad unit number in OPEN statement");
       return;
     }
     memset (&u_flags, '\0', sizeof (u_flags));
     u_flags.access = ACCESS_SEQUENTIAL;
     u_flags.action = ACTION_READWRITE;

     /* Is it unformatted?  */
     if (!(cf & (IOPARM_DT_HAS_FORMAT | IOPARM_DT_LIST_FORMAT
		 | IOPARM_DT_IONML_SET)))
       u_flags.form = FORM_UNFORMATTED;
     else
       u_flags.form = FORM_UNSPECIFIED;

     u_flags.delim = DELIM_UNSPECIFIED;
     u_flags.blank = BLANK_UNSPECIFIED;
     u_flags.pad = PAD_UNSPECIFIED;
     u_flags.status = STATUS_UNKNOWN;

     conv = get_unformatted_convert (dtp->common.unit);

     if (conv == CONVERT_NONE)
       conv = compile_options.convert;

     /* We use l8_to_l4_offset, which is 0 on little-endian machines
	and 1 on big-endian machines.  */
     switch (conv)
       {
       case CONVERT_NATIVE:
       case CONVERT_SWAP:
	 break;
	 
       case CONVERT_BIG:
	 conv = l8_to_l4_offset ? CONVERT_NATIVE : CONVERT_SWAP;
	 break;
      
       case CONVERT_LITTLE:
	 conv = l8_to_l4_offset ? CONVERT_SWAP : CONVERT_NATIVE;
	 break;
	 
       default:
	 internal_error (&opp.common, "Illegal value for CONVERT");
	 break;
       }

     u_flags.convert = conv;

     opp.common = dtp->common;
     opp.common.flags &= IOPARM_COMMON_MASK;
     dtp->u.p.current_unit = new_unit (&opp, dtp->u.p.current_unit, &u_flags);
     dtp->common.flags &= ~IOPARM_COMMON_MASK;
     dtp->common.flags |= (opp.common.flags & IOPARM_COMMON_MASK);
     if (dtp->u.p.current_unit == NULL)
       return;
  }

  /* Check the action.  */

  if (read_flag && dtp->u.p.current_unit->flags.action == ACTION_WRITE)
<<<<<<< HEAD
    generate_error (&dtp->common, ERROR_BAD_ACTION,
		    "Cannot read from file opened for WRITE");

  if (!read_flag && dtp->u.p.current_unit->flags.action == ACTION_READ)
    generate_error (&dtp->common, ERROR_BAD_ACTION,
		    "Cannot write to file opened for READ");

  if ((dtp->common.flags & IOPARM_LIBRETURN_MASK) != IOPARM_LIBRETURN_OK)
    return;
=======
    {
      generate_error (&dtp->common, ERROR_BAD_ACTION,
		      "Cannot read from file opened for WRITE");
      return;
    }

  if (!read_flag && dtp->u.p.current_unit->flags.action == ACTION_READ)
    {
      generate_error (&dtp->common, ERROR_BAD_ACTION,
		      "Cannot write to file opened for READ");
      return;
    }

  dtp->u.p.first_item = 1;
>>>>>>> 60a98cce

  dtp->u.p.first_item = 1;

  /* Check the format.  */

  if ((cf & IOPARM_DT_HAS_FORMAT) != 0)
    parse_format (dtp);
<<<<<<< HEAD

  if ((dtp->common.flags & IOPARM_LIBRETURN_MASK) != IOPARM_LIBRETURN_OK)
    return;
=======
>>>>>>> 60a98cce

  if (dtp->u.p.current_unit->flags.form == FORM_UNFORMATTED
      && (cf & (IOPARM_DT_HAS_FORMAT | IOPARM_DT_LIST_FORMAT))
	 != 0)
<<<<<<< HEAD
    generate_error (&dtp->common, ERROR_OPTION_CONFLICT,
		    "Format present for UNFORMATTED data transfer");
=======
    {
      generate_error (&dtp->common, ERROR_OPTION_CONFLICT,
		      "Format present for UNFORMATTED data transfer");
      return;
    }
>>>>>>> 60a98cce

  if ((cf & IOPARM_DT_HAS_NAMELIST_NAME) != 0 && dtp->u.p.ionml != NULL)
     {
	if ((cf & IOPARM_DT_HAS_FORMAT) != 0)
	   generate_error (&dtp->common, ERROR_OPTION_CONFLICT,
		    "A format cannot be specified with a namelist");
     }
  else if (dtp->u.p.current_unit->flags.form == FORM_FORMATTED &&
	   !(cf & (IOPARM_DT_HAS_FORMAT | IOPARM_DT_LIST_FORMAT)))
<<<<<<< HEAD
    generate_error (&dtp->common, ERROR_OPTION_CONFLICT,
		    "Missing format for FORMATTED data transfer");

  if (is_internal_unit (dtp)
      && dtp->u.p.current_unit->flags.form == FORM_UNFORMATTED)
    generate_error (&dtp->common, ERROR_OPTION_CONFLICT,
		    "Internal file cannot be accessed by UNFORMATTED data transfer");
=======
    {
      generate_error (&dtp->common, ERROR_OPTION_CONFLICT,
		      "Missing format for FORMATTED data transfer");
    }

  if (is_internal_unit (dtp)
      && dtp->u.p.current_unit->flags.form == FORM_UNFORMATTED)
    {
      generate_error (&dtp->common, ERROR_OPTION_CONFLICT,
		      "Internal file cannot be accessed by UNFORMATTED "
		      "data transfer");
      return;
    }
>>>>>>> 60a98cce

  /* Check the record or position number.  */

  if (dtp->u.p.current_unit->flags.access == ACCESS_DIRECT
      && (cf & IOPARM_DT_HAS_REC) == 0)
    {
      generate_error (&dtp->common, ERROR_MISSING_OPTION,
		      "Direct access data transfer requires record number");
      return;
    }

  if (dtp->u.p.current_unit->flags.access == ACCESS_SEQUENTIAL
      && (cf & IOPARM_DT_HAS_REC) != 0)
    {
      generate_error (&dtp->common, ERROR_OPTION_CONFLICT,
		      "Record number not allowed for sequential access data transfer");
      return;
    }

  /* Process the ADVANCE option.  */

  dtp->u.p.advance_status
    = !(cf & IOPARM_DT_HAS_ADVANCE) ? ADVANCE_UNSPECIFIED :
      find_option (&dtp->common, dtp->advance, dtp->advance_len, advance_opt,
		   "Bad ADVANCE parameter in data transfer statement");

  if (dtp->u.p.advance_status != ADVANCE_UNSPECIFIED)
    {
      if (dtp->u.p.current_unit->flags.access == ACCESS_DIRECT)
<<<<<<< HEAD
	generate_error (&dtp->common, ERROR_OPTION_CONFLICT,
			"ADVANCE specification conflicts with sequential access");

      if (is_internal_unit (dtp))
	generate_error (&dtp->common, ERROR_OPTION_CONFLICT,
			"ADVANCE specification conflicts with internal file");

      if ((cf & (IOPARM_DT_HAS_FORMAT | IOPARM_DT_LIST_FORMAT))
	  != IOPARM_DT_HAS_FORMAT)
	generate_error (&dtp->common, ERROR_OPTION_CONFLICT,
			"ADVANCE specification requires an explicit format");
=======
	{
	  generate_error (&dtp->common, ERROR_OPTION_CONFLICT,
			  "ADVANCE specification conflicts with sequential access");
	  return;
	}

      if (is_internal_unit (dtp))
	{
	  generate_error (&dtp->common, ERROR_OPTION_CONFLICT,
			  "ADVANCE specification conflicts with internal file");
	  return;
	}

      if ((cf & (IOPARM_DT_HAS_FORMAT | IOPARM_DT_LIST_FORMAT))
	  != IOPARM_DT_HAS_FORMAT)
	{
	  generate_error (&dtp->common, ERROR_OPTION_CONFLICT,
			  "ADVANCE specification requires an explicit format");
	  return;
	}
>>>>>>> 60a98cce
    }

  if (read_flag)
    {
      if ((cf & IOPARM_EOR) != 0 && dtp->u.p.advance_status != ADVANCE_NO)
<<<<<<< HEAD
	generate_error (&dtp->common, ERROR_MISSING_OPTION,
			"EOR specification requires an ADVANCE specification of NO");

      if ((cf & IOPARM_DT_HAS_SIZE) != 0 && dtp->u.p.advance_status != ADVANCE_NO)
	generate_error (&dtp->common, ERROR_MISSING_OPTION,
			"SIZE specification requires an ADVANCE specification of NO");
=======
	{
	  generate_error (&dtp->common, ERROR_MISSING_OPTION,
			  "EOR specification requires an ADVANCE specification "
			  "of NO");
	  return;
	}
>>>>>>> 60a98cce

      if ((cf & IOPARM_DT_HAS_SIZE) != 0 && dtp->u.p.advance_status != ADVANCE_NO)
	{
	  generate_error (&dtp->common, ERROR_MISSING_OPTION,
			  "SIZE specification requires an ADVANCE specification of NO");
	  return;
	}
    }
  else
    {				/* Write constraints.  */
      if ((cf & IOPARM_END) != 0)
<<<<<<< HEAD
	generate_error (&dtp->common, ERROR_OPTION_CONFLICT,
			"END specification cannot appear in a write statement");

      if ((cf & IOPARM_EOR) != 0)
	generate_error (&dtp->common, ERROR_OPTION_CONFLICT,
			"EOR specification cannot appear in a write statement");

      if ((cf & IOPARM_DT_HAS_SIZE) != 0)
	generate_error (&dtp->common, ERROR_OPTION_CONFLICT,
			"SIZE specification cannot appear in a write statement");
=======
	{
	  generate_error (&dtp->common, ERROR_OPTION_CONFLICT,
			  "END specification cannot appear in a write statement");
	  return;
	}

      if ((cf & IOPARM_EOR) != 0)
	{
	  generate_error (&dtp->common, ERROR_OPTION_CONFLICT,
			  "EOR specification cannot appear in a write statement");
	  return;
	}

      if ((cf & IOPARM_DT_HAS_SIZE) != 0)
	{
	  generate_error (&dtp->common, ERROR_OPTION_CONFLICT,
			  "SIZE specification cannot appear in a write statement");
	  return;
	}
>>>>>>> 60a98cce
    }

  if (dtp->u.p.advance_status == ADVANCE_UNSPECIFIED)
    dtp->u.p.advance_status = ADVANCE_YES;
<<<<<<< HEAD
  if ((dtp->common.flags & IOPARM_LIBRETURN_MASK) != IOPARM_LIBRETURN_OK)
    return;
=======
>>>>>>> 60a98cce

  /* Sanity checks on the record number.  */
  if ((cf & IOPARM_DT_HAS_REC) != 0)
    {
      if (dtp->rec <= 0)
	{
	  generate_error (&dtp->common, ERROR_BAD_OPTION,
			  "Record number must be positive");
	  return;
	}

      if (dtp->rec >= dtp->u.p.current_unit->maxrec)
	{
	  generate_error (&dtp->common, ERROR_BAD_OPTION,
			  "Record number too large");
	  return;
	}

      /* Check to see if we might be reading what we wrote before  */

      if (dtp->u.p.mode == READING
	  && dtp->u.p.current_unit->mode == WRITING
	  && !is_internal_unit (dtp))
	 flush(dtp->u.p.current_unit->s);

      /* Check whether the record exists to be read.  Only
	 a partial record needs to exist.  */

      if (dtp->u.p.mode == READING && (dtp->rec -1)
	  * dtp->u.p.current_unit->recl >= file_length (dtp->u.p.current_unit->s))
	{
	  generate_error (&dtp->common, ERROR_BAD_OPTION,
			  "Non-existing record number");
	  return;
	}

      /* Position the file.  */
      if (!is_stream_io (dtp))
	{
	  if (sseek (dtp->u.p.current_unit->s, (gfc_offset) (dtp->rec - 1)
		     * dtp->u.p.current_unit->recl) == FAILURE)
	    {
	      generate_error (&dtp->common, ERROR_OS, NULL);
	      return;
	    }
	}
      else
	dtp->u.p.current_unit->strm_pos = dtp->rec;

    }

  /* Overwriting an existing sequential file ?
     it is always safe to truncate the file on the first write */
  if (dtp->u.p.mode == WRITING
      && dtp->u.p.current_unit->flags.access == ACCESS_SEQUENTIAL
      && dtp->u.p.current_unit->last_record == 0 
      && !is_preconnected(dtp->u.p.current_unit->s))
	struncate(dtp->u.p.current_unit->s);
<<<<<<< HEAD

  /* Bugware for badly written mixed C-Fortran I/O.  */
  flush_if_preconnected(dtp->u.p.current_unit->s);

=======

  /* Bugware for badly written mixed C-Fortran I/O.  */
  flush_if_preconnected(dtp->u.p.current_unit->s);

>>>>>>> 60a98cce
  dtp->u.p.current_unit->mode = dtp->u.p.mode;

  /* Set the initial value of flags.  */

  dtp->u.p.blank_status = dtp->u.p.current_unit->flags.blank;
  dtp->u.p.sign_status = SIGN_S;
  
  /* Set the maximum position reached from the previous I/O operation.  This
     could be greater than zero from a previous non-advancing write.  */
  dtp->u.p.max_pos = dtp->u.p.current_unit->saved_pos;

  pre_position (dtp);

  /* Set up the subroutine that will handle the transfers.  */

  if (read_flag)
    {
      if (dtp->u.p.current_unit->flags.form == FORM_UNFORMATTED)
	dtp->u.p.transfer = unformatted_read;
      else
	{
	  if ((cf & IOPARM_DT_LIST_FORMAT) != 0)
	    dtp->u.p.transfer = list_formatted_read;
	  else
	    dtp->u.p.transfer = formatted_transfer;
	}
    }
  else
    {
      if (dtp->u.p.current_unit->flags.form == FORM_UNFORMATTED)
	dtp->u.p.transfer = unformatted_write;
      else
	{
	  if ((cf & IOPARM_DT_LIST_FORMAT) != 0)
	    dtp->u.p.transfer = list_formatted_write;
	  else
	    dtp->u.p.transfer = formatted_transfer;
	}
    }

  /* Make sure that we don't do a read after a nonadvancing write.  */

  if (read_flag)
    {
      if (dtp->u.p.current_unit->read_bad && !is_stream_io (dtp))
	{
	  generate_error (&dtp->common, ERROR_BAD_OPTION,
			  "Cannot READ after a nonadvancing WRITE");
	  return;
	}
    }
  else
    {
      if (dtp->u.p.advance_status == ADVANCE_YES && !dtp->u.p.seen_dollar)
	dtp->u.p.current_unit->read_bad = 1;
    }

  /* Start the data transfer if we are doing a formatted transfer.  */
  if (dtp->u.p.current_unit->flags.form == FORM_FORMATTED
      && ((cf & (IOPARM_DT_LIST_FORMAT | IOPARM_DT_HAS_NAMELIST_NAME)) == 0)
      && dtp->u.p.ionml == NULL)
    formatted_transfer (dtp, 0, NULL, 0, 0, 1);
}

/* Initialize an array_loop_spec given the array descriptor.  The function
   returns the index of the last element of the array.  */
   
gfc_offset
init_loop_spec (gfc_array_char *desc, array_loop_spec *ls)
{
  int rank = GFC_DESCRIPTOR_RANK(desc);
  int i;
  gfc_offset index; 

  index = 1;
  for (i=0; i<rank; i++)
    {
      ls[i].idx = desc->dim[i].lbound;
      ls[i].start = desc->dim[i].lbound;
      ls[i].end = desc->dim[i].ubound;
      ls[i].step = desc->dim[i].stride;
      
      index += (desc->dim[i].ubound - desc->dim[i].lbound)
                      * desc->dim[i].stride;
    }
  return index;
<<<<<<< HEAD
}

/* Determine the index to the next record in an internal unit array by
   by incrementing through the array_loop_spec.  TODO:  Implement handling
   negative strides. */
   
gfc_offset
next_array_record (st_parameter_dt *dtp, array_loop_spec *ls)
{
  int i, carry;
  gfc_offset index;
  
  carry = 1;
  index = 0;
  
  for (i = 0; i < dtp->u.p.current_unit->rank; i++)
    {
      if (carry)
        {
          ls[i].idx++;
          if (ls[i].idx > ls[i].end)
            {
              ls[i].idx = ls[i].start;
              carry = 1;
            }
          else
            carry = 0;
        }
      index = index + (ls[i].idx - ls[i].start) * ls[i].step;
    }

  return index;
=======
>>>>>>> 60a98cce
}

/* Determine the index to the next record in an internal unit array by
   by incrementing through the array_loop_spec.  TODO:  Implement handling
   negative strides. */
   
gfc_offset
next_array_record (st_parameter_dt *dtp, array_loop_spec *ls)
{
  int i, carry;
  gfc_offset index;
  
  carry = 1;
  index = 0;
  
  for (i = 0; i < dtp->u.p.current_unit->rank; i++)
    {
      if (carry)
        {
          ls[i].idx++;
          if (ls[i].idx > ls[i].end)
            {
              ls[i].idx = ls[i].start;
              carry = 1;
            }
          else
            carry = 0;
        }
      index = index + (ls[i].idx - ls[i].start) * ls[i].step;
    }

<<<<<<< HEAD
=======
  return index;
}


>>>>>>> 60a98cce

/* Skip to the end of the current record, taking care of an optional
   record marker of size bytes.  If the file is not seekable, we
   read chunks of size MAX_READ until we get to the right
   position.  */

#define MAX_READ 4096

static void
skip_record (st_parameter_dt *dtp, size_t bytes)
{
  gfc_offset new;
  int rlength, length;
  char *p;

  dtp->u.p.current_unit->bytes_left_subrecord += bytes;
  if (dtp->u.p.current_unit->bytes_left_subrecord == 0)
    return;

  if (is_seekable (dtp->u.p.current_unit->s))
    {
      new = file_position (dtp->u.p.current_unit->s)
	+ dtp->u.p.current_unit->bytes_left_subrecord;

      /* Direct access files do not generate END conditions,
	 only I/O errors.  */
      if (sseek (dtp->u.p.current_unit->s, new) == FAILURE)
	generate_error (&dtp->common, ERROR_OS, NULL);
    }
  else
    {			/* Seek by reading data.  */
      while (dtp->u.p.current_unit->bytes_left_subrecord > 0)
	{
	  rlength = length =
	    (MAX_READ > dtp->u.p.current_unit->bytes_left_subrecord) ?
	    MAX_READ : dtp->u.p.current_unit->bytes_left_subrecord;

	  p = salloc_r (dtp->u.p.current_unit->s, &rlength);
	  if (p == NULL)
	    {
	      generate_error (&dtp->common, ERROR_OS, NULL);
	      return;
	    }

	  dtp->u.p.current_unit->bytes_left_subrecord -= length;
	}
    }

}

#undef MAX_READ

/* Advance to the next record reading unformatted files, taking
   care of subrecords.  If complete_record is nonzero, we loop
   until all subrecords are cleared.  */

static void
next_record_r_unf (st_parameter_dt *dtp, int complete_record)
{
  size_t bytes;

  bytes =  compile_options.record_marker == 0 ?
    sizeof (GFC_INTEGER_4) : compile_options.record_marker;

  while(1)
    {

      /* Skip over tail */

      skip_record (dtp, bytes);

      if ( ! (complete_record && dtp->u.p.current_unit->continued))
	return;

      us_read (dtp, 1);
    }
}

/* Space to the next record for read mode.  */

static void
next_record_r (st_parameter_dt *dtp)
{
  gfc_offset record;
  int length, bytes_left;
  char *p;

  switch (current_mode (dtp))
    {
    /* No records in unformatted STREAM I/O.  */
    case UNFORMATTED_STREAM:
      return;
    
    case UNFORMATTED_SEQUENTIAL:
      next_record_r_unf (dtp, 1);
      dtp->u.p.current_unit->bytes_left = dtp->u.p.current_unit->recl;
      break;

    case FORMATTED_DIRECT:
    case UNFORMATTED_DIRECT:
      skip_record (dtp, 0);
      break;

    case FORMATTED_STREAM:
    case FORMATTED_SEQUENTIAL:
      length = 1;
      /* sf_read has already terminated input because of an '\n'  */
      if (dtp->u.p.sf_seen_eor)
	{
	  dtp->u.p.sf_seen_eor = 0;
	  break;
	}

      if (is_internal_unit (dtp))
	{
	  if (is_array_io (dtp))
	    {
	      record = next_array_record (dtp, dtp->u.p.current_unit->ls);

	      /* Now seek to this record.  */
	      record = record * dtp->u.p.current_unit->recl;
	      if (sseek (dtp->u.p.current_unit->s, record) == FAILURE)
		{
		  generate_error (&dtp->common, ERROR_INTERNAL_UNIT, NULL);
		  break;
		}
	      dtp->u.p.current_unit->bytes_left = dtp->u.p.current_unit->recl;
	    }
	  else  
	    {
	      bytes_left = (int) dtp->u.p.current_unit->bytes_left;
	      p = salloc_r (dtp->u.p.current_unit->s, &bytes_left);
	      if (p != NULL)
		dtp->u.p.current_unit->bytes_left
		  = dtp->u.p.current_unit->recl;
	    } 
	  break;
	}
      else do
	{
	  p = salloc_r (dtp->u.p.current_unit->s, &length);

	  if (p == NULL)
	    {
	      generate_error (&dtp->common, ERROR_OS, NULL);
	      break;
	    }

	  if (length == 0)
	    {
	      dtp->u.p.current_unit->endfile = AT_ENDFILE;
	      break;
	    }

	  if (is_stream_io (dtp))
	    dtp->u.p.current_unit->strm_pos++;
	}
      while (*p != '\n');

      break;
    }
<<<<<<< HEAD
=======

  if (dtp->u.p.current_unit->flags.access == ACCESS_SEQUENTIAL
      && !dtp->u.p.namelist_mode
      && dtp->u.p.current_unit->endfile == NO_ENDFILE
      && (file_length (dtp->u.p.current_unit->s) ==
	 file_position (dtp->u.p.current_unit->s)))
    dtp->u.p.current_unit->endfile = AT_ENDFILE;

>>>>>>> 60a98cce
}


/* Small utility function to write a record marker, taking care of
   byte swapping and of choosing the correct size.  */

inline static int
write_us_marker (st_parameter_dt *dtp, const gfc_offset buf)
{
  size_t len;
  GFC_INTEGER_4 buf4;
  GFC_INTEGER_8 buf8;
  char p[sizeof (GFC_INTEGER_8)];

  if (compile_options.record_marker == 0)
    len = sizeof (GFC_INTEGER_4);
  else
    len = compile_options.record_marker;

  /* Only CONVERT_NATIVE and CONVERT_SWAP are valid here.  */
  if (dtp->u.p.current_unit->flags.convert == CONVERT_NATIVE)
    {
      switch (len)
	{
	case sizeof (GFC_INTEGER_4):
	  buf4 = buf;
	  return swrite (dtp->u.p.current_unit->s, &buf4, &len);
	  break;

	case sizeof (GFC_INTEGER_8):
	  buf8 = buf;
	  return swrite (dtp->u.p.current_unit->s, &buf8, &len);
	  break;

	default:
	  runtime_error ("Illegal value for record marker");
	  break;
	}
    }
  else
    {
      switch (len)
	{
	case sizeof (GFC_INTEGER_4):
	  buf4 = buf;
	  reverse_memcpy (p, &buf4, sizeof (GFC_INTEGER_4));
	  return swrite (dtp->u.p.current_unit->s, p, &len);
	  break;

	case sizeof (GFC_INTEGER_8):
	  buf8 = buf;
	  reverse_memcpy (p, &buf8, sizeof (GFC_INTEGER_8));
	  return swrite (dtp->u.p.current_unit->s, p, &len);
	  break;

	default:
	  runtime_error ("Illegal value for record marker");
	  break;
	}
    }

}

/* Position to the next (sub)record in write mode for
   unformatted sequential files.  */

static void
next_record_w_unf (st_parameter_dt *dtp, int next_subrecord)
{
  gfc_offset c, m, m_write;
  size_t record_marker;

  /* Bytes written.  */
  m = dtp->u.p.current_unit->recl_subrecord
    - dtp->u.p.current_unit->bytes_left_subrecord;
  c = file_position (dtp->u.p.current_unit->s);

  /* Write the length tail.  If we finish a record containing
     subrecords, we write out the negative length.  */

  if (dtp->u.p.current_unit->continued)
    m_write = -m;
  else
    m_write = m;

  if (write_us_marker (dtp, m_write) != 0)
    goto io_error;

  if (compile_options.record_marker == 0)
    record_marker = sizeof (GFC_INTEGER_4);
  else
    record_marker = compile_options.record_marker;

  /* Seek to the head and overwrite the bogus length with the real
     length.  */

  if (sseek (dtp->u.p.current_unit->s, c - m - record_marker)
      == FAILURE)
    goto io_error;

  if (next_subrecord)
    m_write = -m;
  else
    m_write = m;

  if (write_us_marker (dtp, m_write) != 0)
    goto io_error;

  /* Seek past the end of the current record.  */

  if (sseek (dtp->u.p.current_unit->s, c + record_marker) == FAILURE)
    goto io_error;

  return;

 io_error:
  generate_error (&dtp->common, ERROR_OS, NULL);
  return;

}

/* Position to the next record in write mode.  */

static void
next_record_w (st_parameter_dt *dtp, int done)
{
  gfc_offset m, record, max_pos;
  int length;
  char *p;

  /* Zero counters for X- and T-editing.  */
  max_pos = dtp->u.p.max_pos;
  dtp->u.p.max_pos = dtp->u.p.skips = dtp->u.p.pending_spaces = 0;

  switch (current_mode (dtp))
    {
    /* No records in unformatted STREAM I/O.  */
    case UNFORMATTED_STREAM:
      return;

    case FORMATTED_DIRECT:
      if (dtp->u.p.current_unit->bytes_left == 0)
	break;

      if (sset (dtp->u.p.current_unit->s, ' ', 
		dtp->u.p.current_unit->bytes_left) == FAILURE)
	goto io_error;

      break;

    case UNFORMATTED_DIRECT:
      if (sfree (dtp->u.p.current_unit->s) == FAILURE)
	goto io_error;
      break;

    case UNFORMATTED_SEQUENTIAL:
      next_record_w_unf (dtp, 0);
      dtp->u.p.current_unit->bytes_left = dtp->u.p.current_unit->recl;
      break;

    case FORMATTED_STREAM:
    case FORMATTED_SEQUENTIAL:

      if (is_internal_unit (dtp))
	{
	  if (is_array_io (dtp))
	    {
	      length = (int) dtp->u.p.current_unit->bytes_left;
	      
	      /* If the farthest position reached is greater than current
	      position, adjust the position and set length to pad out
	      whats left.  Otherwise just pad whats left.
	      (for character array unit) */
	      m = dtp->u.p.current_unit->recl
			- dtp->u.p.current_unit->bytes_left;
	      if (max_pos > m)
<<<<<<< HEAD
		{
		  length = (int) (max_pos - m);
		  p = salloc_w (dtp->u.p.current_unit->s, &length);
		  length = (int) (dtp->u.p.current_unit->recl - max_pos);
		}

	      if (sset (dtp->u.p.current_unit->s, ' ', length) == FAILURE)
		{
		  generate_error (&dtp->common, ERROR_END, NULL);
		  return;
		}

	      /* Now that the current record has been padded out,
		 determine where the next record in the array is. */
	      record = next_array_record (dtp, dtp->u.p.current_unit->ls);
	      if (record == 0)
		dtp->u.p.current_unit->endfile = AT_ENDFILE;
	      
	      /* Now seek to this record */
	      record = record * dtp->u.p.current_unit->recl;

	      if (sseek (dtp->u.p.current_unit->s, record) == FAILURE)
		{
		  generate_error (&dtp->common, ERROR_INTERNAL_UNIT, NULL);
		  return;
		}

=======
		{
		  length = (int) (max_pos - m);
		  p = salloc_w (dtp->u.p.current_unit->s, &length);
		  length = (int) (dtp->u.p.current_unit->recl - max_pos);
		}

	      if (sset (dtp->u.p.current_unit->s, ' ', length) == FAILURE)
		{
		  generate_error (&dtp->common, ERROR_END, NULL);
		  return;
		}

	      /* Now that the current record has been padded out,
		 determine where the next record in the array is. */
	      record = next_array_record (dtp, dtp->u.p.current_unit->ls);
	      if (record == 0)
		dtp->u.p.current_unit->endfile = AT_ENDFILE;
	      
	      /* Now seek to this record */
	      record = record * dtp->u.p.current_unit->recl;

	      if (sseek (dtp->u.p.current_unit->s, record) == FAILURE)
		{
		  generate_error (&dtp->common, ERROR_INTERNAL_UNIT, NULL);
		  return;
		}

>>>>>>> 60a98cce
	      dtp->u.p.current_unit->bytes_left = dtp->u.p.current_unit->recl;
	    }
	  else
	    {
	      length = 1;

	      /* If this is the last call to next_record move to the farthest
		 position reached and set length to pad out the remainder
		 of the record. (for character scaler unit) */
	      if (done)
		{
		  m = dtp->u.p.current_unit->recl
			- dtp->u.p.current_unit->bytes_left;
		  if (max_pos > m)
		    {
		      length = (int) (max_pos - m);
		      p = salloc_w (dtp->u.p.current_unit->s, &length);
		      length = (int) (dtp->u.p.current_unit->recl - max_pos);
		    }
		  else
		    length = (int) dtp->u.p.current_unit->bytes_left;
		}

	      if (sset (dtp->u.p.current_unit->s, ' ', length) == FAILURE)
		{
		  generate_error (&dtp->common, ERROR_END, NULL);
		  return;
		}
	    }
	}
      else
	{
	  /* If this is the last call to next_record move to the farthest
	  position reached in preparation for completing the record.
	  (for file unit) */
	  if (done)
	    {
	      m = dtp->u.p.current_unit->recl -
			dtp->u.p.current_unit->bytes_left;
	      if (max_pos > m)
		{
		  length = (int) (max_pos - m);
		  p = salloc_w (dtp->u.p.current_unit->s, &length);
		}
 	    }
	  size_t len;
	  const char crlf[] = "\r\n";
#ifdef HAVE_CRLF
	  len = 2;
#else
	  len = 1;
#endif
	  if (swrite (dtp->u.p.current_unit->s, &crlf[2-len], &len) != 0)
	    goto io_error;
	  
	  if (is_stream_io (dtp))
	    dtp->u.p.current_unit->strm_pos += len;
	}

      break;

    io_error:
      generate_error (&dtp->common, ERROR_OS, NULL);
      break;
    }
}

/* Position to the next record, which means moving to the end of the
   current record.  This can happen under several different
   conditions.  If the done flag is not set, we get ready to process
   the next record.  */

void
next_record (st_parameter_dt *dtp, int done)
{
  gfc_offset fp; /* File position.  */

  dtp->u.p.current_unit->read_bad = 0;

  if (dtp->u.p.mode == READING)
    next_record_r (dtp);
  else
    next_record_w (dtp, done);

  if (!is_stream_io (dtp))
    {
<<<<<<< HEAD
      /* keep position up to date for INQUIRE */
      dtp->u.p.current_unit->flags.position = POSITION_ASIS;
=======
      /* Keep position up to date for INQUIRE */
      if (done)
	update_position (dtp->u.p.current_unit);

>>>>>>> 60a98cce
      dtp->u.p.current_unit->current_record = 0;
      if (dtp->u.p.current_unit->flags.access == ACCESS_DIRECT)
	{
	  fp = file_position (dtp->u.p.current_unit->s);
	  /* Calculate next record, rounding up partial records.  */
	  dtp->u.p.current_unit->last_record =
	    (fp + dtp->u.p.current_unit->recl - 1) /
	      dtp->u.p.current_unit->recl;
	}
      else
	dtp->u.p.current_unit->last_record++;
    }

  if (!done)
    pre_position (dtp);
}


/* Finalize the current data transfer.  For a nonadvancing transfer,
   this means advancing to the next record.  For internal units close the
   stream associated with the unit.  */

static void
finalize_transfer (st_parameter_dt *dtp)
{
  jmp_buf eof_jump;
  GFC_INTEGER_4 cf = dtp->common.flags;
<<<<<<< HEAD

  if ((dtp->common.flags & IOPARM_DT_HAS_SIZE) != 0)
    *dtp->size = (GFC_IO_INT) dtp->u.p.size_used;

=======

  if ((dtp->common.flags & IOPARM_DT_HAS_SIZE) != 0)
    *dtp->size = (GFC_IO_INT) dtp->u.p.size_used;

>>>>>>> 60a98cce
  if (dtp->u.p.eor_condition)
    {
      generate_error (&dtp->common, ERROR_EOR, NULL);
      return;
    }

  if ((dtp->common.flags & IOPARM_LIBRETURN_MASK) != IOPARM_LIBRETURN_OK)
    return;

  if ((dtp->u.p.ionml != NULL)
      && (cf & IOPARM_DT_HAS_NAMELIST_NAME) != 0)
    {
       if ((cf & IOPARM_DT_NAMELIST_READ_MODE) != 0)
	 namelist_read (dtp);
       else
	 namelist_write (dtp);
    }

  dtp->u.p.transfer = NULL;
  if (dtp->u.p.current_unit == NULL)
    return;

  dtp->u.p.eof_jump = &eof_jump;
  if (setjmp (eof_jump))
    {
      generate_error (&dtp->common, ERROR_END, NULL);
      return;
    }

  if ((cf & IOPARM_DT_LIST_FORMAT) != 0 && dtp->u.p.mode == READING)
    {
      finish_list_read (dtp);
      sfree (dtp->u.p.current_unit->s);
      return;
    }

  if (is_stream_io (dtp))
    {
      if (dtp->u.p.current_unit->flags.form == FORM_FORMATTED)
	next_record (dtp, 1);
      flush (dtp->u.p.current_unit->s);
      sfree (dtp->u.p.current_unit->s);
      return;
    }

  dtp->u.p.current_unit->current_record = 0;

  if (!is_internal_unit (dtp) && dtp->u.p.seen_dollar)
    {
      dtp->u.p.seen_dollar = 0;
      sfree (dtp->u.p.current_unit->s);
      return;
<<<<<<< HEAD
    }

  /* For non-advancing I/O, save the current maximum position for use in the
     next I/O operation if needed.  */
  if (dtp->u.p.advance_status == ADVANCE_NO)
    {
      int bytes_written = (int) (dtp->u.p.current_unit->recl
	- dtp->u.p.current_unit->bytes_left);
      dtp->u.p.current_unit->saved_pos =
	dtp->u.p.max_pos > 0 ? dtp->u.p.max_pos - bytes_written : 0;
      flush (dtp->u.p.current_unit->s);
      return;
    }

  dtp->u.p.current_unit->saved_pos = 0;

  next_record (dtp, 1);
  sfree (dtp->u.p.current_unit->s);
}

=======
    }

  /* For non-advancing I/O, save the current maximum position for use in the
     next I/O operation if needed.  */
  if (dtp->u.p.advance_status == ADVANCE_NO)
    {
      int bytes_written = (int) (dtp->u.p.current_unit->recl
	- dtp->u.p.current_unit->bytes_left);
      dtp->u.p.current_unit->saved_pos =
	dtp->u.p.max_pos > 0 ? dtp->u.p.max_pos - bytes_written : 0;
      flush (dtp->u.p.current_unit->s);
      return;
    }

  dtp->u.p.current_unit->saved_pos = 0;

  next_record (dtp, 1);
  sfree (dtp->u.p.current_unit->s);
}

>>>>>>> 60a98cce
/* Transfer function for IOLENGTH. It doesn't actually do any
   data transfer, it just updates the length counter.  */

static void
iolength_transfer (st_parameter_dt *dtp, bt type __attribute__((unused)), 
		   void *dest __attribute__ ((unused)),
		   int kind __attribute__((unused)), 
		   size_t size, size_t nelems)
{
  if ((dtp->common.flags & IOPARM_DT_HAS_IOLENGTH) != 0)
    *dtp->iolength += (GFC_IO_INT) size * nelems;
}


/* Initialize the IOLENGTH data transfer. This function is in essence
   a very much simplified version of data_transfer_init(), because it
   doesn't have to deal with units at all.  */

static void
iolength_transfer_init (st_parameter_dt *dtp)
{
  if ((dtp->common.flags & IOPARM_DT_HAS_IOLENGTH) != 0)
    *dtp->iolength = 0;

  memset (&dtp->u.p, 0, sizeof (dtp->u.p));

  /* Set up the subroutine that will handle the transfers.  */

  dtp->u.p.transfer = iolength_transfer;
}


/* Library entry point for the IOLENGTH form of the INQUIRE
   statement. The IOLENGTH form requires no I/O to be performed, but
   it must still be a runtime library call so that we can determine
   the iolength for dynamic arrays and such.  */

extern void st_iolength (st_parameter_dt *);
export_proto(st_iolength);

void
st_iolength (st_parameter_dt *dtp)
{
  library_start (&dtp->common);
  iolength_transfer_init (dtp);
}

extern void st_iolength_done (st_parameter_dt *);
export_proto(st_iolength_done);

void
st_iolength_done (st_parameter_dt *dtp __attribute__((unused)))
{
  free_ionml (dtp);
  if (dtp->u.p.scratch != NULL)
    free_mem (dtp->u.p.scratch);
  library_end ();
}


/* The READ statement.  */

extern void st_read (st_parameter_dt *);
export_proto(st_read);

void
st_read (st_parameter_dt *dtp)
{
  library_start (&dtp->common);

  data_transfer_init (dtp, 1);
<<<<<<< HEAD

  /* Handle complications dealing with the endfile record.  */

=======

  /* Handle complications dealing with the endfile record.  */

>>>>>>> 60a98cce
  if (dtp->u.p.current_unit->flags.access == ACCESS_SEQUENTIAL)
    switch (dtp->u.p.current_unit->endfile)
      {
      case NO_ENDFILE:
	if (file_length (dtp->u.p.current_unit->s)
	    == file_position (dtp->u.p.current_unit->s))
	  dtp->u.p.current_unit->endfile = AT_ENDFILE;
	break;

      case AT_ENDFILE:
	if (!is_internal_unit (dtp))
	  {
	    generate_error (&dtp->common, ERROR_END, NULL);
	    dtp->u.p.current_unit->endfile = AFTER_ENDFILE;
	    dtp->u.p.current_unit->current_record = 0;
	  }
	break;

      case AFTER_ENDFILE:
	generate_error (&dtp->common, ERROR_ENDFILE, NULL);
	dtp->u.p.current_unit->current_record = 0;
	break;
      }
}

extern void st_read_done (st_parameter_dt *);
export_proto(st_read_done);

void
st_read_done (st_parameter_dt *dtp)
{
  finalize_transfer (dtp);
  free_format_data (dtp);
  free_ionml (dtp);
  if (dtp->u.p.scratch != NULL)
    free_mem (dtp->u.p.scratch);
  if (dtp->u.p.current_unit != NULL)
    unlock_unit (dtp->u.p.current_unit);

  free_internal_unit (dtp);
  
  library_end ();
}

extern void st_write (st_parameter_dt *);
export_proto(st_write);

void
st_write (st_parameter_dt *dtp)
{
  library_start (&dtp->common);
  data_transfer_init (dtp, 0);
}

extern void st_write_done (st_parameter_dt *);
export_proto(st_write_done);

void
st_write_done (st_parameter_dt *dtp)
{
  finalize_transfer (dtp);

  /* Deal with endfile conditions associated with sequential files.  */

  if (dtp->u.p.current_unit != NULL 
      && dtp->u.p.current_unit->flags.access == ACCESS_SEQUENTIAL)
    switch (dtp->u.p.current_unit->endfile)
      {
      case AT_ENDFILE:		/* Remain at the endfile record.  */
	break;

      case AFTER_ENDFILE:
	dtp->u.p.current_unit->endfile = AT_ENDFILE;	/* Just at it now.  */
	break;

      case NO_ENDFILE:
	/* Get rid of whatever is after this record.  */
        if (!is_internal_unit (dtp))
	  {
	    flush (dtp->u.p.current_unit->s);
	    if (struncate (dtp->u.p.current_unit->s) == FAILURE)
	      generate_error (&dtp->common, ERROR_OS, NULL);
	  }
	dtp->u.p.current_unit->endfile = AT_ENDFILE;
	break;
      }

  free_format_data (dtp);
  free_ionml (dtp);
  if (dtp->u.p.scratch != NULL)
    free_mem (dtp->u.p.scratch);
  if (dtp->u.p.current_unit != NULL)
    unlock_unit (dtp->u.p.current_unit);
  
  free_internal_unit (dtp);

  library_end ();
}

/* Receives the scalar information for namelist objects and stores it
   in a linked list of namelist_info types.  */

extern void st_set_nml_var (st_parameter_dt *dtp, void *, char *,
			    GFC_INTEGER_4, gfc_charlen_type, GFC_INTEGER_4);
export_proto(st_set_nml_var);


void
st_set_nml_var (st_parameter_dt *dtp, void * var_addr, char * var_name,
		GFC_INTEGER_4 len, gfc_charlen_type string_length,
		GFC_INTEGER_4 dtype)
{
  namelist_info *t1 = NULL;
  namelist_info *nml;
  size_t var_name_len = strlen (var_name);

  nml = (namelist_info*) get_mem (sizeof (namelist_info));

  nml->mem_pos = var_addr;

  nml->var_name = (char*) get_mem (var_name_len + 1);
  memcpy (nml->var_name, var_name, var_name_len);
  nml->var_name[var_name_len] = '\0';

  nml->len = (int) len;
  nml->string_length = (index_type) string_length;

  nml->var_rank = (int) (dtype & GFC_DTYPE_RANK_MASK);
  nml->size = (index_type) (dtype >> GFC_DTYPE_SIZE_SHIFT);
  nml->type = (bt) ((dtype & GFC_DTYPE_TYPE_MASK) >> GFC_DTYPE_TYPE_SHIFT);

  if (nml->var_rank > 0)
    {
      nml->dim = (descriptor_dimension*)
		   get_mem (nml->var_rank * sizeof (descriptor_dimension));
      nml->ls = (array_loop_spec*)
		  get_mem (nml->var_rank * sizeof (array_loop_spec));
    }
  else
    {
      nml->dim = NULL;
      nml->ls = NULL;
    }

  nml->next = NULL;

  if ((dtp->common.flags & IOPARM_DT_IONML_SET) == 0)
    {
      dtp->common.flags |= IOPARM_DT_IONML_SET;
      dtp->u.p.ionml = nml;
    }
  else
    {
      for (t1 = dtp->u.p.ionml; t1->next; t1 = t1->next);
      t1->next = nml;
    }
}

/* Store the dimensional information for the namelist object.  */
extern void st_set_nml_var_dim (st_parameter_dt *, GFC_INTEGER_4,
<<<<<<< HEAD
				GFC_INTEGER_4, GFC_INTEGER_4,
				GFC_INTEGER_4);
=======
				index_type, index_type,
				index_type);
>>>>>>> 60a98cce
export_proto(st_set_nml_var_dim);

void
st_set_nml_var_dim (st_parameter_dt *dtp, GFC_INTEGER_4 n_dim,
<<<<<<< HEAD
		    GFC_INTEGER_4 stride, GFC_INTEGER_4 lbound,
		    GFC_INTEGER_4 ubound)
=======
		    index_type stride, index_type lbound,
		    index_type ubound)
>>>>>>> 60a98cce
{
  namelist_info * nml;
  int n;

  n = (int)n_dim;

  for (nml = dtp->u.p.ionml; nml->next; nml = nml->next);
<<<<<<< HEAD

  nml->dim[n].stride = (ssize_t)stride;
  nml->dim[n].lbound = (ssize_t)lbound;
  nml->dim[n].ubound = (ssize_t)ubound;
}

/* Reverse memcpy - used for byte swapping.  */

void reverse_memcpy (void *dest, const void *src, size_t n)
{
  char *d, *s;
  size_t i;

  d = (char *) dest;
  s = (char *) src + n - 1;

=======

  nml->dim[n].stride = stride;
  nml->dim[n].lbound = lbound;
  nml->dim[n].ubound = ubound;
}

/* Reverse memcpy - used for byte swapping.  */

void reverse_memcpy (void *dest, const void *src, size_t n)
{
  char *d, *s;
  size_t i;

  d = (char *) dest;
  s = (char *) src + n - 1;

>>>>>>> 60a98cce
  /* Write with ascending order - this is likely faster
     on modern architectures because of write combining.  */
  for (i=0; i<n; i++)
      *(d++) = *(s--);
}<|MERGE_RESOLUTION|>--- conflicted
+++ resolved
@@ -177,16 +177,6 @@
 
   do
     {
-<<<<<<< HEAD
-      if (is_internal_unit (dtp))
-	{
-	  /* readlen may be modified inside salloc_r if
-	     is_internal_unit (dtp) is true.  */
-	  readlen = 1;
-	}
-
-=======
->>>>>>> 60a98cce
       q = salloc_r (dtp->u.p.current_unit->s, &readlen);
       if (q == NULL)
 	break;
@@ -255,15 +245,10 @@
       dtp->u.p.sf_seen_eor = 0;
     }
   while (n < *length);
-<<<<<<< HEAD
-  dtp->u.p.current_unit->bytes_left -= *length;
-
-=======
 
  done:
   dtp->u.p.current_unit->bytes_left -= *length;
 
->>>>>>> 60a98cce
   if ((dtp->common.flags & IOPARM_DT_HAS_SIZE) != 0)
     dtp->u.p.size_used += (gfc_offset) *length;
 
@@ -512,19 +497,11 @@
 	    }
 	  else
 	    {
-<<<<<<< HEAD
-	      /* Let's make sure the file position is correctly set for the
-		 next read statement.  */
-
-	      next_record_r_unf (dtp, 0);
-	      us_read (dtp, 0);
-=======
 	      /* Let's make sure the file position is correctly pre-positioned
 		 for the next read statement.  */
 
 	      dtp->u.p.current_unit->current_record = 0;
 	      next_record_r_unf (dtp, 0);
->>>>>>> 60a98cce
 	      generate_error (&dtp->common, ERROR_SHORT_RECORD, NULL);
 	      return;
 	    }
@@ -595,17 +572,10 @@
 
   if (is_internal_unit (dtp) && dtp->u.p.current_unit->endfile == AT_ENDFILE)
     generate_error (&dtp->common, ERROR_END, NULL);
-<<<<<<< HEAD
 
   if ((dtp->common.flags & IOPARM_DT_HAS_SIZE) != 0)
     dtp->u.p.size_used += (gfc_offset) length;
 
-=======
-
-  if ((dtp->common.flags & IOPARM_DT_HAS_SIZE) != 0)
-    dtp->u.p.size_used += (gfc_offset) length;
-
->>>>>>> 60a98cce
   dtp->u.p.current_unit->strm_pos += (gfc_offset) length;
 
   return dest;
@@ -704,23 +674,15 @@
       dtp->u.p.current_unit->strm_pos += (gfc_offset) to_write_subrecord; 
       nbytes -= to_write_subrecord;
       have_written += to_write_subrecord;
-<<<<<<< HEAD
 
       if (nbytes == 0)
 	break;
 
-=======
-
-      if (nbytes == 0)
-	break;
-
->>>>>>> 60a98cce
       next_record_w_unf (dtp, 1);
       us_write (dtp, 1);
     }
   dtp->u.p.current_unit->bytes_left -= have_written;
   if (short_record)
-<<<<<<< HEAD
     {
       generate_error (&dtp->common, ERROR_SHORT_RECORD, NULL);
       return FAILURE;
@@ -729,95 +691,6 @@
 }
 
 
-/* Master function for unformatted reads.  */
-
-static void
-unformatted_read (st_parameter_dt *dtp, bt type,
-		  void *dest, int kind,
-		  size_t size, size_t nelems)
-{
-  size_t i, sz;
-
-  /* Currently, character implies size=1.  */
-  if (dtp->u.p.current_unit->flags.convert == CONVERT_NATIVE
-      || size == 1 || type == BT_CHARACTER)
-    {
-      sz = size * nelems;
-      read_block_direct (dtp, dest, &sz);
-    }
-  else
-    {
-      char buffer[16];
-      char *p;
-      
-      /* Break up complex into its constituent reals.  */
-      if (type == BT_COMPLEX)
-	{
-	  nelems *= 2;
-	  size /= 2;
-	}
-      p = dest;
-      
-      /* By now, all complex variables have been split into their
-	 constituent reals.  For types with padding, we only need to
-	 read kind bytes.  We don't care about the contents
-	 of the padding.  If we hit a short record, then sz is
-	 adjusted accordingly, making later reads no-ops.  */
-      
-      sz = kind;
-      for (i=0; i<nelems; i++)
-	{
- 	  read_block_direct (dtp, buffer, &sz);
- 	  reverse_memcpy (p, buffer, sz);
- 	  p += size;
- 	}
-=======
-    {
-      generate_error (&dtp->common, ERROR_SHORT_RECORD, NULL);
-      return FAILURE;
->>>>>>> 60a98cce
-    }
-  return SUCCESS;
-}
-
-
-<<<<<<< HEAD
-/* Master function for unformatted writes.  */
-
-static void
-unformatted_write (st_parameter_dt *dtp, bt type,
-		   void *source, int kind,
-		   size_t size, size_t nelems)
-{
-  if (dtp->u.p.current_unit->flags.convert == CONVERT_NATIVE ||
-      size == 1 || type == BT_CHARACTER)
-    {
-      size *= nelems;
-
-      write_buf (dtp, source, size);
-    }
-  else
-    {
-      char buffer[16];
-      char *p;
-      size_t i, sz;
-  
-      /* Break up complex into its constituent reals.  */
-      if (type == BT_COMPLEX)
-	{
-	  nelems *= 2;
-	  size /= 2;
-	}      
-
-      p = source;
-
-      /* By now, all complex variables have been split into their
-	 constituent reals.  For types with padding, we only need to
-	 read kind bytes.  We don't care about the contents
-	 of the padding.  */
-
-      sz = kind;
-=======
 /* Master function for unformatted reads.  */
 
 static void
@@ -895,16 +768,11 @@
 	 constituent reals.  */
 
 
->>>>>>> 60a98cce
       for (i=0; i<nelems; i++)
 	{
 	  reverse_memcpy(buffer, p, size);
  	  p+= size;
-<<<<<<< HEAD
-	  write_buf (dtp, buffer, sz);
-=======
 	  write_buf (dtp, buffer, size);
->>>>>>> 60a98cce
 	}
     }
 }
@@ -984,13 +852,8 @@
   if (actual == expected)
     return 0;
 
-<<<<<<< HEAD
-  st_sprintf (buffer, "Expected %s for item %d in formatted transfer, got %s",
-	      type_name (expected), dtp->u.p.item_count, type_name (actual));
-=======
   sprintf (buffer, "Expected %s for item %d in formatted transfer, got %s",
 	   type_name (expected), dtp->u.p.item_count, type_name (actual));
->>>>>>> 60a98cce
 
   format_error (dtp, f, buffer);
   return 1;
@@ -1086,14 +949,10 @@
 	}
 
       bytes_used = (int)(dtp->u.p.current_unit->recl
-<<<<<<< HEAD
-			 - dtp->u.p.current_unit->bytes_left);
-=======
 		   - dtp->u.p.current_unit->bytes_left);
 
       if (is_stream_io(dtp))
 	bytes_used = 0;
->>>>>>> 60a98cce
 
       switch (t)
 	{
@@ -1300,15 +1159,9 @@
 	case FMT_TR:
 	  consume_data_flag = 0;
 
-<<<<<<< HEAD
-	  pos = bytes_used + f->u.n + dtp->u.p.skips;
-	  dtp->u.p.skips = f->u.n + dtp->u.p.skips;
-	  dtp->u.p.pending_spaces = pos - dtp->u.p.max_pos;
-=======
 	  dtp->u.p.skips += f->u.n;
 	  pos = bytes_used + dtp->u.p.skips - 1;
 	  dtp->u.p.pending_spaces = pos - dtp->u.p.max_pos + 1;
->>>>>>> 60a98cce
 
 	  /* Writes occur just before the switch on f->format, above, so
 	     that trailing blanks are suppressed, unless we are doing a
@@ -1331,25 +1184,6 @@
 	  consume_data_flag = 0;
 
 	  if (f->format == FMT_TL)
-<<<<<<< HEAD
-	    {
-
-	      /* Handle the special case when no bytes have been used yet.
-	         Cannot go below zero. */
-	      if (bytes_used == 0)
-		{
-		  dtp->u.p.pending_spaces -= f->u.n;
-		  dtp->u.p.pending_spaces = dtp->u.p.pending_spaces < 0 ? 0
-					    : dtp->u.p.pending_spaces;
-		  dtp->u.p.skips -= f->u.n;
-		  dtp->u.p.skips = dtp->u.p.skips < 0 ? 0 : dtp->u.p.skips;
-		}
-
-	      pos = bytes_used - f->u.n;
-	    }
-	  else /* FMT_T */
-	    {
-=======
 	    {
 
 	      /* Handle the special case when no bytes have been used yet.
@@ -1365,7 +1199,6 @@
 	    }
 	  else /* FMT_T */
 	    {
->>>>>>> 60a98cce
 	      if (dtp->u.p.mode == READING)
 		pos = f->u.n - 1;
 	      else
@@ -1381,11 +1214,8 @@
 	  dtp->u.p.skips = dtp->u.p.skips + pos - bytes_used;
 	  dtp->u.p.pending_spaces = dtp->u.p.pending_spaces
 				    + pos - dtp->u.p.max_pos;
-<<<<<<< HEAD
-=======
 	  dtp->u.p.pending_spaces = dtp->u.p.pending_spaces < 0
 				    ? 0 : dtp->u.p.pending_spaces;
->>>>>>> 60a98cce
 
 	  if (dtp->u.p.skips == 0)
 	    break;
@@ -1570,10 +1400,6 @@
 void
 transfer_character (st_parameter_dt *dtp, void *p, int len)
 {
-<<<<<<< HEAD
-  if ((dtp->common.flags & IOPARM_LIBRETURN_MASK) != IOPARM_LIBRETURN_OK)
-    return;
-=======
   static char *empty_string[0];
 
   if ((dtp->common.flags & IOPARM_LIBRETURN_MASK) != IOPARM_LIBRETURN_OK)
@@ -1585,7 +1411,6 @@
   if (len == 0 && p == NULL)
     p = empty_string;
 
->>>>>>> 60a98cce
   /* Currently we support only 1 byte chars, and the library is a bit
      confused of character kind vs. length, so we kludge it by setting
      kind = length.  */
@@ -1876,22 +1701,14 @@
   unit_flags u_flags;  /* Used for creating a unit if needed.  */
   GFC_INTEGER_4 cf = dtp->common.flags;
   namelist_info *ionml;
-<<<<<<< HEAD
 
   ionml = ((cf & IOPARM_DT_IONML_SET) != 0) ? dtp->u.p.ionml : NULL;
   memset (&dtp->u.p, 0, sizeof (dtp->u.p));
   dtp->u.p.ionml = ionml;
   dtp->u.p.mode = read_flag ? READING : WRITING;
-=======
-
-  ionml = ((cf & IOPARM_DT_IONML_SET) != 0) ? dtp->u.p.ionml : NULL;
-  memset (&dtp->u.p, 0, sizeof (dtp->u.p));
-  dtp->u.p.ionml = ionml;
-  dtp->u.p.mode = read_flag ? READING : WRITING;
 
   if ((dtp->common.flags & IOPARM_LIBRETURN_MASK) != IOPARM_LIBRETURN_OK)
     return;
->>>>>>> 60a98cce
 
   if ((cf & IOPARM_DT_HAS_SIZE) != 0)
     dtp->u.p.size_used = 0;  /* Initialize the count.  */
@@ -1966,17 +1783,6 @@
   /* Check the action.  */
 
   if (read_flag && dtp->u.p.current_unit->flags.action == ACTION_WRITE)
-<<<<<<< HEAD
-    generate_error (&dtp->common, ERROR_BAD_ACTION,
-		    "Cannot read from file opened for WRITE");
-
-  if (!read_flag && dtp->u.p.current_unit->flags.action == ACTION_READ)
-    generate_error (&dtp->common, ERROR_BAD_ACTION,
-		    "Cannot write to file opened for READ");
-
-  if ((dtp->common.flags & IOPARM_LIBRETURN_MASK) != IOPARM_LIBRETURN_OK)
-    return;
-=======
     {
       generate_error (&dtp->common, ERROR_BAD_ACTION,
 		      "Cannot read from file opened for WRITE");
@@ -1991,34 +1797,20 @@
     }
 
   dtp->u.p.first_item = 1;
->>>>>>> 60a98cce
-
-  dtp->u.p.first_item = 1;
 
   /* Check the format.  */
 
   if ((cf & IOPARM_DT_HAS_FORMAT) != 0)
     parse_format (dtp);
-<<<<<<< HEAD
-
-  if ((dtp->common.flags & IOPARM_LIBRETURN_MASK) != IOPARM_LIBRETURN_OK)
-    return;
-=======
->>>>>>> 60a98cce
 
   if (dtp->u.p.current_unit->flags.form == FORM_UNFORMATTED
       && (cf & (IOPARM_DT_HAS_FORMAT | IOPARM_DT_LIST_FORMAT))
 	 != 0)
-<<<<<<< HEAD
-    generate_error (&dtp->common, ERROR_OPTION_CONFLICT,
-		    "Format present for UNFORMATTED data transfer");
-=======
     {
       generate_error (&dtp->common, ERROR_OPTION_CONFLICT,
 		      "Format present for UNFORMATTED data transfer");
       return;
     }
->>>>>>> 60a98cce
 
   if ((cf & IOPARM_DT_HAS_NAMELIST_NAME) != 0 && dtp->u.p.ionml != NULL)
      {
@@ -2028,15 +1820,6 @@
      }
   else if (dtp->u.p.current_unit->flags.form == FORM_FORMATTED &&
 	   !(cf & (IOPARM_DT_HAS_FORMAT | IOPARM_DT_LIST_FORMAT)))
-<<<<<<< HEAD
-    generate_error (&dtp->common, ERROR_OPTION_CONFLICT,
-		    "Missing format for FORMATTED data transfer");
-
-  if (is_internal_unit (dtp)
-      && dtp->u.p.current_unit->flags.form == FORM_UNFORMATTED)
-    generate_error (&dtp->common, ERROR_OPTION_CONFLICT,
-		    "Internal file cannot be accessed by UNFORMATTED data transfer");
-=======
     {
       generate_error (&dtp->common, ERROR_OPTION_CONFLICT,
 		      "Missing format for FORMATTED data transfer");
@@ -2050,7 +1833,6 @@
 		      "data transfer");
       return;
     }
->>>>>>> 60a98cce
 
   /* Check the record or position number.  */
 
@@ -2080,19 +1862,6 @@
   if (dtp->u.p.advance_status != ADVANCE_UNSPECIFIED)
     {
       if (dtp->u.p.current_unit->flags.access == ACCESS_DIRECT)
-<<<<<<< HEAD
-	generate_error (&dtp->common, ERROR_OPTION_CONFLICT,
-			"ADVANCE specification conflicts with sequential access");
-
-      if (is_internal_unit (dtp))
-	generate_error (&dtp->common, ERROR_OPTION_CONFLICT,
-			"ADVANCE specification conflicts with internal file");
-
-      if ((cf & (IOPARM_DT_HAS_FORMAT | IOPARM_DT_LIST_FORMAT))
-	  != IOPARM_DT_HAS_FORMAT)
-	generate_error (&dtp->common, ERROR_OPTION_CONFLICT,
-			"ADVANCE specification requires an explicit format");
-=======
 	{
 	  generate_error (&dtp->common, ERROR_OPTION_CONFLICT,
 			  "ADVANCE specification conflicts with sequential access");
@@ -2113,27 +1882,17 @@
 			  "ADVANCE specification requires an explicit format");
 	  return;
 	}
->>>>>>> 60a98cce
     }
 
   if (read_flag)
     {
       if ((cf & IOPARM_EOR) != 0 && dtp->u.p.advance_status != ADVANCE_NO)
-<<<<<<< HEAD
-	generate_error (&dtp->common, ERROR_MISSING_OPTION,
-			"EOR specification requires an ADVANCE specification of NO");
-
-      if ((cf & IOPARM_DT_HAS_SIZE) != 0 && dtp->u.p.advance_status != ADVANCE_NO)
-	generate_error (&dtp->common, ERROR_MISSING_OPTION,
-			"SIZE specification requires an ADVANCE specification of NO");
-=======
 	{
 	  generate_error (&dtp->common, ERROR_MISSING_OPTION,
 			  "EOR specification requires an ADVANCE specification "
 			  "of NO");
 	  return;
 	}
->>>>>>> 60a98cce
 
       if ((cf & IOPARM_DT_HAS_SIZE) != 0 && dtp->u.p.advance_status != ADVANCE_NO)
 	{
@@ -2145,18 +1904,6 @@
   else
     {				/* Write constraints.  */
       if ((cf & IOPARM_END) != 0)
-<<<<<<< HEAD
-	generate_error (&dtp->common, ERROR_OPTION_CONFLICT,
-			"END specification cannot appear in a write statement");
-
-      if ((cf & IOPARM_EOR) != 0)
-	generate_error (&dtp->common, ERROR_OPTION_CONFLICT,
-			"EOR specification cannot appear in a write statement");
-
-      if ((cf & IOPARM_DT_HAS_SIZE) != 0)
-	generate_error (&dtp->common, ERROR_OPTION_CONFLICT,
-			"SIZE specification cannot appear in a write statement");
-=======
 	{
 	  generate_error (&dtp->common, ERROR_OPTION_CONFLICT,
 			  "END specification cannot appear in a write statement");
@@ -2176,16 +1923,10 @@
 			  "SIZE specification cannot appear in a write statement");
 	  return;
 	}
->>>>>>> 60a98cce
     }
 
   if (dtp->u.p.advance_status == ADVANCE_UNSPECIFIED)
     dtp->u.p.advance_status = ADVANCE_YES;
-<<<<<<< HEAD
-  if ((dtp->common.flags & IOPARM_LIBRETURN_MASK) != IOPARM_LIBRETURN_OK)
-    return;
-=======
->>>>>>> 60a98cce
 
   /* Sanity checks on the record number.  */
   if ((cf & IOPARM_DT_HAS_REC) != 0)
@@ -2244,17 +1985,10 @@
       && dtp->u.p.current_unit->last_record == 0 
       && !is_preconnected(dtp->u.p.current_unit->s))
 	struncate(dtp->u.p.current_unit->s);
-<<<<<<< HEAD
 
   /* Bugware for badly written mixed C-Fortran I/O.  */
   flush_if_preconnected(dtp->u.p.current_unit->s);
 
-=======
-
-  /* Bugware for badly written mixed C-Fortran I/O.  */
-  flush_if_preconnected(dtp->u.p.current_unit->s);
-
->>>>>>> 60a98cce
   dtp->u.p.current_unit->mode = dtp->u.p.mode;
 
   /* Set the initial value of flags.  */
@@ -2341,7 +2075,6 @@
                       * desc->dim[i].stride;
     }
   return index;
-<<<<<<< HEAD
 }
 
 /* Determine the index to the next record in an internal unit array by
@@ -2374,46 +2107,9 @@
     }
 
   return index;
-=======
->>>>>>> 60a98cce
-}
-
-/* Determine the index to the next record in an internal unit array by
-   by incrementing through the array_loop_spec.  TODO:  Implement handling
-   negative strides. */
-   
-gfc_offset
-next_array_record (st_parameter_dt *dtp, array_loop_spec *ls)
-{
-  int i, carry;
-  gfc_offset index;
-  
-  carry = 1;
-  index = 0;
-  
-  for (i = 0; i < dtp->u.p.current_unit->rank; i++)
-    {
-      if (carry)
-        {
-          ls[i].idx++;
-          if (ls[i].idx > ls[i].end)
-            {
-              ls[i].idx = ls[i].start;
-              carry = 1;
-            }
-          else
-            carry = 0;
-        }
-      index = index + (ls[i].idx - ls[i].start) * ls[i].step;
-    }
-
-<<<<<<< HEAD
-=======
-  return index;
-}
-
-
->>>>>>> 60a98cce
+}
+
+
 
 /* Skip to the end of the current record, taking care of an optional
    record marker of size bytes.  If the file is not seekable, we
@@ -2575,8 +2271,6 @@
 
       break;
     }
-<<<<<<< HEAD
-=======
 
   if (dtp->u.p.current_unit->flags.access == ACCESS_SEQUENTIAL
       && !dtp->u.p.namelist_mode
@@ -2585,7 +2279,6 @@
 	 file_position (dtp->u.p.current_unit->s)))
     dtp->u.p.current_unit->endfile = AT_ENDFILE;
 
->>>>>>> 60a98cce
 }
 
 
@@ -2762,7 +2455,6 @@
 	      m = dtp->u.p.current_unit->recl
 			- dtp->u.p.current_unit->bytes_left;
 	      if (max_pos > m)
-<<<<<<< HEAD
 		{
 		  length = (int) (max_pos - m);
 		  p = salloc_w (dtp->u.p.current_unit->s, &length);
@@ -2790,35 +2482,6 @@
 		  return;
 		}
 
-=======
-		{
-		  length = (int) (max_pos - m);
-		  p = salloc_w (dtp->u.p.current_unit->s, &length);
-		  length = (int) (dtp->u.p.current_unit->recl - max_pos);
-		}
-
-	      if (sset (dtp->u.p.current_unit->s, ' ', length) == FAILURE)
-		{
-		  generate_error (&dtp->common, ERROR_END, NULL);
-		  return;
-		}
-
-	      /* Now that the current record has been padded out,
-		 determine where the next record in the array is. */
-	      record = next_array_record (dtp, dtp->u.p.current_unit->ls);
-	      if (record == 0)
-		dtp->u.p.current_unit->endfile = AT_ENDFILE;
-	      
-	      /* Now seek to this record */
-	      record = record * dtp->u.p.current_unit->recl;
-
-	      if (sseek (dtp->u.p.current_unit->s, record) == FAILURE)
-		{
-		  generate_error (&dtp->common, ERROR_INTERNAL_UNIT, NULL);
-		  return;
-		}
-
->>>>>>> 60a98cce
 	      dtp->u.p.current_unit->bytes_left = dtp->u.p.current_unit->recl;
 	    }
 	  else
@@ -2905,15 +2568,10 @@
 
   if (!is_stream_io (dtp))
     {
-<<<<<<< HEAD
-      /* keep position up to date for INQUIRE */
-      dtp->u.p.current_unit->flags.position = POSITION_ASIS;
-=======
       /* Keep position up to date for INQUIRE */
       if (done)
 	update_position (dtp->u.p.current_unit);
 
->>>>>>> 60a98cce
       dtp->u.p.current_unit->current_record = 0;
       if (dtp->u.p.current_unit->flags.access == ACCESS_DIRECT)
 	{
@@ -2941,17 +2599,10 @@
 {
   jmp_buf eof_jump;
   GFC_INTEGER_4 cf = dtp->common.flags;
-<<<<<<< HEAD
 
   if ((dtp->common.flags & IOPARM_DT_HAS_SIZE) != 0)
     *dtp->size = (GFC_IO_INT) dtp->u.p.size_used;
 
-=======
-
-  if ((dtp->common.flags & IOPARM_DT_HAS_SIZE) != 0)
-    *dtp->size = (GFC_IO_INT) dtp->u.p.size_used;
-
->>>>>>> 60a98cce
   if (dtp->u.p.eor_condition)
     {
       generate_error (&dtp->common, ERROR_EOR, NULL);
@@ -3004,7 +2655,6 @@
       dtp->u.p.seen_dollar = 0;
       sfree (dtp->u.p.current_unit->s);
       return;
-<<<<<<< HEAD
     }
 
   /* For non-advancing I/O, save the current maximum position for use in the
@@ -3025,28 +2675,6 @@
   sfree (dtp->u.p.current_unit->s);
 }
 
-=======
-    }
-
-  /* For non-advancing I/O, save the current maximum position for use in the
-     next I/O operation if needed.  */
-  if (dtp->u.p.advance_status == ADVANCE_NO)
-    {
-      int bytes_written = (int) (dtp->u.p.current_unit->recl
-	- dtp->u.p.current_unit->bytes_left);
-      dtp->u.p.current_unit->saved_pos =
-	dtp->u.p.max_pos > 0 ? dtp->u.p.max_pos - bytes_written : 0;
-      flush (dtp->u.p.current_unit->s);
-      return;
-    }
-
-  dtp->u.p.current_unit->saved_pos = 0;
-
-  next_record (dtp, 1);
-  sfree (dtp->u.p.current_unit->s);
-}
-
->>>>>>> 60a98cce
 /* Transfer function for IOLENGTH. It doesn't actually do any
    data transfer, it just updates the length counter.  */
 
@@ -3118,22 +2746,13 @@
   library_start (&dtp->common);
 
   data_transfer_init (dtp, 1);
-<<<<<<< HEAD
 
   /* Handle complications dealing with the endfile record.  */
 
-=======
-
-  /* Handle complications dealing with the endfile record.  */
-
->>>>>>> 60a98cce
   if (dtp->u.p.current_unit->flags.access == ACCESS_SEQUENTIAL)
     switch (dtp->u.p.current_unit->endfile)
       {
       case NO_ENDFILE:
-	if (file_length (dtp->u.p.current_unit->s)
-	    == file_position (dtp->u.p.current_unit->s))
-	  dtp->u.p.current_unit->endfile = AT_ENDFILE;
 	break;
 
       case AT_ENDFILE:
@@ -3287,24 +2906,14 @@
 
 /* Store the dimensional information for the namelist object.  */
 extern void st_set_nml_var_dim (st_parameter_dt *, GFC_INTEGER_4,
-<<<<<<< HEAD
-				GFC_INTEGER_4, GFC_INTEGER_4,
-				GFC_INTEGER_4);
-=======
 				index_type, index_type,
 				index_type);
->>>>>>> 60a98cce
 export_proto(st_set_nml_var_dim);
 
 void
 st_set_nml_var_dim (st_parameter_dt *dtp, GFC_INTEGER_4 n_dim,
-<<<<<<< HEAD
-		    GFC_INTEGER_4 stride, GFC_INTEGER_4 lbound,
-		    GFC_INTEGER_4 ubound)
-=======
 		    index_type stride, index_type lbound,
 		    index_type ubound)
->>>>>>> 60a98cce
 {
   namelist_info * nml;
   int n;
@@ -3312,24 +2921,6 @@
   n = (int)n_dim;
 
   for (nml = dtp->u.p.ionml; nml->next; nml = nml->next);
-<<<<<<< HEAD
-
-  nml->dim[n].stride = (ssize_t)stride;
-  nml->dim[n].lbound = (ssize_t)lbound;
-  nml->dim[n].ubound = (ssize_t)ubound;
-}
-
-/* Reverse memcpy - used for byte swapping.  */
-
-void reverse_memcpy (void *dest, const void *src, size_t n)
-{
-  char *d, *s;
-  size_t i;
-
-  d = (char *) dest;
-  s = (char *) src + n - 1;
-
-=======
 
   nml->dim[n].stride = stride;
   nml->dim[n].lbound = lbound;
@@ -3346,7 +2937,6 @@
   d = (char *) dest;
   s = (char *) src + n - 1;
 
->>>>>>> 60a98cce
   /* Write with ascending order - this is likely faster
      on modern architectures because of write combining.  */
   for (i=0; i<n; i++)
