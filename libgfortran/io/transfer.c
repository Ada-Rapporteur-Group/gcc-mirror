/* Copyright (C) 2002, 2003, 2004, 2005, 2006, 2007
   Free Software Foundation, Inc.
   Contributed by Andy Vaught
   Namelist transfer functions contributed by Paul Thomas

This file is part of the GNU Fortran 95 runtime library (libgfortran).

Libgfortran is free software; you can redistribute it and/or modify
it under the terms of the GNU General Public License as published by
the Free Software Foundation; either version 2, or (at your option)
any later version.

In addition to the permissions in the GNU General Public License, the
Free Software Foundation gives you unlimited permission to link the
compiled version of this file into combinations with other programs,
and to distribute those combinations without any restriction coming
from the use of this file.  (The General Public License restrictions
do apply in other respects; for example, they cover modification of
the file, and distribution when not linked into a combine
executable.)

Libgfortran is distributed in the hope that it will be useful,
but WITHOUT ANY WARRANTY; without even the implied warranty of
MERCHANTABILITY or FITNESS FOR A PARTICULAR PURPOSE.  See the
GNU General Public License for more details.

You should have received a copy of the GNU General Public License
along with Libgfortran; see the file COPYING.  If not, write to
the Free Software Foundation, 51 Franklin Street, Fifth Floor,
Boston, MA 02110-1301, USA.  */


/* transfer.c -- Top level handling of data transfer statements.  */

#include "config.h"
#include <string.h>
#include <assert.h>
#include "libgfortran.h"
#include "io.h"


/* Calling conventions:  Data transfer statements are unlike other
   library calls in that they extend over several calls.

   The first call is always a call to st_read() or st_write().  These
   subroutines return no status unless a namelist read or write is
   being done, in which case there is the usual status.  No further
   calls are necessary in this case.

   For other sorts of data transfer, there are zero or more data
   transfer statement that depend on the format of the data transfer
   statement.

      transfer_integer
      transfer_logical
      transfer_character
      transfer_real
      transfer_complex

    These subroutines do not return status.

    The last call is a call to st_[read|write]_done().  While
    something can easily go wrong with the initial st_read() or
    st_write(), an error inhibits any data from actually being
    transferred.  */

extern void transfer_integer (st_parameter_dt *, void *, int);
export_proto(transfer_integer);

extern void transfer_real (st_parameter_dt *, void *, int);
export_proto(transfer_real);

extern void transfer_logical (st_parameter_dt *, void *, int);
export_proto(transfer_logical);

extern void transfer_character (st_parameter_dt *, void *, int);
export_proto(transfer_character);

extern void transfer_complex (st_parameter_dt *, void *, int);
export_proto(transfer_complex);

extern void transfer_array (st_parameter_dt *, gfc_array_char *, int,
			    gfc_charlen_type);
export_proto(transfer_array);

static void us_read (st_parameter_dt *, int);
static void us_write (st_parameter_dt *, int);
static void next_record_r_unf (st_parameter_dt *, int);
static void next_record_w_unf (st_parameter_dt *, int);

static const st_option advance_opt[] = {
  {"yes", ADVANCE_YES},
  {"no", ADVANCE_NO},
  {NULL, 0}
};


typedef enum
{ FORMATTED_SEQUENTIAL, UNFORMATTED_SEQUENTIAL,
  FORMATTED_DIRECT, UNFORMATTED_DIRECT, FORMATTED_STREAM, UNFORMATTED_STREAM
}
file_mode;


static file_mode
current_mode (st_parameter_dt *dtp)
{
  file_mode m;

  m = FORM_UNSPECIFIED;

  if (dtp->u.p.current_unit->flags.access == ACCESS_DIRECT)
    {
      m = dtp->u.p.current_unit->flags.form == FORM_FORMATTED ?
	FORMATTED_DIRECT : UNFORMATTED_DIRECT;
    }
  else if (dtp->u.p.current_unit->flags.access == ACCESS_SEQUENTIAL)
    {
      m = dtp->u.p.current_unit->flags.form == FORM_FORMATTED ?
	FORMATTED_SEQUENTIAL : UNFORMATTED_SEQUENTIAL;
    }
  else if (dtp->u.p.current_unit->flags.access == ACCESS_STREAM)
    {
      m = dtp->u.p.current_unit->flags.form == FORM_FORMATTED ?
	FORMATTED_STREAM : UNFORMATTED_STREAM;
    }

  return m;
}


/* Mid level data transfer statements.  These subroutines do reading
   and writing in the style of salloc_r()/salloc_w() within the
   current record.  */

/* When reading sequential formatted records we have a problem.  We
   don't know how long the line is until we read the trailing newline,
   and we don't want to read too much.  If we read too much, we might
   have to do a physical seek backwards depending on how much data is
   present, and devices like terminals aren't seekable and would cause
   an I/O error.

   Given this, the solution is to read a byte at a time, stopping if
   we hit the newline.  For small allocations, we use a static buffer.
   For larger allocations, we are forced to allocate memory on the
   heap.  Hopefully this won't happen very often.  */

char *
read_sf (st_parameter_dt *dtp, int *length, int no_error)
{
  char *base, *p, *q;
  int n, readlen, crlf;
  gfc_offset pos;

  if (*length > SCRATCH_SIZE)
    dtp->u.p.line_buffer = get_mem (*length);
  p = base = dtp->u.p.line_buffer;

  /* If we have seen an eor previously, return a length of 0.  The
     caller is responsible for correctly padding the input field.  */
  if (dtp->u.p.sf_seen_eor)
    {
      *length = 0;
      return base;
    }

  if (is_internal_unit (dtp))
    {
      readlen = *length;
      q = salloc_r (dtp->u.p.current_unit->s, &readlen);
      memcpy (p, q, readlen);
      goto done;
    }

  readlen = 1;
  n = 0;

  do
    {
      q = salloc_r (dtp->u.p.current_unit->s, &readlen);
      if (q == NULL)
	break;

      /* If we have a line without a terminating \n, drop through to
	 EOR below.  */
      if (readlen < 1 && n == 0)
	{
	  if (no_error)
	    break;
	  generate_error (&dtp->common, ERROR_END, NULL);
	  return NULL;
	}

      if (readlen < 1 || *q == '\n' || *q == '\r')
	{
	  /* Unexpected end of line.  */

	  /* If we see an EOR during non-advancing I/O, we need to skip
	     the rest of the I/O statement.  Set the corresponding flag.  */
	  if (dtp->u.p.advance_status == ADVANCE_NO || dtp->u.p.seen_dollar)
	    dtp->u.p.eor_condition = 1;

	  crlf = 0;
	  /* If we encounter a CR, it might be a CRLF.  */
	  if (*q == '\r') /* Probably a CRLF */
	    {
	      readlen = 1;
	      pos = stream_offset (dtp->u.p.current_unit->s);
	      q = salloc_r (dtp->u.p.current_unit->s, &readlen);
	      if (*q != '\n' && readlen == 1) /* Not a CRLF after all.  */
		sseek (dtp->u.p.current_unit->s, pos);
	      else
		crlf = 1;
	    }

	  /* Without padding, terminate the I/O statement without assigning
	     the value.  With padding, the value still needs to be assigned,
	     so we can just continue with a short read.  */
	  if (dtp->u.p.current_unit->flags.pad == PAD_NO)
	    {
	      if (no_error)
		break;
	      generate_error (&dtp->common, ERROR_EOR, NULL);
	      return NULL;
	    }

	  *length = n;
	  dtp->u.p.sf_seen_eor = (crlf ? 2 : 1);
	  break;
	}
      /*  Short circuit the read if a comma is found during numeric input.
	  The flag is set to zero during character reads so that commas in
	  strings are not ignored  */
      if (*q == ',')
	if (dtp->u.p.sf_read_comma == 1)
	  {
	    notify_std (&dtp->common, GFC_STD_GNU,
			"Comma in formatted numeric read.");
	    *length = n;
	    break;
	  }

      n++;
      *p++ = *q;
      dtp->u.p.sf_seen_eor = 0;
    }
  while (n < *length);

 done:
  dtp->u.p.current_unit->bytes_left -= *length;

  if ((dtp->common.flags & IOPARM_DT_HAS_SIZE) != 0)
    dtp->u.p.size_used += (gfc_offset) *length;

  return base;
}


/* Function for reading the next couple of bytes from the current
   file, advancing the current position.  We return a pointer to a
   buffer containing the bytes.  We return NULL on end of record or
   end of file.

   If the read is short, then it is because the current record does not
   have enough data to satisfy the read request and the file was
   opened with PAD=YES.  The caller must assume tailing spaces for
   short reads.  */

void *
read_block (st_parameter_dt *dtp, int *length)
{
  char *source;
  int nread;

  if (is_stream_io (dtp))
    {
      if (sseek (dtp->u.p.current_unit->s,
		 dtp->u.p.current_unit->strm_pos - 1) == FAILURE)
	{
	  generate_error (&dtp->common, ERROR_END, NULL);
	  return NULL;
	}
    }
  else
    {
      if (dtp->u.p.current_unit->bytes_left < (gfc_offset) *length)
	{
	  /* For preconnected units with default record length, set bytes left
	   to unit record length and proceed, otherwise error.  */
	  if (dtp->u.p.current_unit->unit_number == options.stdin_unit
	      && dtp->u.p.current_unit->recl == DEFAULT_RECL)
          dtp->u.p.current_unit->bytes_left = dtp->u.p.current_unit->recl;
	  else
	    {
	      if (dtp->u.p.current_unit->flags.pad == PAD_NO)
		{
		  /* Not enough data left.  */
		  generate_error (&dtp->common, ERROR_EOR, NULL);
		  return NULL;
		}
	    }

	  if (dtp->u.p.current_unit->bytes_left == 0)
	    {
	      dtp->u.p.current_unit->endfile = AT_ENDFILE;
	      generate_error (&dtp->common, ERROR_END, NULL);
	      return NULL;
	    }

	  *length = dtp->u.p.current_unit->bytes_left;
	}
    }

  if (dtp->u.p.current_unit->flags.form == FORM_FORMATTED &&
      (dtp->u.p.current_unit->flags.access == ACCESS_SEQUENTIAL ||
       dtp->u.p.current_unit->flags.access == ACCESS_STREAM))
    {
      source = read_sf (dtp, length, 0);
      dtp->u.p.current_unit->strm_pos +=
	(gfc_offset) (*length + dtp->u.p.sf_seen_eor);
      return source;
    }
  dtp->u.p.current_unit->bytes_left -= (gfc_offset) *length;

  nread = *length;
  source = salloc_r (dtp->u.p.current_unit->s, &nread);

  if ((dtp->common.flags & IOPARM_DT_HAS_SIZE) != 0)
    dtp->u.p.size_used += (gfc_offset) nread;

  if (nread != *length)
    {				/* Short read, this shouldn't happen.  */
      if (dtp->u.p.current_unit->flags.pad == PAD_YES)
	*length = nread;
      else
	{
	  generate_error (&dtp->common, ERROR_EOR, NULL);
	  source = NULL;
	}
    }

  dtp->u.p.current_unit->strm_pos += (gfc_offset) nread;

  return source;
}


/* Reads a block directly into application data space.  This is for
   unformatted files.  */

static void
read_block_direct (st_parameter_dt *dtp, void *buf, size_t *nbytes)
{
  size_t to_read_record;
  size_t have_read_record;
  size_t to_read_subrecord;
  size_t have_read_subrecord;
  int short_record;

  if (is_stream_io (dtp))
    {
      if (sseek (dtp->u.p.current_unit->s,
		 dtp->u.p.current_unit->strm_pos - 1) == FAILURE)
	{
	  generate_error (&dtp->common, ERROR_END, NULL);
	  return;
	}

      to_read_record = *nbytes;
      have_read_record = to_read_record;
      if (sread (dtp->u.p.current_unit->s, buf, &have_read_record) != 0)
	{
	  generate_error (&dtp->common, ERROR_OS, NULL);
	  return;
	}

      dtp->u.p.current_unit->strm_pos += (gfc_offset) have_read_record; 

      if (to_read_record != have_read_record)
	{
	  /* Short read,  e.g. if we hit EOF.  For stream files,
	   we have to set the end-of-file condition.  */
	  generate_error (&dtp->common, ERROR_END, NULL);
	  return;
	}
      return;
    }

  if (dtp->u.p.current_unit->flags.access == ACCESS_DIRECT)
    {
      if (dtp->u.p.current_unit->bytes_left < (gfc_offset) *nbytes)
	{
	  short_record = 1;
	  to_read_record = (size_t) dtp->u.p.current_unit->bytes_left;
	  *nbytes = to_read_record;
	}

      else
	{
	  short_record = 0;
	  to_read_record = *nbytes;
	}

      dtp->u.p.current_unit->bytes_left -= to_read_record;

      if (sread (dtp->u.p.current_unit->s, buf, &to_read_record) != 0)
	{
	  generate_error (&dtp->common, ERROR_OS, NULL);
	  return;
	}

      if (to_read_record != *nbytes)  
	{
	  /* Short read, e.g. if we hit EOF.  Apparently, we read
	   more than was written to the last record.  */
	  *nbytes = to_read_record;
	  return;
	}

      if (short_record)
	{
	  generate_error (&dtp->common, ERROR_SHORT_RECORD, NULL);
	  return;
	}
      return;
    }

  /* Unformatted sequential.  We loop over the subrecords, reading
     until the request has been fulfilled or the record has run out
     of continuation subrecords.  */

  if (dtp->u.p.current_unit->endfile == AT_ENDFILE)
    {
      generate_error (&dtp->common, ERROR_END, NULL);
      return;
    }

  /* Check whether we exceed the total record length.  */

  if (dtp->u.p.current_unit->flags.has_recl
      && (*nbytes > (size_t) dtp->u.p.current_unit->bytes_left))
    {
      to_read_record = (size_t) dtp->u.p.current_unit->bytes_left;
      short_record = 1;
    }
  else
    {
      to_read_record = *nbytes;
      short_record = 0;
    }
  have_read_record = 0;

  while(1)
    {
      if (dtp->u.p.current_unit->bytes_left_subrecord
	  < (gfc_offset) to_read_record)
	{
	  to_read_subrecord = (size_t) dtp->u.p.current_unit->bytes_left_subrecord;
	  to_read_record -= to_read_subrecord;
	}
      else
	{
	  to_read_subrecord = to_read_record;
	  to_read_record = 0;
	}

      dtp->u.p.current_unit->bytes_left_subrecord -= to_read_subrecord;

      have_read_subrecord = to_read_subrecord;
      if (sread (dtp->u.p.current_unit->s, buf + have_read_record,
		 &have_read_subrecord) != 0)
	{
	  generate_error (&dtp->common, ERROR_OS, NULL);
	  return;
	}

      have_read_record += have_read_subrecord;

      if (to_read_subrecord != have_read_subrecord)  
			
	{
	  /* Short read, e.g. if we hit EOF.  This means the record
	     structure has been corrupted, or the trailing record
	     marker would still be present.  */

	  *nbytes = have_read_record;
	  generate_error (&dtp->common, ERROR_CORRUPT_FILE, NULL);
	  return;
	}

      if (to_read_record > 0)
	{
	  if (dtp->u.p.current_unit->continued)
	    {
	      next_record_r_unf (dtp, 0);
	      us_read (dtp, 1);
	    }
	  else
	    {
	      /* Let's make sure the file position is correctly pre-positioned
		 for the next read statement.  */

	      dtp->u.p.current_unit->current_record = 0;
	      next_record_r_unf (dtp, 0);
	      generate_error (&dtp->common, ERROR_SHORT_RECORD, NULL);
	      return;
	    }
	}
      else
	{
	  /* Normal exit, the read request has been fulfilled.  */
	  break;
	}
    }

  dtp->u.p.current_unit->bytes_left -= have_read_record;
  if (short_record)
    {
      generate_error (&dtp->common, ERROR_SHORT_RECORD, NULL);
      return;
    }
  return;
}


/* Function for writing a block of bytes to the current file at the
   current position, advancing the file pointer. We are given a length
   and return a pointer to a buffer that the caller must (completely)
   fill in.  Returns NULL on error.  */

void *
write_block (st_parameter_dt *dtp, int length)
{
  char *dest;

  if (is_stream_io (dtp))
    {
      if (sseek (dtp->u.p.current_unit->s,
		 dtp->u.p.current_unit->strm_pos - 1) == FAILURE)
	{
	  generate_error (&dtp->common, ERROR_OS, NULL);
	  return NULL;
	}
    }
  else
    {
      if (dtp->u.p.current_unit->bytes_left < (gfc_offset) length)
	{
	  /* For preconnected units with default record length, set bytes left
	     to unit record length and proceed, otherwise error.  */
	  if ((dtp->u.p.current_unit->unit_number == options.stdout_unit
		|| dtp->u.p.current_unit->unit_number == options.stderr_unit)
		&& dtp->u.p.current_unit->recl == DEFAULT_RECL)
	    dtp->u.p.current_unit->bytes_left = dtp->u.p.current_unit->recl;
	  else
	    {
	      generate_error (&dtp->common, ERROR_EOR, NULL);
	      return NULL;
	    }
	}

      dtp->u.p.current_unit->bytes_left -= (gfc_offset) length;
    }

  dest = salloc_w (dtp->u.p.current_unit->s, &length);

  if (dest == NULL)
    {
      generate_error (&dtp->common, ERROR_END, NULL);
      return NULL;
    }

  if (is_internal_unit (dtp) && dtp->u.p.current_unit->endfile == AT_ENDFILE)
    generate_error (&dtp->common, ERROR_END, NULL);

  if ((dtp->common.flags & IOPARM_DT_HAS_SIZE) != 0)
    dtp->u.p.size_used += (gfc_offset) length;

  dtp->u.p.current_unit->strm_pos += (gfc_offset) length;

  return dest;
}


/* High level interface to swrite(), taking care of errors.  This is only
   called for unformatted files.  There are three cases to consider:
   Stream I/O, unformatted direct, unformatted sequential.  */

static try
write_buf (st_parameter_dt *dtp, void *buf, size_t nbytes)
{

  size_t have_written, to_write_subrecord;
  int short_record;


  /* Stream I/O.  */

  if (is_stream_io (dtp))
    {
      if (sseek (dtp->u.p.current_unit->s,
		 dtp->u.p.current_unit->strm_pos - 1) == FAILURE)
	{
	  generate_error (&dtp->common, ERROR_OS, NULL);
	  return FAILURE;
	}

      if (swrite (dtp->u.p.current_unit->s, buf, &nbytes) != 0)
	{
	  generate_error (&dtp->common, ERROR_OS, NULL);
	  return FAILURE;
	}

      dtp->u.p.current_unit->strm_pos += (gfc_offset) nbytes; 

      return SUCCESS;
    }

  /* Unformatted direct access.  */

  if (dtp->u.p.current_unit->flags.access == ACCESS_DIRECT)
    {
      if (dtp->u.p.current_unit->bytes_left < (gfc_offset) nbytes)
	{
	  generate_error (&dtp->common, ERROR_DIRECT_EOR, NULL);
	  return FAILURE;
	}

      if (swrite (dtp->u.p.current_unit->s, buf, &nbytes) != 0)
	{
	  generate_error (&dtp->common, ERROR_OS, NULL);
	  return FAILURE;
	}

      dtp->u.p.current_unit->strm_pos += (gfc_offset) nbytes;
      dtp->u.p.current_unit->bytes_left -= (gfc_offset) nbytes;

      return SUCCESS;

    }

  /* Unformatted sequential.  */

  have_written = 0;

  if (dtp->u.p.current_unit->flags.has_recl
      && (gfc_offset) nbytes > dtp->u.p.current_unit->bytes_left)
    {
      nbytes = dtp->u.p.current_unit->bytes_left;
      short_record = 1;
    }
  else
    {
      short_record = 0;
    }

  while (1)
    {

      to_write_subrecord =
	(size_t) dtp->u.p.current_unit->bytes_left_subrecord < nbytes ?
	(size_t) dtp->u.p.current_unit->bytes_left_subrecord : nbytes;

      dtp->u.p.current_unit->bytes_left_subrecord -=
	(gfc_offset) to_write_subrecord;

      if (swrite (dtp->u.p.current_unit->s, buf + have_written,
		  &to_write_subrecord) != 0)
	{
	  generate_error (&dtp->common, ERROR_OS, NULL);
	  return FAILURE;
	}

      dtp->u.p.current_unit->strm_pos += (gfc_offset) to_write_subrecord; 
      nbytes -= to_write_subrecord;
      have_written += to_write_subrecord;

      if (nbytes == 0)
	break;

      next_record_w_unf (dtp, 1);
      us_write (dtp, 1);
    }
  dtp->u.p.current_unit->bytes_left -= have_written;
  if (short_record)
    {
      generate_error (&dtp->common, ERROR_SHORT_RECORD, NULL);
      return FAILURE;
    }
  return SUCCESS;
}


/* Master function for unformatted reads.  */

static void
unformatted_read (st_parameter_dt *dtp, bt type,
		  void *dest, int kind __attribute__((unused)),
		  size_t size, size_t nelems)
{
  size_t i, sz;

  /* Currently, character implies size=1.  */
  if (dtp->u.p.current_unit->flags.convert == CONVERT_NATIVE
      || size == 1 || type == BT_CHARACTER)
    {
      sz = size * nelems;
      read_block_direct (dtp, dest, &sz);
    }
  else
    {
      char buffer[16];
      char *p;
      
      /* Break up complex into its constituent reals.  */
      if (type == BT_COMPLEX)
	{
	  nelems *= 2;
	  size /= 2;
	}
      p = dest;
      
      /* By now, all complex variables have been split into their
	 constituent reals.  */
      
<<<<<<< HEAD
      if (type == BT_REAL || type == BT_COMPLEX)
	sz = size_from_real_kind (kind);
      else
	sz = kind;

=======
>>>>>>> 0428bbe5
      for (i=0; i<nelems; i++)
	{
 	  read_block_direct (dtp, buffer, &size);
 	  reverse_memcpy (p, buffer, size);
 	  p += size;
 	}
    }
}


/* Master function for unformatted writes.  NOTE: For kind=10 the size is 16
   bytes on 64 bit machines.  The unused bytes are not initialized and never
   used, which can show an error with memory checking analyzers like
   valgrind.  */

static void
unformatted_write (st_parameter_dt *dtp, bt type,
		   void *source, int kind __attribute__((unused)),
		   size_t size, size_t nelems)
{
  if (dtp->u.p.current_unit->flags.convert == CONVERT_NATIVE ||
      size == 1 || type == BT_CHARACTER)
    {
      size *= nelems;
      write_buf (dtp, source, size);
    }
  else
    {
      char buffer[16];
      char *p;
      size_t i;
  
      /* Break up complex into its constituent reals.  */
      if (type == BT_COMPLEX)
	{
	  nelems *= 2;
	  size /= 2;
	}      

      p = source;

      /* By now, all complex variables have been split into their
	 constituent reals.  */

<<<<<<< HEAD
      if (type == BT_REAL || type == BT_COMPLEX)
	sz = size_from_real_kind (kind);
      else
	sz = kind;
=======
>>>>>>> 0428bbe5

      for (i=0; i<nelems; i++)
	{
	  reverse_memcpy(buffer, p, size);
 	  p+= size;
	  write_buf (dtp, buffer, size);
	}
    }
}


/* Return a pointer to the name of a type.  */

const char *
type_name (bt type)
{
  const char *p;

  switch (type)
    {
    case BT_INTEGER:
      p = "INTEGER";
      break;
    case BT_LOGICAL:
      p = "LOGICAL";
      break;
    case BT_CHARACTER:
      p = "CHARACTER";
      break;
    case BT_REAL:
      p = "REAL";
      break;
    case BT_COMPLEX:
      p = "COMPLEX";
      break;
    default:
      internal_error (NULL, "type_name(): Bad type");
    }

  return p;
}


/* Write a constant string to the output.
   This is complicated because the string can have doubled delimiters
   in it.  The length in the format node is the true length.  */

static void
write_constant_string (st_parameter_dt *dtp, const fnode *f)
{
  char c, delimiter, *p, *q;
  int length;

  length = f->u.string.length;
  if (length == 0)
    return;

  p = write_block (dtp, length);
  if (p == NULL)
    return;

  q = f->u.string.p;
  delimiter = q[-1];

  for (; length > 0; length--)
    {
      c = *p++ = *q++;
      if (c == delimiter && c != 'H' && c != 'h')
	q++;			/* Skip the doubled delimiter.  */
    }
}


/* Given actual and expected types in a formatted data transfer, make
   sure they agree.  If not, an error message is generated.  Returns
   nonzero if something went wrong.  */

static int
require_type (st_parameter_dt *dtp, bt expected, bt actual, const fnode *f)
{
  char buffer[100];

  if (actual == expected)
    return 0;

  st_sprintf (buffer, "Expected %s for item %d in formatted transfer, got %s",
	      type_name (expected), dtp->u.p.item_count, type_name (actual));

  format_error (dtp, f, buffer);
  return 1;
}


/* This subroutine is the main loop for a formatted data transfer
   statement.  It would be natural to implement this as a coroutine
   with the user program, but C makes that awkward.  We loop,
   processing format elements.  When we actually have to transfer
   data instead of just setting flags, we return control to the user
   program which calls a subroutine that supplies the address and type
   of the next element, then comes back here to process it.  */

static void
formatted_transfer_scalar (st_parameter_dt *dtp, bt type, void *p, int len,
			   size_t size)
{
  char scratch[SCRATCH_SIZE];
  int pos, bytes_used;
  const fnode *f;
  format_token t;
  int n;
  int consume_data_flag;

  /* Change a complex data item into a pair of reals.  */

  n = (p == NULL) ? 0 : ((type != BT_COMPLEX) ? 1 : 2);
  if (type == BT_COMPLEX)
    {
      type = BT_REAL;
      size /= 2;
    }

  /* If there's an EOR condition, we simulate finalizing the transfer
     by doing nothing.  */
  if (dtp->u.p.eor_condition)
    return;

  /* Set this flag so that commas in reads cause the read to complete before
     the entire field has been read.  The next read field will start right after
     the comma in the stream.  (Set to 0 for character reads).  */
  dtp->u.p.sf_read_comma = 1;

  dtp->u.p.line_buffer = scratch;
  for (;;)
    {
      /* If reversion has occurred and there is another real data item,
	 then we have to move to the next record.  */
      if (dtp->u.p.reversion_flag && n > 0)
	{
	  dtp->u.p.reversion_flag = 0;
	  next_record (dtp, 0);
	}

      consume_data_flag = 1 ;
      if ((dtp->common.flags & IOPARM_LIBRETURN_MASK) != IOPARM_LIBRETURN_OK)
	break;

      f = next_format (dtp);
      if (f == NULL)
	{
	  /* No data descriptors left.  */
	  if (n > 0)
	    generate_error (&dtp->common, ERROR_FORMAT,
		"Insufficient data descriptors in format after reversion");
	  return;
	}

      /* Now discharge T, TR and X movements to the right.  This is delayed
	 until a data producing format to suppress trailing spaces.  */
	 
      t = f->format;
      if (dtp->u.p.mode == WRITING && dtp->u.p.skips != 0
	&& ((n>0 && (  t == FMT_I  || t == FMT_B  || t == FMT_O
		    || t == FMT_Z  || t == FMT_F  || t == FMT_E
		    || t == FMT_EN || t == FMT_ES || t == FMT_G
		    || t == FMT_L  || t == FMT_A  || t == FMT_D))
	    || t == FMT_STRING))
	{
	  if (dtp->u.p.skips > 0)
	    {
	      write_x (dtp, dtp->u.p.skips, dtp->u.p.pending_spaces);
	      dtp->u.p.max_pos = (int)(dtp->u.p.current_unit->recl
				       - dtp->u.p.current_unit->bytes_left);
	    }
	  if (dtp->u.p.skips < 0)
	    {
	      move_pos_offset (dtp->u.p.current_unit->s, dtp->u.p.skips);
	      dtp->u.p.current_unit->bytes_left -= (gfc_offset) dtp->u.p.skips;
	    }
	  dtp->u.p.skips = dtp->u.p.pending_spaces = 0;
	}

      bytes_used = (int)(dtp->u.p.current_unit->recl
			 - dtp->u.p.current_unit->bytes_left);

      switch (t)
	{
	case FMT_I:
	  if (n == 0)
	    goto need_data;
	  if (require_type (dtp, BT_INTEGER, type, f))
	    return;

	  if (dtp->u.p.mode == READING)
	    read_decimal (dtp, f, p, len);
	  else
	    write_i (dtp, f, p, len);

	  break;

	case FMT_B:
	  if (n == 0)
	    goto need_data;

	  if (compile_options.allow_std < GFC_STD_GNU
              && require_type (dtp, BT_INTEGER, type, f))
	    return;

	  if (dtp->u.p.mode == READING)
	    read_radix (dtp, f, p, len, 2);
	  else
	    write_b (dtp, f, p, len);

	  break;

	case FMT_O:
	  if (n == 0)
	    goto need_data; 

	  if (compile_options.allow_std < GFC_STD_GNU
              && require_type (dtp, BT_INTEGER, type, f))
	    return;

	  if (dtp->u.p.mode == READING)
	    read_radix (dtp, f, p, len, 8);
	  else
	    write_o (dtp, f, p, len);

	  break;

	case FMT_Z:
	  if (n == 0)
	    goto need_data;

	  if (compile_options.allow_std < GFC_STD_GNU
              && require_type (dtp, BT_INTEGER, type, f))
	    return;

	  if (dtp->u.p.mode == READING)
	    read_radix (dtp, f, p, len, 16);
	  else
	    write_z (dtp, f, p, len);

	  break;

	case FMT_A:
	  if (n == 0)
	    goto need_data;

	  if (dtp->u.p.mode == READING)
	    read_a (dtp, f, p, len);
	  else
	    write_a (dtp, f, p, len);

	  break;

	case FMT_L:
	  if (n == 0)
	    goto need_data;

	  if (dtp->u.p.mode == READING)
	    read_l (dtp, f, p, len);
	  else
	    write_l (dtp, f, p, len);

	  break;

	case FMT_D:
	  if (n == 0)
	    goto need_data;
	  if (require_type (dtp, BT_REAL, type, f))
	    return;

	  if (dtp->u.p.mode == READING)
	    read_f (dtp, f, p, len);
	  else
	    write_d (dtp, f, p, len);

	  break;

	case FMT_E:
	  if (n == 0)
	    goto need_data;
	  if (require_type (dtp, BT_REAL, type, f))
	    return;

	  if (dtp->u.p.mode == READING)
	    read_f (dtp, f, p, len);
	  else
	    write_e (dtp, f, p, len);
	  break;

	case FMT_EN:
	  if (n == 0)
	    goto need_data;
	  if (require_type (dtp, BT_REAL, type, f))
	    return;

	  if (dtp->u.p.mode == READING)
	    read_f (dtp, f, p, len);
	  else
	    write_en (dtp, f, p, len);

	  break;

	case FMT_ES:
	  if (n == 0)
	    goto need_data;
	  if (require_type (dtp, BT_REAL, type, f))
	    return;

	  if (dtp->u.p.mode == READING)
	    read_f (dtp, f, p, len);
	  else
	    write_es (dtp, f, p, len);

	  break;

	case FMT_F:
	  if (n == 0)
	    goto need_data;
	  if (require_type (dtp, BT_REAL, type, f))
	    return;

	  if (dtp->u.p.mode == READING)
	    read_f (dtp, f, p, len);
	  else
	    write_f (dtp, f, p, len);

	  break;

	case FMT_G:
	  if (n == 0)
	    goto need_data;
	  if (dtp->u.p.mode == READING)
	    switch (type)
	      {
	      case BT_INTEGER:
		read_decimal (dtp, f, p, len);
		break;
	      case BT_LOGICAL:
		read_l (dtp, f, p, len);
		break;
	      case BT_CHARACTER:
		read_a (dtp, f, p, len);
		break;
	      case BT_REAL:
		read_f (dtp, f, p, len);
		break;
	      default:
		goto bad_type;
	      }
	  else
	    switch (type)
	      {
	      case BT_INTEGER:
		write_i (dtp, f, p, len);
		break;
	      case BT_LOGICAL:
		write_l (dtp, f, p, len);
		break;
	      case BT_CHARACTER:
		write_a (dtp, f, p, len);
		break;
	      case BT_REAL:
		write_d (dtp, f, p, len);
		break;
	      default:
	      bad_type:
		internal_error (&dtp->common,
				"formatted_transfer(): Bad type");
	      }

	  break;

	case FMT_STRING:
	  consume_data_flag = 0 ;
	  if (dtp->u.p.mode == READING)
	    {
	      format_error (dtp, f, "Constant string in input format");
	      return;
	    }
	  write_constant_string (dtp, f);
	  break;

	/* Format codes that don't transfer data.  */
	case FMT_X:
	case FMT_TR:
	  consume_data_flag = 0;

	  pos = bytes_used + f->u.n + dtp->u.p.skips;
	  dtp->u.p.skips = f->u.n + dtp->u.p.skips;
	  dtp->u.p.pending_spaces = pos - dtp->u.p.max_pos;

	  /* Writes occur just before the switch on f->format, above, so
	     that trailing blanks are suppressed, unless we are doing a
	     non-advancing write in which case we want to output the blanks
	     now.  */
	  if (dtp->u.p.mode == WRITING
	      && dtp->u.p.advance_status == ADVANCE_NO)
	    {
	      write_x (dtp, dtp->u.p.skips, dtp->u.p.pending_spaces);
	      dtp->u.p.skips = dtp->u.p.pending_spaces = 0;
	    }

	  if (dtp->u.p.mode == READING)
	    read_x (dtp, f->u.n);

	  break;

	case FMT_TL:
	case FMT_T:
	  consume_data_flag = 0;

	  if (f->format == FMT_TL)
	    {

	      /* Handle the special case when no bytes have been used yet.
	         Cannot go below zero. */
	      if (bytes_used == 0)
		{
		  dtp->u.p.pending_spaces -= f->u.n;
		  dtp->u.p.pending_spaces = dtp->u.p.pending_spaces < 0 ? 0
					    : dtp->u.p.pending_spaces;
		  dtp->u.p.skips -= f->u.n;
		  dtp->u.p.skips = dtp->u.p.skips < 0 ? 0 : dtp->u.p.skips;
		}

	      pos = bytes_used - f->u.n;
	    }
	  else /* FMT_T */
	    {
	      if (dtp->u.p.mode == READING)
		pos = f->u.n - 1;
	      else
		pos = f->u.n - dtp->u.p.pending_spaces - 1;
	    }

	  /* Standard 10.6.1.1: excessive left tabbing is reset to the
	     left tab limit.  We do not check if the position has gone
	     beyond the end of record because a subsequent tab could
	     bring us back again.  */
	  pos = pos < 0 ? 0 : pos;

	  dtp->u.p.skips = dtp->u.p.skips + pos - bytes_used;
	  dtp->u.p.pending_spaces = dtp->u.p.pending_spaces
				    + pos - dtp->u.p.max_pos;

	  if (dtp->u.p.skips == 0)
	    break;

	  /* Writes occur just before the switch on f->format, above, so that
	     trailing blanks are suppressed.  */
	  if (dtp->u.p.mode == READING)
	    {
	      /* Adjust everything for end-of-record condition */
	      if (dtp->u.p.sf_seen_eor && !is_internal_unit (dtp))
		{
		  if (dtp->u.p.sf_seen_eor == 2)
		    {
		      /* The EOR was a CRLF (two bytes wide).  */
		      dtp->u.p.current_unit->bytes_left -= 2;
		      dtp->u.p.skips -= 2;
		    }
		  else
		    {
		      /* The EOR marker was only one byte wide.  */
		      dtp->u.p.current_unit->bytes_left--;
		      dtp->u.p.skips--;
		    }
		  bytes_used = pos;
		  dtp->u.p.sf_seen_eor = 0;
		}
	      if (dtp->u.p.skips < 0)
		{
		  move_pos_offset (dtp->u.p.current_unit->s, dtp->u.p.skips);
		  dtp->u.p.current_unit->bytes_left
		    -= (gfc_offset) dtp->u.p.skips;
		  dtp->u.p.skips = dtp->u.p.pending_spaces = 0;
		}
	      else
		read_x (dtp, dtp->u.p.skips);
	    }

	  break;

	case FMT_S:
	  consume_data_flag = 0 ;
	  dtp->u.p.sign_status = SIGN_S;
	  break;

	case FMT_SS:
	  consume_data_flag = 0 ;
	  dtp->u.p.sign_status = SIGN_SS;
	  break;

	case FMT_SP:
	  consume_data_flag = 0 ;
	  dtp->u.p.sign_status = SIGN_SP;
	  break;

	case FMT_BN:
	  consume_data_flag = 0 ;
	  dtp->u.p.blank_status = BLANK_NULL;
	  break;

	case FMT_BZ:
	  consume_data_flag = 0 ;
	  dtp->u.p.blank_status = BLANK_ZERO;
	  break;

	case FMT_P:
	  consume_data_flag = 0 ;
	  dtp->u.p.scale_factor = f->u.k;
	  break;

	case FMT_DOLLAR:
	  consume_data_flag = 0 ;
	  dtp->u.p.seen_dollar = 1;
	  break;

	case FMT_SLASH:
	  consume_data_flag = 0 ;
	  dtp->u.p.skips = dtp->u.p.pending_spaces = 0;
	  next_record (dtp, 0);
	  break;

	case FMT_COLON:
	  /* A colon descriptor causes us to exit this loop (in
	     particular preventing another / descriptor from being
	     processed) unless there is another data item to be
	     transferred.  */
	  consume_data_flag = 0 ;
	  if (n == 0)
	    return;
	  break;

	default:
	  internal_error (&dtp->common, "Bad format node");
	}

      /* Free a buffer that we had to allocate during a sequential
	 formatted read of a block that was larger than the static
	 buffer.  */

      if (dtp->u.p.line_buffer != scratch)
	{
	  free_mem (dtp->u.p.line_buffer);
	  dtp->u.p.line_buffer = scratch;
	}

      /* Adjust the item count and data pointer.  */

      if ((consume_data_flag > 0) && (n > 0))
      {
	n--;
	p = ((char *) p) + size;
      }

      if (dtp->u.p.mode == READING)
	dtp->u.p.skips = 0;

      pos = (int)(dtp->u.p.current_unit->recl - dtp->u.p.current_unit->bytes_left);
      dtp->u.p.max_pos = (dtp->u.p.max_pos > pos) ? dtp->u.p.max_pos : pos;

    }

  return;

  /* Come here when we need a data descriptor but don't have one.  We
     push the current format node back onto the input, then return and
     let the user program call us back with the data.  */
 need_data:
  unget_format (dtp, f);
}

static void
formatted_transfer (st_parameter_dt *dtp, bt type, void *p, int kind,
		    size_t size, size_t nelems)
{
  size_t elem;
  char *tmp;

  tmp = (char *) p;

  /* Big loop over all the elements.  */
  for (elem = 0; elem < nelems; elem++)
    {
      dtp->u.p.item_count++;
      formatted_transfer_scalar (dtp, type, tmp + size*elem, kind, size);
    }
}



/* Data transfer entry points.  The type of the data entity is
   implicit in the subroutine call.  This prevents us from having to
   share a common enum with the compiler.  */

void
transfer_integer (st_parameter_dt *dtp, void *p, int kind)
{
  if ((dtp->common.flags & IOPARM_LIBRETURN_MASK) != IOPARM_LIBRETURN_OK)
    return;
  dtp->u.p.transfer (dtp, BT_INTEGER, p, kind, kind, 1);
}


void
transfer_real (st_parameter_dt *dtp, void *p, int kind)
{
  size_t size;
  if ((dtp->common.flags & IOPARM_LIBRETURN_MASK) != IOPARM_LIBRETURN_OK)
    return;
  size = size_from_real_kind (kind);
  dtp->u.p.transfer (dtp, BT_REAL, p, kind, size, 1);
}


void
transfer_logical (st_parameter_dt *dtp, void *p, int kind)
{
  if ((dtp->common.flags & IOPARM_LIBRETURN_MASK) != IOPARM_LIBRETURN_OK)
    return;
  dtp->u.p.transfer (dtp, BT_LOGICAL, p, kind, kind, 1);
}


void
transfer_character (st_parameter_dt *dtp, void *p, int len)
{
  static char *empty_string[0];

  if ((dtp->common.flags & IOPARM_LIBRETURN_MASK) != IOPARM_LIBRETURN_OK)
    return;

  /* Strings of zero length can have p == NULL, which confuses the
     transfer routines into thinking we need more data elements.  To avoid
     this, we give them a nice pointer.  */
  if (len == 0 && p == NULL)
    p = empty_string;

  /* Currently we support only 1 byte chars, and the library is a bit
     confused of character kind vs. length, so we kludge it by setting
     kind = length.  */
  dtp->u.p.transfer (dtp, BT_CHARACTER, p, len, len, 1);
}


void
transfer_complex (st_parameter_dt *dtp, void *p, int kind)
{
  size_t size;
  if ((dtp->common.flags & IOPARM_LIBRETURN_MASK) != IOPARM_LIBRETURN_OK)
    return;
  size = size_from_complex_kind (kind);
  dtp->u.p.transfer (dtp, BT_COMPLEX, p, kind, size, 1);
}


void
transfer_array (st_parameter_dt *dtp, gfc_array_char *desc, int kind,
		gfc_charlen_type charlen)
{
  index_type count[GFC_MAX_DIMENSIONS];
  index_type extent[GFC_MAX_DIMENSIONS];
  index_type stride[GFC_MAX_DIMENSIONS];
  index_type stride0, rank, size, type, n;
  size_t tsize;
  char *data;
  bt iotype;

  if ((dtp->common.flags & IOPARM_LIBRETURN_MASK) != IOPARM_LIBRETURN_OK)
    return;

  type = GFC_DESCRIPTOR_TYPE (desc);
  size = GFC_DESCRIPTOR_SIZE (desc);

  /* FIXME: What a kludge: Array descriptors and the IO library use
     different enums for types.  */
  switch (type)
    {
    case GFC_DTYPE_UNKNOWN:
      iotype = BT_NULL;  /* Is this correct?  */
      break;
    case GFC_DTYPE_INTEGER:
      iotype = BT_INTEGER;
      break;
    case GFC_DTYPE_LOGICAL:
      iotype = BT_LOGICAL;
      break;
    case GFC_DTYPE_REAL:
      iotype = BT_REAL;
      break;
    case GFC_DTYPE_COMPLEX:
      iotype = BT_COMPLEX;
      break;
    case GFC_DTYPE_CHARACTER:
      iotype = BT_CHARACTER;
      /* FIXME: Currently dtype contains the charlen, which is
	 clobbered if charlen > 2**24. That's why we use a separate
	 argument for the charlen. However, if we want to support
	 non-8-bit charsets we need to fix dtype to contain
	 sizeof(chartype) and fix the code below.  */
      size = charlen;
      kind = charlen;
      break;
    case GFC_DTYPE_DERIVED:
      internal_error (&dtp->common,
		"Derived type I/O should have been handled via the frontend.");
      break;
    default:
      internal_error (&dtp->common, "transfer_array(): Bad type");
    }

  rank = GFC_DESCRIPTOR_RANK (desc);
  for (n = 0; n < rank; n++)
    {
      count[n] = 0;
      stride[n] = desc->dim[n].stride;
      extent[n] = desc->dim[n].ubound + 1 - desc->dim[n].lbound;

      /* If the extent of even one dimension is zero, then the entire
	 array section contains zero elements, so we return.  */
      if (extent[n] <= 0)
	return;
    }

  stride0 = stride[0];

  /* If the innermost dimension has stride 1, we can do the transfer
     in contiguous chunks.  */
  if (stride0 == 1)
    tsize = extent[0];
  else
    tsize = 1;

  data = GFC_DESCRIPTOR_DATA (desc);

  while (data)
    {
      dtp->u.p.transfer (dtp, iotype, data, kind, size, tsize);
      data += stride0 * size * tsize;
      count[0] += tsize;
      n = 0;
      while (count[n] == extent[n])
	{
	  count[n] = 0;
	  data -= stride[n] * extent[n] * size;
	  n++;
	  if (n == rank)
	    {
	      data = NULL;
	      break;
	    }
	  else
	    {
	      count[n]++;
	      data += stride[n] * size;
	    }
	}
    }
}


/* Preposition a sequential unformatted file while reading.  */

static void
us_read (st_parameter_dt *dtp, int continued)
{
  char *p;
  int n;
  int nr;
  GFC_INTEGER_4 i4;
  GFC_INTEGER_8 i8;
  gfc_offset i;

  if (dtp->u.p.current_unit->endfile == AT_ENDFILE)
    return;

  if (compile_options.record_marker == 0)
    n = sizeof (GFC_INTEGER_4);
  else
    n = compile_options.record_marker;

  nr = n;

  p = salloc_r (dtp->u.p.current_unit->s, &n);

  if (n == 0)
    {
      dtp->u.p.current_unit->endfile = AT_ENDFILE;
      return;  /* end of file */
    }

  if (p == NULL || n != nr)
    {
      generate_error (&dtp->common, ERROR_BAD_US, NULL);
      return;
    }

  /* Only CONVERT_NATIVE and CONVERT_SWAP are valid here.  */
  if (dtp->u.p.current_unit->flags.convert == CONVERT_NATIVE)
    {
      switch (nr)
	{
	case sizeof(GFC_INTEGER_4):
	  memcpy (&i4, p, sizeof (i4));
	  i = i4;
	  break;

	case sizeof(GFC_INTEGER_8):
	  memcpy (&i8, p, sizeof (i8));
	  i = i8;
	  break;

	default:
	  runtime_error ("Illegal value for record marker");
	  break;
	}
    }
  else
      switch (nr)
	{
	case sizeof(GFC_INTEGER_4):
	  reverse_memcpy (&i4, p, sizeof (i4));
	  i = i4;
	  break;

	case sizeof(GFC_INTEGER_8):
	  reverse_memcpy (&i8, p, sizeof (i8));
	  i = i8;
	  break;

	default:
	  runtime_error ("Illegal value for record marker");
	  break;
	}

  if (i >= 0)
    {
      dtp->u.p.current_unit->bytes_left_subrecord = i;
      dtp->u.p.current_unit->continued = 0;
    }
  else
    {
      dtp->u.p.current_unit->bytes_left_subrecord = -i;
      dtp->u.p.current_unit->continued = 1;
    }

  if (! continued)
    dtp->u.p.current_unit->bytes_left = dtp->u.p.current_unit->recl;
}


/* Preposition a sequential unformatted file while writing.  This
   amount to writing a bogus length that will be filled in later.  */

static void
us_write (st_parameter_dt *dtp, int continued)
{
  size_t nbytes;
  gfc_offset dummy;

  dummy = 0;

  if (compile_options.record_marker == 0)
    nbytes = sizeof (GFC_INTEGER_4);
  else
    nbytes = compile_options.record_marker ;

  if (swrite (dtp->u.p.current_unit->s, &dummy, &nbytes) != 0)
    generate_error (&dtp->common, ERROR_OS, NULL);

  /* For sequential unformatted, if RECL= was not specified in the OPEN
     we write until we have more bytes than can fit in the subrecord
     markers, then we write a new subrecord.  */

  dtp->u.p.current_unit->bytes_left_subrecord =
    dtp->u.p.current_unit->recl_subrecord;
  dtp->u.p.current_unit->continued = continued;
}


/* Position to the next record prior to transfer.  We are assumed to
   be before the next record.  We also calculate the bytes in the next
   record.  */

static void
pre_position (st_parameter_dt *dtp)
{
  if (dtp->u.p.current_unit->current_record)
    return;			/* Already positioned.  */

  switch (current_mode (dtp))
    {
    case FORMATTED_STREAM:
    case UNFORMATTED_STREAM:
      /* There are no records with stream I/O.  Set the default position
	 to the beginning of the file if no position was specified.  */
      if ((dtp->common.flags & IOPARM_DT_HAS_REC) == 0)
        dtp->u.p.current_unit->strm_pos = 1;
      break;
    
    case UNFORMATTED_SEQUENTIAL:
      if (dtp->u.p.mode == READING)
	us_read (dtp, 0);
      else
	us_write (dtp, 0);

      break;

    case FORMATTED_SEQUENTIAL:
    case FORMATTED_DIRECT:
    case UNFORMATTED_DIRECT:
      dtp->u.p.current_unit->bytes_left = dtp->u.p.current_unit->recl;
      break;
    }

  dtp->u.p.current_unit->current_record = 1;
}


/* Initialize things for a data transfer.  This code is common for
   both reading and writing.  */

static void
data_transfer_init (st_parameter_dt *dtp, int read_flag)
{
  unit_flags u_flags;  /* Used for creating a unit if needed.  */
  GFC_INTEGER_4 cf = dtp->common.flags;
  namelist_info *ionml;

  ionml = ((cf & IOPARM_DT_IONML_SET) != 0) ? dtp->u.p.ionml : NULL;
  memset (&dtp->u.p, 0, sizeof (dtp->u.p));
  dtp->u.p.ionml = ionml;
  dtp->u.p.mode = read_flag ? READING : WRITING;

  if ((dtp->common.flags & IOPARM_LIBRETURN_MASK) != IOPARM_LIBRETURN_OK)
    return;

  if ((cf & IOPARM_DT_HAS_SIZE) != 0)
    dtp->u.p.size_used = 0;  /* Initialize the count.  */

  dtp->u.p.current_unit = get_unit (dtp, 1);
  if (dtp->u.p.current_unit->s == NULL)
  {  /* Open the unit with some default flags.  */
     st_parameter_open opp;
     unit_convert conv;

     if (dtp->common.unit < 0)
     {
       close_unit (dtp->u.p.current_unit);
       dtp->u.p.current_unit = NULL;
       generate_error (&dtp->common, ERROR_BAD_OPTION,
		       "Bad unit number in OPEN statement");
       return;
     }
     memset (&u_flags, '\0', sizeof (u_flags));
     u_flags.access = ACCESS_SEQUENTIAL;
     u_flags.action = ACTION_READWRITE;

     /* Is it unformatted?  */
     if (!(cf & (IOPARM_DT_HAS_FORMAT | IOPARM_DT_LIST_FORMAT
		 | IOPARM_DT_IONML_SET)))
       u_flags.form = FORM_UNFORMATTED;
     else
       u_flags.form = FORM_UNSPECIFIED;

     u_flags.delim = DELIM_UNSPECIFIED;
     u_flags.blank = BLANK_UNSPECIFIED;
     u_flags.pad = PAD_UNSPECIFIED;
     u_flags.status = STATUS_UNKNOWN;

     conv = get_unformatted_convert (dtp->common.unit);

     if (conv == CONVERT_NONE)
       conv = compile_options.convert;

     /* We use l8_to_l4_offset, which is 0 on little-endian machines
	and 1 on big-endian machines.  */
     switch (conv)
       {
       case CONVERT_NATIVE:
       case CONVERT_SWAP:
	 break;
	 
       case CONVERT_BIG:
	 conv = l8_to_l4_offset ? CONVERT_NATIVE : CONVERT_SWAP;
	 break;
      
       case CONVERT_LITTLE:
	 conv = l8_to_l4_offset ? CONVERT_SWAP : CONVERT_NATIVE;
	 break;
	 
       default:
	 internal_error (&opp.common, "Illegal value for CONVERT");
	 break;
       }

     u_flags.convert = conv;

     opp.common = dtp->common;
     opp.common.flags &= IOPARM_COMMON_MASK;
     dtp->u.p.current_unit = new_unit (&opp, dtp->u.p.current_unit, &u_flags);
     dtp->common.flags &= ~IOPARM_COMMON_MASK;
     dtp->common.flags |= (opp.common.flags & IOPARM_COMMON_MASK);
     if (dtp->u.p.current_unit == NULL)
       return;
  }

  /* Check the action.  */

  if (read_flag && dtp->u.p.current_unit->flags.action == ACTION_WRITE)
    {
      generate_error (&dtp->common, ERROR_BAD_ACTION,
		      "Cannot read from file opened for WRITE");
      return;
    }

  if (!read_flag && dtp->u.p.current_unit->flags.action == ACTION_READ)
    {
      generate_error (&dtp->common, ERROR_BAD_ACTION,
		      "Cannot write to file opened for READ");
      return;
    }

  dtp->u.p.first_item = 1;

  /* Check the format.  */

  if ((cf & IOPARM_DT_HAS_FORMAT) != 0)
    parse_format (dtp);

  if (dtp->u.p.current_unit->flags.form == FORM_UNFORMATTED
      && (cf & (IOPARM_DT_HAS_FORMAT | IOPARM_DT_LIST_FORMAT))
	 != 0)
    {
      generate_error (&dtp->common, ERROR_OPTION_CONFLICT,
		      "Format present for UNFORMATTED data transfer");
      return;
    }

  if ((cf & IOPARM_DT_HAS_NAMELIST_NAME) != 0 && dtp->u.p.ionml != NULL)
     {
	if ((cf & IOPARM_DT_HAS_FORMAT) != 0)
	   generate_error (&dtp->common, ERROR_OPTION_CONFLICT,
		    "A format cannot be specified with a namelist");
     }
  else if (dtp->u.p.current_unit->flags.form == FORM_FORMATTED &&
	   !(cf & (IOPARM_DT_HAS_FORMAT | IOPARM_DT_LIST_FORMAT)))
    {
      generate_error (&dtp->common, ERROR_OPTION_CONFLICT,
		      "Missing format for FORMATTED data transfer");
    }

  if (is_internal_unit (dtp)
      && dtp->u.p.current_unit->flags.form == FORM_UNFORMATTED)
    {
      generate_error (&dtp->common, ERROR_OPTION_CONFLICT,
		      "Internal file cannot be accessed by UNFORMATTED "
		      "data transfer");
      return;
    }

  /* Check the record or position number.  */

  if (dtp->u.p.current_unit->flags.access == ACCESS_DIRECT
      && (cf & IOPARM_DT_HAS_REC) == 0)
    {
      generate_error (&dtp->common, ERROR_MISSING_OPTION,
		      "Direct access data transfer requires record number");
      return;
    }

  if (dtp->u.p.current_unit->flags.access == ACCESS_SEQUENTIAL
      && (cf & IOPARM_DT_HAS_REC) != 0)
    {
      generate_error (&dtp->common, ERROR_OPTION_CONFLICT,
		      "Record number not allowed for sequential access data transfer");
      return;
    }

  /* Process the ADVANCE option.  */

  dtp->u.p.advance_status
    = !(cf & IOPARM_DT_HAS_ADVANCE) ? ADVANCE_UNSPECIFIED :
      find_option (&dtp->common, dtp->advance, dtp->advance_len, advance_opt,
		   "Bad ADVANCE parameter in data transfer statement");

  if (dtp->u.p.advance_status != ADVANCE_UNSPECIFIED)
    {
      if (dtp->u.p.current_unit->flags.access == ACCESS_DIRECT)
	{
	  generate_error (&dtp->common, ERROR_OPTION_CONFLICT,
			  "ADVANCE specification conflicts with sequential access");
	  return;
	}

      if (is_internal_unit (dtp))
	{
	  generate_error (&dtp->common, ERROR_OPTION_CONFLICT,
			  "ADVANCE specification conflicts with internal file");
	  return;
	}

      if ((cf & (IOPARM_DT_HAS_FORMAT | IOPARM_DT_LIST_FORMAT))
	  != IOPARM_DT_HAS_FORMAT)
	{
	  generate_error (&dtp->common, ERROR_OPTION_CONFLICT,
			  "ADVANCE specification requires an explicit format");
	  return;
	}
    }

  if (read_flag)
    {
      if ((cf & IOPARM_EOR) != 0 && dtp->u.p.advance_status != ADVANCE_NO)
	{
	  generate_error (&dtp->common, ERROR_MISSING_OPTION,
			  "EOR specification requires an ADVANCE specification "
			  "of NO");
	  return;
	}

      if ((cf & IOPARM_DT_HAS_SIZE) != 0 && dtp->u.p.advance_status != ADVANCE_NO)
	{
	  generate_error (&dtp->common, ERROR_MISSING_OPTION,
			  "SIZE specification requires an ADVANCE specification of NO");
	  return;
	}
    }
  else
    {				/* Write constraints.  */
      if ((cf & IOPARM_END) != 0)
	{
	  generate_error (&dtp->common, ERROR_OPTION_CONFLICT,
			  "END specification cannot appear in a write statement");
	  return;
	}

      if ((cf & IOPARM_EOR) != 0)
	{
	  generate_error (&dtp->common, ERROR_OPTION_CONFLICT,
			  "EOR specification cannot appear in a write statement");
	  return;
	}

      if ((cf & IOPARM_DT_HAS_SIZE) != 0)
	{
	  generate_error (&dtp->common, ERROR_OPTION_CONFLICT,
			  "SIZE specification cannot appear in a write statement");
	  return;
	}
    }

  if (dtp->u.p.advance_status == ADVANCE_UNSPECIFIED)
    dtp->u.p.advance_status = ADVANCE_YES;

  /* Sanity checks on the record number.  */
  if ((cf & IOPARM_DT_HAS_REC) != 0)
    {
      if (dtp->rec <= 0)
	{
	  generate_error (&dtp->common, ERROR_BAD_OPTION,
			  "Record number must be positive");
	  return;
	}

      if (dtp->rec >= dtp->u.p.current_unit->maxrec)
	{
	  generate_error (&dtp->common, ERROR_BAD_OPTION,
			  "Record number too large");
	  return;
	}

      /* Check to see if we might be reading what we wrote before  */

      if (dtp->u.p.mode == READING
	  && dtp->u.p.current_unit->mode == WRITING
	  && !is_internal_unit (dtp))
	 flush(dtp->u.p.current_unit->s);

      /* Check whether the record exists to be read.  Only
	 a partial record needs to exist.  */

      if (dtp->u.p.mode == READING && (dtp->rec -1)
	  * dtp->u.p.current_unit->recl >= file_length (dtp->u.p.current_unit->s))
	{
	  generate_error (&dtp->common, ERROR_BAD_OPTION,
			  "Non-existing record number");
	  return;
	}

      /* Position the file.  */
      if (!is_stream_io (dtp))
	{
	  if (sseek (dtp->u.p.current_unit->s, (gfc_offset) (dtp->rec - 1)
		     * dtp->u.p.current_unit->recl) == FAILURE)
	    {
	      generate_error (&dtp->common, ERROR_OS, NULL);
	      return;
	    }
	}
      else
	dtp->u.p.current_unit->strm_pos = dtp->rec;

    }

  /* Overwriting an existing sequential file ?
     it is always safe to truncate the file on the first write */
  if (dtp->u.p.mode == WRITING
      && dtp->u.p.current_unit->flags.access == ACCESS_SEQUENTIAL
      && dtp->u.p.current_unit->last_record == 0 
      && !is_preconnected(dtp->u.p.current_unit->s))
	struncate(dtp->u.p.current_unit->s);

  /* Bugware for badly written mixed C-Fortran I/O.  */
  flush_if_preconnected(dtp->u.p.current_unit->s);

  dtp->u.p.current_unit->mode = dtp->u.p.mode;

  /* Set the initial value of flags.  */

  dtp->u.p.blank_status = dtp->u.p.current_unit->flags.blank;
  dtp->u.p.sign_status = SIGN_S;
  
  /* Set the maximum position reached from the previous I/O operation.  This
     could be greater than zero from a previous non-advancing write.  */
  dtp->u.p.max_pos = dtp->u.p.current_unit->saved_pos;

  pre_position (dtp);

  /* Set up the subroutine that will handle the transfers.  */

  if (read_flag)
    {
      if (dtp->u.p.current_unit->flags.form == FORM_UNFORMATTED)
	dtp->u.p.transfer = unformatted_read;
      else
	{
	  if ((cf & IOPARM_DT_LIST_FORMAT) != 0)
	    dtp->u.p.transfer = list_formatted_read;
	  else
	    dtp->u.p.transfer = formatted_transfer;
	}
    }
  else
    {
      if (dtp->u.p.current_unit->flags.form == FORM_UNFORMATTED)
	dtp->u.p.transfer = unformatted_write;
      else
	{
	  if ((cf & IOPARM_DT_LIST_FORMAT) != 0)
	    dtp->u.p.transfer = list_formatted_write;
	  else
	    dtp->u.p.transfer = formatted_transfer;
	}
    }

  /* Make sure that we don't do a read after a nonadvancing write.  */

  if (read_flag)
    {
      if (dtp->u.p.current_unit->read_bad && !is_stream_io (dtp))
	{
	  generate_error (&dtp->common, ERROR_BAD_OPTION,
			  "Cannot READ after a nonadvancing WRITE");
	  return;
	}
    }
  else
    {
      if (dtp->u.p.advance_status == ADVANCE_YES && !dtp->u.p.seen_dollar)
	dtp->u.p.current_unit->read_bad = 1;
    }

  /* Start the data transfer if we are doing a formatted transfer.  */
  if (dtp->u.p.current_unit->flags.form == FORM_FORMATTED
      && ((cf & (IOPARM_DT_LIST_FORMAT | IOPARM_DT_HAS_NAMELIST_NAME)) == 0)
      && dtp->u.p.ionml == NULL)
    formatted_transfer (dtp, 0, NULL, 0, 0, 1);
}

/* Initialize an array_loop_spec given the array descriptor.  The function
   returns the index of the last element of the array.  */
   
gfc_offset
init_loop_spec (gfc_array_char *desc, array_loop_spec *ls)
{
  int rank = GFC_DESCRIPTOR_RANK(desc);
  int i;
  gfc_offset index; 

  index = 1;
  for (i=0; i<rank; i++)
    {
      ls[i].idx = desc->dim[i].lbound;
      ls[i].start = desc->dim[i].lbound;
      ls[i].end = desc->dim[i].ubound;
      ls[i].step = desc->dim[i].stride;
      
      index += (desc->dim[i].ubound - desc->dim[i].lbound)
                      * desc->dim[i].stride;
    }
  return index;
}

/* Determine the index to the next record in an internal unit array by
   by incrementing through the array_loop_spec.  TODO:  Implement handling
   negative strides. */
   
gfc_offset
next_array_record (st_parameter_dt *dtp, array_loop_spec *ls)
{
  int i, carry;
  gfc_offset index;
  
  carry = 1;
  index = 0;
  
  for (i = 0; i < dtp->u.p.current_unit->rank; i++)
    {
      if (carry)
        {
          ls[i].idx++;
          if (ls[i].idx > ls[i].end)
            {
              ls[i].idx = ls[i].start;
              carry = 1;
            }
          else
            carry = 0;
        }
      index = index + (ls[i].idx - ls[i].start) * ls[i].step;
    }

  return index;
}



/* Skip to the end of the current record, taking care of an optional
   record marker of size bytes.  If the file is not seekable, we
   read chunks of size MAX_READ until we get to the right
   position.  */

#define MAX_READ 4096

static void
skip_record (st_parameter_dt *dtp, size_t bytes)
{
  gfc_offset new;
  int rlength, length;
  char *p;

  dtp->u.p.current_unit->bytes_left_subrecord += bytes;
  if (dtp->u.p.current_unit->bytes_left_subrecord == 0)
    return;

  if (is_seekable (dtp->u.p.current_unit->s))
    {
      new = file_position (dtp->u.p.current_unit->s)
	+ dtp->u.p.current_unit->bytes_left_subrecord;

      /* Direct access files do not generate END conditions,
	 only I/O errors.  */
      if (sseek (dtp->u.p.current_unit->s, new) == FAILURE)
	generate_error (&dtp->common, ERROR_OS, NULL);
    }
  else
    {			/* Seek by reading data.  */
      while (dtp->u.p.current_unit->bytes_left_subrecord > 0)
	{
	  rlength = length =
	    (MAX_READ > dtp->u.p.current_unit->bytes_left_subrecord) ?
	    MAX_READ : dtp->u.p.current_unit->bytes_left_subrecord;

	  p = salloc_r (dtp->u.p.current_unit->s, &rlength);
	  if (p == NULL)
	    {
	      generate_error (&dtp->common, ERROR_OS, NULL);
	      return;
	    }

	  dtp->u.p.current_unit->bytes_left_subrecord -= length;
	}
    }

}

#undef MAX_READ

/* Advance to the next record reading unformatted files, taking
   care of subrecords.  If complete_record is nonzero, we loop
   until all subrecords are cleared.  */

static void
next_record_r_unf (st_parameter_dt *dtp, int complete_record)
{
  size_t bytes;

  bytes =  compile_options.record_marker == 0 ?
    sizeof (GFC_INTEGER_4) : compile_options.record_marker;

  while(1)
    {

      /* Skip over tail */

      skip_record (dtp, bytes);

      if ( ! (complete_record && dtp->u.p.current_unit->continued))
	return;

      us_read (dtp, 1);
    }
}

/* Space to the next record for read mode.  */

static void
next_record_r (st_parameter_dt *dtp)
{
  gfc_offset record;
  int length, bytes_left;
  char *p;

  switch (current_mode (dtp))
    {
    /* No records in unformatted STREAM I/O.  */
    case UNFORMATTED_STREAM:
      return;
    
    case UNFORMATTED_SEQUENTIAL:
      next_record_r_unf (dtp, 1);
      dtp->u.p.current_unit->bytes_left = dtp->u.p.current_unit->recl;
      break;

    case FORMATTED_DIRECT:
    case UNFORMATTED_DIRECT:
      skip_record (dtp, 0);
      break;

    case FORMATTED_STREAM:
    case FORMATTED_SEQUENTIAL:
      length = 1;
      /* sf_read has already terminated input because of an '\n'  */
      if (dtp->u.p.sf_seen_eor)
	{
	  dtp->u.p.sf_seen_eor = 0;
	  break;
	}

      if (is_internal_unit (dtp))
	{
	  if (is_array_io (dtp))
	    {
	      record = next_array_record (dtp, dtp->u.p.current_unit->ls);

	      /* Now seek to this record.  */
	      record = record * dtp->u.p.current_unit->recl;
	      if (sseek (dtp->u.p.current_unit->s, record) == FAILURE)
		{
		  generate_error (&dtp->common, ERROR_INTERNAL_UNIT, NULL);
		  break;
		}
	      dtp->u.p.current_unit->bytes_left = dtp->u.p.current_unit->recl;
	    }
	  else  
	    {
	      bytes_left = (int) dtp->u.p.current_unit->bytes_left;
	      p = salloc_r (dtp->u.p.current_unit->s, &bytes_left);
	      if (p != NULL)
		dtp->u.p.current_unit->bytes_left
		  = dtp->u.p.current_unit->recl;
	    } 
	  break;
	}
      else do
	{
	  p = salloc_r (dtp->u.p.current_unit->s, &length);

	  if (p == NULL)
	    {
	      generate_error (&dtp->common, ERROR_OS, NULL);
	      break;
	    }

	  if (length == 0)
	    {
	      dtp->u.p.current_unit->endfile = AT_ENDFILE;
	      break;
	    }

	  if (is_stream_io (dtp))
	    dtp->u.p.current_unit->strm_pos++;
	}
      while (*p != '\n');

      break;
    }
}


/* Small utility function to write a record marker, taking care of
   byte swapping and of choosing the correct size.  */

inline static int
write_us_marker (st_parameter_dt *dtp, const gfc_offset buf)
{
  size_t len;
  GFC_INTEGER_4 buf4;
  GFC_INTEGER_8 buf8;
  char p[sizeof (GFC_INTEGER_8)];

  if (compile_options.record_marker == 0)
    len = sizeof (GFC_INTEGER_4);
  else
    len = compile_options.record_marker;

  /* Only CONVERT_NATIVE and CONVERT_SWAP are valid here.  */
  if (dtp->u.p.current_unit->flags.convert == CONVERT_NATIVE)
    {
      switch (len)
	{
	case sizeof (GFC_INTEGER_4):
	  buf4 = buf;
	  return swrite (dtp->u.p.current_unit->s, &buf4, &len);
	  break;

	case sizeof (GFC_INTEGER_8):
	  buf8 = buf;
	  return swrite (dtp->u.p.current_unit->s, &buf8, &len);
	  break;

	default:
	  runtime_error ("Illegal value for record marker");
	  break;
	}
    }
  else
    {
      switch (len)
	{
	case sizeof (GFC_INTEGER_4):
	  buf4 = buf;
	  reverse_memcpy (p, &buf4, sizeof (GFC_INTEGER_4));
	  return swrite (dtp->u.p.current_unit->s, p, &len);
	  break;

	case sizeof (GFC_INTEGER_8):
	  buf8 = buf;
	  reverse_memcpy (p, &buf8, sizeof (GFC_INTEGER_8));
	  return swrite (dtp->u.p.current_unit->s, p, &len);
	  break;

	default:
	  runtime_error ("Illegal value for record marker");
	  break;
	}
    }

}

/* Position to the next (sub)record in write mode for
   unformatted sequential files.  */

static void
next_record_w_unf (st_parameter_dt *dtp, int next_subrecord)
{
  gfc_offset c, m, m_write;
  size_t record_marker;

  /* Bytes written.  */
  m = dtp->u.p.current_unit->recl_subrecord
    - dtp->u.p.current_unit->bytes_left_subrecord;
  c = file_position (dtp->u.p.current_unit->s);

  /* Write the length tail.  If we finish a record containing
     subrecords, we write out the negative length.  */

  if (dtp->u.p.current_unit->continued)
    m_write = -m;
  else
    m_write = m;

  if (write_us_marker (dtp, m_write) != 0)
    goto io_error;

  if (compile_options.record_marker == 0)
    record_marker = sizeof (GFC_INTEGER_4);
  else
    record_marker = compile_options.record_marker;

  /* Seek to the head and overwrite the bogus length with the real
     length.  */

  if (sseek (dtp->u.p.current_unit->s, c - m - record_marker)
      == FAILURE)
    goto io_error;

  if (next_subrecord)
    m_write = -m;
  else
    m_write = m;

  if (write_us_marker (dtp, m_write) != 0)
    goto io_error;

  /* Seek past the end of the current record.  */

  if (sseek (dtp->u.p.current_unit->s, c + record_marker) == FAILURE)
    goto io_error;

  return;

 io_error:
  generate_error (&dtp->common, ERROR_OS, NULL);
  return;

}

/* Position to the next record in write mode.  */

static void
next_record_w (st_parameter_dt *dtp, int done)
{
  gfc_offset m, record, max_pos;
  int length;
  char *p;

  /* Zero counters for X- and T-editing.  */
  max_pos = dtp->u.p.max_pos;
  dtp->u.p.max_pos = dtp->u.p.skips = dtp->u.p.pending_spaces = 0;

  switch (current_mode (dtp))
    {
    /* No records in unformatted STREAM I/O.  */
    case UNFORMATTED_STREAM:
      return;

    case FORMATTED_DIRECT:
      if (dtp->u.p.current_unit->bytes_left == 0)
	break;

      if (sset (dtp->u.p.current_unit->s, ' ', 
		dtp->u.p.current_unit->bytes_left) == FAILURE)
	goto io_error;

      break;

    case UNFORMATTED_DIRECT:
      if (sfree (dtp->u.p.current_unit->s) == FAILURE)
	goto io_error;
      break;

    case UNFORMATTED_SEQUENTIAL:
      next_record_w_unf (dtp, 0);
      dtp->u.p.current_unit->bytes_left = dtp->u.p.current_unit->recl;
      break;

    case FORMATTED_STREAM:
    case FORMATTED_SEQUENTIAL:

      if (is_internal_unit (dtp))
	{
	  if (is_array_io (dtp))
	    {
	      length = (int) dtp->u.p.current_unit->bytes_left;
	      
	      /* If the farthest position reached is greater than current
	      position, adjust the position and set length to pad out
	      whats left.  Otherwise just pad whats left.
	      (for character array unit) */
	      m = dtp->u.p.current_unit->recl
			- dtp->u.p.current_unit->bytes_left;
	      if (max_pos > m)
		{
		  length = (int) (max_pos - m);
		  p = salloc_w (dtp->u.p.current_unit->s, &length);
		  length = (int) (dtp->u.p.current_unit->recl - max_pos);
		}

	      if (sset (dtp->u.p.current_unit->s, ' ', length) == FAILURE)
		{
		  generate_error (&dtp->common, ERROR_END, NULL);
		  return;
		}

	      /* Now that the current record has been padded out,
		 determine where the next record in the array is. */
	      record = next_array_record (dtp, dtp->u.p.current_unit->ls);
	      if (record == 0)
		dtp->u.p.current_unit->endfile = AT_ENDFILE;
	      
	      /* Now seek to this record */
	      record = record * dtp->u.p.current_unit->recl;

	      if (sseek (dtp->u.p.current_unit->s, record) == FAILURE)
		{
		  generate_error (&dtp->common, ERROR_INTERNAL_UNIT, NULL);
		  return;
		}

	      dtp->u.p.current_unit->bytes_left = dtp->u.p.current_unit->recl;
	    }
	  else
	    {
	      length = 1;

	      /* If this is the last call to next_record move to the farthest
		 position reached and set length to pad out the remainder
		 of the record. (for character scaler unit) */
	      if (done)
		{
		  m = dtp->u.p.current_unit->recl
			- dtp->u.p.current_unit->bytes_left;
		  if (max_pos > m)
		    {
		      length = (int) (max_pos - m);
		      p = salloc_w (dtp->u.p.current_unit->s, &length);
		      length = (int) (dtp->u.p.current_unit->recl - max_pos);
		    }
		  else
		    length = (int) dtp->u.p.current_unit->bytes_left;
		}

	      if (sset (dtp->u.p.current_unit->s, ' ', length) == FAILURE)
		{
		  generate_error (&dtp->common, ERROR_END, NULL);
		  return;
		}
	    }
	}
      else
	{
	  /* If this is the last call to next_record move to the farthest
	  position reached in preparation for completing the record.
	  (for file unit) */
	  if (done)
	    {
	      m = dtp->u.p.current_unit->recl -
			dtp->u.p.current_unit->bytes_left;
	      if (max_pos > m)
		{
		  length = (int) (max_pos - m);
		  p = salloc_w (dtp->u.p.current_unit->s, &length);
		}
 	    }
	  size_t len;
	  const char crlf[] = "\r\n";
#ifdef HAVE_CRLF
	  len = 2;
#else
	  len = 1;
#endif
	  if (swrite (dtp->u.p.current_unit->s, &crlf[2-len], &len) != 0)
	    goto io_error;
	  
	  if (is_stream_io (dtp))
	    dtp->u.p.current_unit->strm_pos += len;
	}

      break;

    io_error:
      generate_error (&dtp->common, ERROR_OS, NULL);
      break;
    }
}

/* Position to the next record, which means moving to the end of the
   current record.  This can happen under several different
   conditions.  If the done flag is not set, we get ready to process
   the next record.  */

void
next_record (st_parameter_dt *dtp, int done)
{
  gfc_offset fp; /* File position.  */

  dtp->u.p.current_unit->read_bad = 0;

  if (dtp->u.p.mode == READING)
    next_record_r (dtp);
  else
    next_record_w (dtp, done);

  if (!is_stream_io (dtp))
    {
      /* Keep position up to date for INQUIRE */
      if (done)
	update_position (dtp->u.p.current_unit);

      dtp->u.p.current_unit->current_record = 0;
      if (dtp->u.p.current_unit->flags.access == ACCESS_DIRECT)
	{
	  fp = file_position (dtp->u.p.current_unit->s);
	  /* Calculate next record, rounding up partial records.  */
	  dtp->u.p.current_unit->last_record =
	    (fp + dtp->u.p.current_unit->recl - 1) /
	      dtp->u.p.current_unit->recl;
	}
      else
	dtp->u.p.current_unit->last_record++;
    }

  if (!done)
    pre_position (dtp);
}


/* Finalize the current data transfer.  For a nonadvancing transfer,
   this means advancing to the next record.  For internal units close the
   stream associated with the unit.  */

static void
finalize_transfer (st_parameter_dt *dtp)
{
  jmp_buf eof_jump;
  GFC_INTEGER_4 cf = dtp->common.flags;

  if ((dtp->common.flags & IOPARM_DT_HAS_SIZE) != 0)
    *dtp->size = (GFC_IO_INT) dtp->u.p.size_used;

  if (dtp->u.p.eor_condition)
    {
      generate_error (&dtp->common, ERROR_EOR, NULL);
      return;
    }

  if ((dtp->common.flags & IOPARM_LIBRETURN_MASK) != IOPARM_LIBRETURN_OK)
    return;

  if ((dtp->u.p.ionml != NULL)
      && (cf & IOPARM_DT_HAS_NAMELIST_NAME) != 0)
    {
       if ((cf & IOPARM_DT_NAMELIST_READ_MODE) != 0)
	 namelist_read (dtp);
       else
	 namelist_write (dtp);
    }

  dtp->u.p.transfer = NULL;
  if (dtp->u.p.current_unit == NULL)
    return;

  dtp->u.p.eof_jump = &eof_jump;
  if (setjmp (eof_jump))
    {
      generate_error (&dtp->common, ERROR_END, NULL);
      return;
    }

  if ((cf & IOPARM_DT_LIST_FORMAT) != 0 && dtp->u.p.mode == READING)
    {
      finish_list_read (dtp);
      sfree (dtp->u.p.current_unit->s);
      return;
    }

  if (is_stream_io (dtp))
    {
      if (dtp->u.p.current_unit->flags.form == FORM_FORMATTED)
	next_record (dtp, 1);
      flush (dtp->u.p.current_unit->s);
      sfree (dtp->u.p.current_unit->s);
      return;
    }

  dtp->u.p.current_unit->current_record = 0;

  if (!is_internal_unit (dtp) && dtp->u.p.seen_dollar)
    {
      dtp->u.p.seen_dollar = 0;
      sfree (dtp->u.p.current_unit->s);
      return;
    }

  /* For non-advancing I/O, save the current maximum position for use in the
     next I/O operation if needed.  */
  if (dtp->u.p.advance_status == ADVANCE_NO)
    {
      int bytes_written = (int) (dtp->u.p.current_unit->recl
	- dtp->u.p.current_unit->bytes_left);
      dtp->u.p.current_unit->saved_pos =
	dtp->u.p.max_pos > 0 ? dtp->u.p.max_pos - bytes_written : 0;
      flush (dtp->u.p.current_unit->s);
      return;
    }

  dtp->u.p.current_unit->saved_pos = 0;

  next_record (dtp, 1);
  sfree (dtp->u.p.current_unit->s);
}

/* Transfer function for IOLENGTH. It doesn't actually do any
   data transfer, it just updates the length counter.  */

static void
iolength_transfer (st_parameter_dt *dtp, bt type __attribute__((unused)), 
		   void *dest __attribute__ ((unused)),
		   int kind __attribute__((unused)), 
		   size_t size, size_t nelems)
{
  if ((dtp->common.flags & IOPARM_DT_HAS_IOLENGTH) != 0)
    *dtp->iolength += (GFC_IO_INT) size * nelems;
}


/* Initialize the IOLENGTH data transfer. This function is in essence
   a very much simplified version of data_transfer_init(), because it
   doesn't have to deal with units at all.  */

static void
iolength_transfer_init (st_parameter_dt *dtp)
{
  if ((dtp->common.flags & IOPARM_DT_HAS_IOLENGTH) != 0)
    *dtp->iolength = 0;

  memset (&dtp->u.p, 0, sizeof (dtp->u.p));

  /* Set up the subroutine that will handle the transfers.  */

  dtp->u.p.transfer = iolength_transfer;
}


/* Library entry point for the IOLENGTH form of the INQUIRE
   statement. The IOLENGTH form requires no I/O to be performed, but
   it must still be a runtime library call so that we can determine
   the iolength for dynamic arrays and such.  */

extern void st_iolength (st_parameter_dt *);
export_proto(st_iolength);

void
st_iolength (st_parameter_dt *dtp)
{
  library_start (&dtp->common);
  iolength_transfer_init (dtp);
}

extern void st_iolength_done (st_parameter_dt *);
export_proto(st_iolength_done);

void
st_iolength_done (st_parameter_dt *dtp __attribute__((unused)))
{
  free_ionml (dtp);
  if (dtp->u.p.scratch != NULL)
    free_mem (dtp->u.p.scratch);
  library_end ();
}


/* The READ statement.  */

extern void st_read (st_parameter_dt *);
export_proto(st_read);

void
st_read (st_parameter_dt *dtp)
{
  library_start (&dtp->common);

  data_transfer_init (dtp, 1);

  /* Handle complications dealing with the endfile record.  */

  if (dtp->u.p.current_unit->flags.access == ACCESS_SEQUENTIAL)
    switch (dtp->u.p.current_unit->endfile)
      {
      case NO_ENDFILE:
	if (file_length (dtp->u.p.current_unit->s)
	    == file_position (dtp->u.p.current_unit->s))
	  dtp->u.p.current_unit->endfile = AT_ENDFILE;
	break;

      case AT_ENDFILE:
	if (!is_internal_unit (dtp))
	  {
	    generate_error (&dtp->common, ERROR_END, NULL);
	    dtp->u.p.current_unit->endfile = AFTER_ENDFILE;
	    dtp->u.p.current_unit->current_record = 0;
	  }
	break;

      case AFTER_ENDFILE:
	generate_error (&dtp->common, ERROR_ENDFILE, NULL);
	dtp->u.p.current_unit->current_record = 0;
	break;
      }
}

extern void st_read_done (st_parameter_dt *);
export_proto(st_read_done);

void
st_read_done (st_parameter_dt *dtp)
{
  finalize_transfer (dtp);
  free_format_data (dtp);
  free_ionml (dtp);
  if (dtp->u.p.scratch != NULL)
    free_mem (dtp->u.p.scratch);
  if (dtp->u.p.current_unit != NULL)
    unlock_unit (dtp->u.p.current_unit);

  free_internal_unit (dtp);
  
  library_end ();
}

extern void st_write (st_parameter_dt *);
export_proto(st_write);

void
st_write (st_parameter_dt *dtp)
{
  library_start (&dtp->common);
  data_transfer_init (dtp, 0);
}

extern void st_write_done (st_parameter_dt *);
export_proto(st_write_done);

void
st_write_done (st_parameter_dt *dtp)
{
  finalize_transfer (dtp);

  /* Deal with endfile conditions associated with sequential files.  */

  if (dtp->u.p.current_unit != NULL 
      && dtp->u.p.current_unit->flags.access == ACCESS_SEQUENTIAL)
    switch (dtp->u.p.current_unit->endfile)
      {
      case AT_ENDFILE:		/* Remain at the endfile record.  */
	break;

      case AFTER_ENDFILE:
	dtp->u.p.current_unit->endfile = AT_ENDFILE;	/* Just at it now.  */
	break;

      case NO_ENDFILE:
	/* Get rid of whatever is after this record.  */
        if (!is_internal_unit (dtp))
	  {
	    flush (dtp->u.p.current_unit->s);
	    if (struncate (dtp->u.p.current_unit->s) == FAILURE)
	      generate_error (&dtp->common, ERROR_OS, NULL);
	  }
	dtp->u.p.current_unit->endfile = AT_ENDFILE;
	break;
      }

  free_format_data (dtp);
  free_ionml (dtp);
  if (dtp->u.p.scratch != NULL)
    free_mem (dtp->u.p.scratch);
  if (dtp->u.p.current_unit != NULL)
    unlock_unit (dtp->u.p.current_unit);
  
  free_internal_unit (dtp);

  library_end ();
}

/* Receives the scalar information for namelist objects and stores it
   in a linked list of namelist_info types.  */

extern void st_set_nml_var (st_parameter_dt *dtp, void *, char *,
			    GFC_INTEGER_4, gfc_charlen_type, GFC_INTEGER_4);
export_proto(st_set_nml_var);


void
st_set_nml_var (st_parameter_dt *dtp, void * var_addr, char * var_name,
		GFC_INTEGER_4 len, gfc_charlen_type string_length,
		GFC_INTEGER_4 dtype)
{
  namelist_info *t1 = NULL;
  namelist_info *nml;
  size_t var_name_len = strlen (var_name);

  nml = (namelist_info*) get_mem (sizeof (namelist_info));

  nml->mem_pos = var_addr;

  nml->var_name = (char*) get_mem (var_name_len + 1);
  memcpy (nml->var_name, var_name, var_name_len);
  nml->var_name[var_name_len] = '\0';

  nml->len = (int) len;
  nml->string_length = (index_type) string_length;

  nml->var_rank = (int) (dtype & GFC_DTYPE_RANK_MASK);
  nml->size = (index_type) (dtype >> GFC_DTYPE_SIZE_SHIFT);
  nml->type = (bt) ((dtype & GFC_DTYPE_TYPE_MASK) >> GFC_DTYPE_TYPE_SHIFT);

  if (nml->var_rank > 0)
    {
      nml->dim = (descriptor_dimension*)
		   get_mem (nml->var_rank * sizeof (descriptor_dimension));
      nml->ls = (array_loop_spec*)
		  get_mem (nml->var_rank * sizeof (array_loop_spec));
    }
  else
    {
      nml->dim = NULL;
      nml->ls = NULL;
    }

  nml->next = NULL;

  if ((dtp->common.flags & IOPARM_DT_IONML_SET) == 0)
    {
      dtp->common.flags |= IOPARM_DT_IONML_SET;
      dtp->u.p.ionml = nml;
    }
  else
    {
      for (t1 = dtp->u.p.ionml; t1->next; t1 = t1->next);
      t1->next = nml;
    }
}

/* Store the dimensional information for the namelist object.  */
extern void st_set_nml_var_dim (st_parameter_dt *, GFC_INTEGER_4,
				GFC_INTEGER_4, GFC_INTEGER_4,
				GFC_INTEGER_4);
export_proto(st_set_nml_var_dim);

void
st_set_nml_var_dim (st_parameter_dt *dtp, GFC_INTEGER_4 n_dim,
		    GFC_INTEGER_4 stride, GFC_INTEGER_4 lbound,
		    GFC_INTEGER_4 ubound)
{
  namelist_info * nml;
  int n;

  n = (int)n_dim;

  for (nml = dtp->u.p.ionml; nml->next; nml = nml->next);

  nml->dim[n].stride = (ssize_t)stride;
  nml->dim[n].lbound = (ssize_t)lbound;
  nml->dim[n].ubound = (ssize_t)ubound;
}

/* Reverse memcpy - used for byte swapping.  */

void reverse_memcpy (void *dest, const void *src, size_t n)
{
  char *d, *s;
  size_t i;

  d = (char *) dest;
  s = (char *) src + n - 1;

  /* Write with ascending order - this is likely faster
     on modern architectures because of write combining.  */
  for (i=0; i<n; i++)
      *(d++) = *(s--);
}<|MERGE_RESOLUTION|>--- conflicted
+++ resolved
@@ -723,14 +723,6 @@
       /* By now, all complex variables have been split into their
 	 constituent reals.  */
       
-<<<<<<< HEAD
-      if (type == BT_REAL || type == BT_COMPLEX)
-	sz = size_from_real_kind (kind);
-      else
-	sz = kind;
-
-=======
->>>>>>> 0428bbe5
       for (i=0; i<nelems; i++)
 	{
  	  read_block_direct (dtp, buffer, &size);
@@ -775,13 +767,6 @@
       /* By now, all complex variables have been split into their
 	 constituent reals.  */
 
-<<<<<<< HEAD
-      if (type == BT_REAL || type == BT_COMPLEX)
-	sz = size_from_real_kind (kind);
-      else
-	sz = kind;
-=======
->>>>>>> 0428bbe5
 
       for (i=0; i<nelems; i++)
 	{
