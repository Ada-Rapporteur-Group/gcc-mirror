--- conflicted
+++ resolved
@@ -116,11 +116,7 @@
 
       /* Handle special cases.  */
       if (w == 0)
-<<<<<<< HEAD
-	w = d + 1;
-=======
 	w = d + (sign != S_NONE ? 2 : 1) + (d == 0 ? 1 : 0);
->>>>>>> aa479012
 
       /* For this one we choose to not output a decimal point.
 	 F95 10.5.1.2.1  */
