--- conflicted
+++ resolved
@@ -1968,35 +1968,10 @@
 
   num = 1;
 
-<<<<<<< HEAD
   len = obj->kind;
   if (obj->type == BT_CHARACTER)
     obj_size = obj->string_length;
   else
-=======
-  len = obj->len;
-
-  switch (obj->type)
-    {
-
-    case BT_REAL:
-      obj_size = size_from_real_kind (len);
-      break;
-
-    case BT_COMPLEX:
-      obj_size = size_from_complex_kind (len);
-      break;
-
-    case BT_CHARACTER:
-      obj_size = obj->string_length;
-      break;
-
-    default:
-      obj_size = len;
-    }
-
-  if (obj->var_rank)
->>>>>>> 78c1a942
     obj_size = obj->size;
 
   /* Set the index vector and count the number of elements.  */
