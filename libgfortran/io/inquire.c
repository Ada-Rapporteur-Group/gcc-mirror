/* Copyright (C) 2002, 2003, 2005 Free Software Foundation, Inc.
   Contributed by Andy Vaught

This file is part of the GNU Fortran 95 runtime library (libgfortran).

Libgfortran is free software; you can redistribute it and/or modify
it under the terms of the GNU General Public License as published by
the Free Software Foundation; either version 2, or (at your option)
any later version.

In addition to the permissions in the GNU General Public License, the
Free Software Foundation gives you unlimited permission to link the
compiled version of this file into combinations with other programs,
and to distribute those combinations without any restriction coming
from the use of this file.  (The General Public License restrictions
do apply in other respects; for example, they cover modification of
the file, and distribution when not linked into a combine
executable.)

Libgfortran is distributed in the hope that it will be useful,
but WITHOUT ANY WARRANTY; without even the implied warranty of
MERCHANTABILITY or FITNESS FOR A PARTICULAR PURPOSE.  See the
GNU General Public License for more details.

You should have received a copy of the GNU General Public License
along with Libgfortran; see the file COPYING.  If not, write to
the Free Software Foundation, 51 Franklin Street, Fifth Floor,
Boston, MA 02110-1301, USA.  */


/* Implement the non-IOLENGTH variant of the INQUIRY statement */

#include "config.h"
#include "libgfortran.h"
#include "io.h"


static const char undefined[] = "UNDEFINED";


/* inquire_via_unit()-- Inquiry via unit number.  The unit might not exist. */

static void
inquire_via_unit (st_parameter_inquire *iqp, gfc_unit * u)
{
  const char *p;
  GFC_INTEGER_4 cf = iqp->common.flags;

  if ((cf & IOPARM_INQUIRE_HAS_EXIST) != 0)
    *iqp->exist = iqp->common.unit >= 0;

  if ((cf & IOPARM_INQUIRE_HAS_OPENED) != 0)
    *iqp->opened = (u != NULL);

  if ((cf & IOPARM_INQUIRE_HAS_NUMBER) != 0)
    *iqp->number = (u != NULL) ? u->unit_number : -1;

  if ((cf & IOPARM_INQUIRE_HAS_NAMED) != 0)
    *iqp->named = (u != NULL && u->flags.status != STATUS_SCRATCH);

  if ((cf & IOPARM_INQUIRE_HAS_NAME) != 0
      && u != NULL && u->flags.status != STATUS_SCRATCH)
    fstrcpy (iqp->name, iqp->name_len, u->file, u->file_len);

  if ((cf & IOPARM_INQUIRE_HAS_ACCESS) != 0)
    {
      if (u == NULL)
	p = undefined;
      else
	switch (u->flags.access)
	  {
	  case ACCESS_SEQUENTIAL:
	    p = "SEQUENTIAL";
	    break;
	  case ACCESS_DIRECT:
	    p = "DIRECT";
	    break;
	  case ACCESS_STREAM:
	    p = "STREAM";
	    break;
	  default:
	    internal_error (&iqp->common, "inquire_via_unit(): Bad access");
	  }

      cf_strcpy (iqp->access, iqp->access_len, p);
    }

  if ((cf & IOPARM_INQUIRE_HAS_SEQUENTIAL) != 0)
    {
      if (u == NULL)
	p = inquire_sequential (NULL, 0);
      else
	{
          /* disallow an open direct access file to be accessed sequentially */
          if (u->flags.access == ACCESS_DIRECT)
            p = "NO";
          else   
            p = inquire_sequential (u->file, u->file_len);
	}

      cf_strcpy (iqp->sequential, iqp->sequential_len, p);
    }

  if ((cf & IOPARM_INQUIRE_HAS_DIRECT) != 0)
    {
      p = (u == NULL) ? inquire_direct (NULL, 0) :
	inquire_direct (u->file, u->file_len);

      cf_strcpy (iqp->direct, iqp->direct_len, p);
    }

  if ((cf & IOPARM_INQUIRE_HAS_FORM) != 0)
    {
      if (u == NULL)
	p = undefined;
      else
	switch (u->flags.form)
	  {
	  case FORM_FORMATTED:
	    p = "FORMATTED";
	    break;
	  case FORM_UNFORMATTED:
	    p = "UNFORMATTED";
	    break;
	  default:
	    internal_error (&iqp->common, "inquire_via_unit(): Bad form");
	  }

      cf_strcpy (iqp->form, iqp->form_len, p);
    }

  if ((cf & IOPARM_INQUIRE_HAS_FORMATTED) != 0)
    {
      p = (u == NULL) ? inquire_formatted (NULL, 0) :
	inquire_formatted (u->file, u->file_len);

      cf_strcpy (iqp->formatted, iqp->formatted_len, p);
    }

  if ((cf & IOPARM_INQUIRE_HAS_UNFORMATTED) != 0)
    {
      p = (u == NULL) ? inquire_unformatted (NULL, 0) :
	inquire_unformatted (u->file, u->file_len);

      cf_strcpy (iqp->unformatted, iqp->unformatted_len, p);
    }

  if ((cf & IOPARM_INQUIRE_HAS_RECL_OUT) != 0)
    *iqp->recl_out = (u != NULL) ? u->recl : 0;

  if ((cf & IOPARM_INQUIRE_HAS_STRM_POS_OUT) != 0)
    *iqp->strm_pos_out = (u != NULL) ? u->strm_pos : 0;

  if ((cf & IOPARM_INQUIRE_HAS_NEXTREC) != 0)
<<<<<<< HEAD
    *iqp->nextrec = (u != NULL) ? u->last_record + 1 : 0;
=======
    {
      /* This only makes sense in the context of DIRECT access.  */
      if (u != NULL && u->flags.access == ACCESS_DIRECT)
	*iqp->nextrec = u->last_record + 1;
      else
	*iqp->nextrec = 0;
    }
>>>>>>> 60a98cce

  if ((cf & IOPARM_INQUIRE_HAS_BLANK) != 0)
    {
      if (u == NULL)
	p = undefined;
      else
	switch (u->flags.blank)
	  {
	  case BLANK_NULL:
	    p = "NULL";
	    break;
	  case BLANK_ZERO:
	    p = "ZERO";
	    break;
	  default:
	    internal_error (&iqp->common, "inquire_via_unit(): Bad blank");
	  }

      cf_strcpy (iqp->blank, iqp->blank_len, p);
    }

  if ((cf & IOPARM_INQUIRE_HAS_POSITION) != 0)
    {
      if (u == NULL || u->flags.access == ACCESS_DIRECT)
        p = undefined;
      else
        switch (u->flags.position)
          {
             case POSITION_REWIND:
               p = "REWIND";
               break;
             case POSITION_APPEND:
               p = "APPEND";
               break;
             case POSITION_ASIS:
               p = "ASIS";
               break;
             default:
               /* if not direct access, it must be
                  either REWIND, APPEND, or ASIS.
                  ASIS seems to be the best default */
               p = "ASIS";
               break;
          }
      cf_strcpy (iqp->position, iqp->position_len, p);
    }

  if ((cf & IOPARM_INQUIRE_HAS_ACTION) != 0)
    {
      if (u == NULL)
	p = undefined;
      else
	switch (u->flags.action)
	  {
	  case ACTION_READ:
	    p = "READ";
	    break;
	  case ACTION_WRITE:
	    p = "WRITE";
	    break;
	  case ACTION_READWRITE:
	    p = "READWRITE";
	    break;
	  default:
	    internal_error (&iqp->common, "inquire_via_unit(): Bad action");
	  }

      cf_strcpy (iqp->action, iqp->action_len, p);
    }

  if ((cf & IOPARM_INQUIRE_HAS_READ) != 0)
    {
      p = (u == NULL) ? inquire_read (NULL, 0) :
	inquire_read (u->file, u->file_len);

      cf_strcpy (iqp->read, iqp->read_len, p);
    }

  if ((cf & IOPARM_INQUIRE_HAS_WRITE) != 0)
    {
      p = (u == NULL) ? inquire_write (NULL, 0) :
	inquire_write (u->file, u->file_len);

      cf_strcpy (iqp->write, iqp->write_len, p);
    }

  if ((cf & IOPARM_INQUIRE_HAS_READWRITE) != 0)
    {
      p = (u == NULL) ? inquire_readwrite (NULL, 0) :
	inquire_readwrite (u->file, u->file_len);

      cf_strcpy (iqp->readwrite, iqp->readwrite_len, p);
    }

  if ((cf & IOPARM_INQUIRE_HAS_DELIM) != 0)
    {
      if (u == NULL || u->flags.form != FORM_FORMATTED)
	p = undefined;
      else
	switch (u->flags.delim)
	  {
	  case DELIM_NONE:
	    p = "NONE";
	    break;
	  case DELIM_QUOTE:
	    p = "QUOTE";
	    break;
	  case DELIM_APOSTROPHE:
	    p = "APOSTROPHE";
	    break;
	  default:
	    internal_error (&iqp->common, "inquire_via_unit(): Bad delim");
	  }

      cf_strcpy (iqp->delim, iqp->delim_len, p);
    }

  if ((cf & IOPARM_INQUIRE_HAS_PAD) != 0)
    {
      if (u == NULL || u->flags.form != FORM_FORMATTED)
	p = undefined;
      else
	switch (u->flags.pad)
	  {
	  case PAD_NO:
	    p = "NO";
	    break;
	  case PAD_YES:
	    p = "YES";
	    break;
	  default:
	    internal_error (&iqp->common, "inquire_via_unit(): Bad pad");
<<<<<<< HEAD
	  }

      cf_strcpy (iqp->pad, iqp->pad_len, p);
    }
 
  if ((cf & IOPARM_INQUIRE_HAS_CONVERT) != 0)
    {
      if (u == NULL)
	p = undefined;
      else
	switch (u->flags.convert)
	  {
	    /*  l8_to_l4_offset is 0 for little-endian, 1 for big-endian.  */
	  case CONVERT_NATIVE:
	    p = l8_to_l4_offset ? "BIG_ENDIAN" : "LITTLE_ENDIAN";
	    break;

	  case CONVERT_SWAP:
	    p = l8_to_l4_offset ? "LITTLE_ENDIAN" : "BIG_ENDIAN";
	    break;

	  default:
	    internal_error (&iqp->common, "inquire_via_unit(): Bad convert");
	  }

=======
	  }

      cf_strcpy (iqp->pad, iqp->pad_len, p);
    }
 
  if ((cf & IOPARM_INQUIRE_HAS_CONVERT) != 0)
    {
      if (u == NULL)
	p = undefined;
      else
	switch (u->flags.convert)
	  {
	    /*  l8_to_l4_offset is 0 for little-endian, 1 for big-endian.  */
	  case CONVERT_NATIVE:
	    p = l8_to_l4_offset ? "BIG_ENDIAN" : "LITTLE_ENDIAN";
	    break;

	  case CONVERT_SWAP:
	    p = l8_to_l4_offset ? "LITTLE_ENDIAN" : "BIG_ENDIAN";
	    break;

	  default:
	    internal_error (&iqp->common, "inquire_via_unit(): Bad convert");
	  }

>>>>>>> 60a98cce
      cf_strcpy (iqp->convert, iqp->convert_len, p);
    }
}


/* inquire_via_filename()-- Inquiry via filename.  This subroutine is
 * only used if the filename is *not* connected to a unit number. */

static void
inquire_via_filename (st_parameter_inquire *iqp)
{
  const char *p;
  GFC_INTEGER_4 cf = iqp->common.flags;

  if ((cf & IOPARM_INQUIRE_HAS_EXIST) != 0)
    *iqp->exist = file_exists (iqp->file, iqp->file_len);

  if ((cf & IOPARM_INQUIRE_HAS_OPENED) != 0)
    *iqp->opened = 0;

  if ((cf & IOPARM_INQUIRE_HAS_NUMBER) != 0)
    *iqp->number = -1;

  if ((cf & IOPARM_INQUIRE_HAS_NAMED) != 0)
    *iqp->named = 1;

  if ((cf & IOPARM_INQUIRE_HAS_NAME) != 0)
    fstrcpy (iqp->name, iqp->name_len, iqp->file, iqp->file_len);

  if ((cf & IOPARM_INQUIRE_HAS_ACCESS) != 0)
    cf_strcpy (iqp->access, iqp->access_len, undefined);

  if ((cf & IOPARM_INQUIRE_HAS_SEQUENTIAL) != 0)
    {
      p = inquire_sequential (iqp->file, iqp->file_len);
      cf_strcpy (iqp->sequential, iqp->sequential_len, p);
    }

  if ((cf & IOPARM_INQUIRE_HAS_DIRECT) != 0)
    {
      p = inquire_direct (iqp->file, iqp->file_len);
      cf_strcpy (iqp->direct, iqp->direct_len, p);
    }

  if ((cf & IOPARM_INQUIRE_HAS_FORM) != 0)
    cf_strcpy (iqp->form, iqp->form_len, undefined);

  if ((cf & IOPARM_INQUIRE_HAS_FORMATTED) != 0)
    {
      p = inquire_formatted (iqp->file, iqp->file_len);
      cf_strcpy (iqp->formatted, iqp->formatted_len, p);
    }

  if ((cf & IOPARM_INQUIRE_HAS_UNFORMATTED) != 0)
    {
      p = inquire_unformatted (iqp->file, iqp->file_len);
      cf_strcpy (iqp->unformatted, iqp->unformatted_len, p);
    }

  if ((cf & IOPARM_INQUIRE_HAS_RECL_OUT) != 0)
    *iqp->recl_out = 0;

  if ((cf & IOPARM_INQUIRE_HAS_NEXTREC) != 0)
    *iqp->nextrec = 0;

  if ((cf & IOPARM_INQUIRE_HAS_BLANK) != 0)
    cf_strcpy (iqp->blank, iqp->blank_len, undefined);

  if ((cf & IOPARM_INQUIRE_HAS_POSITION) != 0)
    cf_strcpy (iqp->position, iqp->position_len, undefined);

  if ((cf & IOPARM_INQUIRE_HAS_ACCESS) != 0)
    cf_strcpy (iqp->access, iqp->access_len, undefined);

  if ((cf & IOPARM_INQUIRE_HAS_READ) != 0)
    {
      p = inquire_read (iqp->file, iqp->file_len);
      cf_strcpy (iqp->read, iqp->read_len, p);
    }

  if ((cf & IOPARM_INQUIRE_HAS_WRITE) != 0)
    {
      p = inquire_write (iqp->file, iqp->file_len);
      cf_strcpy (iqp->write, iqp->write_len, p);
    }

  if ((cf & IOPARM_INQUIRE_HAS_READWRITE) != 0)
    {
      p = inquire_read (iqp->file, iqp->file_len);
      cf_strcpy (iqp->readwrite, iqp->readwrite_len, p);
    }

  if ((cf & IOPARM_INQUIRE_HAS_DELIM) != 0)
    cf_strcpy (iqp->delim, iqp->delim_len, undefined);

  if ((cf & IOPARM_INQUIRE_HAS_PAD) != 0)
    cf_strcpy (iqp->pad, iqp->pad_len, undefined);
}


/* Library entry point for the INQUIRE statement (non-IOLENGTH
   form).  */

extern void st_inquire (st_parameter_inquire *);
export_proto(st_inquire);

void
st_inquire (st_parameter_inquire *iqp)
{
  gfc_unit *u;

  library_start (&iqp->common);

  if ((iqp->common.flags & IOPARM_INQUIRE_HAS_FILE) == 0)
    {
      u = find_unit (iqp->common.unit);
      inquire_via_unit (iqp, u);
    }
  else
    {
      u = find_file (iqp->file, iqp->file_len);
      if (u == NULL)
	inquire_via_filename (iqp);
      else
	inquire_via_unit (iqp, u);
    }
  if (u != NULL)
    unlock_unit (u);

  library_end ();
}<|MERGE_RESOLUTION|>--- conflicted
+++ resolved
@@ -152,9 +152,6 @@
     *iqp->strm_pos_out = (u != NULL) ? u->strm_pos : 0;
 
   if ((cf & IOPARM_INQUIRE_HAS_NEXTREC) != 0)
-<<<<<<< HEAD
-    *iqp->nextrec = (u != NULL) ? u->last_record + 1 : 0;
-=======
     {
       /* This only makes sense in the context of DIRECT access.  */
       if (u != NULL && u->flags.access == ACCESS_DIRECT)
@@ -162,7 +159,6 @@
       else
 	*iqp->nextrec = 0;
     }
->>>>>>> 60a98cce
 
   if ((cf & IOPARM_INQUIRE_HAS_BLANK) != 0)
     {
@@ -295,7 +291,6 @@
 	    break;
 	  default:
 	    internal_error (&iqp->common, "inquire_via_unit(): Bad pad");
-<<<<<<< HEAD
 	  }
 
       cf_strcpy (iqp->pad, iqp->pad_len, p);
@@ -321,33 +316,6 @@
 	    internal_error (&iqp->common, "inquire_via_unit(): Bad convert");
 	  }
 
-=======
-	  }
-
-      cf_strcpy (iqp->pad, iqp->pad_len, p);
-    }
- 
-  if ((cf & IOPARM_INQUIRE_HAS_CONVERT) != 0)
-    {
-      if (u == NULL)
-	p = undefined;
-      else
-	switch (u->flags.convert)
-	  {
-	    /*  l8_to_l4_offset is 0 for little-endian, 1 for big-endian.  */
-	  case CONVERT_NATIVE:
-	    p = l8_to_l4_offset ? "BIG_ENDIAN" : "LITTLE_ENDIAN";
-	    break;
-
-	  case CONVERT_SWAP:
-	    p = l8_to_l4_offset ? "LITTLE_ENDIAN" : "BIG_ENDIAN";
-	    break;
-
-	  default:
-	    internal_error (&iqp->common, "inquire_via_unit(): Bad convert");
-	  }
-
->>>>>>> 60a98cce
       cf_strcpy (iqp->convert, iqp->convert_len, p);
     }
 }
