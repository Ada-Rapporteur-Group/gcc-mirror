--- conflicted
+++ resolved
@@ -644,12 +644,9 @@
 extern void * read_block_form (st_parameter_dt *, int *);
 internal_proto(read_block_form);
 
-<<<<<<< HEAD
-=======
 extern void * read_block_form4 (st_parameter_dt *, int *);
 internal_proto(read_block_form4);
 
->>>>>>> 6e7f08ad
 extern void *write_block (st_parameter_dt *, int);
 internal_proto(write_block);
 
