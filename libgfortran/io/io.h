--- conflicted
+++ resolved
@@ -79,9 +79,6 @@
 #define swrite(s, buf, nbytes) ((s)->write)(s, buf, nbytes)
 
 #define sset(s, c, n) ((s)->set)(s, c, n)
-<<<<<<< HEAD
-
-=======
 
 /* Macros for testing what kinds of I/O we are doing.  */
 
@@ -91,7 +88,6 @@
 
 #define is_stream_io(dtp) ((dtp)->u.p.current_unit->flags.access == ACCESS_STREAM)
 
->>>>>>> 60a98cce
 /* The array_loop_spec contains the variables for the loops over index ranges
    that are encountered.  Since the variables can be negative, ssize_t
    is used.  */
@@ -118,7 +114,6 @@
       &GROUPNAME  OBJECT=value[s] [,OBJECT=value[s]].../
      or
       &GROUPNAME  OBJECT=value[s] [,OBJECT=value[s]]...&END
-<<<<<<< HEAD
 
    The object can be a fully qualified, compound name for an intrinsic
    type, derived types or derived type components.  So, a substring
@@ -128,17 +123,6 @@
 
    These requirements are met by the following data structures.
 
-=======
-
-   The object can be a fully qualified, compound name for an intrinsic
-   type, derived types or derived type components.  So, a substring
-   a(:)%b(4)%ch(2:4)(1:7) has to be treated correctly in namelist
-   read. Hence full information about the structure of the object has
-   to be available to list_read.c and write.
-
-   These requirements are met by the following data structures.
-
->>>>>>> 60a98cce
    namelist_info type contains all the scalar information about the
    object and arrays of descriptor_dimension and array_loop_spec types for
    arrays.  */
@@ -602,9 +586,6 @@
 extern gfc_unit *find_file (const char *file, gfc_charlen_type file_len);
 internal_proto(find_file);
 
-extern void flush_all_units (void);
-internal_proto(flush_all_units);
-
 extern int stream_at_bof (stream *);
 internal_proto(stream_at_bof);
 
@@ -692,25 +673,10 @@
 
 extern gfc_unit *get_internal_unit (st_parameter_dt *);
 internal_proto(get_internal_unit);
-<<<<<<< HEAD
 
 extern void free_internal_unit (st_parameter_dt *);
 internal_proto(free_internal_unit);
 
-extern int is_internal_unit (st_parameter_dt *);
-internal_proto(is_internal_unit);
-
-extern int is_array_io (st_parameter_dt *);
-internal_proto(is_array_io);
-
-extern int is_stream_io (st_parameter_dt *);
-internal_proto(is_stream_io);
-=======
-
-extern void free_internal_unit (st_parameter_dt *);
-internal_proto(free_internal_unit);
->>>>>>> 60a98cce
-
 extern gfc_unit *find_unit (int);
 internal_proto(find_unit);
 
@@ -722,12 +688,9 @@
 
 extern void unlock_unit (gfc_unit *);
 internal_proto(unlock_unit);
-<<<<<<< HEAD
-=======
 
 extern void update_position (gfc_unit *);
 internal_proto(update_position);
->>>>>>> 60a98cce
 
 /* open.c */
 
