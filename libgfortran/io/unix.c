/* Copyright (C) 2002, 2003, 2004, 2005, 2006, 2007
   Free Software Foundation, Inc.
   Contributed by Andy Vaught

This file is part of the GNU Fortran 95 runtime library (libgfortran).

Libgfortran is free software; you can redistribute it and/or modify
it under the terms of the GNU General Public License as published by
the Free Software Foundation; either version 2, or (at your option)
any later version.

In addition to the permissions in the GNU General Public License, the
Free Software Foundation gives you unlimited permission to link the
compiled version of this file into combinations with other programs,
and to distribute those combinations without any restriction coming
from the use of this file.  (The General Public License restrictions
do apply in other respects; for example, they cover modification of
the file, and distribution when not linked into a combine
executable.)

Libgfortran is distributed in the hope that it will be useful,
but WITHOUT ANY WARRANTY; without even the implied warranty of
MERCHANTABILITY or FITNESS FOR A PARTICULAR PURPOSE.  See the
GNU General Public License for more details.

You should have received a copy of the GNU General Public License
along with Libgfortran; see the file COPYING.  If not, write to
the Free Software Foundation, 51 Franklin Street, Fifth Floor,
Boston, MA 02110-1301, USA.  */

/* Unix stream I/O module */

#include "config.h"
#include <stdlib.h>
#include <limits.h>

#include <unistd.h>
#include <stdio.h>
#include <stdarg.h>
#include <sys/stat.h>
#include <fcntl.h>
#include <assert.h>

#include <string.h>
#include <errno.h>

#include "libgfortran.h"
#include "io.h"

#ifndef SSIZE_MAX
#define SSIZE_MAX SHRT_MAX
#endif

#ifndef PATH_MAX
#define PATH_MAX 1024
#endif

#ifndef PROT_READ
#define PROT_READ 1
#endif

#ifndef PROT_WRITE
#define PROT_WRITE 2
#endif

/* These flags aren't defined on all targets (mingw32), so provide them
   here.  */
#ifndef S_IRGRP
#define S_IRGRP 0
#endif

#ifndef S_IWGRP
#define S_IWGRP 0
#endif

#ifndef S_IROTH
#define S_IROTH 0
#endif

#ifndef S_IWOTH
#define S_IWOTH 0
#endif


/* Unix stream I/O module */

#define BUFFER_SIZE 8192

typedef struct
{
  stream st;

  int fd;
  gfc_offset buffer_offset;	/* File offset of the start of the buffer */
  gfc_offset physical_offset;	/* Current physical file offset */
  gfc_offset logical_offset;	/* Current logical file offset */
  gfc_offset dirty_offset;	/* Start of modified bytes in buffer */
  gfc_offset file_length;	/* Length of the file, -1 if not seekable. */

<<<<<<< HEAD
  char *buffer;
=======
>>>>>>> 60a98cce
  int len;			/* Physical length of the current buffer */
  int active;			/* Length of valid bytes in the buffer */

  int prot;
  int ndirty;			/* Dirty bytes starting at dirty_offset */

  int special_file;		/* =1 if the fd refers to a special file */

<<<<<<< HEAD
  unsigned unbuffered:1;

  char small_buffer[BUFFER_SIZE];

}
unix_stream;

extern stream *init_error_stream (unix_stream *);
internal_proto(init_error_stream);

=======
  int unbuffered;               /* =1 if the stream is not buffered */

  char *buffer;
  char small_buffer[BUFFER_SIZE];
}
unix_stream;


/* Stream structure for internal files. Fields must be kept in sync
   with unix_stream above, except for the buffer. For internal files
   we point the buffer pointer directly at the destination memory.  */

typedef struct
{
  stream st;

  int fd;
  gfc_offset buffer_offset;	/* File offset of the start of the buffer */
  gfc_offset physical_offset;	/* Current physical file offset */
  gfc_offset logical_offset;	/* Current logical file offset */
  gfc_offset dirty_offset;	/* Start of modified bytes in buffer */
  gfc_offset file_length;	/* Length of the file, -1 if not seekable. */

  int len;			/* Physical length of the current buffer */
  int active;			/* Length of valid bytes in the buffer */

  int prot;
  int ndirty;			/* Dirty bytes starting at dirty_offset */

  int special_file;		/* =1 if the fd refers to a special file */

  int unbuffered;               /* =1 if the stream is not buffered */

  char *buffer;
}
int_stream;
>>>>>>> 60a98cce

/* This implementation of stream I/O is based on the paper:
 *
 *  "Exploiting the advantages of mapped files for stream I/O",
 *  O. Krieger, M. Stumm and R. Umrau, "Proceedings of the 1992 Winter
 *  USENIX conference", p. 27-42.
 *
 * It differs in a number of ways from the version described in the
 * paper.  First of all, threads are not an issue during I/O and we
 * also don't have to worry about having multiple regions, since
 * fortran's I/O model only allows you to be one place at a time.
 *
 * On the other hand, we have to be able to writing at the end of a
 * stream, read from the start of a stream or read and write blocks of
 * bytes from an arbitrary position.  After opening a file, a pointer
 * to a stream structure is returned, which is used to handle file
 * accesses until the file is closed.
 *
 * salloc_at_r(stream, len, where)-- Given a stream pointer, return a
 * pointer to a block of memory that mirror the file at position
 * 'where' that is 'len' bytes long.  The len integer is updated to
 * reflect how many bytes were actually read.  The only reason for a
 * short read is end of file.  The file pointer is updated.  The
 * pointer is valid until the next call to salloc_*.
 *
 * salloc_at_w(stream, len, where)-- Given the stream pointer, returns
 * a pointer to a block of memory that is updated to reflect the state
 * of the file.  The length of the buffer is always equal to that
 * requested.  The buffer must be completely set by the caller.  When
 * data has been written, the sfree() function must be called to
 * indicate that the caller is done writing data to the buffer.  This
 * may or may not cause a physical write.
 *
 * Short forms of these are salloc_r() and salloc_w() which drop the
 * 'where' parameter and use the current file pointer. */


/*move_pos_offset()--  Move the record pointer right or left
 *relative to current position */

int
move_pos_offset (stream* st, int pos_off)
{
  unix_stream * str = (unix_stream*)st;
  if (pos_off < 0)
    {
      str->logical_offset += pos_off;

      if (str->dirty_offset + str->ndirty > str->logical_offset)
        {
          if (str->ndirty + pos_off > 0)
            str->ndirty += pos_off;
          else
            {
              str->dirty_offset +=  pos_off + pos_off;
              str->ndirty = 0;
            }
        }

    return pos_off;
  }
  return 0;
}


/* fix_fd()-- Given a file descriptor, make sure it is not one of the
 * standard descriptors, returning a non-standard descriptor.  If the
 * user specifies that system errors should go to standard output,
 * then closes standard output, we don't want the system errors to a
 * file that has been given file descriptor 1 or 0.  We want to send
 * the error to the invalid descriptor. */

static int
fix_fd (int fd)
{
  int input, output, error;

  input = output = error = 0;

  /* Unix allocates the lowest descriptors first, so a loop is not
     required, but this order is. */

  if (fd == STDIN_FILENO)
    {
      fd = dup (fd);
      input = 1;
    }
  if (fd == STDOUT_FILENO)
    {
      fd = dup (fd);
      output = 1;
    }
  if (fd == STDERR_FILENO)
    {
      fd = dup (fd);
      error = 1;
    }

  if (input)
    close (STDIN_FILENO);
  if (output)
    close (STDOUT_FILENO);
  if (error)
    close (STDERR_FILENO);

  return fd;
}

int
is_preconnected (stream * s)
{
  int fd;

  fd = ((unix_stream *) s)->fd;
  if (fd == STDIN_FILENO || fd == STDOUT_FILENO || fd == STDERR_FILENO)
    return 1;
  else
    return 0;
}

/* If the stream corresponds to a preconnected unit, we flush the
   corresponding C stream.  This is bugware for mixed C-Fortran codes
   where the C code doesn't flush I/O before returning.  */
void
flush_if_preconnected (stream * s)
{
  int fd;

  fd = ((unix_stream *) s)->fd;
  if (fd == STDIN_FILENO)
    fflush (stdin);
  else if (fd == STDOUT_FILENO)
    fflush (stdout);
  else if (fd == STDERR_FILENO)
    fflush (stderr);
}


/* Reset a stream after reading/writing. Assumes that the buffers have
   been flushed.  */

inline static void
reset_stream (unix_stream * s, size_t bytes_rw)
{
  s->physical_offset += bytes_rw;
  s->logical_offset = s->physical_offset;
  if (s->file_length != -1 && s->physical_offset > s->file_length)
    s->file_length = s->physical_offset;
}


/* Read bytes into a buffer, allowing for short reads.  If the nbytes
 * argument is less on return than on entry, it is because we've hit
 * the end of file. */

static int
do_read (unix_stream * s, void * buf, size_t * nbytes)
{
  ssize_t trans;
  size_t bytes_left;
  char *buf_st;
  int status;

  status = 0;
  bytes_left = *nbytes;
  buf_st = (char *) buf;

  /* We must read in a loop since some systems don't restart system
     calls in case of a signal.  */
  while (bytes_left > 0)
    {
      /* Requests between SSIZE_MAX and SIZE_MAX are undefined by SUSv3,
	 so we must read in chunks smaller than SSIZE_MAX.  */
      trans = (bytes_left < SSIZE_MAX) ? bytes_left : SSIZE_MAX;
      trans = read (s->fd, buf_st, trans);
      if (trans < 0)
	{
	  if (errno == EINTR)
	    continue;
	  else
	    {
	      status = errno;
	      break;
	    }
	}
      else if (trans == 0) /* We hit EOF.  */
	break;
      buf_st += trans;
      bytes_left -= trans;
    }

  *nbytes -= bytes_left;
  return status;
}


/* Write a buffer to a stream, allowing for short writes.  */

static int
do_write (unix_stream * s, const void * buf, size_t * nbytes)
{
  ssize_t trans;
  size_t bytes_left;
  char *buf_st;
  int status;

  status = 0;
  bytes_left = *nbytes;
  buf_st = (char *) buf;

  /* We must write in a loop since some systems don't restart system
     calls in case of a signal.  */
  while (bytes_left > 0)
    {
      /* Requests between SSIZE_MAX and SIZE_MAX are undefined by SUSv3,
	 so we must write in chunks smaller than SSIZE_MAX.  */
      trans = (bytes_left < SSIZE_MAX) ? bytes_left : SSIZE_MAX;
      trans = write (s->fd, buf_st, trans);
      if (trans < 0)
	{
	  if (errno == EINTR)
	    continue;
	  else
	    {
	      status = errno;
	      break;
	    }
	}
      buf_st += trans;
      bytes_left -= trans;
    }

  *nbytes -= bytes_left;
  return status;
}


/* get_oserror()-- Get the most recent operating system error.  For
 * unix, this is errno. */

const char *
get_oserror (void)
{
  return strerror (errno);
}


/*********************************************************************
    File descriptor stream functions
*********************************************************************/


/* fd_flush()-- Write bytes that need to be written */

static try
fd_flush (unix_stream * s)
{
  size_t writelen;

  if (s->ndirty == 0)
    return SUCCESS;
  
  if (s->file_length != -1 && s->physical_offset != s->dirty_offset &&
      lseek (s->fd, s->dirty_offset, SEEK_SET) < 0)
    return FAILURE;

  writelen = s->ndirty;
  if (do_write (s, s->buffer + (s->dirty_offset - s->buffer_offset),
		&writelen) != 0)
    return FAILURE;

  s->physical_offset = s->dirty_offset + writelen;

  /* don't increment file_length if the file is non-seekable */
  if (s->file_length != -1 && s->physical_offset > s->file_length)
      s->file_length = s->physical_offset; 

  s->ndirty -= writelen;
  if (s->ndirty != 0)
    return FAILURE;

  return SUCCESS;
}


/* fd_alloc()-- Arrange a buffer such that the salloc() request can be
 * satisfied.  This subroutine gets the buffer ready for whatever is
 * to come next. */

static void
fd_alloc (unix_stream * s, gfc_offset where,
	  int *len __attribute__ ((unused)))
{
  char *new_buffer;
  int n, read_len;

  if (*len <= BUFFER_SIZE)
    {
      new_buffer = s->small_buffer;
      read_len = BUFFER_SIZE;
    }
  else
    {
      new_buffer = get_mem (*len);
      read_len = *len;
    }

  /* Salvage bytes currently within the buffer.  This is important for
   * devices that cannot seek. */

  if (s->buffer != NULL && s->buffer_offset <= where &&
      where <= s->buffer_offset + s->active)
    {

      n = s->active - (where - s->buffer_offset);
      memmove (new_buffer, s->buffer + (where - s->buffer_offset), n);

      s->active = n;
    }
  else
    {				/* new buffer starts off empty */
      s->active = 0;
    }

  s->buffer_offset = where;

  /* free the old buffer if necessary */

  if (s->buffer != NULL && s->buffer != s->small_buffer)
    free_mem (s->buffer);

  s->buffer = new_buffer;
  s->len = read_len;
}


/* fd_alloc_r_at()-- Allocate a stream buffer for reading.  Either
 * we've already buffered the data or we need to load it.  Returns
 * NULL on I/O error. */

static char *
fd_alloc_r_at (unix_stream * s, int *len, gfc_offset where)
{
  gfc_offset m;

  if (where == -1)
    where = s->logical_offset;

  if (s->buffer != NULL && s->buffer_offset <= where &&
      where + *len <= s->buffer_offset + s->active)
    {

      /* Return a position within the current buffer */

      s->logical_offset = where + *len;
      return s->buffer + where - s->buffer_offset;
    }

  fd_alloc (s, where, len);

  m = where + s->active;

  if (s->physical_offset != m && lseek (s->fd, m, SEEK_SET) < 0)
    return NULL;

  /* do_read() hangs on read from terminals for *BSD-systems.  Only
     use read() in that case.  */
<<<<<<< HEAD

  if (s->special_file)
    {
      ssize_t n;

      n = read (s->fd, s->buffer + s->active, s->len - s->active);
      if (n < 0)
	return NULL;

      s->physical_offset = where + n;
      s->active += n;
    }
  else
    {
      size_t n;

      n = s->len - s->active;
      if (do_read (s, s->buffer + s->active, &n) != 0)
	return NULL;

      s->physical_offset = where + n;
=======

  if (s->special_file)
    {
      ssize_t n;

      n = read (s->fd, s->buffer + s->active, s->len - s->active);
      if (n < 0)
	return NULL;

      s->physical_offset = m + n;
      s->active += n;
    }
  else
    {
      size_t n;

      n = s->len - s->active;
      if (do_read (s, s->buffer + s->active, &n) != 0)
	return NULL;

      s->physical_offset = m + n;
>>>>>>> 60a98cce
      s->active += n;
    }

  if (s->active < *len)
    *len = s->active;		/* Bytes actually available */

  s->logical_offset = where + *len;

  return s->buffer;
}


/* fd_alloc_w_at()-- Allocate a stream buffer for writing.  Either
 * we've already buffered the data or we need to load it. */

static char *
fd_alloc_w_at (unix_stream * s, int *len, gfc_offset where)
{
  gfc_offset n;

  if (where == -1)
    where = s->logical_offset;

  if (s->buffer == NULL || s->buffer_offset > where ||
      where + *len > s->buffer_offset + s->len)
    {

      if (fd_flush (s) == FAILURE)
	return NULL;
      fd_alloc (s, where, len);
    }

  /* Return a position within the current buffer */
  if (s->ndirty == 0 
      || where > s->dirty_offset + s->ndirty    
      || s->dirty_offset > where + *len)
    {  /* Discontiguous blocks, start with a clean buffer.  */  
        /* Flush the buffer.  */  
       if (s->ndirty != 0)    
         fd_flush (s);  
       s->dirty_offset = where;  
       s->ndirty = *len;
    }
  else
    {  
      gfc_offset start;  /* Merge with the existing data.  */  
      if (where < s->dirty_offset)    
        start = where;  
      else    
        start = s->dirty_offset;  
      if (where + *len > s->dirty_offset + s->ndirty)    
        s->ndirty = where + *len - start;  
      else    
        s->ndirty = s->dirty_offset + s->ndirty - start;  
      s->dirty_offset = start;
    }

  s->logical_offset = where + *len;

  /* Don't increment file_length if the file is non-seekable.  */

  if (s->file_length != -1 && s->logical_offset > s->file_length)
     s->file_length = s->logical_offset;

  n = s->logical_offset - s->buffer_offset;
  if (n > s->active)
    s->active = n;

  return s->buffer + where - s->buffer_offset;
}


static try
fd_sfree (unix_stream * s)
{
  if (s->ndirty != 0 &&
      (s->buffer != s->small_buffer || options.all_unbuffered ||
       s->unbuffered))
    return fd_flush (s);

  return SUCCESS;
}


static try
fd_seek (unix_stream * s, gfc_offset offset)
{
<<<<<<< HEAD

  if (s->file_length == -1)
    return SUCCESS;

  if (s->physical_offset == offset) /* Are we lucky and avoid syscall?  */
    {
      s->logical_offset = offset;
      return SUCCESS;
    }

  s->physical_offset = s->logical_offset = offset;
  s->active = 0;
=======
>>>>>>> 60a98cce

  if (s->file_length == -1)
    return SUCCESS;

  if (s->physical_offset == offset) /* Are we lucky and avoid syscall?  */
    {
      s->logical_offset = offset;
      return SUCCESS;
    }

  if (lseek (s->fd, offset, SEEK_SET) >= 0)
    {
      s->physical_offset = s->logical_offset = offset;
      s->active = 0;
      return SUCCESS;
    }

  return FAILURE;
}


/* truncate_file()-- Given a unit, truncate the file at the current
 * position.  Sets the physical location to the new end of the file.
 * Returns nonzero on error. */

static try
fd_truncate (unix_stream * s)
{
  /* Non-seekable files, like terminals and fifo's fail the lseek so just
     return success, there is nothing to truncate.  If its not a pipe there
     is a real problem.  */
  if (lseek (s->fd, s->logical_offset, SEEK_SET) == -1)
    {
      if (errno == ESPIPE)
	return SUCCESS;
      else
	return FAILURE;
    }

  /* Using ftruncate on a seekable special file (like /dev/null)
     is undefined, so we treat it as if the ftruncate succeeded.  */
#ifdef HAVE_FTRUNCATE
  if (s->special_file || ftruncate (s->fd, s->logical_offset))
#else
#ifdef HAVE_CHSIZE
  if (s->special_file || chsize (s->fd, s->logical_offset))
#endif
#endif
    {
      s->physical_offset = s->file_length = 0;
      return SUCCESS;
    }

  s->physical_offset = s->file_length = s->logical_offset;
  s->active = 0;
  return SUCCESS;
}


/* Similar to memset(), but operating on a stream instead of a string.
   Takes care of not using too much memory.  */

static try
fd_sset (unix_stream * s, int c, size_t n)
{
  size_t bytes_left;
  int trans;
  void *p;

  bytes_left = n;

  while (bytes_left > 0)
    {
      /* memset() in chunks of BUFFER_SIZE.  */
      trans = (bytes_left < BUFFER_SIZE) ? bytes_left : BUFFER_SIZE;

      p = fd_alloc_w_at (s, &trans, -1);
      if (p)
	  memset (p, c, trans);
      else
	return FAILURE;

      bytes_left -= trans;
    }

  return SUCCESS;
}


/* Stream read function. Avoids using a buffer for big reads. The
   interface is like POSIX read(), but the nbytes argument is a
   pointer; on return it contains the number of bytes written. The
   function return value is the status indicator (0 for success).  */

static int
fd_read (unix_stream * s, void * buf, size_t * nbytes)
{
  void *p;
  int tmp, status;

  if (*nbytes < BUFFER_SIZE && !s->unbuffered)
    {
      tmp = *nbytes;
      p = fd_alloc_r_at (s, &tmp, -1);
      if (p)
	{
	  *nbytes = tmp;
	  memcpy (buf, p, *nbytes);
	  return 0;
	}
      else
	{
	  *nbytes = 0;
	  return errno;
	}
    }

  /* If the request is bigger than BUFFER_SIZE we flush the buffers
     and read directly.  */
  if (fd_flush (s) == FAILURE)
    {
      *nbytes = 0;
      return errno;
    }

  if (is_seekable ((stream *) s) && fd_seek (s, s->logical_offset) == FAILURE)
    {
      *nbytes = 0;
      return errno;
    }

  status = do_read (s, buf, nbytes);
  reset_stream (s, *nbytes);
  return status;
}


/* Stream write function. Avoids using a buffer for big writes. The
   interface is like POSIX write(), but the nbytes argument is a
   pointer; on return it contains the number of bytes written. The
   function return value is the status indicator (0 for success).  */

static int
fd_write (unix_stream * s, const void * buf, size_t * nbytes)
{
  void *p;
  int tmp, status;

  if (*nbytes < BUFFER_SIZE && !s->unbuffered)
    {
      tmp = *nbytes;
      p = fd_alloc_w_at (s, &tmp, -1);
      if (p)
	{
	  *nbytes = tmp;
	  memcpy (p, buf, *nbytes);
	  return 0;
	}
      else
	{
	  *nbytes = 0;
	  return errno;
	}
    }

  /* If the request is bigger than BUFFER_SIZE we flush the buffers
     and write directly.  */
  if (fd_flush (s) == FAILURE)
    {
      *nbytes = 0;
      return errno;
    }

  if (is_seekable ((stream *) s) && fd_seek (s, s->logical_offset) == FAILURE)
    {
      *nbytes = 0;
      return errno;
    }

  status =  do_write (s, buf, nbytes);
  reset_stream (s, *nbytes);
  return status;
}


static try
fd_close (unix_stream * s)
{
  if (fd_flush (s) == FAILURE)
    return FAILURE;

  if (s->buffer != NULL && s->buffer != s->small_buffer)
    free_mem (s->buffer);

  if (s->fd != STDOUT_FILENO && s->fd != STDERR_FILENO)
    {
      if (close (s->fd) < 0)
        return FAILURE;
    }

  free_mem (s);

  return SUCCESS;
}


static void
fd_open (unix_stream * s)
{
  if (isatty (s->fd))
    s->unbuffered = 1;

  s->st.alloc_r_at = (void *) fd_alloc_r_at;
  s->st.alloc_w_at = (void *) fd_alloc_w_at;
  s->st.sfree = (void *) fd_sfree;
  s->st.close = (void *) fd_close;
  s->st.seek = (void *) fd_seek;
  s->st.truncate = (void *) fd_truncate;
  s->st.read = (void *) fd_read;
  s->st.write = (void *) fd_write;
  s->st.set = (void *) fd_sset;

  s->buffer = NULL;
}




/*********************************************************************
  memory stream functions - These are used for internal files

  The idea here is that a single stream structure is created and all
  requests must be satisfied from it.  The location and size of the
  buffer is the character variable supplied to the READ or WRITE
  statement.

*********************************************************************/


static char *
mem_alloc_r_at (int_stream * s, int *len, gfc_offset where)
{
  gfc_offset n;

  if (where == -1)
    where = s->logical_offset;

  if (where < s->buffer_offset || where > s->buffer_offset + s->active)
    return NULL;

  s->logical_offset = where + *len;

  n = s->buffer_offset + s->active - where;
  if (*len > n)
    *len = n;

  return s->buffer + (where - s->buffer_offset);
}


static char *
mem_alloc_w_at (int_stream * s, int *len, gfc_offset where)
{
  gfc_offset m;

  assert (*len >= 0);  /* Negative values not allowed. */
  
  if (where == -1)
    where = s->logical_offset;

  m = where + *len;

  if (where < s->buffer_offset)
    return NULL;

  if (m > s->file_length)
    return NULL;

  s->logical_offset = m;

  return s->buffer + (where - s->buffer_offset);
}


/* Stream read function for internal units. This is not actually used
   at the moment, as all internal IO is formatted and the formatted IO
   routines use mem_alloc_r_at.  */

static int
<<<<<<< HEAD
mem_read (unix_stream * s, void * buf, size_t * nbytes)
=======
mem_read (int_stream * s, void * buf, size_t * nbytes)
>>>>>>> 60a98cce
{
  void *p;
  int tmp;

  tmp = *nbytes;
  p = mem_alloc_r_at (s, &tmp, -1);
  if (p)
    {
      *nbytes = tmp;
      memcpy (buf, p, *nbytes);
      return 0;
    }
  else
    {
      *nbytes = 0;
      return errno;
    }
}


/* Stream write function for internal units. This is not actually used
   at the moment, as all internal IO is formatted and the formatted IO
   routines use mem_alloc_w_at.  */

<<<<<<< HEAD
static int
mem_write (unix_stream * s, const void * buf, size_t * nbytes)
{
  void *p;
  int tmp;

  errno = 0;

  tmp = *nbytes;
  p = mem_alloc_w_at (s, &tmp, -1);
  if (p)
    {
      *nbytes = tmp;
      memcpy (p, buf, *nbytes);
      return 0;
    }
  else
    {
      *nbytes = 0;
      return errno;
    }
}


=======
>>>>>>> 60a98cce
static int
mem_write (int_stream * s, const void * buf, size_t * nbytes)
{
  void *p;
  int tmp;

  errno = 0;

  tmp = *nbytes;
  p = mem_alloc_w_at (s, &tmp, -1);
  if (p)
    {
      *nbytes = tmp;
      memcpy (p, buf, *nbytes);
      return 0;
    }
  else
    {
      *nbytes = 0;
      return errno;
    }
}


static int
mem_seek (int_stream * s, gfc_offset offset)
{
  if (offset > s->file_length)
    {
      errno = ESPIPE;
      return FAILURE;
    }

  s->logical_offset = offset;
  return SUCCESS;
}


static try
<<<<<<< HEAD
mem_set (unix_stream * s, int c, size_t n)
=======
mem_set (int_stream * s, int c, size_t n)
>>>>>>> 60a98cce
{
  void *p;
  int len;

  len = n;
  
  p = mem_alloc_w_at (s, &len, -1);
  if (p)
    {
      memset (p, c, len);
      return SUCCESS;
    }
  else
    return FAILURE;
}


static int
mem_truncate (int_stream * s __attribute__ ((unused)))
{
  return SUCCESS;
}


static try
mem_close (int_stream * s)
{
  if (s != NULL)
    free_mem (s);

  return SUCCESS;
}


static try
mem_sfree (int_stream * s __attribute__ ((unused)))
{
  return SUCCESS;
}



/*********************************************************************
  Public functions -- A reimplementation of this module needs to
  define functional equivalents of the following.
*********************************************************************/

/* empty_internal_buffer()-- Zero the buffer of Internal file */

void
empty_internal_buffer(stream *strm)
{
  int_stream * s = (int_stream *) strm;
  memset(s->buffer, ' ', s->file_length);
}

/* open_internal()-- Returns a stream structure from an internal file */

stream *
open_internal (char *base, int length)
{
  int_stream *s;

  s = get_mem (sizeof (int_stream));
  memset (s, '\0', sizeof (int_stream));

  s->buffer = base;
  s->buffer_offset = 0;

  s->logical_offset = 0;
  s->active = s->file_length = length;

  s->st.alloc_r_at = (void *) mem_alloc_r_at;
  s->st.alloc_w_at = (void *) mem_alloc_w_at;
  s->st.sfree = (void *) mem_sfree;
  s->st.close = (void *) mem_close;
  s->st.seek = (void *) mem_seek;
  s->st.truncate = (void *) mem_truncate;
  s->st.read = (void *) mem_read;
  s->st.write = (void *) mem_write;
  s->st.set = (void *) mem_set;

  return (stream *) s;
}


/* fd_to_stream()-- Given an open file descriptor, build a stream
 * around it. */

static stream *
fd_to_stream (int fd, int prot)
{
  struct stat statbuf;
  unix_stream *s;

  s = get_mem (sizeof (unix_stream));
  memset (s, '\0', sizeof (unix_stream));

  s->fd = fd;
  s->buffer_offset = 0;
  s->physical_offset = 0;
  s->logical_offset = 0;
  s->prot = prot;

  /* Get the current length of the file. */

  fstat (fd, &statbuf);

  if (lseek (fd, 0, SEEK_CUR) == (off_t) -1)
    s->file_length = -1;
  else
    s->file_length = S_ISREG (statbuf.st_mode) ? statbuf.st_size : -1;

  s->special_file = !S_ISREG (statbuf.st_mode);

  fd_open (s);

  return (stream *) s;
}


/* Given the Fortran unit number, convert it to a C file descriptor.  */

int
unit_to_fd (int unit)
{
  gfc_unit *us;
  int fd;

  us = find_unit (unit);
  if (us == NULL)
    return -1;

  fd = ((unix_stream *) us->s)->fd;
  unlock_unit (us);
  return fd;
}


/* unpack_filename()-- Given a fortran string and a pointer to a
 * buffer that is PATH_MAX characters, convert the fortran string to a
 * C string in the buffer.  Returns nonzero if this is not possible.  */

int
unpack_filename (char *cstring, const char *fstring, int len)
{
  len = fstrlen (fstring, len);
  if (len >= PATH_MAX)
    return 1;

  memmove (cstring, fstring, len);
  cstring[len] = '\0';

  return 0;
}


/* tempfile()-- Generate a temporary filename for a scratch file and
 * open it.  mkstemp() opens the file for reading and writing, but the
 * library mode prevents anything that is not allowed.  The descriptor
 * is returned, which is -1 on error.  The template is pointed to by 
 * opp->file, which is copied into the unit structure
 * and freed later. */

static int
tempfile (st_parameter_open *opp)
{
  const char *tempdir;
  char *template;
  int fd;

  tempdir = getenv ("GFORTRAN_TMPDIR");
  if (tempdir == NULL)
    tempdir = getenv ("TMP");
  if (tempdir == NULL)
    tempdir = getenv ("TEMP");
  if (tempdir == NULL)
    tempdir = DEFAULT_TEMPDIR;

  template = get_mem (strlen (tempdir) + 20);

  sprintf (template, "%s/gfortrantmpXXXXXX", tempdir);

#ifdef HAVE_MKSTEMP

  fd = mkstemp (template);

#else /* HAVE_MKSTEMP */

  if (mktemp (template))
    do
#if defined(HAVE_CRLF) && defined(O_BINARY)
      fd = open (template, O_RDWR | O_CREAT | O_EXCL | O_BINARY,
                 S_IREAD | S_IWRITE);
#else
      fd = open (template, O_RDWR | O_CREAT | O_EXCL, S_IREAD | S_IWRITE);
#endif
    while (!(fd == -1 && errno == EEXIST) && mktemp (template));
  else
    fd = -1;

#endif /* HAVE_MKSTEMP */

  if (fd < 0)
    free_mem (template);
  else
    {
      opp->file = template;
      opp->file_len = strlen (template);	/* Don't include trailing nul */
    }

  return fd;
}


/* regular_file()-- Open a regular file.
 * Change flags->action if it is ACTION_UNSPECIFIED on entry,
 * unless an error occurs.
 * Returns the descriptor, which is less than zero on error. */

static int
regular_file (st_parameter_open *opp, unit_flags *flags)
{
  char path[PATH_MAX + 1];
  int mode;
  int rwflag;
  int crflag;
  int fd;

  if (unpack_filename (path, opp->file, opp->file_len))
    {
      errno = ENOENT;		/* Fake an OS error */
      return -1;
    }

  rwflag = 0;

  switch (flags->action)
    {
    case ACTION_READ:
      rwflag = O_RDONLY;
      break;

    case ACTION_WRITE:
      rwflag = O_WRONLY;
      break;

    case ACTION_READWRITE:
    case ACTION_UNSPECIFIED:
      rwflag = O_RDWR;
      break;

    default:
      internal_error (&opp->common, "regular_file(): Bad action");
    }

  switch (flags->status)
    {
    case STATUS_NEW:
      crflag = O_CREAT | O_EXCL;
      break;

    case STATUS_OLD:		/* open will fail if the file does not exist*/
      crflag = 0;
      break;

    case STATUS_UNKNOWN:
    case STATUS_SCRATCH:
      crflag = O_CREAT;
      break;

    case STATUS_REPLACE:
      crflag = O_CREAT | O_TRUNC;
      break;

    default:
      internal_error (&opp->common, "regular_file(): Bad status");
    }

  /* rwflag |= O_LARGEFILE; */

#if defined(HAVE_CRLF) && defined(O_BINARY)
  crflag |= O_BINARY;
#endif

  mode = S_IRUSR | S_IWUSR | S_IRGRP | S_IWGRP | S_IROTH | S_IWOTH;
  fd = open (path, rwflag | crflag, mode);
  if (flags->action != ACTION_UNSPECIFIED)
    return fd;

  if (fd >= 0)
    {
      flags->action = ACTION_READWRITE;
      return fd;
    }
  if (errno != EACCES && errno != EROFS)
     return fd;

  /* retry for read-only access */
  rwflag = O_RDONLY;
  fd = open (path, rwflag | crflag, mode);
  if (fd >=0)
    {
      flags->action = ACTION_READ;
      return fd;               /* success */
    }
  
  if (errno != EACCES)
    return fd;                 /* failure */

  /* retry for write-only access */
  rwflag = O_WRONLY;
  fd = open (path, rwflag | crflag, mode);
  if (fd >=0)
    {
      flags->action = ACTION_WRITE;
      return fd;               /* success */
    }
  return fd;                   /* failure */
}


/* open_external()-- Open an external file, unix specific version.
 * Change flags->action if it is ACTION_UNSPECIFIED on entry.
 * Returns NULL on operating system error. */

stream *
open_external (st_parameter_open *opp, unit_flags *flags)
{
  int fd, prot;

  if (flags->status == STATUS_SCRATCH)
    {
      fd = tempfile (opp);
      if (flags->action == ACTION_UNSPECIFIED)
        flags->action = ACTION_READWRITE;

#if HAVE_UNLINK_OPEN_FILE
      /* We can unlink scratch files now and it will go away when closed. */
      if (fd >= 0)
	unlink (opp->file);
#endif
    }
  else
    {
      /* regular_file resets flags->action if it is ACTION_UNSPECIFIED and
       * if it succeeds */
      fd = regular_file (opp, flags);
    }

  if (fd < 0)
    return NULL;
  fd = fix_fd (fd);

  switch (flags->action)
    {
    case ACTION_READ:
      prot = PROT_READ;
      break;

    case ACTION_WRITE:
      prot = PROT_WRITE;
      break;

    case ACTION_READWRITE:
      prot = PROT_READ | PROT_WRITE;
      break;

    default:
      internal_error (&opp->common, "open_external(): Bad action");
    }

  return fd_to_stream (fd, prot);
}


/* input_stream()-- Return a stream pointer to the default input stream.
 * Called on initialization. */

stream *
input_stream (void)
{
  return fd_to_stream (STDIN_FILENO, PROT_READ);
}


/* output_stream()-- Return a stream pointer to the default output stream.
 * Called on initialization. */

stream *
output_stream (void)
{
#if defined(HAVE_CRLF) && defined(HAVE_SETMODE)
  setmode (STDOUT_FILENO, O_BINARY);
#endif
  return fd_to_stream (STDOUT_FILENO, PROT_WRITE);
}


/* error_stream()-- Return a stream pointer to the default error stream.
 * Called on initialization. */

stream *
error_stream (void)
{
#if defined(HAVE_CRLF) && defined(HAVE_SETMODE)
  setmode (STDERR_FILENO, O_BINARY);
#endif
  return fd_to_stream (STDERR_FILENO, PROT_WRITE);
}


<<<<<<< HEAD
stream *
init_error_stream (unix_stream *error)
{
  memset (error, '\0', sizeof (*error));

  error->fd = options.use_stderr ? STDERR_FILENO : STDOUT_FILENO;

  error->st.alloc_w_at = (void *) fd_alloc_w_at;
  error->st.sfree = (void *) fd_sfree;

  error->unbuffered = 1;
  error->buffer = error->small_buffer;

  return (stream *) error;
}

/* st_printf()-- simple printf() function for streams that handles the
 * formats %d, %s and %c.  This function handles printing of error
 * messages that originate within the library itself, not from a user
 * program. */

int
st_printf (const char *format, ...)
{
  int count, total;
  va_list arg;
  char *p;
  const char *q;
  stream *s;
  char itoa_buf[GFC_ITOA_BUF_SIZE];
  unix_stream err_stream;

  total = 0;
  s = init_error_stream (&err_stream);
  va_start (arg, format);

  for (;;)
    {
      count = 0;

      while (format[count] != '%' && format[count] != '\0')
	count++;

      if (count != 0)
	{
	  p = salloc_w (s, &count);
	  memmove (p, format, count);
	  sfree (s);
	}

      total += count;
      format += count;
      if (*format++ == '\0')
	break;

      switch (*format)
	{
	case 'c':
	  count = 1;

	  p = salloc_w (s, &count);
	  *p = (char) va_arg (arg, int);

	  sfree (s);
	  break;

	case 'd':
	  q = gfc_itoa (va_arg (arg, int), itoa_buf, sizeof (itoa_buf));
	  count = strlen (q);

	  p = salloc_w (s, &count);
	  memmove (p, q, count);
	  sfree (s);
	  break;

	case 'x':
	  q = xtoa (va_arg (arg, unsigned), itoa_buf, sizeof (itoa_buf));
	  count = strlen (q);

	  p = salloc_w (s, &count);
	  memmove (p, q, count);
	  sfree (s);
	  break;

	case 's':
	  q = va_arg (arg, char *);
	  count = strlen (q);

	  p = salloc_w (s, &count);
	  memmove (p, q, count);
	  sfree (s);
	  break;

	case '\0':
	  return total;

	default:
	  count = 2;
	  p = salloc_w (s, &count);
	  p[0] = format[-1];
	  p[1] = format[0];
	  sfree (s);
	  break;
	}

      total += count;
      format++;
    }

  va_end (arg);
  return total;
=======
/* st_vprintf()-- vprintf function for error output.  To avoid buffer
   overruns, we limit the length of the buffer to ST_VPRINTF_SIZE.  2k
   is big enough to completely fill a 80x25 terminal, so it shuld be
   OK.  We use a direct write() because it is simpler and least likely
   to be clobbered by memory corruption.  Writing an error message
   longer than that is an error.  */

#define ST_VPRINTF_SIZE 2048

int
st_vprintf (const char *format, va_list ap)
{
  static char buffer[ST_VPRINTF_SIZE];
  int written;
  int fd;

  fd = options.use_stderr ? STDERR_FILENO : STDOUT_FILENO;
#ifdef HAVE_VSNPRINTF
  written = vsnprintf(buffer, ST_VPRINTF_SIZE, format, ap);
#else
  written = vsprintf(buffer, format, ap);

  if (written >= ST_VPRINTF_SIZE-1)
    {
      /* The error message was longer than our buffer.  Ouch.  Because
	 we may have messed up things badly, report the error and
	 quit.  */
#define ERROR_MESSAGE "Internal error: buffer overrun in st_vprintf()\n"
      write (fd, buffer, ST_VPRINTF_SIZE-1);
      write (fd, ERROR_MESSAGE, strlen(ERROR_MESSAGE));
      sys_exit(2);
#undef ERROR_MESSAGE

    }
#endif

  written = write (fd, buffer, written);
  return written;
}

/* st_printf()-- printf() function for error output.  This just calls
   st_vprintf() to do the actual work.  */

int
st_printf (const char *format, ...)
{
  int written;
  va_list ap;
  va_start (ap, format);
  written = st_vprintf(format, ap);
  va_end (ap);
  return written;
>>>>>>> 60a98cce
}


/* compare_file_filename()-- Given an open stream and a fortran string
 * that is a filename, figure out if the file is the same as the
 * filename. */

int
compare_file_filename (gfc_unit *u, const char *name, int len)
{
  char path[PATH_MAX + 1];
  struct stat st1;
#ifdef HAVE_WORKING_STAT
  struct stat st2;
#endif

  if (unpack_filename (path, name, len))
    return 0;			/* Can't be the same */

  /* If the filename doesn't exist, then there is no match with the
   * existing file. */

  if (stat (path, &st1) < 0)
    return 0;

#ifdef HAVE_WORKING_STAT
  fstat (((unix_stream *) (u->s))->fd, &st2);
  return (st1.st_dev == st2.st_dev) && (st1.st_ino == st2.st_ino);
#else
  if (len != u->file_len)
    return 0;
  return (memcmp(path, u->file, len) == 0);
#endif
}


#ifdef HAVE_WORKING_STAT
# define FIND_FILE0_DECL struct stat *st
# define FIND_FILE0_ARGS st
#else
# define FIND_FILE0_DECL const char *file, gfc_charlen_type file_len
# define FIND_FILE0_ARGS file, file_len
#endif

/* find_file0()-- Recursive work function for find_file() */

static gfc_unit *
find_file0 (gfc_unit *u, FIND_FILE0_DECL)
{
  gfc_unit *v;

  if (u == NULL)
    return NULL;

#ifdef HAVE_WORKING_STAT
  if (u->s != NULL
      && fstat (((unix_stream *) u->s)->fd, &st[1]) >= 0 &&
      st[0].st_dev == st[1].st_dev && st[0].st_ino == st[1].st_ino)
<<<<<<< HEAD
    return u;
#else
  if (compare_string (u->file_len, u->file, file_len, file) == 0)
    return u;
=======
    return u;
#else
  if (compare_string (u->file_len, u->file, file_len, file) == 0)
    return u;
>>>>>>> 60a98cce
#endif

  v = find_file0 (u->left, FIND_FILE0_ARGS);
  if (v != NULL)
    return v;

  v = find_file0 (u->right, FIND_FILE0_ARGS);
  if (v != NULL)
    return v;

  return NULL;
}


/* find_file()-- Take the current filename and see if there is a unit
 * that has the file already open.  Returns a pointer to the unit if so. */

gfc_unit *
find_file (const char *file, gfc_charlen_type file_len)
{
  char path[PATH_MAX + 1];
  struct stat st[2];
  gfc_unit *u;

  if (unpack_filename (path, file, file_len))
    return NULL;

  if (stat (path, &st[0]) < 0)
    return NULL;

  __gthread_mutex_lock (&unit_lock);
retry:
  u = find_file0 (unit_root, FIND_FILE0_ARGS);
  if (u != NULL)
    {
      /* Fast path.  */
      if (! __gthread_mutex_trylock (&u->lock))
	{
	  /* assert (u->closed == 0); */
	  __gthread_mutex_unlock (&unit_lock);
	  return u;
	}

      inc_waiting_locked (u);
    }
  __gthread_mutex_unlock (&unit_lock);
  if (u != NULL)
    {
      __gthread_mutex_lock (&u->lock);
      if (u->closed)
	{
	  __gthread_mutex_lock (&unit_lock);
	  __gthread_mutex_unlock (&u->lock);
	  if (predec_waiting_locked (u) == 0)
	    free_mem (u);
	  goto retry;
	}

      dec_waiting_unlocked (u);
    }
  return u;
}

static gfc_unit *
flush_all_units_1 (gfc_unit *u, int min_unit)
{
  while (u != NULL)
    {
      if (u->unit_number > min_unit)
	{
	  gfc_unit *r = flush_all_units_1 (u->left, min_unit);
	  if (r != NULL)
	    return r;
	}
      if (u->unit_number >= min_unit)
	{
	  if (__gthread_mutex_trylock (&u->lock))
	    return u;
	  if (u->s)
	    flush (u->s);
	  __gthread_mutex_unlock (&u->lock);
	}
      u = u->right;
    }
  return NULL;
}

void
flush_all_units (void)
{
  gfc_unit *u;
  int min_unit = 0;

  __gthread_mutex_lock (&unit_lock);
  do
    {
      u = flush_all_units_1 (unit_root, min_unit);
      if (u != NULL)
	inc_waiting_locked (u);
      __gthread_mutex_unlock (&unit_lock);
      if (u == NULL)
	return;

      __gthread_mutex_lock (&u->lock);

      min_unit = u->unit_number + 1;

      if (u->closed == 0)
	{
	  flush (u->s);
	  __gthread_mutex_lock (&unit_lock);
	  __gthread_mutex_unlock (&u->lock);
	  (void) predec_waiting_locked (u);
	}
      else
	{
	  __gthread_mutex_lock (&unit_lock);
	  __gthread_mutex_unlock (&u->lock);
	  if (predec_waiting_locked (u) == 0)
	    free_mem (u);
	}
    }
  while (1);
}


/* stream_at_bof()-- Returns nonzero if the stream is at the beginning
 * of the file. */

int
stream_at_bof (stream * s)
{
  unix_stream *us;

  if (!is_seekable (s))
    return 0;

  us = (unix_stream *) s;

  return us->logical_offset == 0;
}


/* stream_at_eof()-- Returns nonzero if the stream is at the end
 * of the file. */

int
stream_at_eof (stream * s)
{
  unix_stream *us;

  if (!is_seekable (s))
    return 0;

  us = (unix_stream *) s;

  return us->logical_offset == us->dirty_offset;
}


/* delete_file()-- Given a unit structure, delete the file associated
 * with the unit.  Returns nonzero if something went wrong. */

int
delete_file (gfc_unit * u)
{
  char path[PATH_MAX + 1];

  if (unpack_filename (path, u->file, u->file_len))
    {				/* Shouldn't be possible */
      errno = ENOENT;
      return 1;
    }

  return unlink (path);
}


/* file_exists()-- Returns nonzero if the current filename exists on
 * the system */

int
file_exists (const char *file, gfc_charlen_type file_len)
{
  char path[PATH_MAX + 1];
  struct stat statbuf;

  if (unpack_filename (path, file, file_len))
    return 0;

  if (stat (path, &statbuf) < 0)
    return 0;

  return 1;
}



static const char yes[] = "YES", no[] = "NO", unknown[] = "UNKNOWN";

/* inquire_sequential()-- Given a fortran string, determine if the
 * file is suitable for sequential access.  Returns a C-style
 * string. */

const char *
inquire_sequential (const char *string, int len)
{
  char path[PATH_MAX + 1];
  struct stat statbuf;

  if (string == NULL ||
      unpack_filename (path, string, len) || stat (path, &statbuf) < 0)
    return unknown;

  if (S_ISREG (statbuf.st_mode) ||
      S_ISCHR (statbuf.st_mode) || S_ISFIFO (statbuf.st_mode))
    return yes;

  if (S_ISDIR (statbuf.st_mode) || S_ISBLK (statbuf.st_mode))
    return no;

  return unknown;
}


/* inquire_direct()-- Given a fortran string, determine if the file is
 * suitable for direct access.  Returns a C-style string. */

const char *
inquire_direct (const char *string, int len)
{
  char path[PATH_MAX + 1];
  struct stat statbuf;

  if (string == NULL ||
      unpack_filename (path, string, len) || stat (path, &statbuf) < 0)
    return unknown;

  if (S_ISREG (statbuf.st_mode) || S_ISBLK (statbuf.st_mode))
    return yes;

  if (S_ISDIR (statbuf.st_mode) ||
      S_ISCHR (statbuf.st_mode) || S_ISFIFO (statbuf.st_mode))
    return no;

  return unknown;
}


/* inquire_formatted()-- Given a fortran string, determine if the file
 * is suitable for formatted form.  Returns a C-style string. */

const char *
inquire_formatted (const char *string, int len)
{
  char path[PATH_MAX + 1];
  struct stat statbuf;

  if (string == NULL ||
      unpack_filename (path, string, len) || stat (path, &statbuf) < 0)
    return unknown;

  if (S_ISREG (statbuf.st_mode) ||
      S_ISBLK (statbuf.st_mode) ||
      S_ISCHR (statbuf.st_mode) || S_ISFIFO (statbuf.st_mode))
    return yes;

  if (S_ISDIR (statbuf.st_mode))
    return no;

  return unknown;
}


/* inquire_unformatted()-- Given a fortran string, determine if the file
 * is suitable for unformatted form.  Returns a C-style string. */

const char *
inquire_unformatted (const char *string, int len)
{
  return inquire_formatted (string, len);
}


/* inquire_access()-- Given a fortran string, determine if the file is
 * suitable for access. */

static const char *
inquire_access (const char *string, int len, int mode)
{
  char path[PATH_MAX + 1];

  if (string == NULL || unpack_filename (path, string, len) ||
      access (path, mode) < 0)
    return no;

  return yes;
}


/* inquire_read()-- Given a fortran string, determine if the file is
 * suitable for READ access. */

const char *
inquire_read (const char *string, int len)
{
  return inquire_access (string, len, R_OK);
}


/* inquire_write()-- Given a fortran string, determine if the file is
 * suitable for READ access. */

const char *
inquire_write (const char *string, int len)
{
  return inquire_access (string, len, W_OK);
}


/* inquire_readwrite()-- Given a fortran string, determine if the file is
 * suitable for read and write access. */

const char *
inquire_readwrite (const char *string, int len)
{
  return inquire_access (string, len, R_OK | W_OK);
}


/* file_length()-- Return the file length in bytes, -1 if unknown */

gfc_offset
file_length (stream * s)
{
  return ((unix_stream *) s)->file_length;
}


/* file_position()-- Return the current position of the file */

gfc_offset
file_position (stream *s)
{
  return ((unix_stream *) s)->logical_offset;
}


/* is_seekable()-- Return nonzero if the stream is seekable, zero if
 * it is not */

int
is_seekable (stream *s)
{
  /* By convention, if file_length == -1, the file is not
     seekable.  */
  return ((unix_stream *) s)->file_length!=-1;
}


/* is_special()-- Return nonzero if the stream is not a regular file.  */

int
is_special (stream *s)
{
  return ((unix_stream *) s)->special_file;
}


try
flush (stream *s)
{
  return fd_flush( (unix_stream *) s);
}

int
stream_isatty (stream *s)
{
  return isatty (((unix_stream *) s)->fd);
}

char *
stream_ttyname (stream *s __attribute__ ((unused)))
{
#ifdef HAVE_TTYNAME
  return ttyname (((unix_stream *) s)->fd);
#else
  return NULL;
#endif
}

gfc_offset
stream_offset (stream *s)
{
  return (((unix_stream *) s)->logical_offset);
}


/* How files are stored:  This is an operating-system specific issue,
   and therefore belongs here.  There are three cases to consider.

   Direct Access:
      Records are written as block of bytes corresponding to the record
      length of the file.  This goes for both formatted and unformatted
      records.  Positioning is done explicitly for each data transfer,
      so positioning is not much of an issue.

   Sequential Formatted:
      Records are separated by newline characters.  The newline character
      is prohibited from appearing in a string.  If it does, this will be
      messed up on the next read.  End of file is also the end of a record.

   Sequential Unformatted:
      In this case, we are merely copying bytes to and from main storage,
      yet we need to keep track of varying record lengths.  We adopt
      the solution used by f2c.  Each record contains a pair of length
      markers:

        Length of record n in bytes
        Data of record n
        Length of record n in bytes

        Length of record n+1 in bytes
        Data of record n+1
        Length of record n+1 in bytes

     The length is stored at the end of a record to allow backspacing to the
     previous record.  Between data transfer statements, the file pointer
     is left pointing to the first length of the current record.

     ENDFILE records are never explicitly stored.

*/<|MERGE_RESOLUTION|>--- conflicted
+++ resolved
@@ -97,10 +97,6 @@
   gfc_offset dirty_offset;	/* Start of modified bytes in buffer */
   gfc_offset file_length;	/* Length of the file, -1 if not seekable. */
 
-<<<<<<< HEAD
-  char *buffer;
-=======
->>>>>>> 60a98cce
   int len;			/* Physical length of the current buffer */
   int active;			/* Length of valid bytes in the buffer */
 
@@ -109,18 +105,6 @@
 
   int special_file;		/* =1 if the fd refers to a special file */
 
-<<<<<<< HEAD
-  unsigned unbuffered:1;
-
-  char small_buffer[BUFFER_SIZE];
-
-}
-unix_stream;
-
-extern stream *init_error_stream (unix_stream *);
-internal_proto(init_error_stream);
-
-=======
   int unbuffered;               /* =1 if the stream is not buffered */
 
   char *buffer;
@@ -157,7 +141,6 @@
   char *buffer;
 }
 int_stream;
->>>>>>> 60a98cce
 
 /* This implementation of stream I/O is based on the paper:
  *
@@ -525,7 +508,6 @@
 
   /* do_read() hangs on read from terminals for *BSD-systems.  Only
      use read() in that case.  */
-<<<<<<< HEAD
 
   if (s->special_file)
     {
@@ -535,7 +517,7 @@
       if (n < 0)
 	return NULL;
 
-      s->physical_offset = where + n;
+      s->physical_offset = m + n;
       s->active += n;
     }
   else
@@ -546,30 +528,7 @@
       if (do_read (s, s->buffer + s->active, &n) != 0)
 	return NULL;
 
-      s->physical_offset = where + n;
-=======
-
-  if (s->special_file)
-    {
-      ssize_t n;
-
-      n = read (s->fd, s->buffer + s->active, s->len - s->active);
-      if (n < 0)
-	return NULL;
-
       s->physical_offset = m + n;
-      s->active += n;
-    }
-  else
-    {
-      size_t n;
-
-      n = s->len - s->active;
-      if (do_read (s, s->buffer + s->active, &n) != 0)
-	return NULL;
-
-      s->physical_offset = m + n;
->>>>>>> 60a98cce
       s->active += n;
     }
 
@@ -657,21 +616,6 @@
 static try
 fd_seek (unix_stream * s, gfc_offset offset)
 {
-<<<<<<< HEAD
-
-  if (s->file_length == -1)
-    return SUCCESS;
-
-  if (s->physical_offset == offset) /* Are we lucky and avoid syscall?  */
-    {
-      s->logical_offset = offset;
-      return SUCCESS;
-    }
-
-  s->physical_offset = s->logical_offset = offset;
-  s->active = 0;
-=======
->>>>>>> 60a98cce
 
   if (s->file_length == -1)
     return SUCCESS;
@@ -961,11 +905,7 @@
    routines use mem_alloc_r_at.  */
 
 static int
-<<<<<<< HEAD
-mem_read (unix_stream * s, void * buf, size_t * nbytes)
-=======
 mem_read (int_stream * s, void * buf, size_t * nbytes)
->>>>>>> 60a98cce
 {
   void *p;
   int tmp;
@@ -990,9 +930,8 @@
    at the moment, as all internal IO is formatted and the formatted IO
    routines use mem_alloc_w_at.  */
 
-<<<<<<< HEAD
 static int
-mem_write (unix_stream * s, const void * buf, size_t * nbytes)
+mem_write (int_stream * s, const void * buf, size_t * nbytes)
 {
   void *p;
   int tmp;
@@ -1015,32 +954,6 @@
 }
 
 
-=======
->>>>>>> 60a98cce
-static int
-mem_write (int_stream * s, const void * buf, size_t * nbytes)
-{
-  void *p;
-  int tmp;
-
-  errno = 0;
-
-  tmp = *nbytes;
-  p = mem_alloc_w_at (s, &tmp, -1);
-  if (p)
-    {
-      *nbytes = tmp;
-      memcpy (p, buf, *nbytes);
-      return 0;
-    }
-  else
-    {
-      *nbytes = 0;
-      return errno;
-    }
-}
-
-
 static int
 mem_seek (int_stream * s, gfc_offset offset)
 {
@@ -1056,11 +969,7 @@
 
 
 static try
-<<<<<<< HEAD
-mem_set (unix_stream * s, int c, size_t n)
-=======
 mem_set (int_stream * s, int c, size_t n)
->>>>>>> 60a98cce
 {
   void *p;
   int len;
@@ -1473,119 +1382,6 @@
 }
 
 
-<<<<<<< HEAD
-stream *
-init_error_stream (unix_stream *error)
-{
-  memset (error, '\0', sizeof (*error));
-
-  error->fd = options.use_stderr ? STDERR_FILENO : STDOUT_FILENO;
-
-  error->st.alloc_w_at = (void *) fd_alloc_w_at;
-  error->st.sfree = (void *) fd_sfree;
-
-  error->unbuffered = 1;
-  error->buffer = error->small_buffer;
-
-  return (stream *) error;
-}
-
-/* st_printf()-- simple printf() function for streams that handles the
- * formats %d, %s and %c.  This function handles printing of error
- * messages that originate within the library itself, not from a user
- * program. */
-
-int
-st_printf (const char *format, ...)
-{
-  int count, total;
-  va_list arg;
-  char *p;
-  const char *q;
-  stream *s;
-  char itoa_buf[GFC_ITOA_BUF_SIZE];
-  unix_stream err_stream;
-
-  total = 0;
-  s = init_error_stream (&err_stream);
-  va_start (arg, format);
-
-  for (;;)
-    {
-      count = 0;
-
-      while (format[count] != '%' && format[count] != '\0')
-	count++;
-
-      if (count != 0)
-	{
-	  p = salloc_w (s, &count);
-	  memmove (p, format, count);
-	  sfree (s);
-	}
-
-      total += count;
-      format += count;
-      if (*format++ == '\0')
-	break;
-
-      switch (*format)
-	{
-	case 'c':
-	  count = 1;
-
-	  p = salloc_w (s, &count);
-	  *p = (char) va_arg (arg, int);
-
-	  sfree (s);
-	  break;
-
-	case 'd':
-	  q = gfc_itoa (va_arg (arg, int), itoa_buf, sizeof (itoa_buf));
-	  count = strlen (q);
-
-	  p = salloc_w (s, &count);
-	  memmove (p, q, count);
-	  sfree (s);
-	  break;
-
-	case 'x':
-	  q = xtoa (va_arg (arg, unsigned), itoa_buf, sizeof (itoa_buf));
-	  count = strlen (q);
-
-	  p = salloc_w (s, &count);
-	  memmove (p, q, count);
-	  sfree (s);
-	  break;
-
-	case 's':
-	  q = va_arg (arg, char *);
-	  count = strlen (q);
-
-	  p = salloc_w (s, &count);
-	  memmove (p, q, count);
-	  sfree (s);
-	  break;
-
-	case '\0':
-	  return total;
-
-	default:
-	  count = 2;
-	  p = salloc_w (s, &count);
-	  p[0] = format[-1];
-	  p[1] = format[0];
-	  sfree (s);
-	  break;
-	}
-
-      total += count;
-      format++;
-    }
-
-  va_end (arg);
-  return total;
-=======
 /* st_vprintf()-- vprintf function for error output.  To avoid buffer
    overruns, we limit the length of the buffer to ST_VPRINTF_SIZE.  2k
    is big enough to completely fill a 80x25 terminal, so it shuld be
@@ -1638,7 +1434,6 @@
   written = st_vprintf(format, ap);
   va_end (ap);
   return written;
->>>>>>> 60a98cce
 }
 
 
@@ -1697,17 +1492,10 @@
   if (u->s != NULL
       && fstat (((unix_stream *) u->s)->fd, &st[1]) >= 0 &&
       st[0].st_dev == st[1].st_dev && st[0].st_ino == st[1].st_ino)
-<<<<<<< HEAD
     return u;
 #else
   if (compare_string (u->file_len, u->file, file_len, file) == 0)
     return u;
-=======
-    return u;
-#else
-  if (compare_string (u->file_len, u->file, file_len, file) == 0)
-    return u;
->>>>>>> 60a98cce
 #endif
 
   v = find_file0 (u->left, FIND_FILE0_ARGS);
