--- conflicted
+++ resolved
@@ -914,15 +914,9 @@
 
   if (f != NULL)
     fmt->format_string = f->source;
-<<<<<<< HEAD
-
-  st_sprintf (buffer, "%s\n", message);
-
-=======
 
   sprintf (buffer, "%s\n", message);
 
->>>>>>> 60a98cce
   j = fmt->format_string - dtp->format;
 
   offset = (j > 60) ? j - 40 : 0;
