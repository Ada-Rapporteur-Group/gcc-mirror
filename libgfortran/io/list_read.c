/* Copyright (C) 2002, 2003, 2004, 2005, 2007 Free Software Foundation, Inc.
   Contributed by Andy Vaught
   Namelist input contributed by Paul Thomas

This file is part of the GNU Fortran 95 runtime library (libgfortran).

Libgfortran is free software; you can redistribute it and/or modify
it under the terms of the GNU General Public License as published by
the Free Software Foundation; either version 2, or (at your option)
any later version.

In addition to the permissions in the GNU General Public License, the
Free Software Foundation gives you unlimited permission to link the
compiled version of this file into combinations with other programs,
and to distribute those combinations without any restriction coming
from the use of this file.  (The General Public License restrictions
do apply in other respects; for example, they cover modification of
the file, and distribution when not linked into a combine
executable.)

Libgfortran is distributed in the hope that it will be useful,
but WITHOUT ANY WARRANTY; without even the implied warranty of
MERCHANTABILITY or FITNESS FOR A PARTICULAR PURPOSE.  See the
GNU General Public License for more details.

You should have received a copy of the GNU General Public License
along with Libgfortran; see the file COPYING.  If not, write to
the Free Software Foundation, 51 Franklin Street, Fifth Floor,
Boston, MA 02110-1301, USA.  */


#include "config.h"
#include <string.h>
#include <ctype.h>
#include "libgfortran.h"
#include "io.h"


/* List directed input.  Several parsing subroutines are practically
   reimplemented from formatted input, the reason being that there are
   all kinds of small differences between formatted and list directed
   parsing.  */


/* Subroutines for reading characters from the input.  Because a
   repeat count is ambiguous with an integer, we have to read the
   whole digit string before seeing if there is a '*' which signals
   the repeat count.  Since we can have a lot of potential leading
   zeros, we have to be able to back up by arbitrary amount.  Because
   the input might not be seekable, we have to buffer the data
   ourselves.  */

#define CASE_DIGITS   case '0': case '1': case '2': case '3': case '4': \
                      case '5': case '6': case '7': case '8': case '9'

#define CASE_SEPARATORS  case ' ': case ',': case '/': case '\n': case '\t': \
                         case '\r'

/* This macro assumes that we're operating on a variable.  */

#define is_separator(c) (c == '/' ||  c == ',' || c == '\n' || c == ' ' \
                         || c == '\t' || c == '\r')

/* Maximum repeat count.  Less than ten times the maximum signed int32.  */

#define MAX_REPEAT 200000000


/* Save a character to a string buffer, enlarging it as necessary.  */

static void
push_char (st_parameter_dt *dtp, char c)
{
  char *new;

  if (dtp->u.p.saved_string == NULL)
    {
      if (dtp->u.p.scratch == NULL)
	dtp->u.p.scratch = get_mem (SCRATCH_SIZE);
      dtp->u.p.saved_string = dtp->u.p.scratch;
      memset (dtp->u.p.saved_string, 0, SCRATCH_SIZE);
      dtp->u.p.saved_length = SCRATCH_SIZE;
      dtp->u.p.saved_used = 0;
    }

  if (dtp->u.p.saved_used >= dtp->u.p.saved_length)
    {
      dtp->u.p.saved_length = 2 * dtp->u.p.saved_length;
      new = get_mem (2 * dtp->u.p.saved_length);

      memset (new, 0, 2 * dtp->u.p.saved_length);

      memcpy (new, dtp->u.p.saved_string, dtp->u.p.saved_used);
      if (dtp->u.p.saved_string != dtp->u.p.scratch)
	free_mem (dtp->u.p.saved_string);

      dtp->u.p.saved_string = new;
    }

  dtp->u.p.saved_string[dtp->u.p.saved_used++] = c;
}


/* Free the input buffer if necessary.  */

static void
free_saved (st_parameter_dt *dtp)
{
  if (dtp->u.p.saved_string == NULL)
    return;

  if (dtp->u.p.saved_string != dtp->u.p.scratch)
    free_mem (dtp->u.p.saved_string);

  dtp->u.p.saved_string = NULL;
  dtp->u.p.saved_used = 0;
}


/* Free the line buffer if necessary.  */

static void
free_line (st_parameter_dt *dtp)
{
  if (dtp->u.p.line_buffer == NULL)
    return;

  free_mem (dtp->u.p.line_buffer);
  dtp->u.p.line_buffer = NULL;
}


static char
next_char (st_parameter_dt *dtp)
{
  int length;
  gfc_offset record;
  char c, *p;

  if (dtp->u.p.last_char != '\0')
    {
      dtp->u.p.at_eol = 0;
      c = dtp->u.p.last_char;
      dtp->u.p.last_char = '\0';
      goto done;
    }

  /* Read from line_buffer if enabled.  */

  if (dtp->u.p.line_buffer_enabled)
    {
      dtp->u.p.at_eol = 0;

      c = dtp->u.p.line_buffer[dtp->u.p.item_count];
      if (c != '\0' && dtp->u.p.item_count < 64)
	{
	  dtp->u.p.line_buffer[dtp->u.p.item_count] = '\0';
	  dtp->u.p.item_count++;
	  goto done;
	}

        dtp->u.p.item_count = 0;
	dtp->u.p.line_buffer_enabled = 0;
    }    

  /* Handle the end-of-record and end-of-file conditions for
     internal array unit.  */
<<<<<<< HEAD
  if (is_array_io(dtp))
=======
  if (is_array_io (dtp))
>>>>>>> 60a98cce
    {
      if (dtp->u.p.at_eof)
	longjmp (*dtp->u.p.eof_jump, 1);

      /* Check for "end-of-record" condition.  */
      if (dtp->u.p.current_unit->bytes_left == 0)
	{
	  c = '\n';
	  record = next_array_record (dtp, dtp->u.p.current_unit->ls);

	  /* Check for "end-of-file" condition.  */      
	  if (record == 0)
	    {
	      dtp->u.p.at_eof = 1;
	      goto done;
	    }

	  record *= dtp->u.p.current_unit->recl;
	  if (sseek (dtp->u.p.current_unit->s, record) == FAILURE)
	    longjmp (*dtp->u.p.eof_jump, 1);

	  dtp->u.p.current_unit->bytes_left = dtp->u.p.current_unit->recl;
	  goto done;
	}
    }

  /* Get the next character and handle end-of-record conditions.  */

  length = 1;

  p = salloc_r (dtp->u.p.current_unit->s, &length);
  
  if (is_stream_io (dtp))
    dtp->u.p.current_unit->strm_pos++;

<<<<<<< HEAD
  if (is_internal_unit(dtp))
    {
      if (is_array_io(dtp))
=======
  if (is_internal_unit (dtp))
    {
      if (is_array_io (dtp))
>>>>>>> 60a98cce
	{
	  /* End of record is handled in the next pass through, above.  The
	     check for NULL here is cautionary.  */
	  if (p == NULL)
	    {
	      generate_error (&dtp->common, ERROR_INTERNAL_UNIT, NULL);
	      return '\0';
	    }

	  dtp->u.p.current_unit->bytes_left--;
	  c = *p;
	}
      else
	{
	  if (p == NULL)
	    longjmp (*dtp->u.p.eof_jump, 1);
	  if (length == 0)
	    c = '\n';
	  else
	    c = *p;
	}
    }
  else
    {
      if (p == NULL)
	{
	  generate_error (&dtp->common, ERROR_OS, NULL);
	  return '\0';
	}
      if (length == 0)
	longjmp (*dtp->u.p.eof_jump, 1);
      c = *p;
    }
done:
  dtp->u.p.at_eol = (c == '\n' || c == '\r');
  return c;
}


/* Push a character back onto the input.  */

static void
unget_char (st_parameter_dt *dtp, char c)
{
  dtp->u.p.last_char = c;
}


/* Skip over spaces in the input.  Returns the nonspace character that
   terminated the eating and also places it back on the input.  */

static char
eat_spaces (st_parameter_dt *dtp)
{
  char c;

  do
    {
      c = next_char (dtp);
    }
  while (c == ' ' || c == '\t');

  unget_char (dtp, c);
  return c;
}


/* Skip over a separator.  Technically, we don't always eat the whole
   separator.  This is because if we've processed the last input item,
   then a separator is unnecessary.  Plus the fact that operating
   systems usually deliver console input on a line basis.

   The upshot is that if we see a newline as part of reading a
   separator, we stop reading.  If there are more input items, we
   continue reading the separator with finish_separator() which takes
   care of the fact that we may or may not have seen a comma as part
   of the separator.  */

static void
eat_separator (st_parameter_dt *dtp)
{
  char c, n;

  eat_spaces (dtp);
  dtp->u.p.comma_flag = 0;

  c = next_char (dtp);
  switch (c)
    {
    case ',':
      dtp->u.p.comma_flag = 1;
      eat_spaces (dtp);
      break;

    case '/':
      dtp->u.p.input_complete = 1;
      break;

    case '\r':
      n = next_char(dtp);
      if (n == '\n')
	dtp->u.p.at_eol = 1;
      else
	unget_char (dtp, n);
      break;

    case '\n':
      dtp->u.p.at_eol = 1;
      break;

    case '!':
      if (dtp->u.p.namelist_mode)
	{			/* Eat a namelist comment.  */
	  do
	    c = next_char (dtp);
	  while (c != '\n');

	  break;
	}

      /* Fall Through...  */

    default:
      unget_char (dtp, c);
      break;
    }
}


/* Finish processing a separator that was interrupted by a newline.
   If we're here, then another data item is present, so we finish what
   we started on the previous line.  */

static void
finish_separator (st_parameter_dt *dtp)
{
  char c;

 restart:
  eat_spaces (dtp);

  c = next_char (dtp);
  switch (c)
    {
    case ',':
      if (dtp->u.p.comma_flag)
	unget_char (dtp, c);
      else
	{
	  c = eat_spaces (dtp);
	  if (c == '\n' || c == '\r')
	    goto restart;
	}

      break;

    case '/':
      dtp->u.p.input_complete = 1;
      if (!dtp->u.p.namelist_mode)
	return;
      break;

    case '\n':
    case '\r':
      goto restart;

    case '!':
      if (dtp->u.p.namelist_mode)
	{
	  do
	    c = next_char (dtp);
	  while (c != '\n');

	  goto restart;
	}

    default:
      unget_char (dtp, c);
      break;
    }
}


/* This function reads characters through to the end of the current line and
   just ignores them.  */

static void
eat_line (st_parameter_dt *dtp)
{
  char c;
  if (!is_internal_unit (dtp))
    do
      c = next_char (dtp);
    while (c != '\n');
}


/* This function is needed to catch bad conversions so that namelist can
   attempt to see if dtp->u.p.saved_string contains a new object name rather
   than a bad value.  */

static int
nml_bad_return (st_parameter_dt *dtp, char c)
{
  if (dtp->u.p.namelist_mode)
    {
      dtp->u.p.nml_read_error = 1;
      unget_char (dtp, c);
      return 1;
    }
  return 0;
}

/* Convert an unsigned string to an integer.  The length value is -1
   if we are working on a repeat count.  Returns nonzero if we have a
   range problem.  As a side effect, frees the dtp->u.p.saved_string.  */

static int
convert_integer (st_parameter_dt *dtp, int length, int negative)
{
  char c, *buffer, message[100];
  int m;
  GFC_INTEGER_LARGEST v, max, max10;

  buffer = dtp->u.p.saved_string;
  v = 0;

  max = (length == -1) ? MAX_REPEAT : max_value (length, 1);
  max10 = max / 10;

  for (;;)
    {
      c = *buffer++;
      if (c == '\0')
	break;
      c -= '0';

      if (v > max10)
	goto overflow;
      v = 10 * v;

      if (v > max - c)
	goto overflow;
      v += c;
    }

  m = 0;

  if (length != -1)
    {
      if (negative)
	v = -v;
      set_integer (dtp->u.p.value, v, length);
    }
  else
    {
      dtp->u.p.repeat_count = v;

      if (dtp->u.p.repeat_count == 0)
	{
<<<<<<< HEAD
	  st_sprintf (message, "Zero repeat count in item %d of list input",
		      dtp->u.p.item_count);
=======
	  sprintf (message, "Zero repeat count in item %d of list input",
		   dtp->u.p.item_count);
>>>>>>> 60a98cce

	  generate_error (&dtp->common, ERROR_READ_VALUE, message);
	  m = 1;
	}
    }

  free_saved (dtp);
  return m;

 overflow:
  if (length == -1)
<<<<<<< HEAD
    st_sprintf (message, "Repeat count overflow in item %d of list input",
		dtp->u.p.item_count);
  else
    st_sprintf (message, "Integer overflow while reading item %d",
		dtp->u.p.item_count);
=======
    sprintf (message, "Repeat count overflow in item %d of list input",
	     dtp->u.p.item_count);
  else
    sprintf (message, "Integer overflow while reading item %d",
	     dtp->u.p.item_count);
>>>>>>> 60a98cce

  free_saved (dtp);
  generate_error (&dtp->common, ERROR_READ_VALUE, message);

  return 1;
}


/* Parse a repeat count for logical and complex values which cannot
   begin with a digit.  Returns nonzero if we are done, zero if we
   should continue on.  */

static int
parse_repeat (st_parameter_dt *dtp)
{
  char c, message[100];
  int repeat;

  c = next_char (dtp);
  switch (c)
    {
    CASE_DIGITS:
      repeat = c - '0';
      break;

    CASE_SEPARATORS:
      unget_char (dtp, c);
      eat_separator (dtp);
      return 1;

    default:
      unget_char (dtp, c);
      return 0;
    }

  for (;;)
    {
      c = next_char (dtp);
      switch (c)
	{
	CASE_DIGITS:
	  repeat = 10 * repeat + c - '0';

	  if (repeat > MAX_REPEAT)
	    {
<<<<<<< HEAD
	      st_sprintf (message,
			  "Repeat count overflow in item %d of list input",
			  dtp->u.p.item_count);
=======
	      sprintf (message,
		       "Repeat count overflow in item %d of list input",
		       dtp->u.p.item_count);
>>>>>>> 60a98cce

	      generate_error (&dtp->common, ERROR_READ_VALUE, message);
	      return 1;
	    }

	  break;

	case '*':
	  if (repeat == 0)
	    {
<<<<<<< HEAD
	      st_sprintf (message,
			  "Zero repeat count in item %d of list input",
			  dtp->u.p.item_count);
=======
	      sprintf (message,
		       "Zero repeat count in item %d of list input",
		       dtp->u.p.item_count);
>>>>>>> 60a98cce

	      generate_error (&dtp->common, ERROR_READ_VALUE, message);
	      return 1;
	    }

	  goto done;

	default:
	  goto bad_repeat;
	}
    }

 done:
  dtp->u.p.repeat_count = repeat;
  return 0;

 bad_repeat:

  eat_line (dtp);
  free_saved (dtp);
<<<<<<< HEAD
  st_sprintf (message, "Bad repeat count in item %d of list input",
	      dtp->u.p.item_count);
=======
  sprintf (message, "Bad repeat count in item %d of list input",
	   dtp->u.p.item_count);
>>>>>>> 60a98cce
  generate_error (&dtp->common, ERROR_READ_VALUE, message);
  return 1;
}


/* To read a logical we have to look ahead in the input stream to make sure
    there is not an equal sign indicating a variable name.  To do this we use 
    line_buffer to point to a temporary buffer, pushing characters there for
    possible later reading. */

static void
l_push_char (st_parameter_dt *dtp, char c)
{
  if (dtp->u.p.line_buffer == NULL)
    {
      dtp->u.p.line_buffer = get_mem (SCRATCH_SIZE);
      memset (dtp->u.p.line_buffer, 0, SCRATCH_SIZE);
    }

  dtp->u.p.line_buffer[dtp->u.p.item_count++] = c;
}


/* Read a logical character on the input.  */

static void
read_logical (st_parameter_dt *dtp, int length)
{
  char c, message[100];
  int i, v;

  if (parse_repeat (dtp))
    return;

  c = tolower (next_char (dtp));
  l_push_char (dtp, c);
  switch (c)
    {
    case 't':
      v = 1;
      c = next_char (dtp);
      l_push_char (dtp, c);

      if (!is_separator(c))
	goto possible_name;

      unget_char (dtp, c);
      break;
    case 'f':
      v = 0;
      c = next_char (dtp);
      l_push_char (dtp, c);

      if (!is_separator(c))
	goto possible_name;

      unget_char (dtp, c);
      break;
    case '.':
      c = tolower (next_char (dtp));
      switch (c)
	{
	  case 't':
	    v = 1;
	    break;
	  case 'f':
	    v = 0;
	    break;
	  default:
	    goto bad_logical;
	}

      break;

    CASE_SEPARATORS:
      unget_char (dtp, c);
      eat_separator (dtp);
      return;			/* Null value.  */

    default:
      goto bad_logical;
    }

  dtp->u.p.saved_type = BT_LOGICAL;
  dtp->u.p.saved_length = length;

  /* Eat trailing garbage.  */
  do
    {
      c = next_char (dtp);
    }
  while (!is_separator (c));

  unget_char (dtp, c);
  eat_separator (dtp);
  dtp->u.p.item_count = 0;
  dtp->u.p.line_buffer_enabled = 0;
  set_integer ((int *) dtp->u.p.value, v, length);
  free_line (dtp);

  return;

 possible_name:

  for(i = 0; i < 63; i++)
    {
      c = next_char (dtp);
      if (is_separator(c))
	{
	  /* All done if this is not a namelist read.  */
	  if (!dtp->u.p.namelist_mode)
	    goto logical_done;

	  unget_char (dtp, c);
	  eat_separator (dtp);
	  c = next_char (dtp);
	  if (c != '=')
	    {
	      unget_char (dtp, c);
	      goto logical_done;
	    }
	}
 
      l_push_char (dtp, c);
      if (c == '=')
	{
	  dtp->u.p.nml_read_error = 1;
	  dtp->u.p.line_buffer_enabled = 1;
	  dtp->u.p.item_count = 0;
	  return;
	}
      
    }

 bad_logical:

  free_line (dtp);

  if (nml_bad_return (dtp, c))
    return;

  eat_line (dtp);
  free_saved (dtp);
<<<<<<< HEAD
  st_sprintf (message, "Bad logical value while reading item %d",
=======
  sprintf (message, "Bad logical value while reading item %d",
>>>>>>> 60a98cce
	      dtp->u.p.item_count);
  generate_error (&dtp->common, ERROR_READ_VALUE, message);
  return;

 logical_done:

  dtp->u.p.item_count = 0;
  dtp->u.p.line_buffer_enabled = 0;
  dtp->u.p.saved_type = BT_LOGICAL;
  dtp->u.p.saved_length = length;
  set_integer ((int *) dtp->u.p.value, v, length);
  free_saved (dtp);
  free_line (dtp);
}


/* Reading integers is tricky because we can actually be reading a
   repeat count.  We have to store the characters in a buffer because
   we could be reading an integer that is larger than the default int
   used for repeat counts.  */

static void
read_integer (st_parameter_dt *dtp, int length)
{
  char c, message[100];
  int negative;

  negative = 0;

  c = next_char (dtp);
  switch (c)
    {
    case '-':
      negative = 1;
      /* Fall through...  */

    case '+':
      c = next_char (dtp);
      goto get_integer;

    CASE_SEPARATORS:		/* Single null.  */
      unget_char (dtp, c);
      eat_separator (dtp);
      return;

    CASE_DIGITS:
      push_char (dtp, c);
      break;

    default:
      goto bad_integer;
    }

  /* Take care of what may be a repeat count.  */

  for (;;)
    {
      c = next_char (dtp);
      switch (c)
	{
	CASE_DIGITS:
	  push_char (dtp, c);
	  break;

	case '*':
	  push_char (dtp, '\0');
	  goto repeat;

	CASE_SEPARATORS:	/* Not a repeat count.  */
	  goto done;

	default:
	  goto bad_integer;
	}
    }

 repeat:
  if (convert_integer (dtp, -1, 0))
    return;

  /* Get the real integer.  */

  c = next_char (dtp);
  switch (c)
    {
    CASE_DIGITS:
      break;

    CASE_SEPARATORS:
      unget_char (dtp, c);
      eat_separator (dtp);
      return;

    case '-':
      negative = 1;
      /* Fall through...  */

    case '+':
      c = next_char (dtp);
      break;
    }

 get_integer:
  if (!isdigit (c))
    goto bad_integer;
  push_char (dtp, c);

  for (;;)
    {
      c = next_char (dtp);
      switch (c)
	{
	CASE_DIGITS:
	  push_char (dtp, c);
	  break;

	CASE_SEPARATORS:
	  goto done;

	default:
	  goto bad_integer;
	}
    }

 bad_integer:

  if (nml_bad_return (dtp, c))
    return;
  
  eat_line (dtp);
  free_saved (dtp);
<<<<<<< HEAD
  st_sprintf (message, "Bad integer for item %d in list input",
=======
  sprintf (message, "Bad integer for item %d in list input",
>>>>>>> 60a98cce
	      dtp->u.p.item_count);
  generate_error (&dtp->common, ERROR_READ_VALUE, message);

  return;

 done:
  unget_char (dtp, c);
  eat_separator (dtp);

  push_char (dtp, '\0');
  if (convert_integer (dtp, length, negative))
    {
       free_saved (dtp);
       return;
    }

  free_saved (dtp);
  dtp->u.p.saved_type = BT_INTEGER;
}


/* Read a character variable.  */

static void
read_character (st_parameter_dt *dtp, int length __attribute__ ((unused)))
{
  char c, quote, message[100];

  quote = ' ';			/* Space means no quote character.  */

  c = next_char (dtp);
  switch (c)
    {
    CASE_DIGITS:
      push_char (dtp, c);
      break;

    CASE_SEPARATORS:
      unget_char (dtp, c);		/* NULL value.  */
      eat_separator (dtp);
      return;

    case '"':
    case '\'':
      quote = c;
      goto get_string;

    default:
      if (dtp->u.p.namelist_mode)
	{
	  unget_char (dtp,c);
	  return;
	}
      push_char (dtp, c);
      goto get_string;
    }

  /* Deal with a possible repeat count.  */

  for (;;)
    {
      c = next_char (dtp);
      switch (c)
	{
	CASE_DIGITS:
	  push_char (dtp, c);
	  break;

	CASE_SEPARATORS:
	  unget_char (dtp, c);
	  goto done;		/* String was only digits!  */

	case '*':
	  push_char (dtp, '\0');
	  goto got_repeat;

	default:
	  push_char (dtp, c);
	  goto get_string;	/* Not a repeat count after all.  */
	}
    }

 got_repeat:
  if (convert_integer (dtp, -1, 0))
    return;

  /* Now get the real string.  */

  c = next_char (dtp);
  switch (c)
    {
    CASE_SEPARATORS:
      unget_char (dtp, c);		/* Repeated NULL values.  */
      eat_separator (dtp);
      return;

    case '"':
    case '\'':
      quote = c;
      break;

    default:
      push_char (dtp, c);
      break;
    }

 get_string:
  for (;;)
    {
      c = next_char (dtp);
      switch (c)
	{
	case '"':
	case '\'':
	  if (c != quote)
	    {
	      push_char (dtp, c);
	      break;
	    }

	  /* See if we have a doubled quote character or the end of
	     the string.  */

	  c = next_char (dtp);
	  if (c == quote)
	    {
	      push_char (dtp, quote);
	      break;
	    }

	  unget_char (dtp, c);
	  goto done;

	CASE_SEPARATORS:
	  if (quote == ' ')
	    {
	      unget_char (dtp, c);
	      goto done;
	    }

	  if (c != '\n' && c != '\r')
	    push_char (dtp, c);
	  break;

	default:
	  push_char (dtp, c);
	  break;
	}
    }

  /* At this point, we have to have a separator, or else the string is
     invalid.  */
 done:
  c = next_char (dtp);
  if (is_separator (c))
    {
      unget_char (dtp, c);
      eat_separator (dtp);
      dtp->u.p.saved_type = BT_CHARACTER;
    }
  else
    {
      free_saved (dtp);
<<<<<<< HEAD
      st_sprintf (message, "Invalid string input in item %d",
=======
      sprintf (message, "Invalid string input in item %d",
>>>>>>> 60a98cce
		  dtp->u.p.item_count);
      generate_error (&dtp->common, ERROR_READ_VALUE, message);
    }
}


/* Parse a component of a complex constant or a real number that we
   are sure is already there.  This is a straight real number parser.  */

static int
parse_real (st_parameter_dt *dtp, void *buffer, int length)
{
  char c, message[100];
  int m, seen_dp;

  c = next_char (dtp);
  if (c == '-' || c == '+')
    {
      push_char (dtp, c);
      c = next_char (dtp);
    }

  if (!isdigit (c) && c != '.')
    goto bad;

  push_char (dtp, c);

  seen_dp = (c == '.') ? 1 : 0;

  for (;;)
    {
      c = next_char (dtp);
      switch (c)
	{
	CASE_DIGITS:
	  push_char (dtp, c);
	  break;

	case '.':
	  if (seen_dp)
	    goto bad;

	  seen_dp = 1;
	  push_char (dtp, c);
	  break;

	case 'e':
	case 'E':
	case 'd':
	case 'D':
	  push_char (dtp, 'e');
	  goto exp1;

	case '-':
	case '+':
	  push_char (dtp, 'e');
	  push_char (dtp, c);
	  c = next_char (dtp);
	  goto exp2;

	CASE_SEPARATORS:
	  unget_char (dtp, c);
	  goto done;

	default:
	  goto done;
	}
    }

 exp1:
  c = next_char (dtp);
  if (c != '-' && c != '+')
    push_char (dtp, '+');
  else
    {
      push_char (dtp, c);
      c = next_char (dtp);
    }

 exp2:
  if (!isdigit (c))
    goto bad;
  push_char (dtp, c);

  for (;;)
    {
      c = next_char (dtp);
      switch (c)
	{
	CASE_DIGITS:
	  push_char (dtp, c);
	  break;

	CASE_SEPARATORS:
	  unget_char (dtp, c);
	  goto done;

	default:
	  goto done;
	}
    }

 done:
  unget_char (dtp, c);
  push_char (dtp, '\0');

  m = convert_real (dtp, buffer, dtp->u.p.saved_string, length);
  free_saved (dtp);

  return m;

 bad:

  if (nml_bad_return (dtp, c))
    return 0;

  eat_line (dtp);
  free_saved (dtp);
<<<<<<< HEAD
  st_sprintf (message, "Bad floating point number for item %d",
=======
  sprintf (message, "Bad floating point number for item %d",
>>>>>>> 60a98cce
	      dtp->u.p.item_count);
  generate_error (&dtp->common, ERROR_READ_VALUE, message);

  return 1;
}


/* Reading a complex number is straightforward because we can tell
   what it is right away.  */

static void
read_complex (st_parameter_dt *dtp, int kind, size_t size)
{
  char message[100];
  char c;

  if (parse_repeat (dtp))
    return;

  c = next_char (dtp);
  switch (c)
    {
    case '(':
      break;

    CASE_SEPARATORS:
      unget_char (dtp, c);
      eat_separator (dtp);
      return;

    default:
      goto bad_complex;
    }

  eat_spaces (dtp);
  if (parse_real (dtp, dtp->u.p.value, kind))
    return;

eol_1:
  eat_spaces (dtp);
  c = next_char (dtp);
  if (c == '\n' || c== '\r')
    goto eol_1;
  else
    unget_char (dtp, c);

  if (next_char (dtp) != ',')
    goto bad_complex;

eol_2:
  eat_spaces (dtp);
  c = next_char (dtp);
  if (c == '\n' || c== '\r')
    goto eol_2;
  else
    unget_char (dtp, c);

  if (parse_real (dtp, dtp->u.p.value + size / 2, kind))
    return;

  eat_spaces (dtp);
  if (next_char (dtp) != ')')
    goto bad_complex;

  c = next_char (dtp);
  if (!is_separator (c))
    goto bad_complex;

  unget_char (dtp, c);
  eat_separator (dtp);

  free_saved (dtp);
  dtp->u.p.saved_type = BT_COMPLEX;
  return;

 bad_complex:

  if (nml_bad_return (dtp, c))
    return;

  eat_line (dtp);
  free_saved (dtp);
<<<<<<< HEAD
  st_sprintf (message, "Bad complex value in item %d of list input",
=======
  sprintf (message, "Bad complex value in item %d of list input",
>>>>>>> 60a98cce
	      dtp->u.p.item_count);
  generate_error (&dtp->common, ERROR_READ_VALUE, message);
}


/* Parse a real number with a possible repeat count.  */

static void
read_real (st_parameter_dt *dtp, int length)
{
  char c, message[100];
  int seen_dp;

  seen_dp = 0;

  c = next_char (dtp);
  switch (c)
    {
    CASE_DIGITS:
      push_char (dtp, c);
      break;

    case '.':
      push_char (dtp, c);
      seen_dp = 1;
      break;

    case '+':
    case '-':
      goto got_sign;

    CASE_SEPARATORS:
      unget_char (dtp, c);		/* Single null.  */
      eat_separator (dtp);
      return;

    default:
      goto bad_real;
    }

  /* Get the digit string that might be a repeat count.  */

  for (;;)
    {
      c = next_char (dtp);
      switch (c)
	{
	CASE_DIGITS:
	  push_char (dtp, c);
	  break;

	case '.':
          if (seen_dp)
            goto bad_real;

	  seen_dp = 1;
	  push_char (dtp, c);
	  goto real_loop;

	case 'E':
	case 'e':
	case 'D':
	case 'd':
	  goto exp1;

	case '+':
	case '-':
	  push_char (dtp, 'e');
	  push_char (dtp, c);
	  c = next_char (dtp);
	  goto exp2;

	case '*':
	  push_char (dtp, '\0');
	  goto got_repeat;

	CASE_SEPARATORS:
          if (c != '\n' &&  c != ',' && c != '\r')
	    unget_char (dtp, c);
	  goto done;

	default:
	  goto bad_real;
	}
    }

 got_repeat:
  if (convert_integer (dtp, -1, 0))
    return;

  /* Now get the number itself.  */

  c = next_char (dtp);
  if (is_separator (c))
    {				/* Repeated null value.  */
      unget_char (dtp, c);
      eat_separator (dtp);
      return;
    }

  if (c != '-' && c != '+')
    push_char (dtp, '+');
  else
    {
    got_sign:
      push_char (dtp, c);
      c = next_char (dtp);
    }

  if (!isdigit (c) && c != '.')
    goto bad_real;

  if (c == '.')
    {
      if (seen_dp)
        goto bad_real;
      else
        seen_dp = 1;
    }

  push_char (dtp, c);

 real_loop:
  for (;;)
    {
      c = next_char (dtp);
      switch (c)
	{
	CASE_DIGITS:
	  push_char (dtp, c);
	  break;

	CASE_SEPARATORS:
	  goto done;

	case '.':
	  if (seen_dp)
	    goto bad_real;

	  seen_dp = 1;
	  push_char (dtp, c);
	  break;

	case 'E':
	case 'e':
	case 'D':
	case 'd':
	  goto exp1;

	case '+':
	case '-':
	  push_char (dtp, 'e');
	  push_char (dtp, c);
	  c = next_char (dtp);
	  goto exp2;

	default:
	  goto bad_real;
	}
    }

 exp1:
  push_char (dtp, 'e');

  c = next_char (dtp);
  if (c != '+' && c != '-')
    push_char (dtp, '+');
  else
    {
      push_char (dtp, c);
      c = next_char (dtp);
    }

 exp2:
  if (!isdigit (c))
    goto bad_real;
  push_char (dtp, c);

  for (;;)
    {
      c = next_char (dtp);

      switch (c)
	{
	CASE_DIGITS:
	  push_char (dtp, c);
	  break;

	CASE_SEPARATORS:
	  goto done;

	default:
	  goto bad_real;
	}
    }

 done:
  unget_char (dtp, c);
  eat_separator (dtp);
  push_char (dtp, '\0');
  if (convert_real (dtp, dtp->u.p.value, dtp->u.p.saved_string, length))
    return;

  free_saved (dtp);
  dtp->u.p.saved_type = BT_REAL;
  return;

 bad_real:

  if (nml_bad_return (dtp, c))
    return;

  eat_line (dtp);
  free_saved (dtp);
<<<<<<< HEAD
  st_sprintf (message, "Bad real number in item %d of list input",
=======
  sprintf (message, "Bad real number in item %d of list input",
>>>>>>> 60a98cce
	      dtp->u.p.item_count);
  generate_error (&dtp->common, ERROR_READ_VALUE, message);
}


/* Check the current type against the saved type to make sure they are
   compatible.  Returns nonzero if incompatible.  */

static int
check_type (st_parameter_dt *dtp, bt type, int len)
{
  char message[100];

  if (dtp->u.p.saved_type != BT_NULL && dtp->u.p.saved_type != type)
    {
<<<<<<< HEAD
      st_sprintf (message, "Read type %s where %s was expected for item %d",
=======
      sprintf (message, "Read type %s where %s was expected for item %d",
>>>>>>> 60a98cce
		  type_name (dtp->u.p.saved_type), type_name (type),
		  dtp->u.p.item_count);

      generate_error (&dtp->common, ERROR_READ_VALUE, message);
      return 1;
    }

  if (dtp->u.p.saved_type == BT_NULL || dtp->u.p.saved_type == BT_CHARACTER)
    return 0;

  if (dtp->u.p.saved_length != len)
    {
      sprintf (message,
		  "Read kind %d %s where kind %d is required for item %d",
		  dtp->u.p.saved_length, type_name (dtp->u.p.saved_type), len,
		  dtp->u.p.item_count);
      generate_error (&dtp->common, ERROR_READ_VALUE, message);
      return 1;
    }

  return 0;
}


/* Top level data transfer subroutine for list reads.  Because we have
   to deal with repeat counts, the data item is always saved after
   reading, usually in the dtp->u.p.value[] array.  If a repeat count is
   greater than one, we copy the data item multiple times.  */

static void
list_formatted_read_scalar (st_parameter_dt *dtp, bt type, void *p, int kind,
			    size_t size)
{
  char c;
  int m;
  jmp_buf eof_jump;

  dtp->u.p.namelist_mode = 0;

  dtp->u.p.eof_jump = &eof_jump;
  if (setjmp (eof_jump))
    {
      generate_error (&dtp->common, ERROR_END, NULL);
      goto cleanup;
    }

  if (dtp->u.p.first_item)
    {
      dtp->u.p.first_item = 0;
      dtp->u.p.input_complete = 0;
      dtp->u.p.repeat_count = 1;
      dtp->u.p.at_eol = 0;

      c = eat_spaces (dtp);
      if (is_separator (c))
	{
	  /* Found a null value.  */
	  eat_separator (dtp);
	  dtp->u.p.repeat_count = 0;

	  /* eat_separator sets this flag if the separator was a comma.  */
	  if (dtp->u.p.comma_flag)
	    goto cleanup;

	  /* eat_separator sets this flag if the separator was a \n or \r.  */
	  if (dtp->u.p.at_eol)
	    finish_separator (dtp);
	  else
	    goto cleanup;
	}

    }
  else
    {
      if (dtp->u.p.input_complete)
	goto cleanup;

      if (dtp->u.p.repeat_count > 0)
	{
	  if (check_type (dtp, type, kind))
	    return;
	  goto set_value;
	}

      if (dtp->u.p.at_eol)
	finish_separator (dtp);
      else
        {
	  eat_spaces (dtp);
          /* Trailing spaces prior to end of line.  */
	  if (dtp->u.p.at_eol)
	    finish_separator (dtp);
        }

      dtp->u.p.saved_type = BT_NULL;
      dtp->u.p.repeat_count = 1;
    }

  switch (type)
    {
    case BT_INTEGER:
      read_integer (dtp, kind);
      break;
    case BT_LOGICAL:
      read_logical (dtp, kind);
      break;
    case BT_CHARACTER:
      read_character (dtp, kind);
      break;
    case BT_REAL:
      read_real (dtp, kind);
      break;
    case BT_COMPLEX:
      read_complex (dtp, kind, size);
      break;
    default:
      internal_error (&dtp->common, "Bad type for list read");
    }

  if (dtp->u.p.saved_type != BT_CHARACTER && dtp->u.p.saved_type != BT_NULL)
    dtp->u.p.saved_length = size;

  if ((dtp->common.flags & IOPARM_LIBRETURN_MASK) != IOPARM_LIBRETURN_OK)
    goto cleanup;

 set_value:
  switch (dtp->u.p.saved_type)
    {
    case BT_COMPLEX:
    case BT_INTEGER:
    case BT_REAL:
    case BT_LOGICAL:
      memcpy (p, dtp->u.p.value, size);
      break;

    case BT_CHARACTER:
      if (dtp->u.p.saved_string)
       {
	  m = ((int) size < dtp->u.p.saved_used)
	      ? (int) size : dtp->u.p.saved_used;
	  memcpy (p, dtp->u.p.saved_string, m);
       }
      else
	/* Just delimiters encountered, nothing to copy but SPACE.  */
        m = 0;

      if (m < (int) size)
	memset (((char *) p) + m, ' ', size - m);
      break;

    case BT_NULL:
      break;
    }

  if (--dtp->u.p.repeat_count <= 0)
    free_saved (dtp);

cleanup:
  dtp->u.p.eof_jump = NULL;
}


void
list_formatted_read (st_parameter_dt *dtp, bt type, void *p, int kind,
		     size_t size, size_t nelems)
{
  size_t elem;
  char *tmp;

  tmp = (char *) p;

  /* Big loop over all the elements.  */
  for (elem = 0; elem < nelems; elem++)
    {
      dtp->u.p.item_count++;
      list_formatted_read_scalar (dtp, type, tmp + size*elem, kind, size);
    }
}


/* Finish a list read.  */

void
finish_list_read (st_parameter_dt *dtp)
{
  char c;

  free_saved (dtp);

  if (dtp->u.p.at_eol)
    {
      dtp->u.p.at_eol = 0;
      return;
    }

  do
    {
      c = next_char (dtp);
    }
  while (c != '\n');
}

/*			NAMELIST INPUT

void namelist_read (st_parameter_dt *dtp)
calls:
   static void nml_match_name (char *name, int len)
   static int nml_query (st_parameter_dt *dtp)
   static int nml_get_obj_data (st_parameter_dt *dtp,
				namelist_info **prev_nl, char *)
calls:
      static void nml_untouch_nodes (st_parameter_dt *dtp)
      static namelist_info * find_nml_node (st_parameter_dt *dtp,
					    char * var_name)
      static int nml_parse_qualifier(descriptor_dimension * ad,
				     array_loop_spec * ls, int rank, char *)
      static void nml_touch_nodes (namelist_info * nl)
      static int nml_read_obj (namelist_info *nl, index_type offset,
			       namelist_info **prev_nl, char *,
			       index_type clow, index_type chigh)
calls:
      -itself-  */

/* Inputs a rank-dimensional qualifier, which can contain
   singlets, doublets, triplets or ':' with the standard meanings.  */

static try
nml_parse_qualifier (st_parameter_dt *dtp, descriptor_dimension *ad,
		     array_loop_spec *ls, int rank, char *parse_err_msg)
{
  int dim;
  int indx;
  int neg;
  int null_flag;
  int is_array_section;
  char c;

  is_array_section = 0;
  dtp->u.p.expanded_read = 0;

  /* The next character in the stream should be the '('.  */

  c = next_char (dtp);

  /* Process the qualifier, by dimension and triplet.  */

  for (dim=0; dim < rank; dim++ )
    {
      for (indx=0; indx<3; indx++)
	{
	  free_saved (dtp);
	  eat_spaces (dtp);
	  neg = 0;

	  /* Process a potential sign.  */
	  c = next_char (dtp);
	  switch (c)
	    {
	    case '-':
	      neg = 1;
	      break;

	    case '+':
	      break;

	    default:
	      unget_char (dtp, c);
	      break;
	    }

	  /* Process characters up to the next ':' , ',' or ')'.  */
	  for (;;)
	    {
	      c = next_char (dtp);

	      switch (c)
		{
		case ':':
                  is_array_section = 1;
		  break;

		case ',': case ')':
		  if ((c==',' && dim == rank -1)
		      || (c==')' && dim < rank -1))
		    {
		      sprintf (parse_err_msg,
			       "Bad number of index fields");
		      goto err_ret;
		    }
		  break;

		CASE_DIGITS:
		  push_char (dtp, c);
		  continue;

		case ' ': case '\t':
		  eat_spaces (dtp);
		  c = next_char (dtp);
		  break;

		default:
		  sprintf (parse_err_msg, "Bad character in index");
		  goto err_ret;
		}

	      if ((c == ',' || c == ')') && indx == 0
		  && dtp->u.p.saved_string == 0)
		{
		  sprintf (parse_err_msg, "Null index field");
		  goto err_ret;
		}

	      if ((c == ':' && indx == 1 && dtp->u.p.saved_string == 0)
		  || (indx == 2 && dtp->u.p.saved_string == 0))
		{
		  sprintf(parse_err_msg, "Bad index triplet");
		  goto err_ret;
		}

	      /* If '( : ? )' or '( ? : )' break and flag read failure.  */
	      null_flag = 0;
	      if ((c == ':' && indx == 0 && dtp->u.p.saved_string == 0)
		  || (indx==1 && dtp->u.p.saved_string == 0))
		{
		  null_flag = 1;
		  break;
		}

	      /* Now read the index.  */
	      if (convert_integer (dtp, sizeof(ssize_t), neg))
		{
		  sprintf (parse_err_msg, "Bad integer in index");
		  goto err_ret;
		}
	      break;
	    }

	  /* Feed the index values to the triplet arrays.  */
	  if (!null_flag)
	    {
	      if (indx == 0)
		memcpy (&ls[dim].start, dtp->u.p.value, sizeof(ssize_t));
	      if (indx == 1)
		memcpy (&ls[dim].end, dtp->u.p.value, sizeof(ssize_t));
	      if (indx == 2)
		memcpy (&ls[dim].step, dtp->u.p.value, sizeof(ssize_t));
	    }

	  /* Singlet or doublet indices.  */
	  if (c==',' || c==')')
	    {
	      if (indx == 0)
		{
		  memcpy (&ls[dim].start, dtp->u.p.value, sizeof(ssize_t));

		  /*  If -std=f95/2003 or an array section is specified,
		      do not allow excess data to be processed.  */
                  if (is_array_section == 1
		      || compile_options.allow_std < GFC_STD_GNU)
		    ls[dim].end = ls[dim].start;
		  else
		    dtp->u.p.expanded_read = 1;
		}
	      break;
	    }
	}

      /* Check the values of the triplet indices.  */
      if ((ls[dim].start > (ssize_t)ad[dim].ubound)
	  || (ls[dim].start < (ssize_t)ad[dim].lbound)
	  || (ls[dim].end > (ssize_t)ad[dim].ubound)
	  || (ls[dim].end < (ssize_t)ad[dim].lbound))
	{
	  sprintf (parse_err_msg, "Index %d out of range", dim + 1);
	  goto err_ret;
	}
      if (((ls[dim].end - ls[dim].start ) * ls[dim].step < 0)
	  || (ls[dim].step == 0))
	{
	  sprintf (parse_err_msg, "Bad range in index %d", dim + 1);
	  goto err_ret;
	}

      /* Initialise the loop index counter.  */
      ls[dim].idx = ls[dim].start;
    }
  eat_spaces (dtp);
  return SUCCESS;

err_ret:

  return FAILURE;
}

static namelist_info *
find_nml_node (st_parameter_dt *dtp, char * var_name)
{
  namelist_info * t = dtp->u.p.ionml;
  while (t != NULL)
    {
      if (strcmp (var_name, t->var_name) == 0)
	{
	  t->touched = 1;
	  return t;
	}
      t = t->next;
    }
  return NULL;
}

/* Visits all the components of a derived type that have
   not explicitly been identified in the namelist input.
   touched is set and the loop specification initialised
   to default values  */

static void
nml_touch_nodes (namelist_info * nl)
{
  index_type len = strlen (nl->var_name) + 1;
  int dim;
  char * ext_name = (char*)get_mem (len + 1);
  memcpy (ext_name, nl->var_name, len-1);
  memcpy (ext_name + len - 1, "%", 2);
  for (nl = nl->next; nl; nl = nl->next)
    {
      if (strncmp (nl->var_name, ext_name, len) == 0)
	{
	  nl->touched = 1;
	  for (dim=0; dim < nl->var_rank; dim++)
	    {
	      nl->ls[dim].step = 1;
	      nl->ls[dim].end = nl->dim[dim].ubound;
	      nl->ls[dim].start = nl->dim[dim].lbound;
	      nl->ls[dim].idx = nl->ls[dim].start;
	    }
	}
      else
	break;
    }
  free_mem (ext_name);
  return;
}

/* Resets touched for the entire list of nml_nodes, ready for a
   new object.  */

static void
nml_untouch_nodes (st_parameter_dt *dtp)
{
  namelist_info * t;
  for (t = dtp->u.p.ionml; t; t = t->next)
    t->touched = 0;
  return;
}

/* Attempts to input name to namelist name.  Returns
   dtp->u.p.nml_read_error = 1 on no match.  */

static void
nml_match_name (st_parameter_dt *dtp, const char *name, index_type len)
{
  index_type i;
  char c;
  dtp->u.p.nml_read_error = 0;
  for (i = 0; i < len; i++)
    {
      c = next_char (dtp);
      if (tolower (c) != tolower (name[i]))
	{
	  dtp->u.p.nml_read_error = 1;
	  break;
	}
    }
}

/* If the namelist read is from stdin, output the current state of the
   namelist to stdout.  This is used to implement the non-standard query
   features, ? and =?. If c == '=' the full namelist is printed. Otherwise
   the names alone are printed.  */

static void
nml_query (st_parameter_dt *dtp, char c)
{
  gfc_unit * temp_unit;
  namelist_info * nl;
  index_type len;
  char * p;

  if (dtp->u.p.current_unit->unit_number != options.stdin_unit)
    return;

  /* Store the current unit and transfer to stdout.  */

  temp_unit = dtp->u.p.current_unit;
  dtp->u.p.current_unit = find_unit (options.stdout_unit);

  if (dtp->u.p.current_unit)
    {
      dtp->u.p.mode = WRITING;
      next_record (dtp, 0);

      /* Write the namelist in its entirety.  */

      if (c == '=')
	namelist_write (dtp);

      /* Or write the list of names.  */

      else
	{

	  /* "&namelist_name\n"  */

	  len = dtp->namelist_name_len;
#ifdef HAVE_CRLF
	  p = write_block (dtp, len + 3);
#else
	  p = write_block (dtp, len + 2);
#endif
	  if (!p)
	    goto query_return;
	  memcpy (p, "&", 1);
	  memcpy ((char*)(p + 1), dtp->namelist_name, len);
#ifdef HAVE_CRLF
	  memcpy ((char*)(p + len + 1), "\r\n", 2);
#else
	  memcpy ((char*)(p + len + 1), "\n", 1);
#endif
	  for (nl = dtp->u.p.ionml; nl; nl = nl->next)
	    {

	      /* " var_name\n"  */

	      len = strlen (nl->var_name);
#ifdef HAVE_CRLF
	      p = write_block (dtp, len + 3);
#else
	      p = write_block (dtp, len + 2);
#endif
	      if (!p)
		goto query_return;
	      memcpy (p, " ", 1);
	      memcpy ((char*)(p + 1), nl->var_name, len);
#ifdef HAVE_CRLF
	      memcpy ((char*)(p + len + 1), "\r\n", 2);
#else
	      memcpy ((char*)(p + len + 1), "\n", 1);
#endif
	    }

	  /* "&end\n"  */

#ifdef HAVE_CRLF
	  p = write_block (dtp, 6);
#else
	  p = write_block (dtp, 5);
#endif
	  if (!p)
	    goto query_return;
#ifdef HAVE_CRLF
	  memcpy (p, "&end\r\n", 6);
#else
	  memcpy (p, "&end\n", 5);
#endif
	}

      /* Flush the stream to force immediate output.  */

      flush (dtp->u.p.current_unit->s);
      unlock_unit (dtp->u.p.current_unit);
    }

query_return:

  /* Restore the current unit.  */

  dtp->u.p.current_unit = temp_unit;
  dtp->u.p.mode = READING;
  return;
}

/* Reads and stores the input for the namelist object nl.  For an array,
   the function loops over the ranges defined by the loop specification.
   This default to all the data or to the specification from a qualifier.
   nml_read_obj recursively calls itself to read derived types. It visits
   all its own components but only reads data for those that were touched
   when the name was parsed.  If a read error is encountered, an attempt is
   made to return to read a new object name because the standard allows too
   little data to be available.  On the other hand, too much data is an
   error.  */

static try
nml_read_obj (st_parameter_dt *dtp, namelist_info * nl, index_type offset,
	      namelist_info **pprev_nl, char *nml_err_msg,
	      index_type clow, index_type chigh)
{

  namelist_info * cmp;
  char * obj_name;
  int nml_carry;
  int len;
  int dim;
  index_type dlen;
  index_type m;
  index_type obj_name_len;
  void * pdata;

  /* This object not touched in name parsing.  */

  if (!nl->touched)
    return SUCCESS;

  dtp->u.p.repeat_count = 0;
  eat_spaces (dtp);

  len = nl->len;
  switch (nl->type)
  {

    case GFC_DTYPE_INTEGER:
    case GFC_DTYPE_LOGICAL:
      dlen = len;
      break;

    case GFC_DTYPE_REAL:
      dlen = size_from_real_kind (len);
      break;

    case GFC_DTYPE_COMPLEX:
      dlen = size_from_complex_kind (len);
      break;

    case GFC_DTYPE_CHARACTER:
      dlen = chigh ? (chigh - clow + 1) : nl->string_length;
      break;

    default:
      dlen = 0;
    }

  do
    {

      /* Update the pointer to the data, using the current index vector  */

      pdata = (void*)(nl->mem_pos + offset);
      for (dim = 0; dim < nl->var_rank; dim++)
	pdata = (void*)(pdata + (nl->ls[dim].idx - nl->dim[dim].lbound) *
		 nl->dim[dim].stride * nl->size);

      /* Reset the error flag and try to read next value, if
	 dtp->u.p.repeat_count=0  */

      dtp->u.p.nml_read_error = 0;
      nml_carry = 0;
      if (--dtp->u.p.repeat_count <= 0)
	{
	  if (dtp->u.p.input_complete)
	    return SUCCESS;
	  if (dtp->u.p.at_eol)
	    finish_separator (dtp);
	  if (dtp->u.p.input_complete)
	    return SUCCESS;

	  /* GFC_TYPE_UNKNOWN through for nulls and is detected
	     after the switch block.  */

	  dtp->u.p.saved_type = GFC_DTYPE_UNKNOWN;
	  free_saved (dtp);

          switch (nl->type)
	  {
	  case GFC_DTYPE_INTEGER:
	      read_integer (dtp, len);
              break;

	  case GFC_DTYPE_LOGICAL:
	      read_logical (dtp, len);
              break;

	  case GFC_DTYPE_CHARACTER:
	      read_character (dtp, len);
              break;

	  case GFC_DTYPE_REAL:
	      read_real (dtp, len);
              break;

	  case GFC_DTYPE_COMPLEX:
              read_complex (dtp, len, dlen);
              break;

	  case GFC_DTYPE_DERIVED:
	    obj_name_len = strlen (nl->var_name) + 1;
	    obj_name = get_mem (obj_name_len+1);
	    memcpy (obj_name, nl->var_name, obj_name_len-1);
	    memcpy (obj_name + obj_name_len - 1, "%", 2);

	    /* If reading a derived type, disable the expanded read warning
	       since a single object can have multiple reads.  */
	    dtp->u.p.expanded_read = 0;

	    /* If reading a derived type, disable the expanded read warning
	       since a single object can have multiple reads.  */
	    dtp->u.p.expanded_read = 0;

	    /* Now loop over the components. Update the component pointer
	       with the return value from nml_write_obj.  This loop jumps
	       past nested derived types by testing if the potential
	       component name contains '%'.  */

	    for (cmp = nl->next;
		 cmp &&
		   !strncmp (cmp->var_name, obj_name, obj_name_len) &&
		   !strchr (cmp->var_name + obj_name_len, '%');
		 cmp = cmp->next)
	      {

		if (nml_read_obj (dtp, cmp, (index_type)(pdata - nl->mem_pos),
				  pprev_nl, nml_err_msg, clow, chigh)
		    == FAILURE)
		  {
		    free_mem (obj_name);
		    return FAILURE;
		  }

		if (dtp->u.p.input_complete)
		  {
		    free_mem (obj_name);
		    return SUCCESS;
		  }
	      }

	    free_mem (obj_name);
	    goto incr_idx;

          default:
<<<<<<< HEAD
	    st_sprintf (nml_err_msg, "Bad type for namelist object %s",
=======
	    sprintf (nml_err_msg, "Bad type for namelist object %s",
>>>>>>> 60a98cce
			nl->var_name);
	    internal_error (&dtp->common, nml_err_msg);
	    goto nml_err_ret;
          }
        }

      /* The standard permits array data to stop short of the number of
	 elements specified in the loop specification.  In this case, we
	 should be here with dtp->u.p.nml_read_error != 0.  Control returns to
	 nml_get_obj_data and an attempt is made to read object name.  */

      *pprev_nl = nl;
      if (dtp->u.p.nml_read_error)
	{
	  dtp->u.p.expanded_read = 0;
	  return SUCCESS;
	}

      if (dtp->u.p.saved_type == GFC_DTYPE_UNKNOWN)
	{
	  dtp->u.p.expanded_read = 0;
	  goto incr_idx;
	}

      /* Note the switch from GFC_DTYPE_type to BT_type at this point.
	 This comes about because the read functions return BT_types.  */

      switch (dtp->u.p.saved_type)
      {

	case BT_COMPLEX:
	case BT_REAL:
	case BT_INTEGER:
	case BT_LOGICAL:
	  memcpy (pdata, dtp->u.p.value, dlen);
	  break;

	case BT_CHARACTER:
	  m = (dlen < dtp->u.p.saved_used) ? dlen : dtp->u.p.saved_used;
	  pdata = (void*)( pdata + clow - 1 );
	  memcpy (pdata, dtp->u.p.saved_string, m);
	  if (m < dlen)
	    memset ((void*)( pdata + m ), ' ', dlen - m);
	  break;

	default:
	  break;
      }

      /* Warn if a non-standard expanded read occurs. A single read of a
	 single object is acceptable.  If a second read occurs, issue a warning
	 and set the flag to zero to prevent further warnings.  */
      if (dtp->u.p.expanded_read == 2)
	{
	  notify_std (&dtp->common, GFC_STD_GNU, "Non-standard expanded namelist read.");
	  dtp->u.p.expanded_read = 0;
	}
<<<<<<< HEAD

      /* If the expanded read warning flag is set, increment it,
	 indicating that a single read has occurred.  */
      if (dtp->u.p.expanded_read >= 1)
	dtp->u.p.expanded_read++;

=======

      /* If the expanded read warning flag is set, increment it,
	 indicating that a single read has occurred.  */
      if (dtp->u.p.expanded_read >= 1)
	dtp->u.p.expanded_read++;

>>>>>>> 60a98cce
      /* Break out of loop if scalar.  */
      if (!nl->var_rank)
	break;

      /* Now increment the index vector.  */

incr_idx:

      nml_carry = 1;
      for (dim = 0; dim < nl->var_rank; dim++)
	{
	  nl->ls[dim].idx += nml_carry * nl->ls[dim].step;
	  nml_carry = 0;
	  if (((nl->ls[dim].step > 0) && (nl->ls[dim].idx > nl->ls[dim].end))
	      ||
	      ((nl->ls[dim].step < 0) && (nl->ls[dim].idx < nl->ls[dim].end)))
	    {
	      nl->ls[dim].idx = nl->ls[dim].start;
	      nml_carry = 1;
	    }
        }
    } while (!nml_carry);

  if (dtp->u.p.repeat_count > 1)
    {
       sprintf (nml_err_msg, "Repeat count too large for namelist object %s" ,
		   nl->var_name );
       goto nml_err_ret;
    }
  return SUCCESS;

nml_err_ret:

  return FAILURE;
}

/* Parses the object name, including array and substring qualifiers.  It
   iterates over derived type components, touching those components and
   setting their loop specifications, if there is a qualifier.  If the
   object is itself a derived type, its components and subcomponents are
   touched.  nml_read_obj is called at the end and this reads the data in
   the manner specified by the object name.  */

static try
nml_get_obj_data (st_parameter_dt *dtp, namelist_info **pprev_nl,
		  char *nml_err_msg)
{
  char c;
  namelist_info * nl;
  namelist_info * first_nl = NULL;
  namelist_info * root_nl = NULL;
  int dim;
  int component_flag;
  char parse_err_msg[30];
  index_type clow, chigh;

  /* Look for end of input or object name.  If '?' or '=?' are encountered
     in stdin, print the node names or the namelist to stdout.  */

  eat_separator (dtp);
  if (dtp->u.p.input_complete)
    return SUCCESS;

  if (dtp->u.p.at_eol)
    finish_separator (dtp);
  if (dtp->u.p.input_complete)
    return SUCCESS;

  c = next_char (dtp);
  switch (c)
    {
    case '=':
      c = next_char (dtp);
      if (c != '?')
	{
<<<<<<< HEAD
	  st_sprintf (nml_err_msg, "namelist read: misplaced = sign");
=======
	  sprintf (nml_err_msg, "namelist read: misplaced = sign");
>>>>>>> 60a98cce
	  goto nml_err_ret;
	}
      nml_query (dtp, '=');
      return SUCCESS;

    case '?':
      nml_query (dtp, '?');
      return SUCCESS;

    case '$':
    case '&':
      nml_match_name (dtp, "end", 3);
      if (dtp->u.p.nml_read_error)
	{
	  sprintf (nml_err_msg, "namelist not terminated with / or &end");
	  goto nml_err_ret;
	}
    case '/':
      dtp->u.p.input_complete = 1;
      return SUCCESS;

    default :
      break;
    }

  /* Untouch all nodes of the namelist and reset the flag that is set for
     derived type components.  */

  nml_untouch_nodes (dtp);
  component_flag = 0;

  /* Get the object name - should '!' and '\n' be permitted separators?  */

get_name:

  free_saved (dtp);

  do
    {
      push_char (dtp, tolower(c));
      c = next_char (dtp);
    } while (!( c=='=' || c==' ' || c=='\t' || c =='(' || c =='%' ));

  unget_char (dtp, c);

  /* Check that the name is in the namelist and get pointer to object.
     Three error conditions exist: (i) An attempt is being made to
     identify a non-existent object, following a failed data read or
     (ii) The object name does not exist or (iii) Too many data items
     are present for an object.  (iii) gives the same error message
     as (i)  */

  push_char (dtp, '\0');

  if (component_flag)
    {
      size_t var_len = strlen (root_nl->var_name);
      size_t saved_len
	= dtp->u.p.saved_string ? strlen (dtp->u.p.saved_string) : 0;
      char ext_name[var_len + saved_len + 1];

      memcpy (ext_name, root_nl->var_name, var_len);
      if (dtp->u.p.saved_string)
	memcpy (ext_name + var_len, dtp->u.p.saved_string, saved_len);
      ext_name[var_len + saved_len] = '\0';
      nl = find_nml_node (dtp, ext_name);
    }
  else
    nl = find_nml_node (dtp, dtp->u.p.saved_string);

  if (nl == NULL)
    {
      if (dtp->u.p.nml_read_error && *pprev_nl)
<<<<<<< HEAD
	st_sprintf (nml_err_msg, "Bad data for namelist object %s",
		    (*pprev_nl)->var_name);

      else
	st_sprintf (nml_err_msg, "Cannot match namelist object name %s",
=======
	sprintf (nml_err_msg, "Bad data for namelist object %s",
		    (*pprev_nl)->var_name);

      else
	sprintf (nml_err_msg, "Cannot match namelist object name %s",
>>>>>>> 60a98cce
		    dtp->u.p.saved_string);

      goto nml_err_ret;
    }

  /* Get the length, data length, base pointer and rank of the variable.
     Set the default loop specification first.  */

  for (dim=0; dim < nl->var_rank; dim++)
    {
      nl->ls[dim].step = 1;
      nl->ls[dim].end = nl->dim[dim].ubound;
      nl->ls[dim].start = nl->dim[dim].lbound;
      nl->ls[dim].idx = nl->ls[dim].start;
    }

/* Check to see if there is a qualifier: if so, parse it.*/

  if (c == '(' && nl->var_rank)
    {
      if (nml_parse_qualifier (dtp, nl->dim, nl->ls, nl->var_rank,
			       parse_err_msg) == FAILURE)
	{
	  sprintf (nml_err_msg, "%s for namelist variable %s",
		      parse_err_msg, nl->var_name);
	  goto nml_err_ret;
	}
      c = next_char (dtp);
      unget_char (dtp, c);
    }

  /* Now parse a derived type component. The root namelist_info address
     is backed up, as is the previous component level.  The  component flag
     is set and the iteration is made by jumping back to get_name.  */

  if (c == '%')
    {

      if (nl->type != GFC_DTYPE_DERIVED)
	{
	  sprintf (nml_err_msg, "Attempt to get derived component for %s",
		      nl->var_name);
	  goto nml_err_ret;
	}

      if (!component_flag)
	first_nl = nl;

      root_nl = nl;
      component_flag = 1;
      c = next_char (dtp);
      goto get_name;

    }

  /* Parse a character qualifier, if present.  chigh = 0 is a default
     that signals that the string length = string_length.  */

  clow = 1;
  chigh = 0;

  if (c == '(' && nl->type == GFC_DTYPE_CHARACTER)
    {
      descriptor_dimension chd[1] = { {1, clow, nl->string_length} };
      array_loop_spec ind[1] = { {1, clow, nl->string_length, 1} };

      if (nml_parse_qualifier (dtp, chd, ind, 1, parse_err_msg) == FAILURE)
	{
	  sprintf (nml_err_msg, "%s for namelist variable %s",
		      parse_err_msg, nl->var_name);
	  goto nml_err_ret;
	}

      clow = ind[0].start;
      chigh = ind[0].end;

      if (ind[0].step != 1)
	{
	  sprintf (nml_err_msg,
		      "Bad step in substring for namelist object %s",
		      nl->var_name);
	  goto nml_err_ret;
	}

      c = next_char (dtp);
      unget_char (dtp, c);
    }

  /* If a derived type touch its components and restore the root
     namelist_info if we have parsed a qualified derived type
     component.  */

  if (nl->type == GFC_DTYPE_DERIVED)
    nml_touch_nodes (nl);
  if (component_flag)
    nl = first_nl;

  /*make sure no extraneous qualifiers are there.*/

  if (c == '(')
    {
      sprintf (nml_err_msg, "Qualifier for a scalar or non-character"
		  " namelist object %s", nl->var_name);
      goto nml_err_ret;
    }

/* According to the standard, an equal sign MUST follow an object name. The
   following is possibly lax - it allows comments, blank lines and so on to
   intervene.  eat_spaces (dtp); c = next_char (dtp); would be compliant*/

  free_saved (dtp);

  eat_separator (dtp);
  if (dtp->u.p.input_complete)
    return SUCCESS;

  if (dtp->u.p.at_eol)
    finish_separator (dtp);
  if (dtp->u.p.input_complete)
    return SUCCESS;

  c = next_char (dtp);

  if (c != '=')
    {
      sprintf (nml_err_msg, "Equal sign must follow namelist object name %s",
		  nl->var_name);
      goto nml_err_ret;
    }

  if (nml_read_obj (dtp, nl, 0, pprev_nl, nml_err_msg, clow, chigh) == FAILURE)
    goto nml_err_ret;

  return SUCCESS;

nml_err_ret:

  return FAILURE;
}

/* Entry point for namelist input.  Goes through input until namelist name
  is matched.  Then cycles through nml_get_obj_data until the input is
  completed or there is an error.  */

void
namelist_read (st_parameter_dt *dtp)
{
  char c;
  jmp_buf eof_jump;
  char nml_err_msg[100];
  /* Pointer to the previously read object, in case attempt is made to read
     new object name.  Should this fail, error message can give previous
     name.  */
  namelist_info *prev_nl = NULL;

  dtp->u.p.namelist_mode = 1;
  dtp->u.p.input_complete = 0;
  dtp->u.p.expanded_read = 0;

  dtp->u.p.eof_jump = &eof_jump;
  if (setjmp (eof_jump))
    {
      dtp->u.p.eof_jump = NULL;
      generate_error (&dtp->common, ERROR_END, NULL);
      return;
    }

  /* Look for &namelist_name .  Skip all characters, testing for $nmlname.
     Exit on success or EOF. If '?' or '=?' encountered in stdin, print
     node names or namelist on stdout.  */

find_nml_name:
  switch (c = next_char (dtp))
    {
    case '$':
    case '&':
          break;

    case '!':
      eat_line (dtp);
      goto find_nml_name;

    case '=':
      c = next_char (dtp);
      if (c == '?')
	nml_query (dtp, '=');
      else
	unget_char (dtp, c);
      goto find_nml_name;

    case '?':
      nml_query (dtp, '?');

    default:
      goto find_nml_name;
    }

  /* Match the name of the namelist.  */

  nml_match_name (dtp, dtp->namelist_name, dtp->namelist_name_len);

  if (dtp->u.p.nml_read_error)
    goto find_nml_name;

  /* A trailing space is required, we give a little lattitude here, 10.9.1.  */ 
  c = next_char (dtp);
  if (!is_separator(c))
    {
      unget_char (dtp, c);
      goto find_nml_name;
    }

  /* Ready to read namelist objects.  If there is an error in input
     from stdin, output the error message and continue.  */

  while (!dtp->u.p.input_complete)
    {
      if (nml_get_obj_data (dtp, &prev_nl, nml_err_msg) == FAILURE)
	{
	  gfc_unit *u;

	  if (dtp->u.p.current_unit->unit_number != options.stdin_unit)
	    goto nml_err_ret;

	  u = find_unit (options.stderr_unit);
	  st_printf ("%s\n", nml_err_msg);
	  if (u != NULL)
	    {
	      flush (u->s);
	      unlock_unit (u);
	    }
        }

   }

  dtp->u.p.eof_jump = NULL;
  free_saved (dtp);
  free_line (dtp);
  return;

  /* All namelist error calls return from here */

nml_err_ret:

  dtp->u.p.eof_jump = NULL;
  free_saved (dtp);
  free_line (dtp);
  generate_error (&dtp->common, ERROR_READ_VALUE, nml_err_msg);
  return;
}<|MERGE_RESOLUTION|>--- conflicted
+++ resolved
@@ -165,11 +165,7 @@
 
   /* Handle the end-of-record and end-of-file conditions for
      internal array unit.  */
-<<<<<<< HEAD
-  if (is_array_io(dtp))
-=======
   if (is_array_io (dtp))
->>>>>>> 60a98cce
     {
       if (dtp->u.p.at_eof)
 	longjmp (*dtp->u.p.eof_jump, 1);
@@ -205,15 +201,9 @@
   if (is_stream_io (dtp))
     dtp->u.p.current_unit->strm_pos++;
 
-<<<<<<< HEAD
-  if (is_internal_unit(dtp))
-    {
-      if (is_array_io(dtp))
-=======
   if (is_internal_unit (dtp))
     {
       if (is_array_io (dtp))
->>>>>>> 60a98cce
 	{
 	  /* End of record is handled in the next pass through, above.  The
 	     check for NULL here is cautionary.  */
@@ -474,13 +464,8 @@
 
       if (dtp->u.p.repeat_count == 0)
 	{
-<<<<<<< HEAD
-	  st_sprintf (message, "Zero repeat count in item %d of list input",
-		      dtp->u.p.item_count);
-=======
 	  sprintf (message, "Zero repeat count in item %d of list input",
 		   dtp->u.p.item_count);
->>>>>>> 60a98cce
 
 	  generate_error (&dtp->common, ERROR_READ_VALUE, message);
 	  m = 1;
@@ -492,19 +477,11 @@
 
  overflow:
   if (length == -1)
-<<<<<<< HEAD
-    st_sprintf (message, "Repeat count overflow in item %d of list input",
-		dtp->u.p.item_count);
-  else
-    st_sprintf (message, "Integer overflow while reading item %d",
-		dtp->u.p.item_count);
-=======
     sprintf (message, "Repeat count overflow in item %d of list input",
 	     dtp->u.p.item_count);
   else
     sprintf (message, "Integer overflow while reading item %d",
 	     dtp->u.p.item_count);
->>>>>>> 60a98cce
 
   free_saved (dtp);
   generate_error (&dtp->common, ERROR_READ_VALUE, message);
@@ -550,15 +527,9 @@
 
 	  if (repeat > MAX_REPEAT)
 	    {
-<<<<<<< HEAD
-	      st_sprintf (message,
-			  "Repeat count overflow in item %d of list input",
-			  dtp->u.p.item_count);
-=======
 	      sprintf (message,
 		       "Repeat count overflow in item %d of list input",
 		       dtp->u.p.item_count);
->>>>>>> 60a98cce
 
 	      generate_error (&dtp->common, ERROR_READ_VALUE, message);
 	      return 1;
@@ -569,15 +540,9 @@
 	case '*':
 	  if (repeat == 0)
 	    {
-<<<<<<< HEAD
-	      st_sprintf (message,
-			  "Zero repeat count in item %d of list input",
-			  dtp->u.p.item_count);
-=======
 	      sprintf (message,
 		       "Zero repeat count in item %d of list input",
 		       dtp->u.p.item_count);
->>>>>>> 60a98cce
 
 	      generate_error (&dtp->common, ERROR_READ_VALUE, message);
 	      return 1;
@@ -598,13 +563,8 @@
 
   eat_line (dtp);
   free_saved (dtp);
-<<<<<<< HEAD
-  st_sprintf (message, "Bad repeat count in item %d of list input",
-	      dtp->u.p.item_count);
-=======
   sprintf (message, "Bad repeat count in item %d of list input",
 	   dtp->u.p.item_count);
->>>>>>> 60a98cce
   generate_error (&dtp->common, ERROR_READ_VALUE, message);
   return 1;
 }
@@ -748,11 +708,7 @@
 
   eat_line (dtp);
   free_saved (dtp);
-<<<<<<< HEAD
-  st_sprintf (message, "Bad logical value while reading item %d",
-=======
   sprintf (message, "Bad logical value while reading item %d",
->>>>>>> 60a98cce
 	      dtp->u.p.item_count);
   generate_error (&dtp->common, ERROR_READ_VALUE, message);
   return;
@@ -884,11 +840,7 @@
   
   eat_line (dtp);
   free_saved (dtp);
-<<<<<<< HEAD
-  st_sprintf (message, "Bad integer for item %d in list input",
-=======
   sprintf (message, "Bad integer for item %d in list input",
->>>>>>> 60a98cce
 	      dtp->u.p.item_count);
   generate_error (&dtp->common, ERROR_READ_VALUE, message);
 
@@ -1052,11 +1004,7 @@
   else
     {
       free_saved (dtp);
-<<<<<<< HEAD
-      st_sprintf (message, "Invalid string input in item %d",
-=======
       sprintf (message, "Invalid string input in item %d",
->>>>>>> 60a98cce
 		  dtp->u.p.item_count);
       generate_error (&dtp->common, ERROR_READ_VALUE, message);
     }
@@ -1175,11 +1123,7 @@
 
   eat_line (dtp);
   free_saved (dtp);
-<<<<<<< HEAD
-  st_sprintf (message, "Bad floating point number for item %d",
-=======
   sprintf (message, "Bad floating point number for item %d",
->>>>>>> 60a98cce
 	      dtp->u.p.item_count);
   generate_error (&dtp->common, ERROR_READ_VALUE, message);
 
@@ -1262,11 +1206,7 @@
 
   eat_line (dtp);
   free_saved (dtp);
-<<<<<<< HEAD
-  st_sprintf (message, "Bad complex value in item %d of list input",
-=======
   sprintf (message, "Bad complex value in item %d of list input",
->>>>>>> 60a98cce
 	      dtp->u.p.item_count);
   generate_error (&dtp->common, ERROR_READ_VALUE, message);
 }
@@ -1481,11 +1421,7 @@
 
   eat_line (dtp);
   free_saved (dtp);
-<<<<<<< HEAD
-  st_sprintf (message, "Bad real number in item %d of list input",
-=======
   sprintf (message, "Bad real number in item %d of list input",
->>>>>>> 60a98cce
 	      dtp->u.p.item_count);
   generate_error (&dtp->common, ERROR_READ_VALUE, message);
 }
@@ -1501,11 +1437,7 @@
 
   if (dtp->u.p.saved_type != BT_NULL && dtp->u.p.saved_type != type)
     {
-<<<<<<< HEAD
-      st_sprintf (message, "Read type %s where %s was expected for item %d",
-=======
       sprintf (message, "Read type %s where %s was expected for item %d",
->>>>>>> 60a98cce
 		  type_name (dtp->u.p.saved_type), type_name (type),
 		  dtp->u.p.item_count);
 
@@ -2208,10 +2140,6 @@
 	       since a single object can have multiple reads.  */
 	    dtp->u.p.expanded_read = 0;
 
-	    /* If reading a derived type, disable the expanded read warning
-	       since a single object can have multiple reads.  */
-	    dtp->u.p.expanded_read = 0;
-
 	    /* Now loop over the components. Update the component pointer
 	       with the return value from nml_write_obj.  This loop jumps
 	       past nested derived types by testing if the potential
@@ -2243,11 +2171,7 @@
 	    goto incr_idx;
 
           default:
-<<<<<<< HEAD
-	    st_sprintf (nml_err_msg, "Bad type for namelist object %s",
-=======
 	    sprintf (nml_err_msg, "Bad type for namelist object %s",
->>>>>>> 60a98cce
 			nl->var_name);
 	    internal_error (&dtp->common, nml_err_msg);
 	    goto nml_err_ret;
@@ -2305,21 +2229,12 @@
 	  notify_std (&dtp->common, GFC_STD_GNU, "Non-standard expanded namelist read.");
 	  dtp->u.p.expanded_read = 0;
 	}
-<<<<<<< HEAD
 
       /* If the expanded read warning flag is set, increment it,
 	 indicating that a single read has occurred.  */
       if (dtp->u.p.expanded_read >= 1)
 	dtp->u.p.expanded_read++;
 
-=======
-
-      /* If the expanded read warning flag is set, increment it,
-	 indicating that a single read has occurred.  */
-      if (dtp->u.p.expanded_read >= 1)
-	dtp->u.p.expanded_read++;
-
->>>>>>> 60a98cce
       /* Break out of loop if scalar.  */
       if (!nl->var_rank)
 	break;
@@ -2395,11 +2310,7 @@
       c = next_char (dtp);
       if (c != '?')
 	{
-<<<<<<< HEAD
-	  st_sprintf (nml_err_msg, "namelist read: misplaced = sign");
-=======
 	  sprintf (nml_err_msg, "namelist read: misplaced = sign");
->>>>>>> 60a98cce
 	  goto nml_err_ret;
 	}
       nml_query (dtp, '=');
@@ -2473,19 +2384,11 @@
   if (nl == NULL)
     {
       if (dtp->u.p.nml_read_error && *pprev_nl)
-<<<<<<< HEAD
-	st_sprintf (nml_err_msg, "Bad data for namelist object %s",
-		    (*pprev_nl)->var_name);
-
-      else
-	st_sprintf (nml_err_msg, "Cannot match namelist object name %s",
-=======
 	sprintf (nml_err_msg, "Bad data for namelist object %s",
 		    (*pprev_nl)->var_name);
 
       else
 	sprintf (nml_err_msg, "Cannot match namelist object name %s",
->>>>>>> 60a98cce
 		    dtp->u.p.saved_string);
 
       goto nml_err_ret;
