/* Map (unsigned int) keys to (source file, line, column) triples.
   Copyright (C) 2001-2019 Free Software Foundation, Inc.

This program is free software; you can redistribute it and/or modify it
under the terms of the GNU General Public License as published by the
Free Software Foundation; either version 3, or (at your option) any
later version.

This program is distributed in the hope that it will be useful,
but WITHOUT ANY WARRANTY; without even the implied warranty of
MERCHANTABILITY or FITNESS FOR A PARTICULAR PURPOSE.  See the
GNU General Public License for more details.

You should have received a copy of the GNU General Public License
along with this program; see the file COPYING3.  If not see
<http://www.gnu.org/licenses/>.

 In other words, you are welcome to use, share and improve this program.
 You are forbidden to forbid anyone else to use, share and improve
 what you give them.   Help stamp out software-hoarding!  */

#ifndef LIBCPP_LINE_MAP_H
#define LIBCPP_LINE_MAP_H

#ifndef GTY
#define GTY(x) /* nothing */
#endif

/* Both gcc and emacs number source *lines* starting at 1, but
   they have differing conventions for *columns*.

   GCC uses a 1-based convention for source columns,
   whereas Emacs's M-x column-number-mode uses a 0-based convention.

   For example, an error in the initial, left-hand
   column of source line 3 is reported by GCC as:

      some-file.c:3:1: error: ...etc...

   On navigating to the location of that error in Emacs
   (e.g. via "next-error"),
   the locus is reported in the Mode Line
   (assuming M-x column-number-mode) as:

     some-file.c   10%   (3, 0)

   i.e. "3:1:" in GCC corresponds to "(3, 0)" in Emacs.  */

/* The type of line numbers.  */
typedef unsigned int linenum_type;

/* A type for doing arithmetic on line numbers.  */
typedef long long linenum_arith_t;

/* A function for for use by qsort for comparing line numbers.  */

inline int compare (linenum_type lhs, linenum_type rhs)
{
  /* Avoid truncation issues by using linenum_arith_t for the comparison,
     and only consider the sign of the result.  */
  linenum_arith_t diff = (linenum_arith_t)lhs - (linenum_arith_t)rhs;
  if (diff)
    return diff > 0 ? 1 : -1;
  return 0;
}

/* Reason for creating a new line map with linemap_add.  */
enum lc_reason
{
  LC_ENTER = 0,		/* Begin #include.  */
  LC_LEAVE,		/* Return to including file.  */
  LC_RENAME,		/* Other reason for name change.  */
  LC_RENAME_VERBATIM,	/* Likewise, but "" != stdin.  */
  LC_ENTER_MACRO,	/* Begin macro expansion.  */
  LC_MODULE,		/* A (C++) Module.  */
  /* FIXME: add support for stringize and paste.  */
  LC_HWM /* High Water Mark.  */
};

/* The typedef "location_t" is a key within the location database,
   identifying a source location or macro expansion, along with range
   information, and (optionally) a pointer for use by gcc.

   This key only has meaning in relation to a line_maps instance.  Within
   gcc there is a single line_maps instance: "line_table", declared in
   gcc/input.h and defined in gcc/input.c.

   The values of the keys are intended to be internal to libcpp,
   but for ease-of-understanding the implementation, they are currently
   assigned as follows:

  Actual     | Value                         | Meaning
  -----------+-------------------------------+-------------------------------
  0x00000000 | UNKNOWN_LOCATION (gcc/input.h)| Unknown/invalid location.
  -----------+-------------------------------+-------------------------------
  0x00000001 | BUILTINS_LOCATION             | The location for declarations
             |   (gcc/input.h)               | in "<built-in>"
  -----------+-------------------------------+-------------------------------
  0x00000002 | RESERVED_LOCATION_COUNT       | The first location to be
             | (also                         | handed out, and the
             |  ordmap[0]->start_location)   | first line in ordmap 0
  -----------+-------------------------------+-------------------------------
             | ordmap[1]->start_location     | First line in ordmap 1
             | ordmap[1]->start_location+32  | First column in that line
             |   (assuming range_bits == 5)  |
             | ordmap[1]->start_location+64  | 2nd column in that line
             | ordmap[1]->start_location+4096| Second line in ordmap 1
             |   (assuming column_bits == 12)
             |
             |   Subsequent lines are offset by (1 << column_bits),
             |   e.g. 4096 for 12 bits, with a column value of 0 representing
             |   "the whole line".
             |
             |   Within a line, the low "range_bits" (typically 5) are used for
             |   storing short ranges, so that there's an offset of
             |     (1 << range_bits) between individual columns within a line,
             |   typically 32.
             |   The low range_bits store the offset of the end point from the
             |   start point, and the start point is found by masking away
             |   the range bits.
             |
             |   For example:
             |      ordmap[1]->start_location+64    "2nd column in that line"
             |   above means a caret at that location, with a range
             |   starting and finishing at the same place (the range bits
             |   are 0), a range of length 1.
             |
             |   By contrast:
             |      ordmap[1]->start_location+68
             |   has range bits 0x4, meaning a caret with a range starting at
             |   that location, but with endpoint 4 columns further on: a range
             |   of length 5.
             |
             |   Ranges that have caret != start, or have an endpoint too
             |   far away to fit in range_bits are instead stored as ad-hoc
             |   locations.  Hence for range_bits == 5 we can compactly store
             |   tokens of length <= 32 without needing to use the ad-hoc
             |   table.
             |
             |   This packing scheme means we effectively have
             |     (column_bits - range_bits)
             |   of bits for the columns, typically (12 - 5) = 7, for 128
             |   columns; longer line widths are accomodated by starting a
             |   new ordmap with a higher column_bits.
             |
             | ordmap[2]->start_location-1   | Final location in ordmap 1
  -----------+-------------------------------+-------------------------------
             | ordmap[2]->start_location     | First line in ordmap 2
             | ordmap[3]->start_location-1   | Final location in ordmap 2
  -----------+-------------------------------+-------------------------------
             |                               | (etc)
  -----------+-------------------------------+-------------------------------
             | ordmap[n-1]->start_location   | First line in final ord map
             |                               | (etc)
             | set->highest_location - 1     | Final location in that ordmap
  -----------+-------------------------------+-------------------------------
             | set->highest_location         | Location of the where the next
             |                               | ordinary linemap would start
  -----------+-------------------------------+-------------------------------
             |                               |
             |                  VVVVVVVVVVVVVVVVVVVVVVVVVVV
             |                  Ordinary maps grow this way
             |
             |                    (unallocated integers)
             |
  0x60000000 | LINE_MAP_MAX_LOCATION_WITH_COLS
             |   Beyond this point, ordinary linemaps have 0 bits per column:
             |   each increment of the value corresponds to a new source line.
             |
  0x70000000 | LINE_MAP_MAX_LOCATION
             |   Beyond the point, we give up on ordinary maps; attempts to
             |   create locations in them lead to UNKNOWN_LOCATION (0).
             |
             |                    (unallocated integers)
             |
             |                   Macro maps grow this way
             |                   ^^^^^^^^^^^^^^^^^^^^^^^^
             |                               |
  -----------+-------------------------------+-------------------------------
             | LINEMAPS_MACRO_LOWEST_LOCATION| Locations within macro maps
             | macromap[m-1]->start_location | Start of last macro map
             |                               |
  -----------+-------------------------------+-------------------------------
             | macromap[m-2]->start_location | Start of penultimate macro map
  -----------+-------------------------------+-------------------------------
             | macromap[1]->start_location   | Start of macro map 1
  -----------+-------------------------------+-------------------------------
             | macromap[0]->start_location   | Start of macro map 0
  0x7fffffff | MAX_LOCATION_T                | Also used as a mask for
             |                               | accessing the ad-hoc data table
  -----------+-------------------------------+-------------------------------
  0x80000000 | Start of ad-hoc values; the lower 31 bits are used as an index
  ...        | into the line_table->location_adhoc_data_map.data array.
  0xffffffff | UINT_MAX                      |
  -----------+-------------------------------+-------------------------------

   Examples of location encoding.

   Packed ranges
   =============

   Consider encoding the location of a token "foo", seen underlined here
   on line 523, within an ordinary line_map that starts at line 500:

                 11111111112
        12345678901234567890
     522
     523   return foo + bar;
                  ^~~
     524

   The location's caret and start are both at line 523, column 11; the
   location's finish is on the same line, at column 13 (an offset of 2
   columns, for length 3).

   Line 523 is offset 23 from the starting line of the ordinary line_map.

   caret == start, and the offset of the finish fits within 5 bits, so
   this can be stored as a packed range.

   This is encoded as:
      ordmap->start
         + (line_offset << ordmap->m_column_and_range_bits)
         + (column << ordmap->m_range_bits)
         + (range_offset);
   i.e. (for line offset 23, column 11, range offset 2):
      ordmap->start
         + (23 << 12)
         + (11 << 5)
         + 2;
   i.e.:
      ordmap->start + 0x17162
   assuming that the line_map uses the default of 7 bits for columns and
   5 bits for packed range (giving 12 bits for m_column_and_range_bits).


   "Pure" locations
   ================

   These are a special case of the above, where
      caret == start == finish
   They are stored as packed ranges with offset == 0.
   For example, the location of the "f" of "foo" could be stored
   as above, but with range offset 0, giving:
      ordmap->start
         + (23 << 12)
         + (11 << 5)
         + 0;
   i.e.:
      ordmap->start + 0x17160


   Unoptimized ranges
   ==================

   Consider encoding the location of the binary expression
   below:

                 11111111112
        12345678901234567890
     522
     523   return foo + bar;
                  ~~~~^~~~~
     524

   The location's caret is at the "+", line 523 column 15, but starts
   earlier, at the "f" of "foo" at column 11.  The finish is at the "r"
   of "bar" at column 19.

   This can't be stored as a packed range since start != caret.
   Hence it is stored as an ad-hoc location e.g. 0x80000003.

   Stripping off the top bit gives us an index into the ad-hoc
   lookaside table:

     line_table->location_adhoc_data_map.data[0x3]

   from which the caret, start and finish can be looked up,
   encoded as "pure" locations:

     start  == ordmap->start + (23 << 12) + (11 << 5)
            == ordmap->start + 0x17160  (as above; the "f" of "foo")

     caret  == ordmap->start + (23 << 12) + (15 << 5)
            == ordmap->start + 0x171e0

     finish == ordmap->start + (23 << 12) + (19 << 5)
            == ordmap->start + 0x17260

   To further see how location_t works in practice, see the
   worked example in libcpp/location-example.txt.  */
typedef unsigned int location_t;

/* Do not track column numbers higher than this one.  As a result, the
   range of column_bits is [12, 18] (or 0 if column numbers are
   disabled).  */
const unsigned int LINE_MAP_MAX_COLUMN_NUMBER = (1U << 12);

/* Do not pack ranges if locations get higher than this.
   If you change this, update:
     gcc.dg/plugin/location-overflow-test-*.c.  */
const location_t LINE_MAP_MAX_LOCATION_WITH_PACKED_RANGES = 0x50000000;

/* Do not track column numbers if locations get higher than this.
   If you change this, update:
     gcc.dg/plugin/location-overflow-test-*.c.  */
const location_t LINE_MAP_MAX_LOCATION_WITH_COLS = 0x60000000;

/* Highest possible source location encoded within an ordinary map.  */
const location_t LINE_MAP_MAX_LOCATION = 0x70000000;

/* A range of source locations.

   Ranges are closed:
   m_start is the first location within the range,
   m_finish is the last location within the range.

   We may need a more compact way to store these, but for now,
   let's do it the simple way, as a pair.  */
struct GTY(()) source_range
{
  location_t m_start;
  location_t m_finish;

  /* We avoid using constructors, since various structs that
     don't yet have constructors will embed instances of
     source_range.  */

  /* Make a source_range from a location_t.  */
  static source_range from_location (location_t loc)
  {
    source_range result;
    result.m_start = loc;
    result.m_finish = loc;
    return result;
  }

  /* Make a source_range from a pair of location_t.  */
  static source_range from_locations (location_t start,
				      location_t finish)
  {
    source_range result;
    result.m_start = start;
    result.m_finish = finish;
    return result;
  }
};

/* Memory allocation function typedef.  Works like xrealloc.  */
typedef void *(*line_map_realloc) (void *, size_t);

/* Memory allocator function that returns the actual allocated size,
   for a given requested allocation.  */
typedef size_t (*line_map_round_alloc_size_func) (size_t);

/* A line_map encodes a sequence of locations.
   There are two kinds of maps. Ordinary maps and macro expansion
   maps, a.k.a macro maps.

   A macro map encodes source locations of tokens that are part of a
   macro replacement-list, at a macro expansion point. E.g, in:

            #define PLUS(A,B) A + B

   No macro map is going to be created there, because we are not at a
   macro expansion point. We are at a macro /definition/ point. So the
   locations of the tokens of the macro replacement-list (i.e, A + B)
   will be locations in an ordinary map, not a macro map.

   On the other hand, if we later do:

        int a = PLUS (1,2);

   The invocation of PLUS here is a macro expansion. So we are at a
   macro expansion point. The preprocessor expands PLUS (1,2) and
   replaces it with the tokens of its replacement-list: 1 + 2. A macro
   map is going to be created to hold (or rather to map, haha ...) the
   locations of the tokens 1, + and 2. The macro map also records the
   location of the expansion point of PLUS. That location is mapped in
   the map that is active right before the location of the invocation
   of PLUS.  */

/* This contains GTY mark-up to support precompiled headers.
   line_map is an abstract class, only derived objects exist.  */
struct GTY((tag ("0"), desc ("MAP_ORDINARY_P (&%h) ? 1 : 2"))) line_map {
  location_t start_location;

  /* Size and alignment is (usually) 4 bytes.  */
};

/* An ordinary line map encodes physical source locations. Those
   physical source locations are called "spelling locations".
   
   Physical source file TO_FILE at line TO_LINE at column 0 is represented
   by the logical START_LOCATION.  TO_LINE+L at column C is represented by
   START_LOCATION+(L*(1<<m_column_and_range_bits))+(C*1<<m_range_bits), as
   long as C<(1<<effective range bits), and the result_location is less than
   the next line_map's start_location.
   (The top line is line 1 and the leftmost column is column 1; line/column 0
   means "entire file/line" or "unknown line/column" or "not applicable".)

   The highest possible source location is MAX_LOCATION_T.  */
struct GTY((tag ("1"))) line_map_ordinary : public line_map {
  /* Base class is 4 bytes.  */

  /* 4 bytes of integers, each 1 byte for easy extraction/insertion.  */

  /* The reason for creation of this line map.  */
  ENUM_BITFIELD (lc_reason) reason : 8;

  /* SYSP is one for a system header, two for a C system header file
     that therefore needs to be extern "C" protected in C++, and zero
     otherwise.  This field isn't really needed now that it's in
     cpp_buffer.  */
  unsigned char sysp;

  /* Number of the low-order location_t bits used for column numbers
     and ranges.  */
  unsigned int m_column_and_range_bits : 8;

  /* Number of the low-order "column" bits used for storing short ranges
     inline, rather than in the ad-hoc table.
     MSB                                                                 LSB
     31                                                                    0
     +-------------------------+-------------------------------------------+
     |                         |<---map->column_and_range_bits (e.g. 12)-->|
     +-------------------------+-----------------------+-------------------+
     |                         | column_and_range_bits | map->range_bits   |
     |                         |   - range_bits        |                   |
     +-------------------------+-----------------------+-------------------+
     | row bits                | effective column bits | short range bits  |
     |                         |    (e.g. 7)           |   (e.g. 5)        |
     +-------------------------+-----------------------+-------------------+ */
  unsigned int m_range_bits : 8;

  /* Pointer alignment boundary on both 32 and 64-bit systems.  */

  const char *to_file;
  linenum_type to_line;

  /* Location from whence this line map was included.  For regular
     #includes, this location will be the last location of a map.  For
     outermost file, this is 0.  */
  location_t included_from;

  /* Size is 20 or 24 bytes, no padding  */
};

/* This is the highest possible source location encoded within an
   ordinary or macro map.  */
const location_t MAX_LOCATION_T = 0x7FFFFFFF;

struct cpp_hashnode;

/* A macro line map encodes location of tokens coming from a macro
   expansion.
   
   The offset from START_LOCATION is used to index into
   MACRO_LOCATIONS; this holds the original location of the token.  */
struct GTY((tag ("2"))) line_map_macro : public line_map {
  /* Base is 4 bytes.  */

  /* The number of tokens inside the replacement-list of MACRO.  */
  unsigned int n_tokens;

  /* Pointer alignment boundary.  */

  /* The cpp macro whose expansion gave birth to this macro map.  */
  struct cpp_hashnode *
    GTY ((nested_ptr (union tree_node,
		      "%h ? CPP_HASHNODE (GCC_IDENT_TO_HT_IDENT (%h)) : NULL",
		      "%h ? HT_IDENT_TO_GCC_IDENT (HT_NODE (%h)) : NULL")))
    macro;

  /* This array of location is actually an array of pairs of
     locations. The elements inside it thus look like:

           x0,y0, x1,y1, x2,y2, ...., xn,yn.

     where n == n_tokens;

     Remember that these xI,yI are collected when libcpp is about to
     expand a given macro.

     yI is the location in the macro definition, either of the token
     itself or of a macro parameter that it replaces.

     Imagine this:

	#define PLUS(A, B) A + B  <--- #1

	int a = PLUS (1,2); <--- #2

     There is a macro map for the expansion of PLUS in #2.  PLUS is
     expanded into its expansion-list.  The expansion-list is the
     replacement-list of PLUS where the macro parameters are replaced
     with their arguments.  So the replacement-list of PLUS is made of
     the tokens:

        A, +, B

     and the expansion-list is made of the tokens:

        1, +, 2

     Let's consider the case of token "+".  Its y1 [yI for I == 1] is
     its spelling location in #1.

     y0 (thus for token "1") is the spelling location of A in #1.

     And y2 (of token "2") is the spelling location of B in #1.

     When the token is /not/ an argument for a macro, xI is the same
     location as yI.  Otherwise, xI is the location of the token
     outside this macro expansion.  If this macro was expanded from
     another macro expansion, xI is a virtual location representing
     the token in that macro expansion; otherwise, it is the spelling
     location of the token.

     Note that a virtual location is a location returned by
     linemap_add_macro_token.  It encodes the relevant locations (x,y
     pairs) of that token across the macro expansions from which it
     (the token) might come from.

     In the example above x1 (for token "+") is going to be the same
     as y1.  x0 is the spelling location for the argument token "1",
     and x2 is the spelling location for the argument token "2".  */
  location_t * GTY((atomic)) macro_locations;

  /* This is the location of the expansion point of the current macro
     map.  It's the location of the macro name.  That location is held
     by the map that was current right before the current one. It
     could have been either a macro or an ordinary map, depending on
     if we are in a nested expansion context not.  */
  location_t expansion;

  /* Size is 20 or 32 (4 bytes padding on 64-bit).  */
};

#if CHECKING_P && (GCC_VERSION >= 2007)

/* Assertion macro to be used in line-map code.  */
#define linemap_assert(EXPR)                  \
  do {                                                \
    if (! (EXPR))                             \
      abort ();                                       \
  } while (0)

/* Assert that becomes a conditional expression when checking is disabled at
   compilation time.  Use this for conditions that should not happen but if
   they happen, it is better to handle them gracefully rather than crash
   randomly later.
   Usage:

   if (linemap_assert_fails(EXPR)) handle_error(); */
#define linemap_assert_fails(EXPR) __extension__ \
  ({linemap_assert (EXPR); false;})

#else
/* Include EXPR, so that unused variable warnings do not occur.  */
#define linemap_assert(EXPR) ((void)(0 && (EXPR)))
#define linemap_assert_fails(EXPR) (! (EXPR))
#endif

/* Get whether location LOC is an ad-hoc, ordinary or macro location.  */

inline bool
IS_ORDINARY_LOC (location_t loc)
{
  return loc < LINE_MAP_MAX_LOCATION;
}

inline bool
IS_ADHOC_LOC (location_t loc)
{
  return loc > MAX_LOCATION_T;
}

inline bool
IS_MACRO_LOC (location_t loc)
{
  return !IS_ORDINARY_LOC (loc) && !IS_ADHOC_LOC (loc);
}

/* Categorize line map kinds.  */

inline bool
MAP_ORDINARY_P (const line_map *map)
{
  return IS_ORDINARY_LOC (map->start_location);
}

/* Return TRUE if MAP encodes locations coming from a macro
   replacement-list at macro expansion point.  */
bool
linemap_macro_expansion_map_p (const line_map *);

/* Assert that MAP encodes locations of tokens that are not part of
   the replacement-list of a macro expansion, downcasting from
   line_map * to line_map_ordinary *.  */

inline line_map_ordinary *
linemap_check_ordinary (line_map *map)
{
  linemap_assert (MAP_ORDINARY_P (map));
  return (line_map_ordinary *)map;
}

/* Assert that MAP encodes locations of tokens that are not part of
   the replacement-list of a macro expansion, downcasting from
   const line_map * to const line_map_ordinary *.  */

inline const line_map_ordinary *
linemap_check_ordinary (const line_map *map)
{
  linemap_assert (MAP_ORDINARY_P (map));
  return (const line_map_ordinary *)map;
}

/* Assert that MAP is a macro expansion and downcast to the appropriate
   subclass.  */

inline line_map_macro *linemap_check_macro (line_map *map)
{
  linemap_assert (!MAP_ORDINARY_P (map));
  return (line_map_macro *)map;
}

/* Assert that MAP is a macro expansion and downcast to the appropriate
   subclass.  */

inline const line_map_macro *
linemap_check_macro (const line_map *map)
{
  linemap_assert (!MAP_ORDINARY_P (map));
  return (const line_map_macro *)map;
}

/* Read the start location of MAP.  */

inline location_t
MAP_START_LOCATION (const line_map *map)
{
  return map->start_location;
}

/* Get the starting line number of ordinary map MAP.  */

inline linenum_type
ORDINARY_MAP_STARTING_LINE_NUMBER (const line_map_ordinary *ord_map)
{
  return ord_map->to_line;
}

/* Return a positive value if map encodes locations from a system
   header, 0 otherwise. Returns 1 if ordinary map MAP encodes locations
   in a system header and 2 if it encodes locations in a C system header
   that therefore needs to be extern "C" protected in C++.  */

inline unsigned char
ORDINARY_MAP_IN_SYSTEM_HEADER_P (const line_map_ordinary *ord_map)
{
  return ord_map->sysp;
}

/* TRUE if this line map is for a module (not a source file).  */

inline bool
MAP_MODULE_P (const line_map *map)
{
  return (MAP_ORDINARY_P (map)
	  && linemap_check_ordinary (map)->reason == LC_MODULE);
}

/* Get the filename of ordinary map MAP.  */

inline const char *
ORDINARY_MAP_FILE_NAME (const line_map_ordinary *ord_map)
{
  return ord_map->to_file;
}

/* Get the cpp macro whose expansion gave birth to macro map MAP.  */

inline cpp_hashnode *
MACRO_MAP_MACRO (const line_map_macro *macro_map)
{
  return macro_map->macro;
}

/* Get the number of tokens inside the replacement-list of the macro
   that led to macro map MAP.  */

inline unsigned int
MACRO_MAP_NUM_MACRO_TOKENS (const line_map_macro *macro_map)
{
  return macro_map->n_tokens;
}

/* Get the array of pairs of locations within macro map MAP.
   See the declaration of line_map_macro for more information.  */

inline location_t *
MACRO_MAP_LOCATIONS (const line_map_macro *macro_map)
{
  return macro_map->macro_locations;
}

/* Get the location of the expansion point of the macro map MAP.  */

inline location_t
MACRO_MAP_EXPANSION_POINT_LOCATION (const line_map_macro *macro_map)
{
  return macro_map->expansion;
}

/* The abstraction of a set of location maps. There can be several
   types of location maps. This abstraction contains the attributes
   that are independent from the type of the map.

   Essentially this is just a vector of T_linemap_subclass,
   which can only ever grow in size.  */

struct GTY(()) maps_info_ordinary {
  /* This array contains the "ordinary" line maps, for all
     events other than macro expansion
     (e.g. when a new preprocessing unit starts or ends).  */
  line_map_ordinary * GTY ((length ("%h.used"))) maps;

  /* The total number of allocated maps.  */
  unsigned int allocated;

  /* The number of elements used in maps. This number is smaller
     or equal to ALLOCATED.  */
  unsigned int used;

  unsigned int cache;
};

struct GTY(()) maps_info_macro {
  /* This array contains the macro line maps.
     A macro line map is created whenever a macro expansion occurs.  */
  line_map_macro * GTY ((length ("%h.used"))) maps;

  /* The total number of allocated maps.  */
  unsigned int allocated;

  /* The number of elements used in maps. This number is smaller
     or equal to ALLOCATED.  */
  unsigned int used;

  unsigned int cache;
};

/* Data structure to associate a source_range together with an arbitrary
   data pointer with a source location.  */
struct GTY(()) location_adhoc_data {
  location_t locus;
  source_range src_range;
  void * GTY((skip)) data;
};

struct htab;

/* The following data structure encodes a location with some adhoc data
   and maps it to a new unsigned integer (called an adhoc location)
   that replaces the original location to represent the mapping.

   The new adhoc_loc uses the highest bit as the enabling bit, i.e. if the
   highest bit is 1, then the number is adhoc_loc. Otherwise, it serves as
   the original location. Once identified as the adhoc_loc, the lower 31
   bits of the integer is used to index the location_adhoc_data array,
   in which the locus and associated data is stored.  */

struct GTY(()) location_adhoc_data_map {
  struct htab * GTY((skip)) htab;
  location_t curr_loc;
  unsigned int allocated;
  struct location_adhoc_data GTY((length ("%h.allocated"))) *data;
};

/* A set of chronological line_map structures.  */
class GTY(()) line_maps {
public:

  ~line_maps ();
  
  maps_info_ordinary info_ordinary;

  maps_info_macro info_macro;

  /* Depth of the include stack, including the current file.  */
  unsigned int depth;

  /* If true, prints an include trace a la -H.  */
  bool trace_includes;

  /* Highest location_t "given out".  */
  location_t highest_location;

  /* Start of line of highest location_t "given out".  */
  location_t highest_line;

  /* The maximum column number we can quickly allocate.  Higher numbers
     may require allocating a new line_map.  */
  unsigned int max_column_hint;

  /* The allocator to use when resizing 'maps', defaults to xrealloc.  */
  line_map_realloc reallocator;

  /* The allocators' function used to know the actual size it
     allocated, for a certain allocation size requested.  */
  line_map_round_alloc_size_func round_alloc_size;

  struct location_adhoc_data_map location_adhoc_data_map;

  /* The special location value that is used as spelling location for
     built-in tokens.  */
  location_t builtin_location;

  /* True if we've seen a #line or # 44 "file" directive.  */
  bool seen_line_directive;

  /* The default value of range_bits in ordinary line maps.  */
  unsigned int default_range_bits;

  unsigned int num_optimized_ranges;
  unsigned int num_unoptimized_ranges;
};

/* Returns the number of allocated maps so far. MAP_KIND shall be TRUE
   if we are interested in macro maps, FALSE otherwise.  */
inline unsigned int
LINEMAPS_ALLOCATED (const line_maps *set, bool map_kind)
{
  if (map_kind)
    return set->info_macro.allocated;
  else
    return set->info_ordinary.allocated;
}

/* As above, but by reference (e.g. as an lvalue).  */

inline unsigned int &
LINEMAPS_ALLOCATED (line_maps *set, bool map_kind)
{
  if (map_kind)
    return set->info_macro.allocated;
  else
    return set->info_ordinary.allocated;
}

/* Returns the number of used maps so far. MAP_KIND shall be TRUE if
   we are interested in macro maps, FALSE otherwise.*/
inline unsigned int
LINEMAPS_USED (const line_maps *set, bool map_kind)
{
  if (map_kind)
    return set->info_macro.used;
  else
    return set->info_ordinary.used;
}

/* As above, but by reference (e.g. as an lvalue).  */

inline unsigned int &
LINEMAPS_USED (line_maps *set, bool map_kind)
{
  if (map_kind)
    return set->info_macro.used;
  else
    return set->info_ordinary.used;
}

/* Returns the index of the last map that was looked up with
   linemap_lookup. MAP_KIND shall be TRUE if we are interested in
   macro maps, FALSE otherwise.  */
inline unsigned int
LINEMAPS_CACHE (const line_maps *set, bool map_kind)
{
  if (map_kind)
    return set->info_macro.cache;
  else
    return set->info_ordinary.cache;
}

/* As above, but by reference (e.g. as an lvalue).  */

inline unsigned int &
LINEMAPS_CACHE (line_maps *set, bool map_kind)
{
  if (map_kind)
    return set->info_macro.cache;
  else
    return set->info_ordinary.cache;
}

/* Return the map at a given index.  */
inline line_map *
LINEMAPS_MAP_AT (const line_maps *set, bool map_kind, int index)
{
  if (map_kind)
    return &set->info_macro.maps[index];
  else
    return &set->info_ordinary.maps[index];
}

/* Returns the last map used in the line table SET. MAP_KIND
   shall be TRUE if we are interested in macro maps, FALSE
   otherwise.*/
inline line_map *
LINEMAPS_LAST_MAP (const line_maps *set, bool map_kind)
{
  return LINEMAPS_MAP_AT (set, map_kind,
			  LINEMAPS_USED (set, map_kind) - 1);
}

/* Returns the last map that was allocated in the line table SET.
   MAP_KIND shall be TRUE if we are interested in macro maps, FALSE
   otherwise.*/
inline line_map *
LINEMAPS_LAST_ALLOCATED_MAP (const line_maps *set, bool map_kind)
{
  return LINEMAPS_MAP_AT (set, map_kind,
			  LINEMAPS_ALLOCATED (set, map_kind) - 1);
}

/* Returns a pointer to the memory region where ordinary maps are
   allocated in the line table SET.  */
inline line_map_ordinary *
LINEMAPS_ORDINARY_MAPS (const line_maps *set)
{
  return set->info_ordinary.maps;
}

/* Returns the INDEXth ordinary map.  */
inline line_map_ordinary *
LINEMAPS_ORDINARY_MAP_AT (const line_maps *set, int index)
{
  linemap_assert (index >= 0);
  linemap_assert ((unsigned int)index < set->info_ordinary.used);
  return &set->info_ordinary.maps[index];
}

/* Return the number of ordinary maps allocated in the line table
   SET.  */
inline unsigned int
LINEMAPS_ORDINARY_ALLOCATED (const line_maps *set)
{
  return LINEMAPS_ALLOCATED (set, false);
}

/* Return the number of ordinary maps used in the line table SET.  */
inline unsigned int
LINEMAPS_ORDINARY_USED (const line_maps *set)
{
  return LINEMAPS_USED (set, false);
}

/* Return the index of the last ordinary map that was looked up with
   linemap_lookup.  */
inline unsigned int
LINEMAPS_ORDINARY_CACHE (const line_maps *set)
{
  return LINEMAPS_CACHE (set, false);
}

/* As above, but by reference (e.g. as an lvalue).  */

inline unsigned int &
LINEMAPS_ORDINARY_CACHE (line_maps *set)
{
  return LINEMAPS_CACHE (set, false);
}

/* Returns a pointer to the last ordinary map used in the line table
   SET.  */
inline line_map_ordinary *
LINEMAPS_LAST_ORDINARY_MAP (const line_maps *set)
{
  return (line_map_ordinary *)LINEMAPS_LAST_MAP (set, false);
}

/* Returns a pointer to the last ordinary map allocated the line table
   SET.  */
inline line_map_ordinary *
LINEMAPS_LAST_ALLOCATED_ORDINARY_MAP (const line_maps *set)
{
  return (line_map_ordinary *)LINEMAPS_LAST_ALLOCATED_MAP (set, false);
}

/* Returns a pointer to the beginning of the region where macro maps
   are allocated.  */
inline line_map_macro *
LINEMAPS_MACRO_MAPS (const line_maps *set)
{
  return set->info_macro.maps;
}

/* Returns the INDEXth macro map.  */
inline line_map_macro *
LINEMAPS_MACRO_MAP_AT (const line_maps *set, int index)
{
  linemap_assert (index >= 0);
  linemap_assert ((unsigned int)index < set->info_macro.used);
  return &set->info_macro.maps[index];
}

/* Returns the number of macro maps that were allocated in the line
   table SET.  */
inline unsigned int
LINEMAPS_MACRO_ALLOCATED (const line_maps *set)
{
  return LINEMAPS_ALLOCATED (set, true);
}

/* Returns the number of macro maps used in the line table SET.  */
inline unsigned int
LINEMAPS_MACRO_USED (const line_maps *set)
{
  return LINEMAPS_USED (set, true);
}

/* Returns the index of the last macro map looked up with
   linemap_lookup.  */
inline unsigned int
LINEMAPS_MACRO_CACHE (const line_maps *set)
{
  return LINEMAPS_CACHE (set, true);
}

/* As above, but by reference (e.g. as an lvalue).  */

inline unsigned int &
LINEMAPS_MACRO_CACHE (line_maps *set)
{
  return LINEMAPS_CACHE (set, true);
}

/* Returns the last macro map used in the line table SET.  */
inline line_map_macro *
LINEMAPS_LAST_MACRO_MAP (const line_maps *set)
{
  return (line_map_macro *)LINEMAPS_LAST_MAP (set, true);
}

/* Returns the lowest location [of a token resulting from macro
   expansion] encoded in this line table.  */
inline location_t
LINEMAPS_MACRO_LOWEST_LOCATION (const line_maps *set)
{
  return LINEMAPS_MACRO_USED (set)
         ? MAP_START_LOCATION (LINEMAPS_LAST_MACRO_MAP (set))
         : MAX_LOCATION_T + 1;
}

/* Returns the last macro map allocated in the line table SET.  */
inline line_map_macro *
LINEMAPS_LAST_ALLOCATED_MACRO_MAP (const line_maps *set)
{
  return (line_map_macro *)LINEMAPS_LAST_ALLOCATED_MAP (set, true);
}

<<<<<<< HEAD
extern location_t get_combined_adhoc_loc (struct line_maps *, location_t,
					  source_range, void *);
extern void *get_data_from_adhoc_loc (const struct line_maps *, location_t);
extern location_t get_location_from_adhoc_loc (const struct line_maps *,
					       location_t);
=======
extern location_t get_combined_adhoc_loc (class line_maps *,
					       location_t,
					       source_range,
					       void *);
extern void *get_data_from_adhoc_loc (const line_maps *, location_t);
extern location_t get_location_from_adhoc_loc (const line_maps *,
						    location_t);
>>>>>>> 58f3f2c3

extern source_range get_range_from_loc (line_maps *set, location_t loc);

/* Get whether location LOC is a "pure" location, or
   whether it is an ad-hoc location, or embeds range information.  */

bool
pure_location_p (line_maps *set, location_t loc);

/* Given location LOC within SET, strip away any packed range information
   or ad-hoc information.  */

extern location_t get_pure_location (line_maps *set, location_t loc);

/* Combine LOC and BLOCK, giving a combined adhoc location.  */

inline location_t
COMBINE_LOCATION_DATA (class line_maps *set,
		       location_t loc,
		       source_range src_range,
		       void *block)
{
  return get_combined_adhoc_loc (set, loc, src_range, block);
}

extern void rebuild_location_adhoc_htab (class line_maps *);

/* Initialize a line map set.  SET is the line map set to initialize
   and BUILTIN_LOCATION is the special location value to be used as
   spelling location for built-in tokens.  This BUILTIN_LOCATION has
   to be strictly less than RESERVED_LOCATION_COUNT.  */
extern void linemap_init (class line_maps *set,
			  location_t builtin_location);

/* Check for and warn about line_maps entered but not exited.  */

extern void linemap_check_files_exited (class line_maps *);

/* Return a location_t for the start (i.e. column==0) of
   (physical) line TO_LINE in the current source file (as in the
   most recent linemap_add).   MAX_COLUMN_HINT is the highest column
   number we expect to use in this line (but it does not change
   the highest_location).  */

extern location_t linemap_line_start
(class line_maps *set, linenum_type to_line,  unsigned int max_column_hint);

/* Allocate a raw block of line maps, zero initialized.  */
extern line_map *line_map_new_raw (line_maps *, bool, unsigned);

/* Add a mapping of logical source line to physical source file and
   line number. This function creates an "ordinary map", which is a
   map that records locations of tokens that are not part of macro
   replacement-lists present at a macro expansion point.

   The text pointed to by TO_FILE must have a lifetime
   at least as long as the lifetime of SET.  An empty
   TO_FILE means standard input.  If reason is LC_LEAVE, and
   TO_FILE is NULL, then TO_FILE, TO_LINE and SYSP are given their
   natural values considering the file we are returning to.

   A call to this function can relocate the previous set of
   maps, so any stored line_map pointers should not be used.  */
extern const line_map *linemap_add
  (class line_maps *, enum lc_reason, unsigned int sysp,
   const char *to_file, linenum_type to_line);

/* Create a macro map.  A macro map encodes source locations of tokens
   that are part of a macro replacement-list, at a macro expansion
   point. See the extensive comments of struct line_map and struct
   line_map_macro, in line-map.h.

   This map shall be created when the macro is expanded. The map
   encodes the source location of the expansion point of the macro as
   well as the "original" source location of each token that is part
   of the macro replacement-list. If a macro is defined but never
   expanded, it has no macro map.  SET is the set of maps the macro
   map should be part of.  MACRO_NODE is the macro which the new macro
   map should encode source locations for.  EXPANSION is the location
   of the expansion point of MACRO. For function-like macros
   invocations, it's best to make it point to the closing parenthesis
   of the macro, rather than the the location of the first character
   of the macro.  NUM_TOKENS is the number of tokens that are part of
   the replacement-list of MACRO.  */
const line_map_macro *linemap_enter_macro (struct line_maps *,
					   struct cpp_hashnode*,
					   location_t, unsigned int);

/* Create a source location for a module.  The creator must either do
   this after the TU is tokenized, or deal with saving and restoring
   map state.  */

extern location_t linemap_module_loc
  (line_maps *, location_t from, const char *name);

/* Restore the linemap state such that the map at LWM-1 continues.  */
extern void linemap_module_restore
  (line_maps *, unsigned lwm);

/* Given a logical source location, returns the map which the
   corresponding (source file, line, column) triplet can be deduced
   from. Since the set is built chronologically, the logical lines are
   monotonic increasing, and so the list is sorted and we can use a
   binary search. If no line map have been allocated yet, this
   function returns NULL.  */
extern const line_map *linemap_lookup
  (class line_maps *, location_t);

unsigned linemap_lookup_macro_index (line_maps *, location_t);

/* Returns TRUE if the line table set tracks token locations across
   macro expansion, FALSE otherwise.  */
bool linemap_tracks_macro_expansion_locs_p (class line_maps *);

/* Return the name of the macro associated to MACRO_MAP.  */
const char* linemap_map_get_macro_name (const line_map_macro *);

/* Return a positive value if LOCATION is the locus of a token that is
   located in a system header, O otherwise. It returns 1 if LOCATION
   is the locus of a token that is located in a system header, and 2
   if LOCATION is the locus of a token located in a C system header
   that therefore needs to be extern "C" protected in C++.

   Note that this function returns 1 if LOCATION belongs to a token
   that is part of a macro replacement-list defined in a system
   header, but expanded in a non-system file.  */
int linemap_location_in_system_header_p (class line_maps *,
					 location_t);

/* Return TRUE if LOCATION is a source code location of a token that is part of
   a macro expansion, FALSE otherwise.  */
bool linemap_location_from_macro_expansion_p (const line_maps *,
					      location_t);

/* TRUE if LOCATION is a source code location of a token that is part of the
   definition of a macro, FALSE otherwise.  */
bool linemap_location_from_macro_definition_p (class line_maps *,
					       location_t);

/* With the precondition that LOCATION is the locus of a token that is
   an argument of a function-like macro MACRO_MAP and appears in the
   expansion of MACRO_MAP, return the locus of that argument in the
   context of the caller of MACRO_MAP.  */

extern location_t linemap_macro_map_loc_unwind_toward_spelling
  (line_maps *set, const line_map_macro *macro_map, location_t location);

/* location_t values from 0 to RESERVED_LOCATION_COUNT-1 will
   be reserved for libcpp user as special values, no token from libcpp
   will contain any of those locations.  */
const location_t RESERVED_LOCATION_COUNT = 2;

/* Converts a map and a location_t to source line.  */
inline linenum_type
SOURCE_LINE (const line_map_ordinary *ord_map, location_t loc)
{
  return ((loc - ord_map->start_location)
	  >> ord_map->m_column_and_range_bits) + ord_map->to_line;
}

/* Convert a map and location_t to source column number.  */
inline linenum_type
SOURCE_COLUMN (const line_map_ordinary *ord_map, location_t loc)
{
  return ((loc - ord_map->start_location)
	  & ((1 << ord_map->m_column_and_range_bits) - 1)) >> ord_map->m_range_bits;
}


inline location_t
linemap_included_from (const line_map_ordinary *ord_map)
{
  return ord_map->included_from;
}

/* The linemap containing the included-from location of MAP.  */
const line_map_ordinary *linemap_included_from_linemap
  (line_maps *set, const line_map_ordinary *map);

/* True if the map is at the bottom of the include stack.  */

inline bool
MAIN_FILE_P (const line_map_ordinary *ord_map)
{
  return ord_map->included_from == 0;
}

/* Encode and return a location_t from a column number. The
   source line considered is the last source line used to call
   linemap_line_start, i.e, the last source line which a location was
   encoded from.  */
extern location_t
linemap_position_for_column (class line_maps *, unsigned int);

/* Encode and return a source location from a given line and
   column.  */
location_t
linemap_position_for_line_and_column (line_maps *set,
				      const line_map_ordinary *,
				      linenum_type, unsigned int);

/* Encode and return a location_t starting from location LOC and
   shifting it by OFFSET columns.  This function does not support
   virtual locations.  */
location_t
linemap_position_for_loc_and_offset (class line_maps *set,
				     location_t loc,
				     unsigned int offset);

/* Return the file this map is for.  */
inline const char *
LINEMAP_FILE (const line_map_ordinary *ord_map)
{
  return ord_map->to_file;
}

/* Return the line number this map started encoding location from.  */
inline linenum_type
LINEMAP_LINE (const line_map_ordinary *ord_map)
{
  return ord_map->to_line;
}

/* Return a positive value if map encodes locations from a system
   header, 0 otherwise. Returns 1 if MAP encodes locations in a
   system header and 2 if it encodes locations in a C system header
   that therefore needs to be extern "C" protected in C++.  */
inline unsigned char
LINEMAP_SYSP (const line_map_ordinary *ord_map)
{
  return ord_map->sysp;
}

/* Return a positive value if PRE denotes the location of a token that
   comes before the token of POST, 0 if PRE denotes the location of
   the same token as the token for POST, and a negative value
   otherwise.  */
int linemap_compare_locations (class line_maps *set,
			       location_t   pre,
			       location_t   post);

/* Return TRUE if LOC_A denotes the location a token that comes
   topogically before the token denoted by location LOC_B, or if they
   are equal.  */
inline bool
linemap_location_before_p (class line_maps *set,
			   location_t loc_a,
			   location_t loc_b)
{
  return linemap_compare_locations (set, loc_a, loc_b) >= 0;
}

typedef struct
{
  /* The name of the source file involved.  */
  const char *file;

  /* The line-location in the source file.  */
  int line;

  int column;

  void *data;

  /* In a system header?. */
  bool sysp;
} expanded_location;

class range_label;

/* A hint to diagnostic_show_locus on how to print a source range within a
   rich_location.

   Typically this is SHOW_RANGE_WITH_CARET for the 0th range, and
   SHOW_RANGE_WITHOUT_CARET for subsequent ranges,
   but the Fortran frontend uses SHOW_RANGE_WITH_CARET repeatedly for
   printing things like:

       x = x + y
           1   2
       Error: Shapes for operands at (1) and (2) are not conformable

   where "1" and "2" are notionally carets.  */

enum range_display_kind
{
  /* Show the pertinent source line(s), the caret, and underline(s).  */
  SHOW_RANGE_WITH_CARET,

  /* Show the pertinent source line(s) and underline(s), but don't
     show the caret (just an underline).  */
  SHOW_RANGE_WITHOUT_CARET,

  /* Just show the source lines; don't show the range itself.
     This is for use when displaying some line-insertion fix-it hints (for
     showing the user context on the change, for when it doesn't make sense
     to highlight the first column on the next line).  */
  SHOW_LINES_WITHOUT_RANGE
};

/* A location within a rich_location: a caret&range, with
   the caret potentially flagged for display, and an optional
   label.  */

struct location_range
{
  location_t m_loc;

  enum range_display_kind m_range_display_kind;

  /* If non-NULL, the label for this range.  */
  const range_label *m_label;
};

/* A partially-embedded vec for use within rich_location for storing
   ranges and fix-it hints.

   Elements [0..NUM_EMBEDDED) are allocated within m_embed, after
   that they are within the dynamically-allocated m_extra.

   This allows for static allocation in the common case, whilst
   supporting the rarer case of an arbitrary number of elements.

   Dynamic allocation is not performed unless it's needed.  */

template <typename T, int NUM_EMBEDDED>
class semi_embedded_vec
{
 public:
  semi_embedded_vec ();
  ~semi_embedded_vec ();

  unsigned int count () const { return m_num; }
  T& operator[] (int idx);
  const T& operator[] (int idx) const;

  void push (const T&);
  void truncate (int len);

 private:
  int m_num;
  T m_embedded[NUM_EMBEDDED];
  int m_alloc;
  T *m_extra;
};

/* Constructor for semi_embedded_vec.  In particular, no dynamic allocation
   is done.  */

template <typename T, int NUM_EMBEDDED>
semi_embedded_vec<T, NUM_EMBEDDED>::semi_embedded_vec ()
: m_num (0), m_alloc (0), m_extra (NULL)
{
}

/* semi_embedded_vec's dtor.  Release any dynamically-allocated memory.  */

template <typename T, int NUM_EMBEDDED>
semi_embedded_vec<T, NUM_EMBEDDED>::~semi_embedded_vec ()
{
  XDELETEVEC (m_extra);
}

/* Look up element IDX, mutably.  */

template <typename T, int NUM_EMBEDDED>
T&
semi_embedded_vec<T, NUM_EMBEDDED>::operator[] (int idx)
{
  linemap_assert (idx < m_num);
  if (idx < NUM_EMBEDDED)
    return m_embedded[idx];
  else
    {
      linemap_assert (m_extra != NULL);
      return m_extra[idx - NUM_EMBEDDED];
    }
}

/* Look up element IDX (const).  */

template <typename T, int NUM_EMBEDDED>
const T&
semi_embedded_vec<T, NUM_EMBEDDED>::operator[] (int idx) const
{
  linemap_assert (idx < m_num);
  if (idx < NUM_EMBEDDED)
    return m_embedded[idx];
  else
    {
      linemap_assert (m_extra != NULL);
      return m_extra[idx - NUM_EMBEDDED];
    }
}

/* Append VALUE to the end of the semi_embedded_vec.  */

template <typename T, int NUM_EMBEDDED>
void
semi_embedded_vec<T, NUM_EMBEDDED>::push (const T& value)
{
  int idx = m_num++;
  if (idx < NUM_EMBEDDED)
    m_embedded[idx] = value;
  else
    {
      /* Offset "idx" to be an index within m_extra.  */
      idx -= NUM_EMBEDDED;
      if (NULL == m_extra)
	{
	  linemap_assert (m_alloc == 0);
	  m_alloc = 16;
	  m_extra = XNEWVEC (T, m_alloc);
	}
      else if (idx >= m_alloc)
	{
	  linemap_assert (m_alloc > 0);
	  m_alloc *= 2;
	  m_extra = XRESIZEVEC (T, m_extra, m_alloc);
	}
      linemap_assert (m_extra);
      linemap_assert (idx < m_alloc);
      m_extra[idx] = value;
    }
}

/* Truncate to length LEN.  No deallocation is performed.  */

template <typename T, int NUM_EMBEDDED>
void
semi_embedded_vec<T, NUM_EMBEDDED>::truncate (int len)
{
  linemap_assert (len <= m_num);
  m_num = len;
}

class fixit_hint;

/* A "rich" source code location, for use when printing diagnostics.
   A rich_location has one or more carets&ranges, where the carets
   are optional.  These are referred to as "ranges" from here.
   Typically the zeroth range has a caret; other ranges sometimes
   have carets.

   The "primary" location of a rich_location is the caret of range 0,
   used for determining the line/column when printing diagnostic
   text, such as:

      some-file.c:3:1: error: ...etc...

   Additional ranges may be added to help the user identify other
   pertinent clauses in a diagnostic.

   Ranges can (optionally) be given labels via class range_label.

   rich_location instances are intended to be allocated on the stack
   when generating diagnostics, and to be short-lived.

   Examples of rich locations
   --------------------------

   Example A
   *********
      int i = "foo";
              ^
   This "rich" location is simply a single range (range 0), with
   caret = start = finish at the given point.

   Example B
   *********
      a = (foo && bar)
          ~~~~~^~~~~~~
   This rich location has a single range (range 0), with the caret
   at the first "&", and the start/finish at the parentheses.
   Compare with example C below.

   Example C
   *********
      a = (foo && bar)
           ~~~ ^~ ~~~
   This rich location has three ranges:
   - Range 0 has its caret and start location at the first "&" and
     end at the second "&.
   - Range 1 has its start and finish at the "f" and "o" of "foo";
     the caret is not flagged for display, but is perhaps at the "f"
     of "foo".
   - Similarly, range 2 has its start and finish at the "b" and "r" of
     "bar"; the caret is not flagged for display, but is perhaps at the
     "b" of "bar".
   Compare with example B above.

   Example D (Fortran frontend)
   ****************************
       x = x + y
           1   2
   This rich location has range 0 at "1", and range 1 at "2".
   Both are flagged for caret display.  Both ranges have start/finish
   equal to their caret point.  The frontend overrides the diagnostic
   context's default caret character for these ranges.

   Example E (range labels)
   ************************
      printf ("arg0: %i  arg1: %s arg2: %i",
                               ^~
                               |
                               const char *
              100, 101, 102);
                   ~~~
                   |
                   int
   This rich location has two ranges:
   - range 0 is at the "%s" with start = caret = "%" and finish at
     the "s".  It has a range_label ("const char *").
   - range 1 has start/finish covering the "101" and is not flagged for
     caret printing.  The caret is at the start of "101", where its
     range_label is printed ("int").

   Fix-it hints
   ------------

   Rich locations can also contain "fix-it hints", giving suggestions
   for the user on how to edit their code to fix a problem.  These
   can be expressed as insertions, replacements, and removals of text.
   The edits by default are relative to the zeroth range within the
   rich_location, but optionally they can be expressed relative to
   other locations (using various overloaded methods of the form
   rich_location::add_fixit_*).

   For example:

   Example F: fix-it hint: insert_before
   *************************************
      ptr = arr[0];
	    ^~~~~~
	    &
   This rich location has a single range (range 0) covering "arr[0]",
   with the caret at the start.  The rich location has a single
   insertion fix-it hint, inserted before range 0, added via
     richloc.add_fixit_insert_before ("&");

   Example G: multiple fix-it hints: insert_before and insert_after
   ****************************************************************
      #define FN(ARG0, ARG1, ARG2) fn(ARG0, ARG1, ARG2)
				      ^~~~  ^~~~  ^~~~
				      (   ) (   ) (   )
   This rich location has three ranges, covering "arg0", "arg1",
   and "arg2", all with caret-printing enabled.
   The rich location has 6 insertion fix-it hints: each arg
   has a pair of insertion fix-it hints, suggesting wrapping
   them with parentheses: one a '(' inserted before,
   the other a ')' inserted after, added via
     richloc.add_fixit_insert_before (LOC, "(");
   and
     richloc.add_fixit_insert_after (LOC, ")");

   Example H: fix-it hint: removal
   *******************************
     struct s {int i};;
		      ^
		      -
   This rich location has a single range at the stray trailing
   semicolon, along with a single removal fix-it hint, covering
   the same range, added via:
     richloc.add_fixit_remove ();

   Example I: fix-it hint: replace
   *******************************
      c = s.colour;
	    ^~~~~~
	    color
   This rich location has a single range (range 0) covering "colour",
   and a single "replace" fix-it hint, covering the same range,
   added via
     richloc.add_fixit_replace ("color");

   Example J: fix-it hint: line insertion
   **************************************

     3 | #include <stddef.h>
     + |+#include <stdio.h>
     4 | int the_next_line;

   This rich location has a single range at line 4 column 1, marked
   with SHOW_LINES_WITHOUT_RANGE (to avoid printing a meaningless caret
   on the "i" of int).  It has a insertion fix-it hint of the string
   "#include <stdio.h>\n".

   Adding a fix-it hint can fail: for example, attempts to insert content
   at the transition between two line maps may fail due to there being no
   location_t value to express the new location.

   Attempts to add a fix-it hint within a macro expansion will fail.

   There is only limited support for newline characters in fix-it hints:
   only hints with newlines which insert an entire new line are permitted,
   inserting at the start of a line, and finishing with a newline
   (with no interior newline characters).  Other attempts to add
   fix-it hints containing newline characters will fail.
   Similarly, attempts to delete or replace a range *affecting* multiple
   lines will fail.

   The rich_location API handles these failures gracefully, so that
   diagnostics can attempt to add fix-it hints without each needing
   extensive checking.

   Fix-it hints within a rich_location are "atomic": if any hints can't
   be applied, none of them will be (tracked by the m_seen_impossible_fixit
   flag), and no fix-its hints will be displayed for that rich_location.
   This implies that diagnostic messages need to be worded in such a way
   that they make sense whether or not the fix-it hints are displayed,
   or that richloc.seen_impossible_fixit_p () should be checked before
   issuing the diagnostics.  */

class rich_location
{
 public:
  /* Constructors.  */

  /* Constructing from a location.  */
  rich_location (line_maps *set, location_t loc,
		 const range_label *label = NULL);

  /* Destructor.  */
  ~rich_location ();

  /* Accessors.  */
  location_t get_loc () const { return get_loc (0); }
  location_t get_loc (unsigned int idx) const;

  void
  add_range (location_t loc,
	     enum range_display_kind range_display_kind
	       = SHOW_RANGE_WITHOUT_CARET,
	     const range_label *label = NULL);

  void
  set_range (unsigned int idx, location_t loc,
	     enum range_display_kind range_display_kind);

  unsigned int get_num_locations () const { return m_ranges.count (); }

  const location_range *get_range (unsigned int idx) const;
  location_range *get_range (unsigned int idx);

  expanded_location get_expanded_location (unsigned int idx);

  void
  override_column (int column);

  /* Fix-it hints.  */

  /* Methods for adding insertion fix-it hints.  */

  /* Suggest inserting NEW_CONTENT immediately before the primary
     range's start.  */
  void
  add_fixit_insert_before (const char *new_content);

  /* Suggest inserting NEW_CONTENT immediately before the start of WHERE.  */
  void
  add_fixit_insert_before (location_t where,
			   const char *new_content);

  /* Suggest inserting NEW_CONTENT immediately after the end of the primary
     range.  */
  void
  add_fixit_insert_after (const char *new_content);

  /* Suggest inserting NEW_CONTENT immediately after the end of WHERE.  */
  void
  add_fixit_insert_after (location_t where,
			  const char *new_content);

  /* Methods for adding removal fix-it hints.  */

  /* Suggest removing the content covered by range 0.  */
  void
  add_fixit_remove ();

  /* Suggest removing the content covered between the start and finish
     of WHERE.  */
  void
  add_fixit_remove (location_t where);

  /* Suggest removing the content covered by SRC_RANGE.  */
  void
  add_fixit_remove (source_range src_range);

  /* Methods for adding "replace" fix-it hints.  */

  /* Suggest replacing the content covered by range 0 with NEW_CONTENT.  */
  void
  add_fixit_replace (const char *new_content);

  /* Suggest replacing the content between the start and finish of
     WHERE with NEW_CONTENT.  */
  void
  add_fixit_replace (location_t where,
		     const char *new_content);

  /* Suggest replacing the content covered by SRC_RANGE with
     NEW_CONTENT.  */
  void
  add_fixit_replace (source_range src_range,
		     const char *new_content);

  unsigned int get_num_fixit_hints () const { return m_fixit_hints.count (); }
  fixit_hint *get_fixit_hint (int idx) const { return m_fixit_hints[idx]; }
  fixit_hint *get_last_fixit_hint () const;
  bool seen_impossible_fixit_p () const { return m_seen_impossible_fixit; }

  /* Set this if the fix-it hints are not suitable to be
     automatically applied.

     For example, if you are suggesting more than one
     mutually exclusive solution to a problem, then
     it doesn't make sense to apply all of the solutions;
     manual intervention is required.

     If set, then the fix-it hints in the rich_location will
     be printed, but will not be added to generated patches,
     or affect the modified version of the file.  */
  void fixits_cannot_be_auto_applied ()
  {
    m_fixits_cannot_be_auto_applied = true;
  }

  bool fixits_can_be_auto_applied_p () const
  {
    return !m_fixits_cannot_be_auto_applied;
  }

private:
  bool reject_impossible_fixit (location_t where);
  void stop_supporting_fixits ();
  void maybe_add_fixit (location_t start,
			location_t next_loc,
			const char *new_content);

public:
  static const int STATICALLY_ALLOCATED_RANGES = 3;

protected:
  line_maps *m_line_table;
  semi_embedded_vec <location_range, STATICALLY_ALLOCATED_RANGES> m_ranges;

  int m_column_override;

  bool m_have_expanded_location;
  expanded_location m_expanded_location;

  static const int MAX_STATIC_FIXIT_HINTS = 2;
  semi_embedded_vec <fixit_hint *, MAX_STATIC_FIXIT_HINTS> m_fixit_hints;

  bool m_seen_impossible_fixit;
  bool m_fixits_cannot_be_auto_applied;
};

/* A struct for the result of range_label::get_text: a NUL-terminated buffer
   of localized text, and a flag to determine if the caller should "free" the
   buffer.  */

class label_text
{
public:
  label_text ()
  : m_buffer (NULL), m_caller_owned (false)
  {}

  label_text (char *buffer, bool caller_owned)
  : m_buffer (buffer), m_caller_owned (caller_owned)
  {}

  void maybe_free ()
  {
    if (m_caller_owned)
      free (m_buffer);
  }

  char *m_buffer;
  bool m_caller_owned;
};

/* Abstract base class for labelling a range within a rich_location
   (e.g. for labelling expressions with their type).

   Generating the text could require non-trivial work, so this work
   is delayed (via the "get_text" virtual function) until the diagnostic
   printing code "knows" it needs it, thus avoiding doing it e.g. for
   warnings that are filtered by command-line flags.  This virtual
   function also isolates libcpp and the diagnostics subsystem from
   the front-end and middle-end-specific code for generating the text
   for the labels.

   Like the rich_location instances they annotate, range_label instances
   are intended to be allocated on the stack when generating diagnostics,
   and to be short-lived.  */

class range_label
{
 public:
  virtual ~range_label () {}

  /* Get localized text for the label.
     The RANGE_IDX is provided, allowing for range_label instances to be
     shared by multiple ranges if need be (the "flyweight" design pattern).  */
  virtual label_text get_text (unsigned range_idx) const = 0;
};

/* A fix-it hint: a suggested insertion, replacement, or deletion of text.
   We handle these three types of edit with one class, by representing
   them as replacement of a half-open range:
       [start, next_loc)
   Insertions have start == next_loc: "replace" the empty string at the
   start location with the new string.
   Deletions are replacement with the empty string.

   There is only limited support for newline characters in fix-it hints
   as noted above in the comment for class rich_location.
   A fixit_hint instance can have at most one newline character; if
   present, the newline character must be the final character of
   the content (preventing e.g. fix-its that split a pre-existing line).  */

class fixit_hint
{
 public:
  fixit_hint (location_t start,
	      location_t next_loc,
	      const char *new_content);
  ~fixit_hint () { free (m_bytes); }

  bool affects_line_p (const char *file, int line) const;
  location_t get_start_loc () const { return m_start; }
  location_t get_next_loc () const { return m_next_loc; }
  bool maybe_append (location_t start,
		     location_t next_loc,
		     const char *new_content);

  const char *get_string () const { return m_bytes; }
  size_t get_length () const { return m_len; }

  bool insertion_p () const { return m_start == m_next_loc; }

  bool ends_with_newline_p () const;

 private:
  /* We don't use source_range here since, unlike most places,
     this is a half-open/half-closed range:
       [start, next_loc)
     so that we can support insertion via start == next_loc.  */
  location_t m_start;
  location_t m_next_loc;
  char *m_bytes;
  size_t m_len;
};


/* This is enum is used by the function linemap_resolve_location
   below.  The meaning of the values is explained in the comment of
   that function.  */
enum location_resolution_kind
{
  LRK_MACRO_EXPANSION_POINT,
  LRK_SPELLING_LOCATION,
  LRK_MACRO_DEFINITION_LOCATION
};

/* Resolve a virtual location into either a spelling location, an
   expansion point location or a token argument replacement point
   location.  Return the map that encodes the virtual location as well
   as the resolved location.

   If LOC is *NOT* the location of a token resulting from the
   expansion of a macro, then the parameter LRK (which stands for
   Location Resolution Kind) is ignored and the resulting location
   just equals the one given in argument.

   Now if LOC *IS* the location of a token resulting from the
   expansion of a macro, this is what happens.

   * If LRK is set to LRK_MACRO_EXPANSION_POINT
   -------------------------------

   The virtual location is resolved to the first macro expansion point
   that led to this macro expansion.

   * If LRK is set to LRK_SPELLING_LOCATION
   -------------------------------------

   The virtual location is resolved to the locus where the token has
   been spelled in the source.   This can follow through all the macro
   expansions that led to the token.

   * If LRK is set to LRK_MACRO_DEFINITION_LOCATION
   --------------------------------------

   The virtual location is resolved to the locus of the token in the
   context of the macro definition.

   If LOC is the locus of a token that is an argument of a
   function-like macro [replacing a parameter in the replacement list
   of the macro] the virtual location is resolved to the locus of the
   parameter that is replaced, in the context of the definition of the
   macro.

   If LOC is the locus of a token that is not an argument of a
   function-like macro, then the function behaves as if LRK was set to
   LRK_SPELLING_LOCATION.

   If LOC_MAP is not NULL, *LOC_MAP is set to the map encoding the
   returned location.  Note that if the returned location wasn't originally
   encoded by a map, the *MAP is set to NULL.  This can happen if LOC
   resolves to a location reserved for the client code, like
   UNKNOWN_LOCATION or BUILTINS_LOCATION in GCC.  */

location_t linemap_resolve_location (class line_maps *,
				     location_t loc,
				     enum location_resolution_kind lrk,
				     const line_map_ordinary **loc_map);

/* Suppose that LOC is the virtual location of a token coming from the
   expansion of a macro M.  This function then steps up to get the
   location L of the point where M got expanded.  If L is a spelling
   location inside a macro expansion M', then this function returns
   the point where M' was expanded.  LOC_MAP is an output parameter.
   When non-NULL, *LOC_MAP is set to the map of the returned
   location.  */
location_t linemap_unwind_toward_expansion (class line_maps *,
					    location_t loc,
					    const line_map **loc_map);

/* If LOC is the virtual location of a token coming from the expansion
   of a macro M and if its spelling location is reserved (e.g, a
   location for a built-in token), then this function unwinds (using
   linemap_unwind_toward_expansion) the location until a location that
   is not reserved and is not in a system header is reached.  In other
   words, this unwinds the reserved location until a location that is
   in real source code is reached.

   Otherwise, if the spelling location for LOC is not reserved or if
   LOC doesn't come from the expansion of a macro, the function
   returns LOC as is and *MAP is not touched.

   *MAP is set to the map of the returned location if the later is
   different from LOC.  */
location_t linemap_unwind_to_first_non_reserved_loc (class line_maps *,
						     location_t loc,
						     const line_map **map);

/* Expand source code location LOC and return a user readable source
   code location.  LOC must be a spelling (non-virtual) location.  If
   it's a location < RESERVED_LOCATION_COUNT a zeroed expanded source
   location is returned.  */
expanded_location linemap_expand_location (class line_maps *,
					   const line_map *,
					   location_t loc);

/* Statistics about maps allocation and usage as returned by
   linemap_get_statistics.  */
struct linemap_stats
{
  long num_ordinary_maps_allocated;
  long num_ordinary_maps_used;
  long ordinary_maps_allocated_size;
  long ordinary_maps_used_size;
  long num_expanded_macros;
  long num_macro_tokens;
  long num_macro_maps_used;
  long macro_maps_allocated_size;
  long macro_maps_used_size;
  long macro_maps_locations_size;
  long duplicated_macro_maps_locations_size;
  long adhoc_table_size;
  long adhoc_table_entries_used;
};

/* Return the highest location emitted for a given file for which
   there is a line map in SET.  FILE_NAME is the file name to
   consider.  If the function returns TRUE, *LOC is set to the highest
   location emitted for that file.  */
bool linemap_get_file_highest_location (class line_maps * set,
					const char *file_name,
					location_t *loc);

/* Compute and return statistics about the memory consumption of some
   parts of the line table SET.  */
void linemap_get_statistics (line_maps *, struct linemap_stats *);

/* Dump debugging information about source location LOC into the file
   stream STREAM. SET is the line map set LOC comes from.  */
void linemap_dump_location (line_maps *, location_t, FILE *);

/* Dump line map at index IX in line table SET to STREAM.  If STREAM
   is NULL, use stderr.  IS_MACRO is true if the caller wants to
   dump a macro map, false otherwise.  */
void linemap_dump (FILE *, line_maps *, unsigned, bool);

/* Dump line table SET to STREAM.  If STREAM is NULL, stderr is used.
   NUM_ORDINARY specifies how many ordinary maps to dump.  NUM_MACRO
   specifies how many macro maps to dump.  */
void line_table_dump (FILE *, line_maps *, unsigned int, unsigned int);

/* An enum for distinguishing the various parts within a location_t.  */

enum location_aspect
{
  LOCATION_ASPECT_CARET,
  LOCATION_ASPECT_START,
  LOCATION_ASPECT_FINISH
};

/* The rich_location class requires a way to expand location_t instances.
   We would directly use expand_location_to_spelling_point, which is
   implemented in gcc/input.c, but we also need to use it for rich_location
   within genmatch.c.
   Hence we require client code of libcpp to implement the following
   symbol.  */
extern expanded_location
linemap_client_expand_location_to_spelling_point (location_t,
						  enum location_aspect);

#endif /* !LIBCPP_LINE_MAP_H  */<|MERGE_RESOLUTION|>--- conflicted
+++ resolved
@@ -1061,21 +1061,11 @@
   return (line_map_macro *)LINEMAPS_LAST_ALLOCATED_MAP (set, true);
 }
 
-<<<<<<< HEAD
-extern location_t get_combined_adhoc_loc (struct line_maps *, location_t,
+extern location_t get_combined_adhoc_loc (line_maps *, location_t,
 					  source_range, void *);
-extern void *get_data_from_adhoc_loc (const struct line_maps *, location_t);
-extern location_t get_location_from_adhoc_loc (const struct line_maps *,
-					       location_t);
-=======
-extern location_t get_combined_adhoc_loc (class line_maps *,
-					       location_t,
-					       source_range,
-					       void *);
 extern void *get_data_from_adhoc_loc (const line_maps *, location_t);
 extern location_t get_location_from_adhoc_loc (const line_maps *,
-						    location_t);
->>>>>>> 58f3f2c3
+					       location_t);
 
 extern source_range get_range_from_loc (line_maps *set, location_t loc);
 
@@ -1160,8 +1150,7 @@
    of the macro, rather than the the location of the first character
    of the macro.  NUM_TOKENS is the number of tokens that are part of
    the replacement-list of MACRO.  */
-const line_map_macro *linemap_enter_macro (struct line_maps *,
-					   struct cpp_hashnode*,
+const line_map_macro *linemap_enter_macro (line_maps *, cpp_hashnode *,
 					   location_t, unsigned int);
 
 /* Create a source location for a module.  The creator must either do
