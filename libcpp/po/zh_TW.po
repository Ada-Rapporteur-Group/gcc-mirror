--- conflicted
+++ resolved
@@ -8,15 +8,9 @@
 msgstr ""
 "Project-Id-Version: cpplib 4.8.0\n"
 "Report-Msgid-Bugs-To: http://gcc.gnu.org/bugs.html\n"
-<<<<<<< HEAD
-"POT-Creation-Date: 2013-02-24 01:05+0000\n"
-"PO-Revision-Date: 2006-03-09 12:37+0800\n"
-"Last-Translator: Wei-Lun Chao <chaoweilun@pcmail.com.tw>\n"
-=======
 "POT-Creation-Date: 2013-03-15 17:42+0000\n"
 "PO-Revision-Date: 2013-03-27 23:37+0800\n"
 "Last-Translator: Wei-Lun Chao <bluebat@member.fsf.org>\n"
->>>>>>> 43bd423a
 "Language-Team: Chinese (traditional) <zh-l10n@linux.org.tw>\n"
 "Language: zh_TW\n"
 "MIME-Version: 1.0\n"
@@ -128,12 +122,7 @@
 msgstr "非 ISO 標準的逸出序列，「\\%c」"
 
 #: charset.c:1320
-<<<<<<< HEAD
-#, fuzzy, c-format
-#| msgid "unknown escape sequence '\\%c'"
-=======
-#, c-format
->>>>>>> 43bd423a
+#, c-format
 msgid "unknown escape sequence: '\\%c'"
 msgstr "不明的逸出序列：『\\%c』"
 
@@ -174,12 +163,7 @@
 msgstr "#%s 是 GCC 擴充功能"
 
 #: directives.c:362
-<<<<<<< HEAD
-#, fuzzy, c-format
-#| msgid "#%s is a GCC extension"
-=======
-#, c-format
->>>>>>> 43bd423a
+#, c-format
 msgid "#%s is a deprecated GCC extension"
 msgstr "#%s 是不宜再用的 GCC 擴充功能"
 
@@ -299,12 +283,7 @@
 msgstr "以不匹配的名稱擴展去註冊命名空間「%s」中的編譯指示"
 
 #: directives.c:1168
-<<<<<<< HEAD
-#, fuzzy, c-format
-#| msgid "registering \"%s\" as both a pragma and a pragma namespace"
-=======
-#, c-format
->>>>>>> 43bd423a
+#, c-format
 msgid "registering pragma \"%s\" with name expansion and no namespace"
 msgstr "以名稱擴展以及無命名空間去註冊編譯指示「%s」"
 
@@ -332,20 +311,10 @@
 msgstr "#pragma 出現在主檔案中一次"
 
 #: directives.c:1462
-<<<<<<< HEAD
-#, fuzzy
-#| msgid "invalid #pragma GCC poison directive"
-=======
->>>>>>> 43bd423a
 msgid "invalid #pragma push_macro directive"
 msgstr "無效的 #pragma push_macro 指令"
 
 #: directives.c:1517
-<<<<<<< HEAD
-#, fuzzy
-#| msgid "invalid #pragma GCC poison directive"
-=======
->>>>>>> 43bd423a
 msgid "invalid #pragma pop_macro directive"
 msgstr "無效的 #pragma pop_macro 指令"
 
@@ -373,16 +342,9 @@
 msgstr "目前檔案早於 %s"
 
 #: directives.c:1653
-<<<<<<< HEAD
-#, fuzzy, c-format
-#| msgid "invalid #pragma GCC poison directive"
-msgid "invalid \"#pragma GCC %s\" directive"
-msgstr "無效的 #pragma GCC poison 指令"
-=======
 #, c-format
 msgid "invalid \"#pragma GCC %s\" directive"
 msgstr "無效的 #pragma GCC %s 指令"
->>>>>>> 43bd423a
 
 #: directives.c:1847
 msgid "_Pragma takes a parenthesized string literal"
@@ -437,11 +399,7 @@
 msgid "\"%s\" re-asserted"
 msgstr "已再判定「%s」"
 
-<<<<<<< HEAD
-#: directives.c:2566
-=======
 #: directives.c:2567
->>>>>>> 43bd423a
 #, c-format
 msgid "unterminated #%s"
 msgstr "未終止的 #%s"
@@ -460,20 +418,10 @@
 msgstr "%s：%s"
 
 #: expr.c:479 expr.c:577
-<<<<<<< HEAD
-#, fuzzy
-#| msgid "imaginary constants are a GCC extension"
-=======
->>>>>>> 43bd423a
 msgid "fixed-point constants are a GCC extension"
 msgstr "定點常數是一個 GCC 擴充功能"
 
 #: expr.c:504
-<<<<<<< HEAD
-#, fuzzy
-#| msgid "invalid suffix \"%.*s\" on floating constant"
-=======
->>>>>>> 43bd423a
 msgid "invalid prefix \"0b\" for floating constant"
 msgstr "無效的浮點常數前綴「0b」"
 
@@ -492,30 +440,15 @@
 msgstr "傳統 C 不接受「%.*s」字尾"
 
 #: expr.c:564
-<<<<<<< HEAD
-#, fuzzy
-#| msgid "imaginary constants are a GCC extension"
-=======
->>>>>>> 43bd423a
 msgid "suffix for double constant is a GCC extension"
 msgstr "雙倍精度常數字尾是 GCC 的擴充功能"
 
 #: expr.c:570
-<<<<<<< HEAD
-#, fuzzy, c-format
-#| msgid "invalid suffix \"%.*s\" on floating constant"
-=======
-#, c-format
->>>>>>> 43bd423a
+#, c-format
 msgid "invalid suffix \"%.*s\" with hexadecimal floating constant"
 msgstr "無效的十六進位浮點常數字尾「%.*s」"
 
 #: expr.c:581
-<<<<<<< HEAD
-#, fuzzy
-#| msgid "imaginary constants are a GCC extension"
-=======
->>>>>>> 43bd423a
 msgid "decimal float constants are a GCC extension"
 msgstr "十進位浮點數常數是 GCC 的擴充功能"
 
@@ -525,11 +458,6 @@
 msgstr "整數常數的「%.*s」字尾無效"
 
 #: expr.c:624
-<<<<<<< HEAD
-#, fuzzy
-#| msgid "use of C99 long long integer constant"
-=======
->>>>>>> 43bd423a
 msgid "use of C++0x long long integer constant"
 msgstr "使用 C++0x long long 整數常數"
 
@@ -542,11 +470,6 @@
 msgstr "虛數常數是 GCC 的擴充功能"
 
 #: expr.c:644
-<<<<<<< HEAD
-#, fuzzy
-#| msgid "imaginary constants are a GCC extension"
-=======
->>>>>>> 43bd423a
 msgid "binary constants are a GCC extension"
 msgstr "二進位常數是 GCC 的擴充功能"
 
@@ -576,11 +499,6 @@
 msgstr "使用「defined」可能不利於移植"
 
 #: expr.c:948
-<<<<<<< HEAD
-#, fuzzy
-#| msgid "integer overflow in preprocessor expression"
-=======
->>>>>>> 43bd423a
 msgid "user-defined literal in preprocessor expression"
 msgstr "在前置處理器運算式中有使用者定義的實字"
 
@@ -598,28 +516,15 @@
 msgstr "「%s」未定義"
 
 #: expr.c:1020
-<<<<<<< HEAD
-#, fuzzy
-#| msgid "#%s is a GCC extension"
-=======
->>>>>>> 43bd423a
 msgid "assertions are a GCC extension"
 msgstr "assertions 是 GCC 的擴充功能"
 
 #: expr.c:1023
 msgid "assertions are a deprecated extension"
-<<<<<<< HEAD
-msgstr ""
+msgstr "assertions 是不宜再用的擴充功能"
 
 #: expr.c:1268
-#, fuzzy, c-format
-#| msgid "unbalanced stack in #if"
-=======
-msgstr "assertions 是不宜再用的擴充功能"
-
-#: expr.c:1268
-#, c-format
->>>>>>> 43bd423a
+#, c-format
 msgid "unbalanced stack in %s"
 msgstr "%s 中的堆疊不平衡"
 
@@ -666,21 +571,6 @@
 msgid "division by zero in #if"
 msgstr "#if 中用零做除數"
 
-<<<<<<< HEAD
-#: files.c:504
-msgid "NULL directory in find_file"
-msgstr "find_file 中有 NULL 目錄"
-
-#: files.c:542
-msgid "one or more PCH files were found, but they were invalid"
-msgstr "找到一個或多個 PCH 檔案，但它們是無效的"
-
-#: files.c:545
-msgid "use -Winvalid-pch for more information"
-msgstr "使用 -Winvalid-pch 以獲得更多資訊"
-
-#: files.c:643
-=======
 #: files.c:505
 msgid "NULL directory in find_file"
 msgstr "find_file 中有 NULL 目錄"
@@ -694,43 +584,26 @@
 msgstr "使用 -Winvalid-pch 以獲得更多資訊"
 
 #: files.c:660
->>>>>>> 43bd423a
 #, c-format
 msgid "%s is a block device"
 msgstr "%s 是一個區塊裝置"
 
-<<<<<<< HEAD
-#: files.c:660
-=======
 #: files.c:677
->>>>>>> 43bd423a
 #, c-format
 msgid "%s is too large"
 msgstr "%s 過大"
 
-<<<<<<< HEAD
-#: files.c:700
-=======
 #: files.c:717
->>>>>>> 43bd423a
 #, c-format
 msgid "%s is shorter than expected"
 msgstr "%s 短於預期"
 
-<<<<<<< HEAD
-#: files.c:935
-=======
 #: files.c:953
->>>>>>> 43bd423a
 #, c-format
 msgid "no include path in which to search for %s"
 msgstr "沒有包含路徑可供搜尋 %s"
 
-<<<<<<< HEAD
-#: files.c:1363
-=======
 #: files.c:1381
->>>>>>> 43bd423a
 msgid "Multiple include guards may be useful for:\n"
 msgstr "多個防止重包含可能對其有用：\n"
 
@@ -828,21 +701,11 @@
 msgstr "原始字串分隔符號長度超過 16 字元"
 
 #: lex.c:1402
-<<<<<<< HEAD
-#, fuzzy, c-format
-#| msgid "universal character %.*s is not valid in an identifier"
-=======
-#, c-format
->>>>>>> 43bd423a
+#, c-format
 msgid "invalid character '%c' in raw string delimiter"
 msgstr "無效字元『%c』出現於原始字串分隔符號"
 
 #: lex.c:1525 lex.c:1547
-<<<<<<< HEAD
-#, fuzzy
-#| msgid "unterminated #%s"
-=======
->>>>>>> 43bd423a
 msgid "unterminated raw string"
 msgstr "未終結的原始字串"
 
@@ -850,24 +713,12 @@
 msgid "invalid suffix on literal; C++11 requires a space between literal and identifier"
 msgstr "無效的實字後綴；C++11 要求一個空白位在實字和識別字之間"
 
-<<<<<<< HEAD
-#: lex.c:1573 lex.c:1706
-msgid "invalid suffix on literal; C++11 requires a space between literal and identifier"
-msgstr ""
-
-=======
->>>>>>> 43bd423a
 #: lex.c:1684
 msgid "null character(s) preserved in literal"
 msgstr "空字元將保留在原文中"
 
 #: lex.c:1687
-<<<<<<< HEAD
-#, fuzzy, c-format
-#| msgid "missing terminating > character"
-=======
-#, c-format
->>>>>>> 43bd423a
+#, c-format
 msgid "missing terminating %c character"
 msgstr "缺少終止 %c 字元"
 
@@ -899,11 +750,6 @@
 msgstr "無效的內建巨集「%s」"
 
 #: macro.c:263
-<<<<<<< HEAD
-#, fuzzy
-#| msgid "could not determine date and time"
-=======
->>>>>>> 43bd423a
 msgid "could not determine file timestamp"
 msgstr "無法決定檔案時間戳記"
 
@@ -1018,68 +864,36 @@
 msgid "invalid hash type %d in cpp_macro_definition"
 msgstr "cpp_macro_definition 中有無效的雜湊類型 %d"
 
-<<<<<<< HEAD
-#: pch.c:87 pch.c:335 pch.c:347 pch.c:365 pch.c:371 pch.c:380 pch.c:387
-msgid "while writing precompiled header"
-msgstr "在寫入預先編譯標頭時"
-
-#: pch.c:607
-#, fuzzy, c-format
-#| msgid "%s: not used because `%s' is defined"
-=======
 #: pch.c:87 pch.c:345 pch.c:359 pch.c:377 pch.c:383 pch.c:392 pch.c:399
 msgid "while writing precompiled header"
 msgstr "在寫入預先編譯標頭時"
 
 #: pch.c:619
 #, c-format
->>>>>>> 43bd423a
 msgid "%s: not used because `%.*s' is poisoned"
 msgstr "%s：未使用因為『%.*s』是有害的"
 
-<<<<<<< HEAD
-#: pch.c:629
-=======
 #: pch.c:641
->>>>>>> 43bd423a
 #, c-format
 msgid "%s: not used because `%.*s' not defined"
 msgstr "%s：未使用，因為「%.*s」未定義"
 
-<<<<<<< HEAD
-#: pch.c:641
-=======
 #: pch.c:653
->>>>>>> 43bd423a
 #, c-format
 msgid "%s: not used because `%.*s' defined as `%s' not `%.*s'"
 msgstr "%s：未使用，因為「%.*s」被定義為「%s」而非「%*.s」"
 
-<<<<<<< HEAD
-#: pch.c:682
-=======
 #: pch.c:694
->>>>>>> 43bd423a
 #, c-format
 msgid "%s: not used because `%s' is defined"
 msgstr "%s：未使用，因為「%s」已定義"
 
-<<<<<<< HEAD
-#: pch.c:702
-#, fuzzy, c-format
-#| msgid "%s: not used because `%s' is defined"
-=======
 #: pch.c:714
 #, c-format
->>>>>>> 43bd423a
 msgid "%s: not used because `__COUNTER__' is invalid"
 msgstr "%s：未使用因為『__COUNTER__』無效"
 
-<<<<<<< HEAD
-#: pch.c:711 pch.c:886
-=======
 #: pch.c:723 pch.c:898
->>>>>>> 43bd423a
 msgid "while reading precompiled header"
 msgstr "在讀取預先編譯標頭時"
 
@@ -1090,63 +904,4 @@
 
 #: traditional.c:968
 msgid "syntax error in macro parameter list"
-<<<<<<< HEAD
-msgstr "巨集參數清單語法錯誤"
-
-#~ msgid "warning: "
-#~ msgstr "警告："
-
-#~ msgid "internal error: "
-#~ msgstr "內部錯誤："
-
-#~ msgid "error: "
-#~ msgstr "錯誤："
-
-#~ msgid "too many decimal points in number"
-#~ msgstr "數字中有太多小數點"
-
-#~ msgid "invalid digit \"%c\" in octal constant"
-#~ msgstr "八進位常數中有無效字元「%c」"
-
-#~ msgid "exponent has no digits"
-#~ msgstr "指數部分沒有數字"
-
-#~ msgid "hexadecimal floating constants require an exponent"
-#~ msgstr "十六進位浮點常數需要指數部分"
-
-#~ msgid "missing binary operator before token \"%s\""
-#~ msgstr "識別字「%s」前缺少二元運算子"
-
-#~ msgid "token \"%s\" is not valid in preprocessor expressions"
-#~ msgstr "識別字「%s」在預先處理運算式中無效"
-
-#~ msgid "missing expression between '(' and ')'"
-#~ msgstr "「(」與「)」之間缺少運算式"
-
-#~ msgid "#if with no expression"
-#~ msgstr "#if 後沒有運算式"
-
-#~ msgid "operator '%s' has no right operand"
-#~ msgstr "運算子「%s」沒有右運算元"
-
-#~ msgid "operator '%s' has no left operand"
-#~ msgstr "運算子「%s」沒有左運算元"
-
-#~ msgid " ':' without preceding '?'"
-#~ msgstr "「:」前沒有「?」"
-
-#~ msgid "no newline at end of file"
-#~ msgstr "檔案未以空白列結束"
-
-#~ msgid "In file included from %s:%u"
-#~ msgstr "在包含自 %s：%u 的檔案中"
-
-#~ msgid ""
-#~ ",\n"
-#~ "                 from %s:%u"
-#~ msgstr ""
-#~ "，\n"
-#~ "                 從 %s：%u"
-=======
-msgstr "巨集參數清單語法錯誤"
->>>>>>> 43bd423a
+msgstr "巨集參數清單語法錯誤"