/* Hash tables for the CPP library.
   Copyright (C) 1986, 1987, 1989, 1992, 1993, 1994, 1995, 1996, 1998,
<<<<<<< HEAD
   1999, 2000, 2001, 2002, 2007, 2008 Free Software Foundation, Inc.
=======
   1999, 2000, 2001, 2002, 2007, 2009 Free Software Foundation, Inc.
>>>>>>> 81f40b79
   Written by Per Bothner, 1994.
   Based on CCCP program by Paul Rubin, June 1986
   Adapted to ANSI C, Richard Stallman, Jan 1987

This program is free software; you can redistribute it and/or modify it
under the terms of the GNU General Public License as published by the
Free Software Foundation; either version 3, or (at your option) any
later version.

This program is distributed in the hope that it will be useful,
but WITHOUT ANY WARRANTY; without even the implied warranty of
MERCHANTABILITY or FITNESS FOR A PARTICULAR PURPOSE.  See the
GNU General Public License for more details.

You should have received a copy of the GNU General Public License
along with this program; see the file COPYING3.  If not see
<http://www.gnu.org/licenses/>.

 In other words, you are welcome to use, share and improve this program.
 You are forbidden to forbid anyone else to use, share and improve
 what you give them.   Help stamp out software-hoarding!  */

#include "config.h"
#include "system.h"
#include "cpplib.h"
#include "internal.h"

static hashnode alloc_node (cpp_hash_table *);

/* Return an identifier node for hashtable.c.  Used by cpplib except
   when integrated with the C front ends.  */
static hashnode
alloc_node (cpp_hash_table *table)
{
  cpp_hashnode *node;

  node = XOBNEW (&table->pfile->hash_ob, cpp_hashnode);
  memset (node, 0, sizeof (cpp_hashnode));
  return HT_NODE (node);
}

/* Set up the identifier hash table.  Use TABLE if non-null, otherwise
   create our own.  */
void
_cpp_init_hashtable (cpp_reader *pfile, cpp_hash_table *table)
{
  struct spec_nodes *s;

  if (table == NULL)
    {
      pfile->our_hashtable = 1;
      table = ht_create (13);	/* 8K (=2^13) entries.  */
      table->alloc_node = alloc_node;

      _obstack_begin (&pfile->hash_ob, 0, 0,
		      (void *(*) (long)) xmalloc,
		      (void (*) (void *)) free);
    }

  table->pfile = pfile;
  pfile->hash_table = table;

  /* Now we can initialize things that use the hash table.  */
  _cpp_init_directives (pfile);
  _cpp_init_internal_pragmas (pfile);

  s = &pfile->spec_nodes;
  s->n_defined		= cpp_lookup (pfile, DSC("defined"));
  s->n_true		= cpp_lookup (pfile, DSC("true"));
  s->n_false		= cpp_lookup (pfile, DSC("false"));
  s->n__VA_ARGS__       = cpp_lookup (pfile, DSC("__VA_ARGS__"));
  s->n__VA_ARGS__->flags |= NODE_DIAGNOSTIC;
}

/* Tear down the identifier hash table.  */
void
_cpp_destroy_hashtable (cpp_reader *pfile)
{
  if (pfile->our_hashtable)
    {
      ht_destroy (pfile->hash_table);
      obstack_free (&pfile->hash_ob, 0);
    }
}

/* Returns the hash entry for the STR of length LEN, creating one
   if necessary.  */
cpp_hashnode *
cpp_lookup (cpp_reader *pfile, const unsigned char *str, unsigned int len)
{
  /* ht_lookup cannot return NULL.  */
  return CPP_HASHNODE (ht_lookup (pfile->hash_table, str, len, HT_ALLOC));
}

/* Determine whether the str STR, of length LEN, is a defined macro.  */
int
cpp_defined (cpp_reader *pfile, const unsigned char *str, int len)
{
  cpp_hashnode *node;

  node = CPP_HASHNODE (ht_lookup (pfile->hash_table, str, len, HT_NO_INSERT));

  /* If it's of type NT_MACRO, it cannot be poisoned.  */
  return node && node->type == NT_MACRO;
}

/* We don't need a proxy since the hash table's identifier comes first
   in cpp_hashnode.  However, in case this is ever changed, we have a
   static assertion for it.  */
extern char proxy_assertion_broken[offsetof (struct cpp_hashnode, ident) == 0 ? 1 : -1];

/* For all nodes in the hashtable, callback CB with parameters PFILE,
   the node, and V.  */
void
cpp_forall_identifiers (cpp_reader *pfile, cpp_cb cb, void *v)
{
  ht_forall (pfile->hash_table, (ht_cb) cb, v);
}<|MERGE_RESOLUTION|>--- conflicted
+++ resolved
@@ -1,10 +1,6 @@
 /* Hash tables for the CPP library.
    Copyright (C) 1986, 1987, 1989, 1992, 1993, 1994, 1995, 1996, 1998,
-<<<<<<< HEAD
-   1999, 2000, 2001, 2002, 2007, 2008 Free Software Foundation, Inc.
-=======
    1999, 2000, 2001, 2002, 2007, 2009 Free Software Foundation, Inc.
->>>>>>> 81f40b79
    Written by Per Bothner, 1994.
    Based on CCCP program by Paul Rubin, June 1986
    Adapted to ANSI C, Richard Stallman, Jan 1987
