/* Map (unsigned int) keys to (source file, line, column) triples.
   Copyright (C) 2001-2018 Free Software Foundation, Inc.

This program is free software; you can redistribute it and/or modify it
under the terms of the GNU General Public License as published by the
Free Software Foundation; either version 3, or (at your option) any
later version.

This program is distributed in the hope that it will be useful,
but WITHOUT ANY WARRANTY; without even the implied warranty of
MERCHANTABILITY or FITNESS FOR A PARTICULAR PURPOSE.  See the
GNU General Public License for more details.

You should have received a copy of the GNU General Public License
along with this program; see the file COPYING3.  If not see
<http://www.gnu.org/licenses/>.

 In other words, you are welcome to use, share and improve this program.
 You are forbidden to forbid anyone else to use, share and improve
 what you give them.   Help stamp out software-hoarding!  */

#include "config.h"
#include "system.h"
#include "line-map.h"
#include "cpplib.h"
#include "internal.h"
#include "hashtab.h"

static void trace_include (const struct line_maps *, const line_map_ordinary *);
static const line_map_ordinary * linemap_ordinary_map_lookup (struct line_maps *,
							      location_t);
static const line_map_macro* linemap_macro_map_lookup (struct line_maps *,
						       location_t);
static location_t linemap_macro_map_loc_to_def_point
(const line_map_macro *, location_t);
static location_t linemap_macro_map_loc_to_exp_point
(const line_map_macro *, location_t);
static location_t linemap_macro_loc_to_spelling_point
(struct line_maps *, location_t, const line_map_ordinary **);
static location_t linemap_macro_loc_to_def_point (line_maps *,
						  location_t,
						  const line_map_ordinary **);
static location_t linemap_macro_loc_to_exp_point (line_maps *,
						  location_t,
						  const line_map_ordinary **);

/* Counters defined in macro.c.  */
extern unsigned num_expanded_macros_counter;
extern unsigned num_macro_tokens_counter;

/* Destructor for class line_maps.
   Ensure non-GC-managed memory is released.  */

line_maps::~line_maps ()
{
  if (location_adhoc_data_map.htab)
    htab_delete (location_adhoc_data_map.htab);
}

/* Hash function for location_adhoc_data hashtable.  */

static hashval_t
location_adhoc_data_hash (const void *l)
{
  const struct location_adhoc_data *lb =
      (const struct location_adhoc_data *) l;
  return ((hashval_t) lb->locus
	  + (hashval_t) lb->src_range.m_start
	  + (hashval_t) lb->src_range.m_finish
	  + (size_t) lb->data);
}

/* Compare function for location_adhoc_data hashtable.  */

static int
location_adhoc_data_eq (const void *l1, const void *l2)
{
  const struct location_adhoc_data *lb1 =
      (const struct location_adhoc_data *) l1;
  const struct location_adhoc_data *lb2 =
      (const struct location_adhoc_data *) l2;
  return (lb1->locus == lb2->locus
	  && lb1->src_range.m_start == lb2->src_range.m_start
	  && lb1->src_range.m_finish == lb2->src_range.m_finish
	  && lb1->data == lb2->data);
}

/* Update the hashtable when location_adhoc_data is reallocated.  */

static int
location_adhoc_data_update (void **slot, void *data)
{
  *((char **) slot)
    = (char *) ((uintptr_t) *((char **) slot) + *((ptrdiff_t *) data));
  return 1;
}

/* Rebuild the hash table from the location adhoc data.  */

void
rebuild_location_adhoc_htab (struct line_maps *set)
{
  unsigned i;
  set->location_adhoc_data_map.htab =
      htab_create (100, location_adhoc_data_hash, location_adhoc_data_eq, NULL);
  for (i = 0; i < set->location_adhoc_data_map.curr_loc; i++)
    htab_find_slot (set->location_adhoc_data_map.htab,
		    set->location_adhoc_data_map.data + i, INSERT);
}

/* Helper function for get_combined_adhoc_loc.
   Can the given LOCUS + SRC_RANGE and DATA pointer be stored compactly
   within a location_t, without needing to use an ad-hoc location.  */

static bool
can_be_stored_compactly_p (struct line_maps *set,
			   location_t locus,
			   source_range src_range,
			   void *data)
{
  /* If there's an ad-hoc pointer, we can't store it directly in the
     location_t, we need the lookaside.  */
  if (data)
    return false;

  /* We only store ranges that begin at the locus and that are sufficiently
     "sane".  */
  if (src_range.m_start != locus)
    return false;

  if (src_range.m_finish < src_range.m_start)
    return false;

  if (src_range.m_start < RESERVED_LOCATION_COUNT)
    return false;

  if (locus >= LINE_MAP_MAX_LOCATION_WITH_PACKED_RANGES)
    return false;

  /* All 3 locations must be within ordinary maps, typically, the same
     ordinary map.  */
  location_t lowest_macro_loc = LINEMAPS_MACRO_LOWEST_LOCATION (set);
  if (locus >= lowest_macro_loc)
    return false;
  if (src_range.m_start >= lowest_macro_loc)
    return false;
  if (src_range.m_finish >= lowest_macro_loc)
    return false;

  /* Passed all tests.  */
  return true;
}

/* Combine LOCUS and DATA to a combined adhoc loc.  */

location_t
get_combined_adhoc_loc (struct line_maps *set,
			location_t locus,
			source_range src_range,
			void *data)
{
  struct location_adhoc_data lb;
  struct location_adhoc_data **slot;

  if (IS_ADHOC_LOC (locus))
    locus
      = set->location_adhoc_data_map.data[locus & MAX_LOCATION_T].locus;
  if (locus == 0 && data == NULL)
    return 0;

  /* Any ordinary locations ought to be "pure" at this point: no
     compressed ranges.  */
  linemap_assert (locus < RESERVED_LOCATION_COUNT
		  || locus >= LINE_MAP_MAX_LOCATION_WITH_PACKED_RANGES
		  || locus >= LINEMAPS_MACRO_LOWEST_LOCATION (set)
		  || pure_location_p (set, locus));

  /* Consider short-range optimization.  */
  if (can_be_stored_compactly_p (set, locus, src_range, data))
    {
      /* The low bits ought to be clear.  */
      linemap_assert (pure_location_p (set, locus));
      const line_map *map = linemap_lookup (set, locus);
      const line_map_ordinary *ordmap = linemap_check_ordinary (map);
      unsigned int int_diff = src_range.m_finish - src_range.m_start;
      unsigned int col_diff = (int_diff >> ordmap->m_range_bits);
      if (col_diff < (1U << ordmap->m_range_bits))
	{
	  location_t packed = locus | col_diff;
	  set->num_optimized_ranges++;
	  return packed;
	}
    }

  /* We can also compactly store locations
     when locus == start == finish (and data is NULL).  */
  if (locus == src_range.m_start
      && locus == src_range.m_finish
      && !data)
    return locus;

  if (!data)
    set->num_unoptimized_ranges++;

  lb.locus = locus;
  lb.src_range = src_range;
  lb.data = data;
  slot = (struct location_adhoc_data **)
      htab_find_slot (set->location_adhoc_data_map.htab, &lb, INSERT);
  if (*slot == NULL)
    {
      if (set->location_adhoc_data_map.curr_loc >=
	  set->location_adhoc_data_map.allocated)
	{
	  char *orig_data = (char *) set->location_adhoc_data_map.data;
	  ptrdiff_t offset;
	  /* Cast away extern "C" from the type of xrealloc.  */
	  line_map_realloc reallocator = (set->reallocator
					  ? set->reallocator
					  : (line_map_realloc) xrealloc);

	  if (set->location_adhoc_data_map.allocated == 0)
	    set->location_adhoc_data_map.allocated = 128;
	  else
	    set->location_adhoc_data_map.allocated *= 2;
	  set->location_adhoc_data_map.data = (struct location_adhoc_data *)
	      reallocator (set->location_adhoc_data_map.data,
			   set->location_adhoc_data_map.allocated
			   * sizeof (struct location_adhoc_data));
	  offset = (char *) (set->location_adhoc_data_map.data) - orig_data;
	  if (set->location_adhoc_data_map.allocated > 128)
	    htab_traverse (set->location_adhoc_data_map.htab,
			   location_adhoc_data_update, &offset);
	}
      *slot = set->location_adhoc_data_map.data
	      + set->location_adhoc_data_map.curr_loc;
      set->location_adhoc_data_map.data[set->location_adhoc_data_map.curr_loc++]
	= lb;
    }
  return ((*slot) - set->location_adhoc_data_map.data) | 0x80000000;
}

/* Return the data for the adhoc loc.  */

void *
get_data_from_adhoc_loc (struct line_maps *set, location_t loc)
{
  linemap_assert (IS_ADHOC_LOC (loc));
  return set->location_adhoc_data_map.data[loc & MAX_LOCATION_T].data;
}

/* Return the location for the adhoc loc.  */

location_t
get_location_from_adhoc_loc (struct line_maps *set, location_t loc)
{
  linemap_assert (IS_ADHOC_LOC (loc));
  return set->location_adhoc_data_map.data[loc & MAX_LOCATION_T].locus;
}

/* Return the source_range for adhoc location LOC.  */

static source_range
get_range_from_adhoc_loc (struct line_maps *set, location_t loc)
{
  linemap_assert (IS_ADHOC_LOC (loc));
  return set->location_adhoc_data_map.data[loc & MAX_LOCATION_T].src_range;
}

/* Get the source_range of location LOC, either from the ad-hoc
   lookaside table, or embedded inside LOC itself.  */

source_range
get_range_from_loc (struct line_maps *set,
		    location_t loc)
{
  if (IS_ADHOC_LOC (loc))
    return get_range_from_adhoc_loc (set, loc);

  /* For ordinary maps, extract packed range.  */
  if (loc >= RESERVED_LOCATION_COUNT
      && loc < LINEMAPS_MACRO_LOWEST_LOCATION (set)
      && loc <= LINE_MAP_MAX_LOCATION_WITH_PACKED_RANGES)
    {
      const line_map *map = linemap_lookup (set, loc);
      const line_map_ordinary *ordmap = linemap_check_ordinary (map);
      source_range result;
      int offset = loc & ((1 << ordmap->m_range_bits) - 1);
      result.m_start = loc - offset;
      result.m_finish = result.m_start + (offset << ordmap->m_range_bits);
      return result;
    }

  return source_range::from_location (loc);
}

/* Get whether location LOC is a "pure" location, or
   whether it is an ad-hoc location, or embeds range information.  */

bool
pure_location_p (line_maps *set, location_t loc)
{
  if (IS_ADHOC_LOC (loc))
    return false;

  const line_map *map = linemap_lookup (set, loc);
  if (map == NULL)
    return true;
  const line_map_ordinary *ordmap = linemap_check_ordinary (map);

  if (loc & ((1U << ordmap->m_range_bits) - 1))
    return false;

  return true;
}

/* Given location LOC within SET, strip away any packed range information
   or ad-hoc information.  */

location_t
get_pure_location (line_maps *set, location_t loc)
{
  if (IS_ADHOC_LOC (loc))
    loc
      = set->location_adhoc_data_map.data[loc & MAX_LOCATION_T].locus;

  if (loc >= LINEMAPS_MACRO_LOWEST_LOCATION (set))
    return loc;

  if (loc < RESERVED_LOCATION_COUNT)
    return loc;

  const line_map *map = linemap_lookup (set, loc);
  const line_map_ordinary *ordmap = linemap_check_ordinary (map);

  return loc & ~((1 << ordmap->m_range_bits) - 1);
}

/* Initialize a line map set.  */

void
linemap_init (struct line_maps *set,
	      location_t builtin_location)
{
#if __GNUC__ == 4 && __GNUC_MINOR__ == 2 && !defined (__clang__)
  /* PR33916, needed to fix PR82939.  */
  memset (set, 0, sizeof (struct line_maps));
#else
  new (set) line_maps();
#endif
  /* Set default reallocator (used for initial alloc too).  */
  set->reallocator = xrealloc;
  set->highest_location = RESERVED_LOCATION_COUNT - 1;
  set->highest_line = RESERVED_LOCATION_COUNT - 1;
  set->location_adhoc_data_map.htab =
      htab_create (100, location_adhoc_data_hash, location_adhoc_data_eq, NULL);
  set->builtin_location = builtin_location;
}

/* Return the ordinary line map from whence MAP was included.  Returns
   NULL if MAP was not an include.  */

const line_map_ordinary *
linemap_included_from_linemap (line_maps *set, const line_map_ordinary *map)
{
  return linemap_ordinary_map_lookup (set, linemap_included_from (map));
}

/* Check for and warn about line_maps entered but not exited.  */

void
linemap_check_files_exited (struct line_maps *set)
{
  /* Depending upon whether we are handling preprocessed input or
     not, this can be a user error or an ICE.  */
  for (const line_map_ordinary *map = LINEMAPS_LAST_ORDINARY_MAP (set);
       ! MAIN_FILE_P (map);
       map = linemap_included_from_linemap (set, map))
    fprintf (stderr, "line-map.c: file \"%s\" entered but not left\n",
	     ORDINARY_MAP_FILE_NAME (map));
}

/* Create NUM zero-initialized maps of type MACRO_P.  */

<<<<<<< HEAD
line_map *
line_map_new_raw (line_maps *set, bool macro_p, unsigned num)
=======
static struct line_map *
new_linemap (struct line_maps *set,  location_t start_location)
>>>>>>> 2bd652d2
{
  unsigned num_maps_allocated = LINEMAPS_ALLOCATED (set, macro_p);
  unsigned num_maps_used = LINEMAPS_USED (set, macro_p);
  
  if (num > num_maps_allocated - num_maps_used)
    {
      /* We need more space!  */
      if (!num_maps_allocated)
	num_maps_allocated = 128;
      if (num_maps_allocated < num_maps_used + num)
	num_maps_allocated = num_maps_used + num;
      num_maps_allocated *= 2;

      size_t size_of_a_map;
      void *buffer;
      if (macro_p)
	{
	  size_of_a_map = sizeof (line_map_macro);
	  buffer = set->info_macro.maps;
	}
      else
	{
	  size_of_a_map = sizeof (line_map_ordinary);
	  buffer = set->info_ordinary.maps;
	}

      /* We are going to execute some dance to try to reduce the
	 overhead of the memory allocator, in case we are using the
	 ggc-page.c one.
	 
	 The actual size of memory we are going to get back from the
	 allocator may well be larger than what we ask for.  Use this
	 hook to find what that size is.  */
      size_t alloc_size
	= set->round_alloc_size (num_maps_allocated * size_of_a_map);

      /* Now alloc_size contains the exact memory size we would get if
	 we have asked for the initial alloc_size amount of memory.
	 Let's get back to the number of map that amounts to.  */
      unsigned num_maps = alloc_size / size_of_a_map;
      buffer = set->reallocator (buffer, num_maps * size_of_a_map);
      memset ((char *)buffer + num_maps_used * size_of_a_map, 0,
	      (num_maps - num_maps_used) * size_of_a_map);
      if (macro_p)
	set->info_macro.maps = (line_map_macro *)buffer;

      else
	set->info_ordinary.maps = (line_map_ordinary *)buffer;
      LINEMAPS_ALLOCATED (set, macro_p) = num_maps;
    }

  line_map *result = (macro_p ? (line_map *)&set->info_macro.maps[num_maps_used]
		      : (line_map *)&set->info_ordinary.maps[num_maps_used]);
  LINEMAPS_USED (set, macro_p) += num;

  return result;
}

/* Create a new line map in the line map set SET, and return it.
   REASON is the reason of creating the map. It determines the type
   of map created (ordinary or macro map). Note that ordinary maps and
   macro maps are allocated in different memory location.  */

static struct line_map *
new_linemap (struct line_maps *set, source_location start_location)
{
  line_map *result = line_map_new_raw (set,
				       start_location >= LINE_MAP_MAX_LOCATION,
				       1);

  result->start_location = start_location;

  return result;
}

/* Return the location of the last source line within an ordinary
   map.  */
inline source_location
LAST_SOURCE_LINE_LOCATION (const line_map_ordinary *map)
{
  return (((map[1].start_location - 1
	    - map->start_location)
	   & ~((1 << map->m_column_and_range_bits) - 1))
	  + map->start_location);
}

/* Add a mapping of logical source line to physical source file and
   line number.

   The text pointed to by TO_FILE must have a lifetime
   at least as long as the final call to lookup_line ().  An empty
   TO_FILE means standard input.  If reason is LC_LEAVE, and
   TO_FILE is NULL, then TO_FILE, TO_LINE and SYSP are given their
   natural values considering the file we are returning to.

   FROM_LINE should be monotonic increasing across calls to this
   function.  A call to this function can relocate the previous set of
   maps, so any stored line_map pointers should not be used.  */

const struct line_map *
linemap_add (struct line_maps *set, enum lc_reason reason,
	     unsigned int sysp, const char *to_file, linenum_type to_line)
{
  /* Generate a start_location above the current highest_location.
     If possible, make the low range bits be zero.  */
  location_t start_location;
  if (set->highest_location < LINE_MAP_MAX_LOCATION_WITH_COLS)
    {
      start_location = set->highest_location + (1 << set->default_range_bits);
      if (set->default_range_bits)
	start_location &= ~((1 << set->default_range_bits) - 1);
      linemap_assert (0 == (start_location
			    & ((1 << set->default_range_bits) - 1)));
    }
  else
    start_location = set->highest_location + 1;

  linemap_assert (!LINEMAPS_ORDINARY_USED (set)
		  || (start_location
		      >= MAP_START_LOCATION (LINEMAPS_LAST_ORDINARY_MAP (set))));

  /* When we enter the file for the first time reason cannot be
     LC_RENAME.  */
  linemap_assert (!(set->depth == 0 && reason == LC_RENAME));

  /* If we are leaving the main file, return a NULL map.  */
  if (reason == LC_LEAVE
      && MAIN_FILE_P (LINEMAPS_LAST_ORDINARY_MAP (set))
      && to_file == NULL)
    {
      set->depth--;
      return NULL;
    }

  linemap_assert (reason != LC_ENTER_MACRO);

  if (start_location >= LINE_MAP_MAX_LOCATION)
    /* We ran out of line map space.   */
    start_location = 0;

  line_map_ordinary *map
    = linemap_check_ordinary (new_linemap (set, start_location));
  map->reason = reason;

  if (to_file && *to_file == '\0' && reason != LC_RENAME_VERBATIM)
    to_file = "<stdin>";

  if (reason == LC_RENAME_VERBATIM)
    reason = LC_RENAME;

  const line_map_ordinary *from = NULL;
  if (reason == LC_LEAVE)
    {
      /* When we are just leaving an "included" file, and jump to the next
	 location inside the "includer" right after the #include
	 "included", this variable points the map in use right before the
	 #include "included", inside the same "includer" file.  */

      linemap_assert (!MAIN_FILE_P (map - 1));
      /* (MAP - 1) points to the map we are leaving. The
	 map from which (MAP - 1) got included should be the map
	 that comes right before MAP in the same file.  */
      from = linemap_included_from_linemap (set, map - 1);

      /* A TO_FILE of NULL is special - we use the natural values.  */
      if (to_file == NULL)
	{
	  to_file = ORDINARY_MAP_FILE_NAME (from);
	  to_line = SOURCE_LINE (from, from[1].start_location);
	  sysp = ORDINARY_MAP_IN_SYSTEM_HEADER_P (from);
	}
      else
	linemap_assert (filename_cmp (ORDINARY_MAP_FILE_NAME (from),
				      to_file) == 0);
    }

  map->sysp = sysp;
  map->to_file = to_file;
  map->to_line = to_line;
  LINEMAPS_ORDINARY_CACHE (set) = LINEMAPS_ORDINARY_USED (set) - 1;
  map->m_column_and_range_bits = 0;
  map->m_range_bits = 0;
  set->highest_location = start_location;
  set->highest_line = start_location;
  set->max_column_hint = 0;

  /* This assertion is placed after set->highest_location has
     been updated, since the latter affects
     linemap_location_from_macro_expansion_p, which ultimately affects
     pure_location_p.  */
  linemap_assert (pure_location_p (set, start_location));

  if (reason == LC_ENTER)
    {
      if (set->depth == 0)
	map->included_from = 0;
      else
	/* The location of the end of the just-closed map.  */
	map->included_from
	  = (((map[0].start_location - 1 - map[-1].start_location)
	      & ~((1 << map[-1].m_column_and_range_bits) - 1))
	     + map[-1].start_location);
      set->depth++;
      if (set->trace_includes)
	trace_include (set, map);
    }
  else if (reason == LC_RENAME)
    map->included_from = linemap_included_from (&map[-1]);
  else if (reason == LC_LEAVE)
    {
      set->depth--;
      map->included_from = linemap_included_from (from);
    }

  return map;
}

/* Create a location for a module NAME imported at FROM.  */

source_location
linemap_module_loc (line_maps *set, source_location from, const char *name)
{
  const line_map_ordinary *map
    = linemap_check_ordinary (linemap_add (set, LC_MODULE, false, name, 0));
  const_cast <line_map_ordinary *> (map)->included_from = from;

  source_location loc = linemap_line_start (set, 0, 0);

  return loc;
}

/* A linemap at LWM-1 was interrupted to insert module locations & imports.
   Append a new map, continuing the interrupted one.  */

void
linemap_module_restore (line_maps *set, unsigned lwm)
{
  if (lwm && lwm != LINEMAPS_USED (set, false))
    {
      const line_map_ordinary *pre_map
	= linemap_check_ordinary (LINEMAPS_MAP_AT (set, false, lwm - 1));
      unsigned src_line = SOURCE_LINE (pre_map,
				       LAST_SOURCE_LINE_LOCATION (pre_map));
      source_location inc_at = pre_map->included_from;
      if (const line_map_ordinary *post_map
	  = (linemap_check_ordinary
	     (linemap_add (set, LC_RENAME_VERBATIM,
			   ORDINARY_MAP_IN_SYSTEM_HEADER_P (pre_map),
			   ORDINARY_MAP_FILE_NAME (pre_map), src_line))))
	/* linemap_add will think we were included from the same as
	   the preceeding map.  */
	const_cast <line_map_ordinary *> (post_map)->included_from = inc_at;
    }
}

/* Returns TRUE if the line table set tracks token locations across
   macro expansion, FALSE otherwise.  */

bool
linemap_tracks_macro_expansion_locs_p (struct line_maps *set)
{
  return LINEMAPS_MACRO_MAPS (set) != NULL;
}

/* Create a macro map.  A macro map encodes source locations of tokens
   that are part of a macro replacement-list, at a macro expansion
   point.  See the extensive comments of struct line_map and struct
   line_map_macro, in line-map.h.

   This map shall be created when the macro is expanded.  The map
   encodes the source location of the expansion point of the macro as
   well as the "original" source location of each token that is part
   of the macro replacement-list.  If a macro is defined but never
   expanded, it has no macro map.  SET is the set of maps the macro
   map should be part of.  MACRO_NODE is the macro which the new macro
   map should encode source locations for.  EXPANSION is the location
   of the expansion point of MACRO. For function-like macros
   invocations, it's best to make it point to the closing parenthesis
   of the macro, rather than the the location of the first character
   of the macro.  NUM_TOKENS is the number of tokens that are part of
   the replacement-list of MACRO.

   Note that when we run out of the integer space available for source
   locations, this function returns NULL.  In that case, callers of
   this function cannot encode {line,column} pairs into locations of
   macro tokens anymore.  */

const line_map_macro *
linemap_enter_macro (struct line_maps *set, struct cpp_hashnode *macro_node,
		     location_t expansion, unsigned int num_tokens)
{
  location_t start_location
    = LINEMAPS_MACRO_LOWEST_LOCATION (set) - num_tokens;

  if (start_location < LINE_MAP_MAX_LOCATION)
    /* We ran out of macro map space.   */
    return NULL;

  line_map_macro *map = linemap_check_macro (new_linemap (set, start_location));

  map->macro = macro_node;
  map->n_tokens = num_tokens;
  map->macro_locations
    = (location_t*) set->reallocator (NULL,
					   2 * num_tokens
					   * sizeof (location_t));
  map->expansion = expansion;
  memset (MACRO_MAP_LOCATIONS (map), 0,
	  2 * num_tokens * sizeof (location_t));

  LINEMAPS_MACRO_CACHE (set) = LINEMAPS_MACRO_USED (set) - 1;

  return map;
}

/* Create and return a virtual location for a token that is part of a
   macro expansion-list at a macro expansion point.  See the comment
   inside struct line_map_macro to see what an expansion-list exactly
   is.

   A call to this function must come after a call to
   linemap_enter_macro.

   MAP is the map into which the source location is created.  TOKEN_NO
   is the index of the token in the macro replacement-list, starting
   at number 0.

   ORIG_LOC is the location of the token outside of this macro
   expansion.  If the token comes originally from the macro
   definition, it is the locus in the macro definition; otherwise it
   is a location in the context of the caller of this macro expansion
   (which is a virtual location or a source location if the caller is
   itself a macro expansion or not).

   ORIG_PARM_REPLACEMENT_LOC is the location in the macro definition,
   either of the token itself or of a macro parameter that it
   replaces.  */

location_t
linemap_add_macro_token (const line_map_macro *map,
			 unsigned int token_no,
			 location_t orig_loc,
			 location_t orig_parm_replacement_loc)
{
  location_t result;

  linemap_assert (linemap_macro_expansion_map_p (map));
  linemap_assert (token_no < MACRO_MAP_NUM_MACRO_TOKENS (map));

  MACRO_MAP_LOCATIONS (map)[2 * token_no] = orig_loc;
  MACRO_MAP_LOCATIONS (map)[2 * token_no + 1] = orig_parm_replacement_loc;

  result = MAP_START_LOCATION (map) + token_no;
  return result;
}

/* Return a location_t for the start (i.e. column==0) of
   (physical) line TO_LINE in the current source file (as in the
   most recent linemap_add).   MAX_COLUMN_HINT is the highest column
   number we expect to use in this line (but it does not change
   the highest_location).  */

location_t
linemap_line_start (struct line_maps *set, linenum_type to_line,
		    unsigned int max_column_hint)
{
  line_map_ordinary *map = LINEMAPS_LAST_ORDINARY_MAP (set);
  location_t highest = set->highest_location;
  location_t r;
  linenum_type last_line =
    SOURCE_LINE (map, set->highest_line);
  int line_delta = to_line - last_line;
  bool add_map = false;
  linemap_assert (map->m_column_and_range_bits >= map->m_range_bits);
  int effective_column_bits = map->m_column_and_range_bits - map->m_range_bits;

  if (line_delta < 0
      || (line_delta > 10
	  && line_delta * map->m_column_and_range_bits > 1000)
      || (max_column_hint >= (1U << effective_column_bits))
      || (max_column_hint <= 80 && effective_column_bits >= 10)
      || (highest > LINE_MAP_MAX_LOCATION_WITH_PACKED_RANGES
	  && map->m_range_bits > 0)
      || (highest > LINE_MAP_MAX_LOCATION_WITH_COLS
	  && (set->max_column_hint || highest >= LINE_MAP_MAX_LOCATION)))
    add_map = true;
  else
    max_column_hint = set->max_column_hint;
  if (add_map)
    {
      int column_bits;
      int range_bits;
      if (max_column_hint > LINE_MAP_MAX_COLUMN_NUMBER
	  || highest > LINE_MAP_MAX_LOCATION_WITH_COLS)
	{
	  /* If the column number is ridiculous or we've allocated a huge
	     number of location_ts, give up on column numbers
	     (and on packed ranges).  */
	  max_column_hint = 0;
	  column_bits = 0;
	  range_bits = 0;
	  if (highest >= LINE_MAP_MAX_LOCATION)
	    return 0;
	}
      else
	{
	  column_bits = 7;
	  if (highest <= LINE_MAP_MAX_LOCATION_WITH_PACKED_RANGES)
	    range_bits = set->default_range_bits;
	  else
	    range_bits = 0;
	  while (max_column_hint >= (1U << column_bits))
	    column_bits++;
	  max_column_hint = 1U << column_bits;
	  column_bits += range_bits;
	}
      /* Allocate the new line_map.  However, if the current map only has a
	 single line we can sometimes just increase its column_bits instead. */
      if (line_delta < 0
	  || last_line != ORDINARY_MAP_STARTING_LINE_NUMBER (map)
	  || SOURCE_COLUMN (map, highest) >= (1U << (column_bits - range_bits))
	  || range_bits < map->m_range_bits)
	map = linemap_check_ordinary
	        (const_cast <line_map *>
		  (linemap_add (set, LC_RENAME,
				ORDINARY_MAP_IN_SYSTEM_HEADER_P (map),
				ORDINARY_MAP_FILE_NAME (map),
				to_line)));
      map->m_column_and_range_bits = column_bits;
      map->m_range_bits = range_bits;
      r = (MAP_START_LOCATION (map)
	   + ((to_line - ORDINARY_MAP_STARTING_LINE_NUMBER (map))
	      << column_bits));
    }
  else
    r = set->highest_line + (line_delta << map->m_column_and_range_bits);

  /* Locations of ordinary tokens are always lower than locations of
     macro tokens.  */
  if (r >= LINE_MAP_MAX_LOCATION)
    return 0;

  set->highest_line = r;
  if (r > set->highest_location)
    set->highest_location = r;
  set->max_column_hint = max_column_hint;

  /* At this point, we expect one of:
     (a) the normal case: a "pure" location with 0 range bits, or
     (b) we've gone past LINE_MAP_MAX_LOCATION_WITH_COLS so can't track
        columns anymore (or ranges), or
     (c) we're in a region with a column hint exceeding
        LINE_MAP_MAX_COLUMN_NUMBER, so column-tracking is off,
	with column_bits == 0.  */
  linemap_assert (pure_location_p (set, r)
		  || r >= LINE_MAP_MAX_LOCATION_WITH_COLS
		  || map->m_column_and_range_bits == 0);
  linemap_assert (SOURCE_LINE (map, r) == to_line);
  return r;
}

/* Encode and return a location_t from a column number. The
   source line considered is the last source line used to call
   linemap_line_start, i.e, the last source line which a location was
   encoded from.  */

location_t
linemap_position_for_column (struct line_maps *set, unsigned int to_column)
{
  location_t r = set->highest_line;

  linemap_assert
    (!linemap_macro_expansion_map_p (LINEMAPS_LAST_ORDINARY_MAP (set)));

  if (to_column >= set->max_column_hint)
    {
      if (r > LINE_MAP_MAX_LOCATION_WITH_COLS
	  || to_column > LINE_MAP_MAX_COLUMN_NUMBER)
	{
	  /* Running low on location_ts - disable column numbers.  */
	  return r;
	}
      else
	{
	  /* Otherwise, attempt to start a new line that can hold TO_COLUMN,
	     with some space to spare.  This may or may not lead to a new
	     linemap being created.  */
	  line_map_ordinary *map = LINEMAPS_LAST_ORDINARY_MAP (set);
	  r = linemap_line_start (set, SOURCE_LINE (map, r), to_column + 50);
	  map = LINEMAPS_LAST_ORDINARY_MAP (set);
	  if (map->m_column_and_range_bits == 0)
	    {
	      /* ...then the linemap has column-tracking disabled,
		 presumably due to exceeding either
		 LINE_MAP_MAX_LOCATION_WITH_COLS (overall) or
		 LINE_MAP_MAX_COLUMN_NUMBER (within this line).
		 Return the start of the linemap, which encodes column 0, for
		 the whole line.  */
	      return r;
	    }
	}
    }
  line_map_ordinary *map = LINEMAPS_LAST_ORDINARY_MAP (set);
  r = r + (to_column << map->m_range_bits);
  if (r >= set->highest_location)
    set->highest_location = r;
  return r;
}

/* Encode and return a source location from a given line and
   column.  */

location_t
linemap_position_for_line_and_column (line_maps *set,
				      const line_map_ordinary *ord_map,
				      linenum_type line,
				      unsigned column)
{
  linemap_assert (ORDINARY_MAP_STARTING_LINE_NUMBER (ord_map) <= line);

  location_t r = MAP_START_LOCATION (ord_map);
  r += ((line - ORDINARY_MAP_STARTING_LINE_NUMBER (ord_map))
	<< ord_map->m_column_and_range_bits);
  if (r <= LINE_MAP_MAX_LOCATION_WITH_COLS)
    r += ((column & ((1 << ord_map->m_column_and_range_bits) - 1))
	  << ord_map->m_range_bits);
  location_t upper_limit = LINEMAPS_MACRO_LOWEST_LOCATION (set);
  if (r >= upper_limit)
    r = upper_limit - 1;
  if (r > set->highest_location)
    set->highest_location = r;
  return r;
}

/* Encode and return a location_t starting from location LOC and
   shifting it by COLUMN_OFFSET columns.  This function does not support
   virtual locations.  */

location_t
linemap_position_for_loc_and_offset (struct line_maps *set,
				     location_t loc,
				     unsigned int column_offset)
{
  const line_map_ordinary * map = NULL;

  if (IS_ADHOC_LOC (loc))
    loc = set->location_adhoc_data_map.data[loc & MAX_LOCATION_T].locus;

  /* This function does not support virtual locations yet.  */
  if (linemap_location_from_macro_expansion_p (set, loc))
    return loc;

  if (column_offset == 0
      /* Adding an offset to a reserved location (like
	 UNKNOWN_LOCATION for the C/C++ FEs) does not really make
	 sense.  So let's leave the location intact in that case.  */
      || loc < RESERVED_LOCATION_COUNT)
    return loc;

  /* We find the real location and shift it.  */
  loc = linemap_resolve_location (set, loc, LRK_SPELLING_LOCATION, &map);
  /* The new location (loc + offset) should be higher than the first
     location encoded by MAP.  This can fail if the line information
     is messed up because of line directives (see PR66415).  */
  if (MAP_START_LOCATION (map) >= loc + (column_offset << map->m_range_bits))
    return loc;

  linenum_type line = SOURCE_LINE (map, loc);
  unsigned int column = SOURCE_COLUMN (map, loc);

  /* If MAP is not the last line map of its set, then the new location
     (loc + offset) should be less than the first location encoded by
     the next line map of the set.  Otherwise, we try to encode the
     location in the next map.  */
  while (map != LINEMAPS_LAST_ORDINARY_MAP (set)
	 && (loc + (column_offset << map->m_range_bits)
	     >= MAP_START_LOCATION (&map[1])))
    {
      map = &map[1];
      /* If the next map starts in a higher line, we cannot encode the
	 location there.  */
      if (line < ORDINARY_MAP_STARTING_LINE_NUMBER (map))
	return loc;
    }

  column += column_offset;

  /* Bail out if the column is not representable within the existing
     linemap.  */
  if (column >= (1u << (map->m_column_and_range_bits - map->m_range_bits)))
    return loc;

  location_t r = 
    linemap_position_for_line_and_column (set, map, line, column);
  if (linemap_assert_fails (r <= set->highest_location)
      || linemap_assert_fails (map == linemap_lookup (set, r)))
    return loc;

  return r;
}

/* Given a virtual source location yielded by a map (either an
   ordinary or a macro map), returns that map.  */

const struct line_map*
linemap_lookup (struct line_maps *set, location_t line)
{
  if (IS_ADHOC_LOC (line))
    line = set->location_adhoc_data_map.data[line & MAX_LOCATION_T].locus;
  if (linemap_location_from_macro_expansion_p (set, line))
    return linemap_macro_map_lookup (set, line);
  return linemap_ordinary_map_lookup (set, line);
}

/* Given a source location yielded by an ordinary map, returns that
   map.  Since the set is built chronologically, the logical lines are
   monotonic increasing, and so the list is sorted and we can use a
   binary search.  */

static const line_map_ordinary *
linemap_ordinary_map_lookup (struct line_maps *set, location_t line)
{
  unsigned int md, mn, mx;
  const line_map_ordinary *cached, *result;

  if (IS_ADHOC_LOC (line))
    line = set->location_adhoc_data_map.data[line & MAX_LOCATION_T].locus;

  if (set ==  NULL || line < RESERVED_LOCATION_COUNT)
    return NULL;

  mn = LINEMAPS_ORDINARY_CACHE (set);
  mx = LINEMAPS_ORDINARY_USED (set);
  
  cached = LINEMAPS_ORDINARY_MAP_AT (set, mn);
  /* We should get a segfault if no line_maps have been added yet.  */
  if (line >= MAP_START_LOCATION (cached))
    {
      if (mn + 1 == mx || line < MAP_START_LOCATION (&cached[1]))
	return cached;
    }
  else
    {
      mx = mn;
      mn = 0;
    }

  while (mx - mn > 1)
    {
      md = (mn + mx) / 2;
      if (MAP_START_LOCATION (LINEMAPS_ORDINARY_MAP_AT (set, md)) > line)
	mx = md;
      else
	mn = md;
    }

  LINEMAPS_ORDINARY_CACHE (set) = mn;
  result = LINEMAPS_ORDINARY_MAP_AT (set, mn);
  linemap_assert (line >= MAP_START_LOCATION (result));
  return result;
}

/* Given a source location yielded by a macro map, returns that map.
   Since the set is built chronologically, the logical lines are
   monotonic decreasing, and so the list is sorted and we can use a
   binary search.  */

static const line_map_macro *
linemap_macro_map_lookup (struct line_maps *set, location_t line)
{
  if (IS_ADHOC_LOC (line))
    line = set->location_adhoc_data_map.data[line & MAX_LOCATION_T].locus;

  linemap_assert (line >= LINEMAPS_MACRO_LOWEST_LOCATION (set));

  if (set == NULL)
    return NULL;

  unsigned ix = linemap_lookup_macro_index (set, line);
  const struct line_map_macro *result = LINEMAPS_MACRO_MAP_AT (set, ix);
  linemap_assert (MAP_START_LOCATION (result) <= line);

  return result;
}

unsigned
linemap_lookup_macro_index (line_maps *set, source_location line)
{
  unsigned mn = LINEMAPS_MACRO_CACHE (set);
  unsigned mx = LINEMAPS_MACRO_USED (set);
  const struct line_map_macro *cached = LINEMAPS_MACRO_MAP_AT (set, mn);

  if (line >= MAP_START_LOCATION (cached))
    {
      if (line < (MAP_START_LOCATION (cached)
		  + MACRO_MAP_NUM_MACRO_TOKENS (cached)))
	return mn;
      mx = mn - 1;
      mn = 0;
    }

  while (mn < mx)
    {
      unsigned md = (mx + mn) / 2;
      if (MAP_START_LOCATION (LINEMAPS_MACRO_MAP_AT (set, md)) > line)
	mn = md + 1;
      else
	mx = md;
    }

  LINEMAPS_MACRO_CACHE (set) = mx;
  return mx;
}

/* Return TRUE if MAP encodes locations coming from a macro
   replacement-list at macro expansion point.  */

bool
linemap_macro_expansion_map_p (const struct line_map *map)
{
  return map && !MAP_ORDINARY_P (map);
}

/* If LOCATION is the locus of a token in a replacement-list of a
   macro expansion return the location of the macro expansion point.

   Read the comments of struct line_map and struct line_map_macro in
   line-map.h to understand what a macro expansion point is.  */

static location_t
linemap_macro_map_loc_to_exp_point (const line_map_macro *map,
				    location_t location ATTRIBUTE_UNUSED)
{
  linemap_assert (linemap_macro_expansion_map_p (map)
		  && location >= MAP_START_LOCATION (map));

  /* Make sure LOCATION is correct.  */
  linemap_assert ((location - MAP_START_LOCATION (map))
		  <  MACRO_MAP_NUM_MACRO_TOKENS (map));

  return MACRO_MAP_EXPANSION_POINT_LOCATION (map);
}

/* LOCATION is the source location of a token that belongs to a macro
   replacement-list as part of the macro expansion denoted by MAP.

   Return the location of the token at the definition point of the
   macro.  */

static location_t
linemap_macro_map_loc_to_def_point (const line_map_macro *map,
				    location_t location)
{
  unsigned token_no;

  linemap_assert (linemap_macro_expansion_map_p (map)
		  && location >= MAP_START_LOCATION (map));
  linemap_assert (location >= RESERVED_LOCATION_COUNT);

  token_no = location - MAP_START_LOCATION (map);
  linemap_assert (token_no < MACRO_MAP_NUM_MACRO_TOKENS (map));

  location = MACRO_MAP_LOCATIONS (map)[2 * token_no + 1];

  return location;
}

/* If LOCATION is the locus of a token that is an argument of a
   function-like macro M and appears in the expansion of M, return the
   locus of that argument in the context of the caller of M.

   In other words, this returns the xI location presented in the
   comments of line_map_macro above.  */
location_t
linemap_macro_map_loc_unwind_toward_spelling (line_maps *set,
					      const line_map_macro* map,
					      location_t location)
{
  unsigned token_no;

  if (IS_ADHOC_LOC (location))
    location = get_location_from_adhoc_loc (set, location);

  linemap_assert (linemap_macro_expansion_map_p (map)
		  && location >= MAP_START_LOCATION (map));
  linemap_assert (location >= RESERVED_LOCATION_COUNT);
  linemap_assert (!IS_ADHOC_LOC (location));

  token_no = location - MAP_START_LOCATION (map);
  linemap_assert (token_no < MACRO_MAP_NUM_MACRO_TOKENS (map));

  location = MACRO_MAP_LOCATIONS (map)[2 * token_no];
  
  return location;
}

/* Return the source line number corresponding to source location
   LOCATION.  SET is the line map set LOCATION comes from.  If
   LOCATION is the source location of token that is part of the
   replacement-list of a macro expansion return the line number of the
   macro expansion point.  */

int
linemap_get_expansion_line (struct line_maps *set,
			    location_t location)
{
  const line_map_ordinary *map = NULL;

  if (IS_ADHOC_LOC (location))
    location = set->location_adhoc_data_map.data[location
						 & MAX_LOCATION_T].locus;

  if (location < RESERVED_LOCATION_COUNT)
    return 0;

  location =
    linemap_macro_loc_to_exp_point (set, location, &map);

  return SOURCE_LINE (map, location);
}

/* Return the path of the file corresponding to source code location
   LOCATION.

   If LOCATION is the source location of token that is part of the
   replacement-list of a macro expansion return the file path of the
   macro expansion point.

   SET is the line map set LOCATION comes from.  */

const char*
linemap_get_expansion_filename (struct line_maps *set,
				location_t location)
{
  const struct line_map_ordinary *map = NULL;

  if (IS_ADHOC_LOC (location))
    location = set->location_adhoc_data_map.data[location
						 & MAX_LOCATION_T].locus;

  if (location < RESERVED_LOCATION_COUNT)
    return NULL;

  location =
    linemap_macro_loc_to_exp_point (set, location, &map);

  return LINEMAP_FILE (map);
}

/* Return the name of the macro associated to MACRO_MAP.  */

const char*
linemap_map_get_macro_name (const line_map_macro *macro_map)
{
  linemap_assert (macro_map && linemap_macro_expansion_map_p (macro_map));
  return (const char*) NODE_NAME (MACRO_MAP_MACRO (macro_map));
}

/* Return a positive value if LOCATION is the locus of a token that is
   located in a system header, O otherwise. It returns 1 if LOCATION
   is the locus of a token that is located in a system header, and 2
   if LOCATION is the locus of a token located in a C system header
   that therefore needs to be extern "C" protected in C++.

   Note that this function returns 1 if LOCATION belongs to a token
   that is part of a macro replacement-list defined in a system
   header, but expanded in a non-system file.  */

int
linemap_location_in_system_header_p (struct line_maps *set,
				     location_t location)
{
  const struct line_map *map = NULL;

  if (IS_ADHOC_LOC (location))
    location = set->location_adhoc_data_map.data[location
						 & MAX_LOCATION_T].locus;

  if (location < RESERVED_LOCATION_COUNT)
    return false;

  /* Let's look at where the token for LOCATION comes from.  */
  while (true)
    {
      map = linemap_lookup (set, location);
      if (map != NULL)
	{
	  if (!linemap_macro_expansion_map_p (map))
	    /* It's a normal token.  */
	    return LINEMAP_SYSP (linemap_check_ordinary (map));
	  else
	    {
	      const line_map_macro *macro_map = linemap_check_macro (map);

	      /* It's a token resulting from a macro expansion.  */
	      location_t loc =
		linemap_macro_map_loc_unwind_toward_spelling (set, macro_map, location);
	      if (loc < RESERVED_LOCATION_COUNT)
		/* This token might come from a built-in macro.  Let's
		   look at where that macro got expanded.  */
		location = linemap_macro_map_loc_to_exp_point (macro_map, location);
	      else
		location = loc;
	    }
	}
      else
	break;
    }
  return false;
}

/* Return TRUE if LOCATION is a source code location of a token that is part of
   a macro expansion, FALSE otherwise.  */

bool
linemap_location_from_macro_expansion_p (const struct line_maps *set,
					 location_t location)
{
  if (IS_ADHOC_LOC (location))
    location = set->location_adhoc_data_map.data[location
						 & MAX_LOCATION_T].locus;

  return IS_MACRO_LOC (location);
}

/* Given two virtual locations *LOC0 and *LOC1, return the first
   common macro map in their macro expansion histories.  Return NULL
   if no common macro was found.  *LOC0 (resp. *LOC1) is set to the
   virtual location of the token inside the resulting macro.  */

static const struct line_map*
first_map_in_common_1 (struct line_maps *set,
		       location_t *loc0,
		       location_t *loc1)
{
  location_t l0 = *loc0, l1 = *loc1;
  const struct line_map *map0 = linemap_lookup (set, l0),
    *map1 = linemap_lookup (set, l1);

  while (linemap_macro_expansion_map_p (map0)
	 && linemap_macro_expansion_map_p (map1)
	 && (map0 != map1))
    {
      if (MAP_START_LOCATION (map0) < MAP_START_LOCATION (map1))
	{
	  l0 = linemap_macro_map_loc_to_exp_point (linemap_check_macro (map0),
						   l0);
	  map0 = linemap_lookup (set, l0);
	}
      else
	{
	  l1 = linemap_macro_map_loc_to_exp_point (linemap_check_macro (map1),
						   l1);
	  map1 = linemap_lookup (set, l1);
	}
    }

  if (map0 == map1)
    {
      *loc0 = l0;
      *loc1 = l1;
      return map0;
    }
  return NULL;
}

/* Given two virtual locations LOC0 and LOC1, return the first common
   macro map in their macro expansion histories.  Return NULL if no
   common macro was found.  *RES_LOC0 (resp. *RES_LOC1) is set to the
   virtual location of the token inside the resulting macro, upon
   return of a non-NULL result.  */

static const struct line_map*
first_map_in_common (struct line_maps *set,
		     location_t loc0,
		     location_t loc1,
		     location_t  *res_loc0,
		     location_t  *res_loc1)
{
  *res_loc0 = loc0;
  *res_loc1 = loc1;

  return first_map_in_common_1 (set, res_loc0, res_loc1);
}

/* Return a positive value if PRE denotes the location of a token that
   comes before the token of POST, 0 if PRE denotes the location of
   the same token as the token for POST, and a negative value
   otherwise.  */

int
linemap_compare_locations (struct line_maps *set,
			   location_t  pre,
			   location_t post)
{
  bool pre_virtual_p, post_virtual_p;
  location_t l0 = pre, l1 = post;

  if (IS_ADHOC_LOC (l0))
    l0 = get_location_from_adhoc_loc (set, l0);
  if (IS_ADHOC_LOC (l1))
    l1 = get_location_from_adhoc_loc (set, l1);

  if (l0 == l1)
    return 0;

  if ((pre_virtual_p = linemap_location_from_macro_expansion_p (set, l0)))
    l0 = linemap_resolve_location (set, l0,
				   LRK_MACRO_EXPANSION_POINT,
				   NULL);

  if ((post_virtual_p = linemap_location_from_macro_expansion_p (set, l1)))
    l1 = linemap_resolve_location (set, l1,
				   LRK_MACRO_EXPANSION_POINT,
				   NULL);

  if (l0 == l1
      && pre_virtual_p
      && post_virtual_p)
    {
      /* So pre and post represent two tokens that are present in a
	 same macro expansion.  Let's see if the token for pre was
	 before the token for post in that expansion.  */
      unsigned i0, i1;
      const struct line_map *map =
	first_map_in_common (set, pre, post, &l0, &l1);

      if (map == NULL)
	/* This should not be possible.  */
	abort ();

      i0 = l0 - MAP_START_LOCATION (map);
      i1 = l1 - MAP_START_LOCATION (map);
      return i1 - i0;
    }

  if (IS_ADHOC_LOC (l0))
    l0 = get_location_from_adhoc_loc (set, l0);
  if (IS_ADHOC_LOC (l1))
    l1 = get_location_from_adhoc_loc (set, l1);

  return l1 - l0;
}

/* Print an include trace, for e.g. the -H option of the preprocessor.  */

static void
trace_include (const struct line_maps *set, const line_map_ordinary *map)
{
  unsigned int i = set->depth;

  while (--i)
    putc ('.', stderr);

  fprintf (stderr, " %s\n", ORDINARY_MAP_FILE_NAME (map));
}

/* Return the spelling location of the token wherever it comes from,
   whether part of a macro definition or not.

   This is a subroutine for linemap_resolve_location.  */

static location_t
linemap_macro_loc_to_spelling_point (struct line_maps *set,
				     location_t location,
				     const line_map_ordinary **original_map)
{
  linemap_assert (set && location >= RESERVED_LOCATION_COUNT);

  while (true)
    {
      const struct line_map *map = linemap_lookup (set, location);
      if (!map || MAP_ORDINARY_P (map))
	{
	  if (original_map)
	    *original_map = (const line_map_ordinary *)map;
	  break;
	}

      location = linemap_macro_map_loc_unwind_toward_spelling
	(set, linemap_check_macro (map), location);
    }

  return location;
}

/* If LOCATION is the source location of a token that belongs to a
   macro replacement-list -- as part of a macro expansion -- then
   return the location of the token at the definition point of the
   macro.  Otherwise, return LOCATION.  SET is the set of maps
   location come from.  ORIGINAL_MAP is an output parm. If non NULL,
   the function sets *ORIGINAL_MAP to the ordinary (non-macro) map the
   returned location comes from. 

   This is a subroutine of linemap_resolve_location.  */

static location_t
linemap_macro_loc_to_def_point (struct line_maps *set,
				location_t location,
				const line_map_ordinary **original_map)
{
  linemap_assert (set && location >= RESERVED_LOCATION_COUNT);

  for (;;)
    {
      location_t caret_loc = location;
      if (IS_ADHOC_LOC (caret_loc))
	caret_loc = get_location_from_adhoc_loc (set, caret_loc);

      const line_map *map = linemap_lookup (set, caret_loc);
      if (!map || MAP_ORDINARY_P (map))
	{
	  if (original_map)
	    *original_map = (const line_map_ordinary *)map;
	  break;
	}

      location = linemap_macro_map_loc_to_def_point
	(linemap_check_macro (map), caret_loc);
    }

  return location;
}

/* If LOCATION is the source location of a token that belongs to a
   macro replacement-list -- at a macro expansion point -- then return
   the location of the topmost expansion point of the macro.  We say
   topmost because if we are in the context of a nested macro
   expansion, the function returns the source location of the first
   macro expansion that triggered the nested expansions.

   Otherwise, return LOCATION.  SET is the set of maps location come
   from.  ORIGINAL_MAP is an output parm. If non NULL, the function
   sets *ORIGINAL_MAP to the ordinary (non-macro) map the returned
   location comes from.

   This is a subroutine of linemap_resolve_location.  */

static location_t
linemap_macro_loc_to_exp_point (struct line_maps *set,
				location_t location,
				const line_map_ordinary **original_map)
{
  struct line_map *map;

  if (IS_ADHOC_LOC (location))
    location = set->location_adhoc_data_map.data[location
						 & MAX_LOCATION_T].locus;

  linemap_assert (set && location >= RESERVED_LOCATION_COUNT);

  while (true)
    {
      map = const_cast <line_map *> (linemap_lookup (set, location));
      if (!linemap_macro_expansion_map_p (map))
	break;
      location = linemap_macro_map_loc_to_exp_point (linemap_check_macro (map),
						     location);
    }

  if (original_map)
    *original_map = linemap_check_ordinary (map);
  return location;
}

/* Resolve a virtual location into either a spelling location, an
   expansion point location or a token argument replacement point
   location.  Return the map that encodes the virtual location as well
   as the resolved location.

   If LOC is *NOT* the location of a token resulting from the
   expansion of a macro, then the parameter LRK (which stands for
   Location Resolution Kind) is ignored and the resulting location
   just equals the one given in argument.

   Now if LOC *IS* the location of a token resulting from the
   expansion of a macro, this is what happens.

   * If LRK is set to LRK_MACRO_EXPANSION_POINT
   -------------------------------

   The virtual location is resolved to the first macro expansion point
   that led to this macro expansion.

   * If LRK is set to LRK_SPELLING_LOCATION
   -------------------------------------

   The virtual location is resolved to the locus where the token has
   been spelled in the source.   This can follow through all the macro
   expansions that led to the token.

   * If LRK is set to LRK_MACRO_DEFINITION_LOCATION
   --------------------------------------

   The virtual location is resolved to the locus of the token in the
   context of the macro definition.

   If LOC is the locus of a token that is an argument of a
   function-like macro [replacing a parameter in the replacement list
   of the macro] the virtual location is resolved to the locus of the
   parameter that is replaced, in the context of the definition of the
   macro.

   If LOC is the locus of a token that is not an argument of a
   function-like macro, then the function behaves as if LRK was set to
   LRK_SPELLING_LOCATION.

   If MAP is not NULL, *MAP is set to the map encoding the
   returned location.  Note that if the returned location wasn't originally
   encoded by a map, then *MAP is set to NULL.  This can happen if LOC
   resolves to a location reserved for the client code, like
   UNKNOWN_LOCATION or BUILTINS_LOCATION in GCC.  */

location_t
linemap_resolve_location (struct line_maps *set,
			  location_t loc,
			  enum location_resolution_kind lrk,
			  const line_map_ordinary **map)
{
  location_t locus = loc;
  if (IS_ADHOC_LOC (loc))
    locus = set->location_adhoc_data_map.data[loc & MAX_LOCATION_T].locus;

  if (locus < RESERVED_LOCATION_COUNT)
    {
      /* A reserved location wasn't encoded in a map.  Let's return a
	 NULL map here, just like what linemap_ordinary_map_lookup
	 does.  */
      if (map)
	*map = NULL;
      return loc;
    }

  switch (lrk)
    {
    case LRK_MACRO_EXPANSION_POINT:
      loc = linemap_macro_loc_to_exp_point (set, loc, map);
      break;
    case LRK_SPELLING_LOCATION:
      loc = linemap_macro_loc_to_spelling_point (set, loc, map);
      break;
    case LRK_MACRO_DEFINITION_LOCATION:
      loc = linemap_macro_loc_to_def_point (set, loc, map);
      break;
    default:
      abort ();
    }
  return loc;
}

/* TRUE if LOCATION is a source code location of a token that is part of the
   definition of a macro, FALSE otherwise.  */

bool
linemap_location_from_macro_definition_p (struct line_maps *set,
					  location_t loc)
{
  if (IS_ADHOC_LOC (loc))
    loc = get_location_from_adhoc_loc (set, loc);

  if (!linemap_location_from_macro_expansion_p (set, loc))
    return false;

  while (true)
    {
      const struct line_map_macro *map
	= linemap_check_macro (linemap_lookup (set, loc));

      location_t s_loc
	= linemap_macro_map_loc_unwind_toward_spelling (set, map, loc);
      if (linemap_location_from_macro_expansion_p (set, s_loc))
	loc = s_loc;
      else
	{
	  location_t def_loc
	    = linemap_macro_map_loc_to_def_point (map, loc);
	  return s_loc == def_loc;
	}
    }
}

/* 
   Suppose that LOC is the virtual location of a token T coming from
   the expansion of a macro M.  This function then steps up to get the
   location L of the point where M got expanded.  If L is a spelling
   location inside a macro expansion M', then this function returns
   the locus of the point where M' was expanded.  Said otherwise, this
   function returns the location of T in the context that triggered
   the expansion of M. 

   *LOC_MAP must be set to the map of LOC.  This function then sets it
   to the map of the returned location.  */

location_t
linemap_unwind_toward_expansion (struct line_maps *set,
				 location_t loc,
				 const struct line_map **map)
{
  location_t resolved_location;
  const line_map_macro *macro_map = linemap_check_macro (*map);
  const struct line_map *resolved_map;

  if (IS_ADHOC_LOC (loc))
    loc = set->location_adhoc_data_map.data[loc & MAX_LOCATION_T].locus;

  resolved_location =
    linemap_macro_map_loc_unwind_toward_spelling (set, macro_map, loc);
  resolved_map = linemap_lookup (set, resolved_location);

  if (!linemap_macro_expansion_map_p (resolved_map))
    {
      resolved_location = linemap_macro_map_loc_to_exp_point (macro_map, loc);
      resolved_map = linemap_lookup (set, resolved_location);
    }

  *map = resolved_map;
  return resolved_location;
}

/* If LOC is the virtual location of a token coming from the expansion
   of a macro M and if its spelling location is reserved (e.g, a
   location for a built-in token), then this function unwinds (using
   linemap_unwind_toward_expansion) the location until a location that
   is not reserved and is not in a system header is reached.  In other
   words, this unwinds the reserved location until a location that is
   in real source code is reached.

   Otherwise, if the spelling location for LOC is not reserved or if
   LOC doesn't come from the expansion of a macro, the function
   returns LOC as is and *MAP is not touched.

   *MAP is set to the map of the returned location if the later is
   different from LOC.  */
location_t
linemap_unwind_to_first_non_reserved_loc (struct line_maps *set,
					  location_t loc,
					  const struct line_map **map)
{
  location_t resolved_loc;
  const struct line_map *map0 = NULL;
  const line_map_ordinary *map1 = NULL;

  if (IS_ADHOC_LOC (loc))
    loc = set->location_adhoc_data_map.data[loc & MAX_LOCATION_T].locus;

  map0 = linemap_lookup (set, loc);
  if (!linemap_macro_expansion_map_p (map0))
    return loc;

  resolved_loc = linemap_resolve_location (set, loc,
					   LRK_SPELLING_LOCATION,
					   &map1);

  if (resolved_loc >= RESERVED_LOCATION_COUNT
      && !LINEMAP_SYSP (map1))
    return loc;

  while (linemap_macro_expansion_map_p (map0)
	 && (resolved_loc < RESERVED_LOCATION_COUNT
	     || LINEMAP_SYSP (map1)))
    {
      loc = linemap_unwind_toward_expansion (set, loc, &map0);
      resolved_loc = linemap_resolve_location (set, loc,
					       LRK_SPELLING_LOCATION,
					       &map1);
    }

  if (map != NULL)
    *map = map0;
  return loc;
}

/* Expand source code location LOC and return a user readable source
   code location.  LOC must be a spelling (non-virtual) location.  If
   it's a location < RESERVED_LOCATION_COUNT a zeroed expanded source
   location is returned.  */

expanded_location
linemap_expand_location (struct line_maps *set,
			 const struct line_map *map,
			 location_t loc)

{
  expanded_location xloc;

  memset (&xloc, 0, sizeof (xloc));
  if (IS_ADHOC_LOC (loc))
    {
      xloc.data
	= set->location_adhoc_data_map.data[loc & MAX_LOCATION_T].data;
      loc = set->location_adhoc_data_map.data[loc & MAX_LOCATION_T].locus;
    }

  if (loc < RESERVED_LOCATION_COUNT)
    /* The location for this token wasn't generated from a line map.
       It was probably a location for a builtin token, chosen by some
       client code.  Let's not try to expand the location in that
       case.  */;
  else if (map == NULL)
    /* We shouldn't be getting a NULL map with a location that is not
       reserved by the client code.  */
    abort ();
  else
    {
      /* MAP must be an ordinary map and LOC must be non-virtual,
	 encoded into this map, obviously; the accessors used on MAP
	 below ensure it is ordinary.  Let's just assert the
	 non-virtualness of LOC here.  */
      if (linemap_location_from_macro_expansion_p (set, loc))
	abort ();

      const line_map_ordinary *ord_map = linemap_check_ordinary (map);

      xloc.file = LINEMAP_FILE (ord_map);
      xloc.line = SOURCE_LINE (ord_map, loc);
      xloc.column = SOURCE_COLUMN (ord_map, loc);
      xloc.sysp = LINEMAP_SYSP (ord_map) != 0;
    }

  return xloc;
}


/* Dump line map at index IX in line table SET to STREAM.  If STREAM
   is NULL, use stderr.  IS_MACRO is true if the caller wants to
   dump a macro map, false otherwise.  */

void
linemap_dump (FILE *stream, struct line_maps *set, unsigned ix, bool is_macro)
{
  const char *const lc_reasons_v[LC_HWM]
      = { "LC_ENTER", "LC_LEAVE", "LC_RENAME", "LC_RENAME_VERBATIM",
	  "LC_ENTER_MACRO", "LC_MODULE" };
  const line_map *map;
  unsigned reason;

  if (stream == NULL)
    stream = stderr;

  if (!is_macro)
    {
      map = LINEMAPS_ORDINARY_MAP_AT (set, ix);
      reason = linemap_check_ordinary (map)->reason;
    }
  else
    {
      map = LINEMAPS_MACRO_MAP_AT (set, ix);
      reason = LC_ENTER_MACRO;
    }

  fprintf (stream, "Map #%u [%p] - LOC: %u - REASON: %s - SYSP: %s\n",
	   ix, (void *) map, map->start_location,
	   reason < LC_HWM ? lc_reasons_v[reason] : "???",
	   ((!is_macro
	     && ORDINARY_MAP_IN_SYSTEM_HEADER_P (linemap_check_ordinary (map)))
	    ? "yes" : "no"));
  if (!is_macro)
    {
      const line_map_ordinary *ord_map = linemap_check_ordinary (map);
      const line_map_ordinary *includer_map
	= linemap_included_from_linemap (set, ord_map);

      fprintf (stream, "File: %s:%d\n", ORDINARY_MAP_FILE_NAME (ord_map),
	       ORDINARY_MAP_STARTING_LINE_NUMBER (ord_map));
      fprintf (stream, "Included from: [%d] %s\n",
	       includer_map ? int (includer_map - set->info_ordinary.maps) : -1,
	       includer_map ? ORDINARY_MAP_FILE_NAME (includer_map) : "None");
    }
  else
    {
      const line_map_macro *macro_map = linemap_check_macro (map);
      fprintf (stream, "Macro: %s (%u tokens)\n",
	       linemap_map_get_macro_name (macro_map),
	       MACRO_MAP_NUM_MACRO_TOKENS (macro_map));
    }

  fprintf (stream, "\n");
}


/* Dump debugging information about source location LOC into the file
   stream STREAM. SET is the line map set LOC comes from.  */

void
linemap_dump_location (struct line_maps *set,
		       location_t loc,
		       FILE *stream)
{
  const line_map_ordinary *map;
  location_t location;
  const char *path = "", *from = "";
  int l = -1, c = -1, s = -1, e = -1;

  if (IS_ADHOC_LOC (loc))
    loc = set->location_adhoc_data_map.data[loc & MAX_LOCATION_T].locus;

  if (loc == 0)
    return;

  location =
    linemap_resolve_location (set, loc, LRK_MACRO_DEFINITION_LOCATION, &map);

  if (map == NULL)
    /* Only reserved locations can be tolerated in this case.  */
    linemap_assert (location < RESERVED_LOCATION_COUNT);
  else
    {
      path = LINEMAP_FILE (map);
      l = SOURCE_LINE (map, location);
      c = SOURCE_COLUMN (map, location);
      s = LINEMAP_SYSP (map) != 0;
      e = location != loc;
      if (e)
	from = "N/A";
      else
	{
	  const line_map_ordinary *from_map
	    = linemap_included_from_linemap (set, map);
	  from = from_map ? LINEMAP_FILE (from_map) : "<NULL>";
	}
    }

  /* P: path, L: line, C: column, S: in-system-header, M: map address,
     E: macro expansion?, LOC: original location, R: resolved location   */
  fprintf (stream, "{P:%s;F:%s;L:%d;C:%d;S:%d;M:%p;E:%d,LOC:%d,R:%d}",
	   path, from, l, c, s, (void*)map, e, loc, location);
}

/* Return the highest location emitted for a given file for which
   there is a line map in SET.  FILE_NAME is the file name to
   consider.  If the function returns TRUE, *LOC is set to the highest
   location emitted for that file.  */

bool
linemap_get_file_highest_location (struct line_maps *set,
				   const char *file_name,
				   location_t *loc)
{
  /* If the set is empty or no ordinary map has been created then
     there is no file to look for ...  */
  if (set == NULL || set->info_ordinary.used == 0)
    return false;

  /* Now look for the last ordinary map created for FILE_NAME.  */
  int i;
  for (i = set->info_ordinary.used - 1; i >= 0; --i)
    {
      const char *fname = set->info_ordinary.maps[i].to_file;
      if (fname && !filename_cmp (fname, file_name))
	break;
    }

  if (i < 0)
    return false;

  /* The highest location for a given map is either the starting
     location of the next map minus one, or -- if the map is the
     latest one -- the highest location of the set.  */
  location_t result;
  if (i == (int) set->info_ordinary.used - 1)
    result = set->highest_location;
  else
    result = set->info_ordinary.maps[i + 1].start_location - 1;

  *loc = result;
  return true;
}

/* Compute and return statistics about the memory consumption of some
   parts of the line table SET.  */

void
linemap_get_statistics (struct line_maps *set,
			struct linemap_stats *s)
{
  long ordinary_maps_allocated_size, ordinary_maps_used_size,
    macro_maps_allocated_size, macro_maps_used_size,
    macro_maps_locations_size = 0, duplicated_macro_maps_locations_size = 0;

  const line_map_macro *cur_map;

  ordinary_maps_allocated_size =
    LINEMAPS_ORDINARY_ALLOCATED (set) * sizeof (struct line_map_ordinary);

  ordinary_maps_used_size =
    LINEMAPS_ORDINARY_USED (set) * sizeof (struct line_map_ordinary);

  macro_maps_allocated_size =
    LINEMAPS_MACRO_ALLOCATED (set) * sizeof (struct line_map_macro);

  for (cur_map = LINEMAPS_MACRO_MAPS (set);
       cur_map && cur_map <= LINEMAPS_LAST_MACRO_MAP (set);
       ++cur_map)
    {
      unsigned i;

      linemap_assert (linemap_macro_expansion_map_p (cur_map));

      macro_maps_locations_size +=
	2 * MACRO_MAP_NUM_MACRO_TOKENS (cur_map) * sizeof (location_t);

      for (i = 0; i < 2 * MACRO_MAP_NUM_MACRO_TOKENS (cur_map); i += 2)
	{
	  if (MACRO_MAP_LOCATIONS (cur_map)[i] ==
	      MACRO_MAP_LOCATIONS (cur_map)[i + 1])
	    duplicated_macro_maps_locations_size +=
	      sizeof (location_t);
	}
    }

  macro_maps_used_size =
    LINEMAPS_MACRO_USED (set) * sizeof (struct line_map_macro);

  s->num_ordinary_maps_allocated = LINEMAPS_ORDINARY_ALLOCATED (set);
  s->num_ordinary_maps_used = LINEMAPS_ORDINARY_USED (set);
  s->ordinary_maps_allocated_size = ordinary_maps_allocated_size;
  s->ordinary_maps_used_size = ordinary_maps_used_size;
  s->num_expanded_macros = num_expanded_macros_counter;
  s->num_macro_tokens = num_macro_tokens_counter;
  s->num_macro_maps_used = LINEMAPS_MACRO_USED (set);
  s->macro_maps_allocated_size = macro_maps_allocated_size;
  s->macro_maps_locations_size = macro_maps_locations_size;
  s->macro_maps_used_size = macro_maps_used_size;
  s->duplicated_macro_maps_locations_size =
    duplicated_macro_maps_locations_size;
  s->adhoc_table_size = (set->location_adhoc_data_map.allocated
			 * sizeof (struct location_adhoc_data));
  s->adhoc_table_entries_used = set->location_adhoc_data_map.curr_loc;
}


/* Dump line table SET to STREAM.  If STREAM is NULL, stderr is used.
   NUM_ORDINARY specifies how many ordinary maps to dump.  NUM_MACRO
   specifies how many macro maps to dump.  */

void
line_table_dump (FILE *stream, struct line_maps *set, unsigned int num_ordinary,
		 unsigned int num_macro)
{
  unsigned int i;

  if (set == NULL)
    return;

  if (stream == NULL)
    stream = stderr;

  fprintf (stream, "# of ordinary maps:  %d\n", LINEMAPS_ORDINARY_USED (set));
  fprintf (stream, "# of macro maps:     %d\n", LINEMAPS_MACRO_USED (set));
  fprintf (stream, "Include stack depth: %d\n", set->depth);
  fprintf (stream, "Highest location:    %u\n", set->highest_location);

  if (num_ordinary)
    {
      fprintf (stream, "\nOrdinary line maps\n");
      for (i = 0; i < num_ordinary && i < LINEMAPS_ORDINARY_USED (set); i++)
	linemap_dump (stream, set, i, false);
      fprintf (stream, "\n");
    }

  if (num_macro)
    {
      fprintf (stream, "\nMacro line maps\n");
      for (i = 0; i < num_macro && i < LINEMAPS_MACRO_USED (set); i++)
	linemap_dump (stream, set, i, true);
      fprintf (stream, "\n");
    }
}

/* class rich_location.  */

/* Construct a rich_location with location LOC as its initial range.  */

rich_location::rich_location (line_maps *set, location_t loc,
			      const range_label *label) :
  m_line_table (set),
  m_ranges (),
  m_column_override (0),
  m_have_expanded_location (false),
  m_fixit_hints (),
  m_seen_impossible_fixit (false),
  m_fixits_cannot_be_auto_applied (false)
{
  add_range (loc, SHOW_RANGE_WITH_CARET, label);
}

/* The destructor for class rich_location.  */

rich_location::~rich_location ()
{
  for (unsigned int i = 0; i < m_fixit_hints.count (); i++)
    delete get_fixit_hint (i);
}

/* Get location IDX within this rich_location.  */

location_t
rich_location::get_loc (unsigned int idx) const
{
  const location_range *locrange = get_range (idx);
  return locrange->m_loc;
}

/* Get range IDX within this rich_location.  */

const location_range *
rich_location::get_range (unsigned int idx) const
{
  return &m_ranges[idx];
}

/* Mutable access to range IDX within this rich_location.  */

location_range *
rich_location::get_range (unsigned int idx)
{
  return &m_ranges[idx];
}

/* Expand location IDX within this rich_location.  */
/* Get an expanded_location for this rich_location's primary
   location.  */

expanded_location
rich_location::get_expanded_location (unsigned int idx)
{
  if (idx == 0)
   {
     /* Cache the expansion of the primary location.  */
     if (!m_have_expanded_location)
       {
	  m_expanded_location
	    = linemap_client_expand_location_to_spelling_point
		(get_loc (0), LOCATION_ASPECT_CARET);
	  if (m_column_override)
	    m_expanded_location.column = m_column_override;
	  m_have_expanded_location = true;
       }

     return m_expanded_location;
   }
  else
    return linemap_client_expand_location_to_spelling_point
	     (get_loc (idx), LOCATION_ASPECT_CARET);
}

/* Set the column of the primary location, with 0 meaning
   "don't override it".  */

void
rich_location::override_column (int column)
{
  m_column_override = column;
  m_have_expanded_location = false;
}

/* Add the given range.  */

void
rich_location::add_range (location_t loc,
			  enum range_display_kind range_display_kind,
			  const range_label *label)
{
  location_range range;
  range.m_loc = loc;
  range.m_range_display_kind = range_display_kind;
  range.m_label = label;
  m_ranges.push (range);
}

/* Add or overwrite the location given by IDX, setting its location to LOC,
   and setting its m_range_display_kind to RANGE_DISPLAY_KIND.

   It must either overwrite an existing location, or add one *exactly* on
   the end of the array.

   This is primarily for use by gcc when implementing diagnostic format
   decoders e.g.
   - the "+" in the C/C++ frontends, for handling format codes like "%q+D"
     (which writes the source location of a tree back into location 0 of
     the rich_location), and
   - the "%C" and "%L" format codes in the Fortran frontend.  */

void
rich_location::set_range (unsigned int idx, location_t loc,
			  enum range_display_kind range_display_kind)
{
  /* We can either overwrite an existing range, or add one exactly
     on the end of the array.  */
  linemap_assert (idx <= m_ranges.count ());

  if (idx == m_ranges.count ())
    add_range (loc, range_display_kind);
  else
    {
      location_range *locrange = get_range (idx);
      locrange->m_loc = loc;
      locrange->m_range_display_kind = range_display_kind;
    }

  if (idx == 0)
    /* Mark any cached value here as dirty.  */
    m_have_expanded_location = false;
}

/* Methods for adding insertion fix-it hints.  */

/* Add a fixit-hint, suggesting insertion of NEW_CONTENT
   immediately before the primary range's start location.  */

void
rich_location::add_fixit_insert_before (const char *new_content)
{
  add_fixit_insert_before (get_loc (), new_content);
}

/* Add a fixit-hint, suggesting insertion of NEW_CONTENT
   immediately before the start of WHERE.  */

void
rich_location::add_fixit_insert_before (location_t where,
					const char *new_content)
{
  location_t start = get_range_from_loc (m_line_table, where).m_start;
  maybe_add_fixit (start, start, new_content);
}

/* Add a fixit-hint, suggesting insertion of NEW_CONTENT
   immediately after the primary range's end-point.  */

void
rich_location::add_fixit_insert_after (const char *new_content)
{
  add_fixit_insert_after (get_loc (), new_content);
}

/* Add a fixit-hint, suggesting insertion of NEW_CONTENT
   immediately after the end-point of WHERE.  */

void
rich_location::add_fixit_insert_after (location_t where,
				       const char *new_content)
{
  location_t finish = get_range_from_loc (m_line_table, where).m_finish;
  location_t next_loc
    = linemap_position_for_loc_and_offset (m_line_table, finish, 1);

  /* linemap_position_for_loc_and_offset can fail, if so, it returns
     its input value.  */
  if (next_loc == finish)
    {
      stop_supporting_fixits ();
      return;
    }

  maybe_add_fixit (next_loc, next_loc, new_content);
}

/* Methods for adding removal fix-it hints.  */

/* Add a fixit-hint, suggesting removal of the content covered
   by range 0.  */

void
rich_location::add_fixit_remove ()
{
  add_fixit_remove (get_loc ());
}

/* Add a fixit-hint, suggesting removal of the content between
   the start and finish of WHERE.  */

void
rich_location::add_fixit_remove (location_t where)
{
  source_range range = get_range_from_loc (m_line_table, where);
  add_fixit_remove (range);
}

/* Add a fixit-hint, suggesting removal of the content at
   SRC_RANGE.  */

void
rich_location::add_fixit_remove (source_range src_range)
{
  add_fixit_replace (src_range, "");
}

/* Add a fixit-hint, suggesting replacement of the content covered
   by range 0 with NEW_CONTENT.  */

void
rich_location::add_fixit_replace (const char *new_content)
{
  add_fixit_replace (get_loc (), new_content);
}

/* Methods for adding "replace" fix-it hints.  */

/* Add a fixit-hint, suggesting replacement of the content between
   the start and finish of WHERE with NEW_CONTENT.  */

void
rich_location::add_fixit_replace (location_t where,
				  const char *new_content)
{
  source_range range = get_range_from_loc (m_line_table, where);
  add_fixit_replace (range, new_content);
}

/* Add a fixit-hint, suggesting replacement of the content at
   SRC_RANGE with NEW_CONTENT.  */

void
rich_location::add_fixit_replace (source_range src_range,
				  const char *new_content)
{
  location_t start = get_pure_location (m_line_table, src_range.m_start);
  location_t finish = get_pure_location (m_line_table, src_range.m_finish);

  /* Fix-it hints use half-closed ranges, so attempt to offset the endpoint.  */
  location_t next_loc
    = linemap_position_for_loc_and_offset (m_line_table, finish, 1);
  /* linemap_position_for_loc_and_offset can fail, if so, it returns
     its input value.  */
  if (next_loc == finish)
    {
      stop_supporting_fixits ();
      return;
    }
  finish = next_loc;

  maybe_add_fixit (start, finish, new_content);
}

/* Get the last fix-it hint within this rich_location, or NULL if none.  */

fixit_hint *
rich_location::get_last_fixit_hint () const
{
  if (m_fixit_hints.count () > 0)
    return get_fixit_hint (m_fixit_hints.count () - 1);
  else
    return NULL;
}

/* If WHERE is an "awkward" location, then mark this rich_location as not
   supporting fixits, purging any thay were already added, and return true.

   Otherwise (the common case), return false.  */

bool
rich_location::reject_impossible_fixit (location_t where)
{
  /* Fix-its within a rich_location should either all be suggested, or
     none of them should be suggested.
     Once we've rejected a fixit, we reject any more, even those
     with reasonable locations.  */
  if (m_seen_impossible_fixit)
    return true;

  if (where <= LINE_MAP_MAX_LOCATION_WITH_COLS)
    /* WHERE is a reasonable location for a fix-it; don't reject it.  */
    return false;

  /* Otherwise we have an attempt to add a fix-it with an "awkward"
     location: either one that we can't obtain column information
     for (within an ordinary map), or one within a macro expansion.  */
  stop_supporting_fixits ();
  return true;
}

/* Mark this rich_location as not supporting fixits, purging any that were
   already added.  */

void
rich_location::stop_supporting_fixits ()
{
  m_seen_impossible_fixit = true;

  /* Purge the rich_location of any fix-its that were already added. */
  for (unsigned int i = 0; i < m_fixit_hints.count (); i++)
    delete get_fixit_hint (i);
  m_fixit_hints.truncate (0);
}

/* Add HINT to the fix-it hints in this rich_location,
   consolidating into the prior fixit if possible.  */

void
rich_location::maybe_add_fixit (location_t start,
				location_t next_loc,
				const char *new_content)
{
  if (reject_impossible_fixit (start))
    return;
  if (reject_impossible_fixit (next_loc))
    return;

  /* Only allow fix-it hints that affect a single line in one file.
     Compare the end-points.  */
  expanded_location exploc_start
    = linemap_client_expand_location_to_spelling_point (start,
							LOCATION_ASPECT_START);
  expanded_location exploc_next_loc
    = linemap_client_expand_location_to_spelling_point (next_loc,
							LOCATION_ASPECT_START);
  /* They must be within the same file...  */
  if (exploc_start.file != exploc_next_loc.file)
    {
      stop_supporting_fixits ();
      return;
    }
  /* ...and on the same line.  */
  if (exploc_start.line != exploc_next_loc.line)
    {
      stop_supporting_fixits ();
      return;
    }
  /* The columns must be in the correct order.  This can fail if the
     endpoints straddle the boundary for which the linemap can represent
     columns (PR c/82050).  */
  if (exploc_start.column > exploc_next_loc.column)
    {
      stop_supporting_fixits ();
      return;
    }

  const char *newline = strchr (new_content, '\n');
  if (newline)
    {
      /* For now, we can only support insertion of whole lines
	 i.e. starts at start of line, and the newline is at the end of
	 the insertion point.  */

      /* It must be an insertion, not a replacement/deletion.  */
      if (start != next_loc)
	{
	  stop_supporting_fixits ();
	  return;
	}

      /* The insertion must be at the start of a line.  */
      if (exploc_start.column != 1)
	{
	  stop_supporting_fixits ();
	  return;
	}

      /* The newline must be at end of NEW_CONTENT.
	 We could eventually split up fix-its at newlines if we wanted
	 to allow more generality (e.g. to allow adding multiple lines
	 with one add_fixit call.  */
      if (newline[1] != '\0')
	{
	  stop_supporting_fixits ();
	  return;
	}
    }

  /* Consolidate neighboring fixits.
     Don't consolidate into newline-insertion fixits.  */
  fixit_hint *prev = get_last_fixit_hint ();
  if (prev && !prev->ends_with_newline_p ())
    if (prev->maybe_append (start, next_loc, new_content))
      return;

  m_fixit_hints.push (new fixit_hint (start, next_loc, new_content));
}

/* class fixit_hint.  */

fixit_hint::fixit_hint (location_t start,
			location_t next_loc,
			const char *new_content)
: m_start (start),
  m_next_loc (next_loc),
  m_bytes (xstrdup (new_content)),
  m_len (strlen (new_content))
{
}

/* Does this fix-it hint affect the given line?  */

bool
fixit_hint::affects_line_p (const char *file, int line) const
{
  expanded_location exploc_start
    = linemap_client_expand_location_to_spelling_point (m_start,
							LOCATION_ASPECT_START);
  if (file != exploc_start.file)
    return false;
  if (line < exploc_start.line)
      return false;
  expanded_location exploc_next_loc
    = linemap_client_expand_location_to_spelling_point (m_next_loc,
							LOCATION_ASPECT_START);
  if (file != exploc_next_loc.file)
    return false;
  if (line > exploc_next_loc.line)
      return false;
  return true;
}

/* Method for consolidating fix-it hints, for use by
   rich_location::maybe_add_fixit.
   If possible, merge a pending fix-it hint with the given params
   into this one and return true.
   Otherwise return false.  */

bool
fixit_hint::maybe_append (location_t start,
			  location_t next_loc,
			  const char *new_content)
{
  /* For consolidation to be possible, START must be at this hint's
     m_next_loc.  */
  if (start != m_next_loc)
    return false;

  /* If so, we have neighboring replacements; merge them.  */
  m_next_loc = next_loc;
  size_t extra_len = strlen (new_content);
  m_bytes = (char *)xrealloc (m_bytes, m_len + extra_len + 1);
  memcpy (m_bytes + m_len, new_content, extra_len);
  m_len += extra_len;
  m_bytes[m_len] = '\0';
  return true;
}

/* Return true iff this hint's content ends with a newline.  */

bool
fixit_hint::ends_with_newline_p () const
{
  if (m_len == 0)
    return false;
  return m_bytes[m_len - 1] == '\n';
}<|MERGE_RESOLUTION|>--- conflicted
+++ resolved
@@ -382,13 +382,8 @@
 
 /* Create NUM zero-initialized maps of type MACRO_P.  */
 
-<<<<<<< HEAD
 line_map *
 line_map_new_raw (line_maps *set, bool macro_p, unsigned num)
-=======
-static struct line_map *
-new_linemap (struct line_maps *set,  location_t start_location)
->>>>>>> 2bd652d2
 {
   unsigned num_maps_allocated = LINEMAPS_ALLOCATED (set, macro_p);
   unsigned num_maps_used = LINEMAPS_USED (set, macro_p);
@@ -453,7 +448,7 @@
    macro maps are allocated in different memory location.  */
 
 static struct line_map *
-new_linemap (struct line_maps *set, source_location start_location)
+new_linemap (struct line_maps *set, location_t start_location)
 {
   line_map *result = line_map_new_raw (set,
 				       start_location >= LINE_MAP_MAX_LOCATION,
@@ -466,7 +461,7 @@
 
 /* Return the location of the last source line within an ordinary
    map.  */
-inline source_location
+inline location_t
 LAST_SOURCE_LINE_LOCATION (const line_map_ordinary *map)
 {
   return (((map[1].start_location - 1
@@ -608,14 +603,14 @@
 
 /* Create a location for a module NAME imported at FROM.  */
 
-source_location
-linemap_module_loc (line_maps *set, source_location from, const char *name)
+location_t
+linemap_module_loc (line_maps *set, location_t from, const char *name)
 {
   const line_map_ordinary *map
     = linemap_check_ordinary (linemap_add (set, LC_MODULE, false, name, 0));
   const_cast <line_map_ordinary *> (map)->included_from = from;
 
-  source_location loc = linemap_line_start (set, 0, 0);
+  location_t loc = linemap_line_start (set, 0, 0);
 
   return loc;
 }
@@ -632,7 +627,7 @@
 	= linemap_check_ordinary (LINEMAPS_MAP_AT (set, false, lwm - 1));
       unsigned src_line = SOURCE_LINE (pre_map,
 				       LAST_SOURCE_LINE_LOCATION (pre_map));
-      source_location inc_at = pre_map->included_from;
+      location_t inc_at = pre_map->included_from;
       if (const line_map_ordinary *post_map
 	  = (linemap_check_ordinary
 	     (linemap_add (set, LC_RENAME_VERBATIM,
@@ -1075,7 +1070,7 @@
 }
 
 unsigned
-linemap_lookup_macro_index (line_maps *set, source_location line)
+linemap_lookup_macro_index (line_maps *set, location_t line)
 {
   unsigned mn = LINEMAPS_MACRO_CACHE (set);
   unsigned mx = LINEMAPS_MACRO_USED (set);
