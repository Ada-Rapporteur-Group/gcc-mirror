--- conflicted
+++ resolved
@@ -346,13 +346,8 @@
 #else
   new (set) line_maps();
 #endif
-<<<<<<< HEAD
-  /* Set default allocator.  */
-  set->reallocator = (line_map_realloc) xrealloc;
-=======
   /* Set default reallocator (used for initial alloc too).  */
   set->reallocator = xrealloc;
->>>>>>> 29a9c26c
   set->highest_location = RESERVED_LOCATION_COUNT - 1;
   set->highest_line = RESERVED_LOCATION_COUNT - 1;
   set->location_adhoc_data_map.htab =
@@ -361,21 +356,12 @@
 }
 
 /* Return the ordinary line map from whence MAP was included.  Returns
-<<<<<<< HEAD
-   NULL if MAP was not an included.  */
-
-const line_map_ordinary *
-linemap_included_at (line_maps *set, const line_map_ordinary *map)
-{
-  return linemap_ordinary_map_lookup (set, INCLUDED_AT (map));
-=======
    NULL if MAP was not an include.  */
 
 const line_map_ordinary *
 linemap_included_from_linemap (line_maps *set, const line_map_ordinary *map)
 {
   return linemap_ordinary_map_lookup (set, linemap_included_from (map));
->>>>>>> 29a9c26c
 }
 
 /* Check for and warn about line_maps entered but not exited.  */
@@ -387,11 +373,7 @@
      not, this can be a user error or an ICE.  */
   for (const line_map_ordinary *map = LINEMAPS_LAST_ORDINARY_MAP (set);
        ! MAIN_FILE_P (map);
-<<<<<<< HEAD
-       map = linemap_included_at (set, map))
-=======
        map = linemap_included_from_linemap (set, map))
->>>>>>> 29a9c26c
     fprintf (stderr, "line-map.c: file \"%s\" entered but not left\n",
 	     ORDINARY_MAP_FILE_NAME (map));
 }
@@ -405,23 +387,6 @@
 new_linemap (struct line_maps *set,  source_location start_location)
 {
   bool macro_p = start_location >= LINE_MAP_MAX_LOCATION;
-<<<<<<< HEAD
-  unsigned alloc = LINEMAPS_ALLOCATED (set, macro_p);
-  unsigned used = LINEMAPS_USED (set, macro_p);
-
-  if (used == alloc)
-    {
-      /* We need more space!  */
-      if (!alloc)
-	alloc = 128;
-      alloc *= 2;
-
-      size_t map_size;
-      void *buffer;
-      if (macro_p)
-	{
-	  map_size = sizeof (line_map_macro);
-=======
   unsigned num_maps_allocated = LINEMAPS_ALLOCATED (set, macro_p);
   unsigned num_maps_used = LINEMAPS_USED (set, macro_p);
 
@@ -437,16 +402,11 @@
       if (macro_p)
 	{
 	  size_of_a_map = sizeof (line_map_macro);
->>>>>>> 29a9c26c
 	  buffer = set->info_macro.maps;
 	}
       else
 	{
-<<<<<<< HEAD
-	  map_size = sizeof (line_map_ordinary);
-=======
 	  size_of_a_map = sizeof (line_map_ordinary);
->>>>>>> 29a9c26c
 	  buffer = set->info_ordinary.maps;
 	}
 
@@ -457,17 +417,6 @@
 	 The actual size of memory we are going to get back from the
 	 allocator may well be larger than what we ask for.  Use this
 	 hook to find what that size is.  */
-<<<<<<< HEAD
-      size_t alloc_size = set->round_alloc_size (alloc * map_size);
-
-      /* Now alloc_size contains the exact memory size we would get if
-	 we have asked for the initial alloc_size amount of memory.
-	 Let's get back to the number of macro map that amounts
-	 to.  */
-      unsigned num_maps = alloc_size / map_size;
-      buffer = set->reallocator (buffer, num_maps * map_size);
-      memset ((char *)buffer + used * map_size, 0, (num_maps - used) * map_size);
-=======
       size_t alloc_size
 	= set->round_alloc_size (num_maps_allocated * size_of_a_map);
 
@@ -478,7 +427,6 @@
       buffer = set->reallocator (buffer, num_maps * size_of_a_map);
       memset ((char *)buffer + num_maps_used * size_of_a_map, 0,
 	      (num_maps - num_maps_used) * size_of_a_map);
->>>>>>> 29a9c26c
       if (macro_p)
 	set->info_macro.maps = (line_map_macro *)buffer;
       else
@@ -486,13 +434,8 @@
       LINEMAPS_ALLOCATED (set, macro_p) = num_maps;
     }
 
-<<<<<<< HEAD
-  line_map *result = (macro_p ? (line_map *)&set->info_macro.maps[used]
-		      : (line_map *)&set->info_ordinary.maps[used]);
-=======
   line_map *result = (macro_p ? (line_map *)&set->info_macro.maps[num_maps_used]
 		      : (line_map *)&set->info_ordinary.maps[num_maps_used]);
->>>>>>> 29a9c26c
   LINEMAPS_USED (set, macro_p)++;
 
   result->start_location = start_location;
@@ -582,11 +525,7 @@
       /* (MAP - 1) points to the map we are leaving. The
 	 map from which (MAP - 1) got included should be the map
 	 that comes right before MAP in the same file.  */
-<<<<<<< HEAD
-      from = linemap_included_at (set, map - 1);
-=======
       from = linemap_included_from_linemap (set, map - 1);
->>>>>>> 29a9c26c
 
       /* A TO_FILE of NULL is special - we use the natural values.  */
       if (to_file == NULL)
@@ -619,11 +558,6 @@
   if (reason == LC_ENTER)
     {
       if (set->depth == 0)
-<<<<<<< HEAD
-	map->included_at = 0;
-      else
-	map->included_at = LAST_SOURCE_LINE_LOCATION (map - 1);
-=======
 	map->included_from = 0;
       else
 	/* The location of the end of the just-closed map.  */
@@ -631,25 +565,16 @@
 	  = (((map[0].start_location - 1 - map[-1].start_location)
 	      & ~((1 << map[-1].m_column_and_range_bits) - 1))
 	     + map[-1].start_location);
->>>>>>> 29a9c26c
       set->depth++;
       if (set->trace_includes)
 	trace_include (set, map);
     }
   else if (reason == LC_RENAME)
-<<<<<<< HEAD
-    map->included_at = INCLUDED_AT (&map[-1]);
-  else if (reason == LC_LEAVE)
-    {
-      set->depth--;
-      map->included_at = INCLUDED_AT (from);
-=======
     map->included_from = linemap_included_from (&map[-1]);
   else if (reason == LC_LEAVE)
     {
       set->depth--;
       map->included_from = linemap_included_from (from);
->>>>>>> 29a9c26c
     }
 
   return map;
@@ -1860,12 +1785,8 @@
   if (!is_macro)
     {
       const line_map_ordinary *ord_map = linemap_check_ordinary (map);
-<<<<<<< HEAD
-      const line_map_ordinary *includer_map = linemap_included_at (set, ord_map);
-=======
       const line_map_ordinary *includer_map
 	= linemap_included_from_linemap (set, ord_map);
->>>>>>> 29a9c26c
 
       fprintf (stream, "File: %s:%d\n", ORDINARY_MAP_FILE_NAME (ord_map),
 	       ORDINARY_MAP_STARTING_LINE_NUMBER (ord_map));
@@ -1921,12 +1842,8 @@
 	from = "N/A";
       else
 	{
-<<<<<<< HEAD
-	  const line_map_ordinary *from_map = linemap_included_at (set, map);
-=======
 	  const line_map_ordinary *from_map
 	    = linemap_included_from_linemap (set, map);
->>>>>>> 29a9c26c
 	  from = from_map ? LINEMAP_FILE (from_map) : "<NULL>";
 	}
     }
