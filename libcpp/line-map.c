--- conflicted
+++ resolved
@@ -608,14 +608,11 @@
   return loc;
 }
 
-<<<<<<< HEAD
-=======
 /* The linemap containing LOC is being reparented to be
    imported/included from ADOPTOR.  This can happen when an
    indirectly imported module is then directly imported, or when
    partitions are involved.  */
 
->>>>>>> d3ae8024
 void
 linemap_module_reparent (line_maps *set, location_t loc, location_t adoptor)
 {
