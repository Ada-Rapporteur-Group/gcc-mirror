--- conflicted
+++ resolved
@@ -1560,15 +1560,9 @@
 	 separate preprocessing token.  This approach is under discussion by
 	 the standards committee, and has been adopted as a conforming
 	 extension by other front ends such as clang. */
-<<<<<<< HEAD
       if (ISALPHA(*cur))
 	{
 	  // Raise a warning, but do not consume subsequent tokens.
-=======
-      if (ISALPHA (*cur))
-	{
-	  /* Raise a warning, but do not consume subsequent tokens.  */
->>>>>>> 7eabddf0
 	  if (CPP_OPTION (pfile, warn_literal_suffix))
 	    cpp_warning_with_line (pfile, CPP_W_LITERAL_SUFFIX,
 				   token->src_loc, 0,
@@ -1697,15 +1691,9 @@
 	 separate preprocessing token.  This approach is under discussion by
 	 the standards committee, and has been adopted as a conforming
 	 extension by other front ends such as clang. */
-<<<<<<< HEAD
       if (ISALPHA(*cur))
 	{
 	  // Raise a warning, but do not consume subsequent tokens.
-=======
-      if (ISALPHA (*cur))
-	{
-	  /* Raise a warning, but do not consume subsequent tokens.  */
->>>>>>> 7eabddf0
 	  if (CPP_OPTION (pfile, warn_literal_suffix))
 	    cpp_warning_with_line (pfile, CPP_W_LITERAL_SUFFIX,
 				   token->src_loc, 0,
