--- conflicted
+++ resolved
@@ -1,11 +1,7 @@
 /* CPP Library.
    Copyright (C) 1986, 1987, 1989, 1992, 1993, 1994, 1995, 1996, 1997, 1998,
-<<<<<<< HEAD
-   1999, 2000, 2001, 2002, 2003, 2004, 2005, 2007, 2008 Free Software Foundation, Inc.
-=======
    1999, 2000, 2001, 2002, 2003, 2004, 2005, 2007, 2008,
    2009 Free Software Foundation, Inc.
->>>>>>> 81f40b79
    Contributed by Per Bothner, 1994-95.
    Based on CCCP program by Paul Rubin, June 1986
    Adapted to ANSI C, Richard Stallman, Jan 1987
