/* Part of CPP library.  File handling.
   Copyright (C) 1986-2020 Free Software Foundation, Inc.
   Written by Per Bothner, 1994.
   Based on CCCP program by Paul Rubin, June 1986
   Adapted to ANSI C, Richard Stallman, Jan 1987
   Split out of cpplib.c, Zack Weinberg, Oct 1998
   Reimplemented, Neil Booth, Jul 2003

This program is free software; you can redistribute it and/or modify it
under the terms of the GNU General Public License as published by the
Free Software Foundation; either version 3, or (at your option) any
later version.

This program is distributed in the hope that it will be useful,
but WITHOUT ANY WARRANTY; without even the implied warranty of
MERCHANTABILITY or FITNESS FOR A PARTICULAR PURPOSE.  See the
GNU General Public License for more details.

You should have received a copy of the GNU General Public License
along with this program; see the file COPYING3.  If not see
<http://www.gnu.org/licenses/>.  */

#include "config.h"
#include "system.h"
#include "cpplib.h"
#include "internal.h"
#include "mkdeps.h"
#include "obstack.h"
#include "hashtab.h"
#include "md5.h"
#include <dirent.h>

/* Variable length record files on VMS will have a stat size that includes
   record control characters that won't be included in the read size.  */
#ifdef VMS
# define FAB_C_VAR 2 /* variable length records (see Starlet fabdef.h) */
# define STAT_SIZE_RELIABLE(ST) ((ST).st_fab_rfm != FAB_C_VAR)
#else
# define STAT_SIZE_RELIABLE(ST) true
#endif

#ifdef __DJGPP__
#include <io.h>
  /* For DJGPP redirected input is opened in text mode.  */
#  define set_stdin_to_binary_mode() \
     if (! isatty (0)) setmode (0, O_BINARY)
#else
#  define set_stdin_to_binary_mode() /* Nothing */
#endif

/* This structure represents a file searched for by CPP, whether it
   exists or not.  An instance may be pointed to by more than one
   cpp_file_hash_entry; at present no reference count is kept.  */
struct _cpp_file
{
  /* Filename as given to #include or command line switch.  */
  const char *name;

  /* The full path used to find the file.  */
  const char *path;

  /* The full path of the pch file.  */
  const char *pchname;

  /* The file's path with the basename stripped.  NULL if it hasn't
     been calculated yet.  */
  const char *dir_name;

  /* Chain through all files.  */
  struct _cpp_file *next_file;

  /* The contents of NAME after calling read_file().  */
  const uchar *buffer;

  /* Pointer to the real start of BUFFER.  read_file() might increment
     BUFFER; when freeing, this this pointer must be used instead.  */
  const uchar *buffer_start;

  /* The macro, if any, preventing re-inclusion.  */
  const cpp_hashnode *cmacro;

  /* The directory in the search path where FILE was found.  Used for
     #include_next and determining whether a header is a system
     header.  */
  cpp_dir *dir;

  /* As filled in by stat(2) for the file.  */
  struct stat st;

  /* File descriptor.  Invalid if -1, otherwise open.  */
  int fd;

  /* Zero if this file was successfully opened and stat()-ed,
     otherwise errno obtained from failure.  */
  int err_no;

  /* Number of times the file has been stacked for preprocessing.  */
  unsigned short stack_count;

  /* If opened with #import or contains #pragma once.  */
  bool once_only : 1;

  /* If read() failed before.  */
  bool dont_read : 1;

  /* If BUFFER above contains the true contents of the file.  */
  bool buffer_valid : 1;

  /* If this file is implicitly preincluded.  */
  bool implicit_preinclude : 1;

  /* > 0: Known C++ Module header unit, <0: known not.  ==0, unknown  */
  int header_unit : 2;
};

/* A singly-linked list for all searches for a given file name, with
   its head pointed to by a slot in FILE_HASH.  The file name is what
   appeared between the quotes in a #include directive; it can be
   determined implicitly from the hash table location or explicitly
   from FILE->name.

   FILE is a structure containing details about the file that was
   found with that search, or details of how the search failed.

   START_DIR is the starting location of the search in the include
   chain.  The current directories for "" includes are also hashed in
   the hash table and therefore unique.  Files that are looked up
   without using a search path, such as absolute filenames and file
   names from the command line share a special starting directory so
   they don't cause cache hits with normal include-chain lookups.

   If START_DIR is NULL then the entry is for a directory, not a file,
   and the directory is in DIR.  Since the starting point in a file
   lookup chain is never NULL, this means that simple pointer
   comparisons against START_DIR can be made to determine cache hits
   in file lookups.

   If a cache lookup fails because of e.g. an extra "./" in the path,
   then nothing will break.  It is just less efficient as CPP will
   have to do more work re-preprocessing the file, and/or comparing
   its contents against earlier once-only files.
*/
struct cpp_file_hash_entry
{
  struct cpp_file_hash_entry *next;
  cpp_dir *start_dir;
  location_t location;
  union
  {
    _cpp_file *file;
    cpp_dir *dir;
  } u;
};

/* Number of entries to put in a cpp_file_hash_entry pool.  */
#define FILE_HASH_POOL_SIZE 127

/* A file hash entry pool.  We allocate cpp_file_hash_entry object from
   one of these.  */
struct file_hash_entry_pool
{
  /* Number of entries used from this pool.  */
  unsigned int file_hash_entries_used;
  /* Next pool in the chain; used when freeing.  */
  struct file_hash_entry_pool *next;
  /* The memory pool.  */
  struct cpp_file_hash_entry pool[FILE_HASH_POOL_SIZE];
};

static bool open_file (_cpp_file *file);
static bool pch_open_file (cpp_reader *pfile, _cpp_file *file,
			   bool *invalid_pch);
static bool find_file_in_dir (cpp_reader *pfile, _cpp_file *file,
			      bool *invalid_pch, location_t loc);
static bool read_file_guts (cpp_reader *pfile, _cpp_file *file,
			    location_t loc);
static bool read_file (cpp_reader *pfile, _cpp_file *file,
		       location_t loc);
static struct cpp_dir *search_path_head (cpp_reader *, const char *fname,
				 int angle_brackets, enum include_type);
static const char *dir_name_of_file (_cpp_file *file);
static void open_file_failed (cpp_reader *pfile, _cpp_file *file, int,
			      location_t);
static struct cpp_file_hash_entry *search_cache (struct cpp_file_hash_entry *head,
					     const cpp_dir *start_dir);
static _cpp_file *make_cpp_file (cpp_dir *, const char *fname);
static void destroy_cpp_file (_cpp_file *);
static cpp_dir *make_cpp_dir (cpp_reader *, const char *dir_name, int sysp);
static void allocate_file_hash_entries (cpp_reader *pfile);
static struct cpp_file_hash_entry *new_file_hash_entry (cpp_reader *pfile);
static int report_missing_guard (void **slot, void *b);
static hashval_t file_hash_hash (const void *p);
static int file_hash_eq (const void *p, const void *q);
static char *read_filename_string (int ch, FILE *f);
static void read_name_map (cpp_dir *dir);
static char *remap_filename (cpp_reader *pfile, _cpp_file *file);
static char *append_file_to_dir (const char *fname, cpp_dir *dir);
static bool validate_pch (cpp_reader *, _cpp_file *file, const char *pchname);
static int pchf_save_compare (const void *e1, const void *e2);
static int pchf_compare (const void *d_p, const void *e_p);
static bool check_file_against_entries (cpp_reader *, _cpp_file *, bool);

/* Given a filename in FILE->PATH, with the empty string interpreted
   as <stdin>, open it.

   On success FILE contains an open file descriptor and stat
   information for the file.  On failure the file descriptor is -1 and
   the appropriate errno is also stored in FILE.  Returns TRUE iff
   successful.

   We used to open files in nonblocking mode, but that caused more
   problems than it solved.  Do take care not to acquire a controlling
   terminal by mistake (this can't happen on sane systems, but
   paranoia is a virtue).

   Use the three-argument form of open even though we aren't
   specifying O_CREAT, to defend against broken system headers.

   O_BINARY tells some runtime libraries (notably DJGPP) not to do
   newline translation; we can handle DOS line breaks just fine
   ourselves.  */
static bool
open_file (_cpp_file *file)
{
  if (file->path[0] == '\0')
    {
      file->fd = 0;
      set_stdin_to_binary_mode ();
    }
  else
    file->fd = open (file->path, O_RDONLY | O_NOCTTY | O_BINARY, 0666);

  if (file->fd != -1)
    {
      if (fstat (file->fd, &file->st) == 0)
	{
	  if (!S_ISDIR (file->st.st_mode))
	    {
	      file->err_no = 0;
	      return true;
	    }

	  /* Ignore a directory and continue the search.  The file we're
	     looking for may be elsewhere in the search path.  */
	  errno = ENOENT;
	}

      close (file->fd);
      file->fd = -1;
    }
#if defined(_WIN32) && !defined(__CYGWIN__)
  else if (errno == EACCES)
    {
      /* On most UNIX systems, open succeeds on a directory.  Above,
         we check if we have opened a directory and if so, set errno
         to ENOENT.  However, on Windows, opening a directory
         fails with EACCES.  We want to return ENOENT in that
         case too.  */
      if (stat (file->path, &file->st) == 0
          && S_ISDIR (file->st.st_mode))
        errno = ENOENT;
      else
	/* The call to stat may have reset errno.  */
	errno = EACCES;
    }
#endif    
  else if (errno == ENOTDIR)
    errno = ENOENT;

  file->err_no = errno;

  return false;
}

/* Temporary PCH intercept of opening a file.  Try to find a PCH file
   based on FILE->name and FILE->dir, and test those found for
   validity using PFILE->cb.valid_pch.  Return true iff a valid file is
   found.  Set *INVALID_PCH if a PCH file is found but wasn't valid.  */

static bool
pch_open_file (cpp_reader *pfile, _cpp_file *file, bool *invalid_pch)
{
  static const char extension[] = ".gch";
  const char *path = file->path;
  size_t len, flen;
  char *pchname;
  struct stat st;
  bool valid = false;

  /* No PCH on <stdin> or if not requested.  */
  if (file->name[0] == '\0' || !pfile->cb.valid_pch)
    return false;

  /* If the file is not included as first include from either the toplevel
     file or the command-line it is not a valid use of PCH.  */
  for (_cpp_file *f = pfile->all_files; f; f = f->next_file)
    if (f->implicit_preinclude)
      continue;
    else if (pfile->main_file == f)
      break;
    else
      return false;

  flen = strlen (path);
  len = flen + sizeof (extension);
  pchname = XNEWVEC (char, len);
  memcpy (pchname, path, flen);
  memcpy (pchname + flen, extension, sizeof (extension));

  if (stat (pchname, &st) == 0)
    {
      DIR *pchdir;
      struct dirent *d;
      size_t dlen, plen = len;

      if (!S_ISDIR (st.st_mode))
	valid = validate_pch (pfile, file, pchname);
      else if ((pchdir = opendir (pchname)) != NULL)
	{
	  pchname[plen - 1] = '/';
	  while ((d = readdir (pchdir)) != NULL)
	    {
	      dlen = strlen (d->d_name) + 1;
	      if ((strcmp (d->d_name, ".") == 0)
		  || (strcmp (d->d_name, "..") == 0))
		continue;
	      if (dlen + plen > len)
		{
		  len += dlen + 64;
		  pchname = XRESIZEVEC (char, pchname, len);
		}
	      memcpy (pchname + plen, d->d_name, dlen);
	      valid = validate_pch (pfile, file, pchname);
	      if (valid)
		break;
	    }
	  closedir (pchdir);
	}
      if (!valid)
	*invalid_pch = true;
    }

  if (valid)
    file->pchname = pchname;
  else
    free (pchname);

  return valid;
}

/* Canonicalize the path to FILE.  Return the canonical form if it is
   shorter, otherwise return NULL.  This function does NOT free the
   memory pointed by FILE.  */

static char *
maybe_shorter_path (const char * file)
{
  char * file2 = lrealpath (file);
  if (file2 && strlen (file2) < strlen (file))
    {
      return file2;
    }
  else 
    {
      free (file2);
      return NULL;
    }
}

/* Try to open the path FILE->name appended to FILE->dir.  This is
   where remap and PCH intercept the file lookup process.  Return true
   if the file was found, whether or not the open was successful.
   Set *INVALID_PCH to true if a PCH file is found but wasn't valid.
   Use LOC when emitting any diagnostics.  */

static bool
find_file_in_dir (cpp_reader *pfile, _cpp_file *file, bool *invalid_pch,
		  location_t loc)
{
  char *path;

  if (CPP_OPTION (pfile, remap) && (path = remap_filename (pfile, file)))
    ;
  else
    if (file->dir->construct)
      path = file->dir->construct (file->name, file->dir);
    else
      path = append_file_to_dir (file->name, file->dir);

  if (path)
    {
      hashval_t hv;
      char *copy;
      void **pp;

      /* We try to canonicalize system headers.  For DOS based file
       * system, we always try to shorten non-system headers, as DOS
       * has a tighter constraint on max path length.  */
      if ((CPP_OPTION (pfile, canonical_system_headers) && file->dir->sysp)
#ifdef HAVE_DOS_BASED_FILE_SYSTEM
	  || !file->dir->sysp
#endif
	 )
	{
	  char * canonical_path = maybe_shorter_path (path);
	  if (canonical_path)
	    {
	      /* The canonical path was newly allocated.  Let's free the
		 non-canonical one.  */
	      free (path);
	      path = canonical_path;
	    }
	}

      hv = htab_hash_string (path);
      if (htab_find_with_hash (pfile->nonexistent_file_hash, path, hv) != NULL)
	{
	  file->err_no = ENOENT;
	  return false;
	}

      file->path = path;
      if (pch_open_file (pfile, file, invalid_pch))
	return true;

      if (open_file (file))
	return true;

      if (file->err_no != ENOENT)
	{
	  open_file_failed (pfile, file, 0, loc);
	  return true;
	}

      /* We copy the path name onto an obstack partly so that we don't
	 leak the memory, but mostly so that we don't fragment the
	 heap.  */
      copy = (char *) obstack_copy0 (&pfile->nonexistent_file_ob, path,
				     strlen (path));
      free (path);
      pp = htab_find_slot_with_hash (pfile->nonexistent_file_hash,
				     copy, hv, INSERT);
      *pp = copy;

      file->path = file->name;
    }
  else
    {
      file->err_no = ENOENT; 
      file->path = NULL;
    }

  return false;
}

/* Return true iff the missing_header callback found the given HEADER.  */
static bool
search_path_exhausted (cpp_reader *pfile, const char *header, _cpp_file *file)
{
  missing_header_cb func = pfile->cb.missing_header;

  /* When the regular search path doesn't work, try context dependent
     headers search paths.  */
  if (func
      && file->dir == NULL)
    {
      if ((file->path = func (pfile, header, &file->dir)) != NULL)
	{
	  if (open_file (file))
	    return true;
	  free ((void *)file->path);
	}
      file->path = file->name;
    }

  return false;
}

bool
_cpp_find_failed (_cpp_file *file)
{
  return file->err_no != 0;
}

/* Given a filename FNAME search for such a file in the include path
   starting from START_DIR.  If FNAME is the empty string it is
   interpreted as STDIN if START_DIR is PFILE->no_search_path.

   If the file is not found in the file cache fall back to the O/S and
   add the result to our cache.

   If the file was not found in the filesystem, or there was an error
   opening it, then ERR_NO is nonzero and FD is -1.  If the file was
   found, then ERR_NO is zero and FD could be -1 or an open file
   descriptor.  FD can be -1 if the file was found in the cache and
   had previously been closed.  To open it again pass the return value
   to open_file().

   If KIND is _cpp_FFK_PRE_INCLUDE then it is OK for the file to be
   missing.  If present, it is OK for a precompiled header to be
   included after it.

   Use LOC as the location for any errors.  */

_cpp_file *
_cpp_find_file (cpp_reader *pfile, const char *fname, cpp_dir *start_dir,
		int angle_brackets, _cpp_find_file_kind kind, location_t loc)
{
  bool invalid_pch = false;
  bool saw_bracket_include = false;
  bool saw_quote_include = false;
  struct cpp_dir *found_in_cache = NULL;

  /* Ensure we get no confusion between cached files and directories.  */
  if (start_dir == NULL)
    cpp_error_at (pfile, CPP_DL_ICE, loc, "NULL directory in find_file");

  void **hash_slot
    = htab_find_slot_with_hash (pfile->file_hash, fname,
				htab_hash_string (fname), INSERT);

  /* First check the cache before we resort to memory allocation.  */
  cpp_file_hash_entry *entry
    = search_cache ((struct cpp_file_hash_entry *) *hash_slot, start_dir);
  if (entry)
    return entry->u.file;

  _cpp_file *file = make_cpp_file (start_dir, fname);
  file->implicit_preinclude
    = (kind == _cpp_FFK_PRE_INCLUDE
       || (pfile->buffer && pfile->buffer->file->implicit_preinclude));

  if (kind != _cpp_FFK_FAKE)
    /* Try each path in the include chain.  */
    for (;;)
      {
	if (find_file_in_dir (pfile, file, &invalid_pch, loc))
	  break;

	file->dir = file->dir->next;
	if (file->dir == NULL)
	  {
	    if (search_path_exhausted (pfile, fname, file))
	      {
		/* Although this file must not go in the cache,
		   because the file found might depend on things (like
		   the current file) that aren't represented in the
		   cache, it still has to go in the list of all files
		   so that #import works.  */
		file->next_file = pfile->all_files;
		pfile->all_files = file;
		if (*hash_slot == NULL)
		  {
		    /* If *hash_slot is NULL, the above
		       htab_find_slot_with_hash call just created the
		       slot, but we aren't going to store there
		       anything, so need to remove the newly created
		       entry.  htab_clear_slot requires that it is
		       non-NULL, so store there some non-NULL pointer,
		       htab_clear_slot will overwrite it
		       immediately.  */
		    *hash_slot = file;
		    htab_clear_slot (pfile->file_hash, hash_slot);
		  }
		return file;
	      }

	    if (invalid_pch)
	      {
		cpp_error (pfile, CPP_DL_ERROR,
			   "one or more PCH files were found,"
			   " but they were invalid");
		if (!cpp_get_options (pfile)->warn_invalid_pch)
		  cpp_error (pfile, CPP_DL_NOTE,
			     "use -Winvalid-pch for more information");
	      }

	    if (kind == _cpp_FFK_PRE_INCLUDE)
	      {
		free ((char *) file->name);
		free (file);
		if (*hash_slot == NULL)
		  {
		    /* See comment on the above htab_clear_slot call.  */
		    *hash_slot = file;
		    htab_clear_slot (pfile->file_hash, hash_slot);
		  }
		return NULL;
	      }

	    if (kind != _cpp_FFK_HAS_INCLUDE)
	      open_file_failed (pfile, file, angle_brackets, loc);
	    break;
	  }

	/* Only check the cache for the starting location (done above)
	   and the quote and bracket chain heads because there are no
	   other possible starting points for searches.  */
	if (file->dir == pfile->bracket_include)
	  saw_bracket_include = true;
	else if (file->dir == pfile->quote_include)
	  saw_quote_include = true;
	else
	  continue;

	entry
	  = search_cache ((struct cpp_file_hash_entry *) *hash_slot, file->dir);
	if (entry)
	  {
	    found_in_cache = file->dir;
	    break;
	  }
      }

  if (entry)
    {
      /* Cache for START_DIR too, sharing the _cpp_file structure.  */
      free ((char *) file->name);
      free (file);
      file = entry->u.file;
    }
  else
    {
      /* This is a new file; put it in the list.  */
      file->next_file = pfile->all_files;
      pfile->all_files = file;
    }

  /* Store this new result in the hash table.  */
  entry = new_file_hash_entry (pfile);
  entry->next = (struct cpp_file_hash_entry *) *hash_slot;
  entry->start_dir = start_dir;
  entry->location = loc;
  entry->u.file = file;
  *hash_slot = (void *) entry;

  /* If we passed the quote or bracket chain heads, cache them also.
     This speeds up processing if there are lots of -I options.  */
  if (saw_bracket_include
      && pfile->bracket_include != start_dir
      && found_in_cache != pfile->bracket_include)
    {
      entry = new_file_hash_entry (pfile);
      entry->next = (struct cpp_file_hash_entry *) *hash_slot;
      entry->start_dir = pfile->bracket_include;
      entry->location = loc;
      entry->u.file = file;
      *hash_slot = (void *) entry;
    }
  if (saw_quote_include
      && pfile->quote_include != start_dir
      && found_in_cache != pfile->quote_include)
    {
      entry = new_file_hash_entry (pfile);
      entry->next = (struct cpp_file_hash_entry *) *hash_slot;
      entry->start_dir = pfile->quote_include;
      entry->location = loc;
      entry->u.file = file;
      *hash_slot = (void *) entry;
    }

  return file;
}

/* Read a file into FILE->buffer, returning true on success.

   If FILE->fd is something weird, like a block device, we don't want
   to read it at all.  Don't even try to figure out what something is,
   except for plain files and block devices, since there is no
   reliable portable way of doing this.

   Use LOC for any diagnostics.

   FIXME: Flush file cache and try again if we run out of memory.  */
static bool
read_file_guts (cpp_reader *pfile, _cpp_file *file, location_t loc)
{
  ssize_t size, total, count;
  uchar *buf;
  bool regular;

  if (S_ISBLK (file->st.st_mode))
    {
      cpp_error_at (pfile, CPP_DL_ERROR, loc,
		    "%s is a block device", file->path);
      return false;
    }

  regular = S_ISREG (file->st.st_mode) != 0;
  if (regular)
    {
      /* off_t might have a wider range than ssize_t - in other words,
	 the max size of a file might be bigger than the address
	 space.  We can't handle a file that large.  (Anyone with
	 a single source file bigger than 2GB needs to rethink
	 their coding style.)  Some systems (e.g. AIX 4.1) define
	 SSIZE_MAX to be much smaller than the actual range of the
	 type.  Use INTTYPE_MAXIMUM unconditionally to ensure this
	 does not bite us.  */
      if (file->st.st_size > INTTYPE_MAXIMUM (ssize_t))
	{
	  cpp_error_at (pfile, CPP_DL_ERROR, loc,
			"%s is too large", file->path);
	  return false;
	}

      size = file->st.st_size;
    }
  else
    /* 8 kilobytes is a sensible starting size.  It ought to be bigger
       than the kernel pipe buffer, and it's definitely bigger than
       the majority of C source files.  */
    size = 8 * 1024;

  /* The + 16 here is space for the final '\n' and 15 bytes of padding,
     used to quiet warnings from valgrind or Address Sanitizer, when the
     optimized lexer accesses aligned 16-byte memory chunks, including
     the bytes after the malloced, area, and stops lexing on '\n'.  */
  buf = XNEWVEC (uchar, size + 16);
  total = 0;
  while ((count = read (file->fd, buf + total, size - total)) > 0)
    {
      total += count;

      if (total == size)
	{
	  if (regular)
	    break;
	  size *= 2;
	  buf = XRESIZEVEC (uchar, buf, size + 16);
	}
    }

  if (count < 0)
    {
      cpp_errno_filename (pfile, CPP_DL_ERROR, file->path, loc);
      free (buf);
      return false;
    }

  if (regular && total != size && STAT_SIZE_RELIABLE (file->st))
    cpp_error_at (pfile, CPP_DL_WARNING, loc,
	       "%s is shorter than expected", file->path);

  file->buffer = _cpp_convert_input (pfile,
				     CPP_OPTION (pfile, input_charset),
				     buf, size + 16, total,
				     &file->buffer_start,
				     &file->st.st_size);
  file->buffer_valid = true;

  return true;
}

/* Convenience wrapper around read_file_guts that opens the file if
   necessary and closes the file descriptor after reading.  FILE must
   have been passed through find_file() at some stage.  Use LOC for
   any diagnostics.  */
static bool
read_file (cpp_reader *pfile, _cpp_file *file, location_t loc)
{
  /* If we already have its contents in memory, succeed immediately.  */
  if (file->buffer_valid)
    return true;

  /* If an earlier read failed for some reason don't try again.  */
  if (file->dont_read || file->err_no)
    return false;

  if (file->fd == -1 && !open_file (file))
    {
      open_file_failed (pfile, file, 0, loc);
      return false;
    }

  file->dont_read = !read_file_guts (pfile, file, loc);
  close (file->fd);
  file->fd = -1;

  return !file->dont_read;
}

/* Returns TRUE if FILE is already known to be idempotent, and should
   therefore not be read again.  */
static bool
is_known_idempotent_file (cpp_reader *pfile, _cpp_file *file, bool import)
{
  /* Skip once-only files.  */
  if (file->once_only)
    return true;

  /* We must mark the file once-only if #import now, before header
     guard checks.  Otherwise, undefining the header guard might
     cause the file to be re-stacked.  */
  if (import)
    {
      _cpp_mark_file_once_only (pfile, file);

      /* Don't stack files that have been stacked before.  */
      if (file->stack_count)
	return true;
    }

  /* Skip if the file had a header guard and the macro is defined.
     PCH relies on this appearing before the PCH handler below.  */
  if (file->cmacro && cpp_macro_p (file->cmacro))
    return true;

  /* Handle PCH files immediately; don't stack them.  */
  if (file->pchname)
    {
      pfile->cb.read_pch (pfile, file->pchname, file->fd, file->path);
      file->fd = -1;
      free ((void *) file->pchname);
      file->pchname = NULL;
      return true;
    }

  return false;
}

/* Return TRUE if file has unique contents, so we should read process
   it.  The file's contents must already have been read.  */

static bool
has_unique_contents (cpp_reader *pfile, _cpp_file *file, bool import,
		     location_t loc)
{
  /* Check the file against the PCH file.  This is done before
     checking against files we've already seen, since it may save on
     I/O.  */
  if (check_file_against_entries (pfile, file, import))
    {
      /* If this isn't a #import, but yet we can't include the file,
	 that means that it was #import-ed in the PCH file,
	 so we can never include it again.  */
      if (! import)
	_cpp_mark_file_once_only (pfile, file);
      return false;
    }

  /* Now we've read the file's contents, we can stack it if there
     are no once-only files.  */
  if (!pfile->seen_once_only)
    return true;

  /* We may have read the file under a different name.  Look
     for likely candidates and compare file contents to be sure.  */
  for (_cpp_file *f = pfile->all_files; f; f = f->next_file)
    {
      if (f == file)
	continue; /* It'sa me!  */

      if ((import || f->once_only)
	  && f->err_no == 0
	  && f->st.st_mtime == file->st.st_mtime
	  && f->st.st_size == file->st.st_size)
	{
	  _cpp_file *ref_file;

	  if (f->buffer && !f->buffer_valid)
	    {
	      /* We already have a buffer but it is not valid, because
		 the file is still stacked.  Make a new one.  */
	      ref_file = make_cpp_file (f->dir, f->name);
	      ref_file->path = f->path;
	    }
	  else
	    /* The file is not stacked anymore.  We can reuse it.  */
	    ref_file = f;

	  bool same_file_p = (read_file (pfile, ref_file, loc)
			      /* Size might have changed in read_file().  */
			      && ref_file->st.st_size == file->st.st_size
			      && !memcmp (ref_file->buffer, file->buffer,
					  file->st.st_size));

	  if (f->buffer && !f->buffer_valid)
	    {
	      ref_file->path = 0;
	      destroy_cpp_file (ref_file);
	    }

	  if (same_file_p)
	    /* Already seen under a different name.  */
	    return false;
	}
    }

  return true;
}

/* Place the file referenced by FILE into a new buffer on the buffer
   stack if possible.  Returns true if a buffer is stacked.  Use LOC
   for any diagnostics.  */

bool
_cpp_stack_file (cpp_reader *pfile, _cpp_file *file, include_type type,
		 location_t loc)
{
  if (is_known_idempotent_file (pfile, file, type == IT_IMPORT))
    return false;

  int sysp = 0;
  char *buf = nullptr;

  /* Check C++ module include translation.  */
  if (!file->header_unit && type < IT_HEADER_HWM
      /* Do not include translate include-next.  */
      && type != IT_INCLUDE_NEXT
      && pfile->cb.translate_include)
    buf = (pfile->cb.translate_include
	   (pfile, pfile->line_table, loc, file->path));

  if (buf)
    {
      /* We don't increment the line number at the end of a buffer,
	 because we don't usually need that location (we're popping an
	 include file).  However in this case we do want to do the
	 increment.  So push a writable buffer of two newlines to acheive
	 that.  */
      static uchar newlines[] = "\n\n";
      cpp_push_buffer (pfile, newlines, 2, true);

      cpp_buffer *buffer
	= cpp_push_buffer (pfile, reinterpret_cast<unsigned char *> (buf),
			   strlen (buf), true);
      buffer->to_free = buffer->buf;

      file->header_unit = +1;
      _cpp_mark_file_once_only (pfile, file);
    }
  else
    {
      /* Not a header unit, and we know it.  */
      file->header_unit = -1;

      if (!read_file (pfile, file, loc))
	return false;

      if (!has_unique_contents (pfile, file, type == IT_IMPORT, loc))
	return false;

      if (pfile->buffer && file->dir)
	sysp = MAX (pfile->buffer->sysp, file->dir->sysp);

      /* Add the file to the dependencies on its first inclusion.  */
      if (CPP_OPTION (pfile, deps.style) > (sysp != 0)
	  && !file->stack_count
	  && file->path[0]
	  && !(pfile->main_file == file
	       && CPP_OPTION (pfile, deps.ignore_main_file)))
	deps_add_dep (pfile->deps, file->path);

      /* Clear buffer_valid since _cpp_clean_line messes it up.  */
      file->buffer_valid = false;
      file->stack_count++;

      /* Stack the buffer.  */
      cpp_buffer *buffer
	= cpp_push_buffer (pfile, file->buffer, file->st.st_size,
			   CPP_OPTION (pfile, preprocessed)
			   && !CPP_OPTION (pfile, directives_only));
      buffer->file = file;
      buffer->sysp = sysp;
      buffer->to_free = file->buffer_start;

      /* Initialize controlling macro state.  */
      pfile->mi_valid = true;
      pfile->mi_cmacro = 0;
    }

  /* In the case of a normal #include, we're now at the start of the
     line *following* the #include.  A separate location_t for this
     location makes no sense, until we do the LC_LEAVE.

     This does not apply if we found a PCH file, we're not a regular
     include, or we ran out of locations.  */
  bool decrement = (file->pchname == NULL
		    && type < IT_DIRECTIVE_HWM
		    && (pfile->line_table->highest_location
			!= LINE_MAP_MAX_LOCATION - 1));
  if (decrement)
    pfile->line_table->highest_location--;

  if (file->header_unit <= 0)
    /* Add line map and do callbacks.  */
    _cpp_do_file_change (pfile, LC_ENTER, file->path,
		       /* With preamble injection, start on line zero,
			  so the preamble doesn't appear to have been
			  included from line 1.  Likewise when
			  starting preprocessed, we expect an initial
			  locating line.  */
			 type == IT_PRE_MAIN ? 0 : 1, sysp);
  else if (decrement)
    {
      /* Adjust the line back one so we appear on the #include line itself.  */
      const line_map_ordinary *map
	= LINEMAPS_LAST_ORDINARY_MAP (pfile->line_table);
      linenum_type line = SOURCE_LINE (map, pfile->line_table->highest_line);
      linemap_line_start (pfile->line_table, line - 1, 0);
    }

  return true;
}

/* Mark FILE to be included once only.  */
void
_cpp_mark_file_once_only (cpp_reader *pfile, _cpp_file *file)
{
  pfile->seen_once_only = true;
  file->once_only = true;
}

/* Return the directory from which searching for FNAME should start,
   considering the directive TYPE and ANGLE_BRACKETS.  If there is
   nothing left in the path, returns NULL.  */
static struct cpp_dir *
search_path_head (cpp_reader *pfile, const char *fname, int angle_brackets,
		  enum include_type type)
{
  cpp_dir *dir;
  _cpp_file *file;

  if (IS_ABSOLUTE_PATH (fname))
    return &pfile->no_search_path;

  /* pfile->buffer is NULL when processing an -include command-line flag.  */
  file = pfile->buffer == NULL ? pfile->main_file : pfile->buffer->file;

  /* For #include_next, skip in the search path past the dir in which
     the current file was found, but if it was found via an absolute
     path use the normal search logic.  */
  if (type == IT_INCLUDE_NEXT && file->dir
      && file->dir != &pfile->no_search_path)
    dir = file->dir->next;
  else if (angle_brackets)
    dir = pfile->bracket_include;
  else if (type == IT_CMDLINE)
    /* -include and -imacros use the #include "" chain with the
       preprocessor's cwd prepended.  */
    return make_cpp_dir (pfile, "./", false);
  else if (pfile->quote_ignores_source_dir)
    dir = pfile->quote_include;
  else
    return make_cpp_dir (pfile, dir_name_of_file (file),
			 pfile->buffer ? pfile->buffer->sysp : 0);

  if (dir == NULL)
    cpp_error (pfile, CPP_DL_ERROR,
	       "no include path in which to search for %s", fname);

  return dir;
}

/* Strip the basename from the file's path.  It ends with a slash if
   of nonzero length.  Note that this procedure also works for
   <stdin>, which is represented by the empty string.  */
static const char *
dir_name_of_file (_cpp_file *file)
{
  if (!file->dir_name)
    {
      size_t len = lbasename (file->path) - file->path;
      char *dir_name = XNEWVEC (char, len + 1);

      memcpy (dir_name, file->path, len);
      dir_name[len] = '\0';
      file->dir_name = dir_name;
    }

  return file->dir_name;
}

/* Handles #include-family directives (distinguished by TYPE),
   including HEADER, and the command line -imacros and -include.
   Returns true if a buffer was stacked.  */
bool
_cpp_stack_include (cpp_reader *pfile, const char *fname, int angle_brackets,
		    enum include_type type, location_t loc)
{
  /* For -include command-line flags we have type == IT_CMDLINE.
     When the first -include file is processed we have the case, where
     pfile->cur_token == pfile->cur_run->base, we are directly called up
     by the front end.  However in the case of the second -include file,
     we are called from _cpp_lex_token -> _cpp_get_fresh_line ->
     cpp_push_include, with pfile->cur_token != pfile->cur_run->base,
     and pfile->cur_token[-1].src_loc not (yet) initialized.
     However, when the include file cannot be found, we need src_loc to
     be initialized to some safe value: 0 means UNKNOWN_LOCATION.  */
  if (type == IT_CMDLINE && pfile->cur_token != pfile->cur_run->base)
    pfile->cur_token[-1].src_loc = 0;

  cpp_dir *dir = search_path_head (pfile, fname, angle_brackets, type);
  if (!dir)
    return false;

  _cpp_file *file = _cpp_find_file (pfile, fname, dir, angle_brackets,
				    type == IT_DEFAULT ? _cpp_FFK_PRE_INCLUDE
				    : _cpp_FFK_NORMAL, loc);
  if (type == IT_DEFAULT && file == NULL)
    return false;

  return _cpp_stack_file (pfile, file, type, loc);
}

/* NAME is a header file name, find the path we'll use to open it.  */

const char *
cpp_find_header_unit (cpp_reader *pfile, const char *name, bool angle,
		      location_t loc)
{
  cpp_dir *dir = search_path_head (pfile, name, angle, IT_INCLUDE);
  if (!dir)
    return NULL;

  _cpp_file *file = _cpp_find_file (pfile, name, dir, angle,
				    _cpp_FFK_NORMAL, loc);
  if (!file)
    return NULL;

  if (file->fd > 0)
    {
      /* Don't leave it open.  */
      close (file->fd);
      file->fd = 0;
    }

  file->header_unit = +1;
  _cpp_mark_file_once_only (pfile, file);
  return file->path;
}

/* Retrofit the just-entered main file asif it was an include.  This
   will permit correct include_next use, and mark it as a system
   header if that's where it resides.  We use filesystem-appropriate
   prefix matching of the include path to locate the main file.  */
void
cpp_retrofit_as_include (cpp_reader *pfile)
{
  /* We should be the outermost.  */
  gcc_assert (!pfile->buffer->prev);

  if (const char *name = pfile->main_file->name)
    {
      /* Locate name on the include dir path, using a prefix match.  */
      size_t name_len = strlen (name);
      for (cpp_dir *dir = pfile->quote_include; dir; dir = dir->next)
	if (dir->len < name_len
	    && IS_DIR_SEPARATOR (name[dir->len])
	    && !filename_ncmp (name, dir->name, dir->len))
	  {
	    pfile->main_file->dir = dir;
<<<<<<< HEAD
	    pfile->buffer->main_file = false;
=======
>>>>>>> 5bba2215
	    if (dir->sysp)
	      cpp_make_system_header (pfile, 1, 0);
	    break;
	  }
    }

  /* Initialize controlling macro state.  */
  pfile->mi_valid = true;
  pfile->mi_cmacro = 0;
}

/* Could not open FILE.  The complication is dependency output.  */
static void
open_file_failed (cpp_reader *pfile, _cpp_file *file, int angle_brackets,
		  location_t loc)
{
  int sysp = pfile->line_table->highest_line > 1 && pfile->buffer ? pfile->buffer->sysp : 0;
  bool print_dep = CPP_OPTION (pfile, deps.style) > (angle_brackets || !!sysp);

  errno = file->err_no;
  if (print_dep && CPP_OPTION (pfile, deps.missing_files) && errno == ENOENT)
    {
      deps_add_dep (pfile->deps, file->name);
      /* If the preprocessor output (other than dependency information) is
         being used, we must also flag an error.  */
      if (CPP_OPTION (pfile, deps.need_preprocessor_output))
	cpp_errno_filename (pfile, CPP_DL_FATAL,
			    file->path ? file->path : file->name,
			    loc);
    }
  else
    {
      /* If we are not outputting dependencies, or if we are and dependencies
         were requested for this file, or if preprocessor output is needed
         in addition to dependency information, this is an error.

         Otherwise (outputting dependencies but not for this file, and not
         using the preprocessor output), we can still produce correct output
         so it's only a warning.  */
      if (CPP_OPTION (pfile, deps.style) == DEPS_NONE
          || print_dep
          || CPP_OPTION (pfile, deps.need_preprocessor_output))
	cpp_errno_filename (pfile, CPP_DL_FATAL,
			    file->path ? file->path : file->name,
			    loc);
      else
	cpp_errno_filename (pfile, CPP_DL_WARNING,
			    file->path ? file->path : file->name,
			    loc);
    }
}

/* Search in the chain beginning at HEAD for a file whose search path
   started at START_DIR != NULL.  */
static struct cpp_file_hash_entry *
search_cache (struct cpp_file_hash_entry *head, const cpp_dir *start_dir)
{
  while (head && head->start_dir != start_dir)
    head = head->next;

  return head;
}

/* Allocate a new _cpp_file structure.  */
static _cpp_file *
make_cpp_file (cpp_dir *dir, const char *fname)
{
  _cpp_file *file = XCNEW (_cpp_file);
  file->fd = -1;
  file->dir = dir;
  file->name = xstrdup (fname);

  return file;
}

/* Release a _cpp_file structure.  */
static void
destroy_cpp_file (_cpp_file *file)
{
  free ((void *) file->buffer_start);
  free ((void *) file->name);
  free ((void *) file->path);
  free (file);
}

/* Release all the files allocated by this reader.  */
static void
destroy_all_cpp_files (cpp_reader *pfile)
{
  _cpp_file *iter = pfile->all_files;
  while (iter)
    {
      _cpp_file *next = iter->next_file;
      destroy_cpp_file (iter);
      iter = next;
    }
}

/* A hash of directory names.  The directory names are the path names
   of files which contain a #include "", the included file name is
   appended to this directories.

   To avoid duplicate entries we follow the convention that all
   non-empty directory names should end in a '/'.  DIR_NAME must be
   stored in permanently allocated memory.  */
static cpp_dir *
make_cpp_dir (cpp_reader *pfile, const char *dir_name, int sysp)
{
  struct cpp_file_hash_entry *entry, **hash_slot;
  cpp_dir *dir;

  hash_slot = (struct cpp_file_hash_entry **)
    htab_find_slot_with_hash (pfile->dir_hash, dir_name,
			      htab_hash_string (dir_name),
			      INSERT);

  /* Have we already hashed this directory?  */
  for (entry = *hash_slot; entry; entry = entry->next)
    if (entry->start_dir == NULL)
      return entry->u.dir;

  dir = XCNEW (cpp_dir);
  dir->next = pfile->quote_include;
  dir->name = (char *) dir_name;
  dir->len = strlen (dir_name);
  dir->sysp = sysp;
  dir->construct = 0;

  /* Store this new result in the hash table.  */
  entry = new_file_hash_entry (pfile);
  entry->next = *hash_slot;
  entry->start_dir = NULL;
  entry->location = pfile->line_table->highest_location;
  entry->u.dir = dir;
  *hash_slot = entry;

  return dir;
}

/* Create a new block of memory for file hash entries.  */
static void
allocate_file_hash_entries (cpp_reader *pfile)
{
  struct file_hash_entry_pool *pool = XNEW (struct file_hash_entry_pool);
  pool->file_hash_entries_used = 0;
  pool->next = pfile->file_hash_entries;
  pfile->file_hash_entries = pool;
}

/* Return a new file hash entry.  */
static struct cpp_file_hash_entry *
new_file_hash_entry (cpp_reader *pfile)
{
  unsigned int idx;
  if (pfile->file_hash_entries->file_hash_entries_used == FILE_HASH_POOL_SIZE)
    allocate_file_hash_entries (pfile);

  idx = pfile->file_hash_entries->file_hash_entries_used++;
  return &pfile->file_hash_entries->pool[idx];
}

/* Free the file hash entry pools.  */
static void
free_file_hash_entries (cpp_reader *pfile)
{
  struct file_hash_entry_pool *iter = pfile->file_hash_entries;
  while (iter)
    {
      struct file_hash_entry_pool *next = iter->next;
      free (iter);
      iter = next;
    }
}

/* Returns TRUE if a file FNAME has ever been successfully opened.
   This routine is not intended to correctly handle filenames aliased
   by links or redundant . or .. traversals etc.  */
bool
cpp_included (cpp_reader *pfile, const char *fname)
{
  struct cpp_file_hash_entry *entry;

  entry = (struct cpp_file_hash_entry *)
     htab_find_with_hash (pfile->file_hash, fname, htab_hash_string (fname));

  while (entry && (entry->start_dir == NULL || entry->u.file->err_no))
    entry = entry->next;

  return entry != NULL;
}

/* Returns TRUE if a file FNAME has ever been successfully opened
   before LOCATION.  This routine is not intended to correctly handle
   filenames aliased by links or redundant . or .. traversals etc.  */
bool
cpp_included_before (cpp_reader *pfile, const char *fname,
		     location_t location)
{
  struct cpp_file_hash_entry *entry
    = (struct cpp_file_hash_entry *)
      htab_find_with_hash (pfile->file_hash, fname, htab_hash_string (fname));

  if (IS_ADHOC_LOC (location))
    location = get_location_from_adhoc_loc (pfile->line_table, location);

  while (entry && (entry->start_dir == NULL || entry->u.file->err_no
		   || entry->location > location))
    entry = entry->next;

  return entry != NULL;
}

/* Calculate the hash value of a file hash entry P.  */

static hashval_t
file_hash_hash (const void *p)
{
  struct cpp_file_hash_entry *entry = (struct cpp_file_hash_entry *) p;
  const char *hname;
  if (entry->start_dir)
    hname = entry->u.file->name;
  else
    hname = entry->u.dir->name;

  return htab_hash_string (hname);
}

/* Compare a string Q against a file hash entry P.  */
static int
file_hash_eq (const void *p, const void *q)
{
  struct cpp_file_hash_entry *entry = (struct cpp_file_hash_entry *) p;
  const char *fname = (const char *) q;
  const char *hname;

  if (entry->start_dir)
    hname = entry->u.file->name;
  else
    hname = entry->u.dir->name;

  return filename_cmp (hname, fname) == 0;
}

/* Compare entries in the nonexistent file hash table.  These are just
   strings.  */
static int
nonexistent_file_hash_eq (const void *p, const void *q)
{
  return filename_cmp ((const char *) p, (const char *) q) == 0;
}

/* Initialize everything in this source file.  */
void
_cpp_init_files (cpp_reader *pfile)
{
  pfile->file_hash = htab_create_alloc (127, file_hash_hash, file_hash_eq,
					NULL, xcalloc, free);
  pfile->dir_hash = htab_create_alloc (127, file_hash_hash, file_hash_eq,
					NULL, xcalloc, free);
  allocate_file_hash_entries (pfile);
  pfile->nonexistent_file_hash = htab_create_alloc (127, htab_hash_string,
						    nonexistent_file_hash_eq,
						    NULL, xcalloc, free);
  obstack_specify_allocation (&pfile->nonexistent_file_ob, 0, 0,
			      xmalloc, free);
}

/* Finalize everything in this source file.  */
void
_cpp_cleanup_files (cpp_reader *pfile)
{
  htab_delete (pfile->file_hash);
  htab_delete (pfile->dir_hash);
  htab_delete (pfile->nonexistent_file_hash);
  obstack_free (&pfile->nonexistent_file_ob, 0);
  free_file_hash_entries (pfile);
  destroy_all_cpp_files (pfile);
}

/* Make the parser forget about files it has seen.  This can be useful
   for resetting the parser to start another run.  */
void
cpp_clear_file_cache (cpp_reader *pfile)
{
  _cpp_cleanup_files (pfile);
  pfile->file_hash_entries = NULL;
  pfile->all_files = NULL;
  _cpp_init_files (pfile);
}

/* Enter a file name in the hash for the sake of cpp_included.  */
void
_cpp_fake_include (cpp_reader *pfile, const char *fname)
{
  _cpp_find_file (pfile, fname, pfile->buffer->file->dir, 0, _cpp_FFK_FAKE, 0);
}

/* Not everyone who wants to set system-header-ness on a buffer can
   see the details of a buffer.  This is an exported interface because
   fix-header needs it.  */
void
cpp_make_system_header (cpp_reader *pfile, int syshdr, int externc)
{
  int flags = 0;
  const class line_maps *line_table = pfile->line_table;
  const line_map_ordinary *map = LINEMAPS_LAST_ORDINARY_MAP (line_table);
  /* 1 = system header, 2 = system header to be treated as C.  */
  if (syshdr)
    flags = 1 + (externc != 0);
  pfile->buffer->sysp = flags;
  _cpp_do_file_change (pfile, LC_RENAME, ORDINARY_MAP_FILE_NAME (map),
		       SOURCE_LINE (map, pfile->line_table->highest_line),
		       flags);
}

/* Allow the client to change the current file.  Used by the front end
   to achieve pseudo-file names like <built-in>.
   If REASON is LC_LEAVE, then NEW_NAME must be NULL.  */
void
cpp_change_file (cpp_reader *pfile, enum lc_reason reason,
		 const char *new_name)
{
  _cpp_do_file_change (pfile, reason, new_name, 1, 0);
}

struct report_missing_guard_data
{
  cpp_reader *pfile;
  const char **paths;
  size_t count;
};

/* Callback function for htab_traverse.  */
static int
report_missing_guard (void **slot, void *d)
{
  struct cpp_file_hash_entry *entry = (struct cpp_file_hash_entry *) *slot;
  struct report_missing_guard_data *data
    = (struct report_missing_guard_data *) d;

  /* Skip directories.  */
  if (entry->start_dir != NULL)
    {
      _cpp_file *file = entry->u.file;

      /* We don't want MI guard advice for the main file.  */
      if (!file->once_only
	  && file->cmacro == NULL
	  && file->stack_count == 1
	  && data->pfile->main_file != file)
	{
	  if (data->paths == NULL)
	    {
	      data->paths = XCNEWVEC (const char *, data->count);
	      data->count = 0;
	    }

	  data->paths[data->count++] = file->path;
	}
    }

  /* Keep traversing the hash table.  */
  return 1;
}

/* Comparison function for qsort.  */
static int
report_missing_guard_cmp (const void *p1, const void *p2)
{
  return strcmp (*(const char *const *) p1, *(const char *const *) p2);
}

/* Report on all files that might benefit from a multiple include guard.
   Triggered by -H.  */
void
_cpp_report_missing_guards (cpp_reader *pfile)
{
  struct report_missing_guard_data data;

  data.pfile = pfile;
  data.paths = NULL;
  data.count = htab_elements (pfile->file_hash);
  htab_traverse (pfile->file_hash, report_missing_guard, &data);

  if (data.paths != NULL)
    {
      size_t i;

      /* Sort the paths to avoid outputting them in hash table
	 order.  */
      qsort (data.paths, data.count, sizeof (const char *),
	     report_missing_guard_cmp);
      fputs (_("Multiple include guards may be useful for:\n"),
	     stderr);
      for (i = 0; i < data.count; i++)
	{
	  fputs (data.paths[i], stderr);
	  putc ('\n', stderr);
	}
      free (data.paths);
    }
}

/* Locate HEADER, and determine whether it is newer than the current
   file.  If it cannot be located or dated, return -1, if it is
   newer, return 1, otherwise 0.  */
int
_cpp_compare_file_date (cpp_reader *pfile, const char *fname,
			int angle_brackets)
{
  _cpp_file *file;
  struct cpp_dir *dir;

  dir = search_path_head (pfile, fname, angle_brackets, IT_INCLUDE);
  if (!dir)
    return -1;

  file = _cpp_find_file (pfile, fname, dir, angle_brackets, _cpp_FFK_NORMAL, 0);
  if (file->err_no)
    return -1;

  if (file->fd != -1)
    {
      close (file->fd);
      file->fd = -1;
    }

  return file->st.st_mtime > pfile->buffer->file->st.st_mtime;
}

/* Pushes the given file onto the buffer stack.  Returns nonzero if
   successful.  */
bool
cpp_push_include (cpp_reader *pfile, const char *fname)
{
  return _cpp_stack_include (pfile, fname, false, IT_CMDLINE,
			     pfile->line_table->highest_line);
}

/* Pushes the given file, implicitly included at the start of a
   compilation, onto the buffer stack but without any errors if the
   file is not found.  Returns nonzero if successful.  */
bool
cpp_push_default_include (cpp_reader *pfile, const char *fname)
{
  return _cpp_stack_include (pfile, fname, true, IT_DEFAULT,
			     pfile->line_table->highest_line);
}

/* Do appropriate cleanup when a file INC's buffer is popped off the
   input stack.  */
void
_cpp_pop_file_buffer (cpp_reader *pfile, _cpp_file *file,
		      const unsigned char *to_free)
{
  /* Record the inclusion-preventing macro, which could be NULL
     meaning no controlling macro.  */
  if (pfile->mi_valid && file->cmacro == NULL)
    file->cmacro = pfile->mi_cmacro;

  /* Invalidate control macros in the #including file.  */
  pfile->mi_valid = false;

  if (to_free)
    {
      if (to_free == file->buffer_start)
	{
	  file->buffer_start = NULL;
	  file->buffer = NULL;
	  file->buffer_valid = false;
	}
      free ((void *) to_free);
    }
}

/* Return the file name associated with FILE.  */
const char *
_cpp_get_file_name (_cpp_file *file)
{
  return file->name;
}

/* Inteface to file statistics record in _cpp_file structure. */
struct stat *
_cpp_get_file_stat (_cpp_file *file)
{
    return &file->st;
}

/* Set the include chain for "" to QUOTE, for <> to BRACKET.  If
   QUOTE_IGNORES_SOURCE_DIR, then "" includes do not look in the
   directory of the including file.

   If BRACKET does not lie in the QUOTE chain, it is set to QUOTE.  */
void
cpp_set_include_chains (cpp_reader *pfile, cpp_dir *quote, cpp_dir *bracket,
			int quote_ignores_source_dir)
{
  pfile->quote_include = quote;
  pfile->bracket_include = quote;
  pfile->quote_ignores_source_dir = quote_ignores_source_dir;

  for (; quote; quote = quote->next)
    {
      quote->name_map = NULL;
      quote->len = strlen (quote->name);
      if (quote == bracket)
	pfile->bracket_include = bracket;
    }
}

/* Append the file name to the directory to create the path, but don't
   turn / into // or // into ///; // may be a namespace escape.  */
static char *
append_file_to_dir (const char *fname, cpp_dir *dir)
{
  size_t dlen, flen;
  char *path;

  dlen = dir->len;
  flen = strlen (fname);
  path = XNEWVEC (char, dlen + 1 + flen + 1);
  memcpy (path, dir->name, dlen);
  if (dlen && !IS_DIR_SEPARATOR (path[dlen - 1]))
    path[dlen++] = '/';
  memcpy (&path[dlen], fname, flen + 1);

  return path;
}

/* Read a space delimited string of unlimited length from a stdio
   file F.  */
static char *
read_filename_string (int ch, FILE *f)
{
  char *alloc, *set;
  int len;

  len = 20;
  set = alloc = XNEWVEC (char, len + 1);
  if (! is_space (ch))
    {
      *set++ = ch;
      while ((ch = getc (f)) != EOF && ! is_space (ch))
	{
	  if (set - alloc == len)
	    {
	      len *= 2;
	      alloc = XRESIZEVEC (char, alloc, len + 1);
	      set = alloc + len / 2;
	    }
	  *set++ = ch;
	}
    }
  *set = '\0';
  ungetc (ch, f);
  return alloc;
}

/* Read the file name map file for DIR.  */
static void
read_name_map (cpp_dir *dir)
{
  static const char FILE_NAME_MAP_FILE[] = "header.gcc";
  char *name;
  FILE *f;
  size_t len, count = 0, room = 9;

  len = dir->len;
  name = (char *) alloca (len + sizeof (FILE_NAME_MAP_FILE) + 1);
  memcpy (name, dir->name, len);
  if (len && !IS_DIR_SEPARATOR (name[len - 1]))
    name[len++] = '/';
  strcpy (name + len, FILE_NAME_MAP_FILE);
  f = fopen (name, "r");

  dir->name_map = XNEWVEC (const char *, room);

  /* Silently return NULL if we cannot open.  */
  if (f)
    {
      int ch;

      while ((ch = getc (f)) != EOF)
	{
	  char *to;

	  if (is_space (ch))
	    continue;

	  if (count + 2 > room)
	    {
	      room += 8;
	      dir->name_map = XRESIZEVEC (const char *, dir->name_map, room);
	    }

	  dir->name_map[count] = read_filename_string (ch, f);
	  while ((ch = getc (f)) != EOF && is_hspace (ch))
	    ;

	  to = read_filename_string (ch, f);
	  if (IS_ABSOLUTE_PATH (to))
	    dir->name_map[count + 1] = to;
	  else
	    {
	      dir->name_map[count + 1] = append_file_to_dir (to, dir);
	      free (to);
	    }

	  count += 2;
	  while ((ch = getc (f)) != '\n')
	    if (ch == EOF)
	      break;
	}

      fclose (f);
    }

  /* Terminate the list of maps.  */
  dir->name_map[count] = NULL;
}

/* Remap a FILE's name based on the file_name_map, if any, for
   FILE->dir.  If the file name has any directory separators,
   recursively check those directories too.  */
static char *
remap_filename (cpp_reader *pfile, _cpp_file *file)
{
  const char *fname, *p;
  char *new_dir, *p3;
  cpp_dir *dir;
  size_t index, len;

  dir = file->dir;
  fname = file->name;

  for (;;)
    {
      if (!dir->name_map)
	read_name_map (dir);

      for (index = 0; dir->name_map[index]; index += 2)
	if (!filename_cmp (dir->name_map[index], fname))
	    return xstrdup (dir->name_map[index + 1]);
      if (IS_ABSOLUTE_PATH (fname))
	return NULL;
      p = strchr (fname, '/');
#ifdef HAVE_DOS_BASED_FILE_SYSTEM
      {
	const char *p2 = strchr (fname, '\\');
	if (!p || (p > p2))
	  p = p2;
      }
#endif
      if (!p || p == fname)
	return NULL;

      len = dir->len + (p - fname + 1);
      new_dir = XNEWVEC (char, len + 2);
      p3 = new_dir + dir->len;
      memcpy (new_dir, dir->name, dir->len);
      if (dir->len && !IS_DIR_SEPARATOR (dir->name[dir->len - 1]))
	{
	  *p3++ = '/';
	  len++;
	}
      memcpy (p3, fname, p - fname + 1);
      new_dir[len] = '\0';

      dir = make_cpp_dir (pfile, new_dir, dir->sysp);
      fname = p + 1;
    }
}

/* Returns true if PCHNAME is a valid PCH file for FILE.  */
static bool
validate_pch (cpp_reader *pfile, _cpp_file *file, const char *pchname)
{
  const char *saved_path = file->path;
  bool valid = false;

  file->path = pchname;
  if (open_file (file))
    {
      valid = 1 & pfile->cb.valid_pch (pfile, pchname, file->fd);

      if (!valid)
	{
	  close (file->fd);
	  file->fd = -1;
	}

      if (CPP_OPTION (pfile, print_include_names))
	{
	  unsigned int i;
	  for (i = 1; i < pfile->line_table->depth; i++)
	    putc ('.', stderr);
	  fprintf (stderr, "%c %s\n",
		   valid ? '!' : 'x', pchname);
	}
    }

  file->path = saved_path;
  return valid;
}

/* Get the path associated with the _cpp_file F.  The path includes
   the base name from the include directive and the directory it was
   found in via the search path.  */

const char *
cpp_get_path (struct _cpp_file *f)
{
  return f->path;
}

/* Get the directory associated with the _cpp_file F.  */

cpp_dir *
cpp_get_dir (struct _cpp_file *f)
{
  return f->dir;
}

/* Get the cpp_buffer currently associated with the cpp_reader
   PFILE.  */

cpp_buffer *
cpp_get_buffer (cpp_reader *pfile)
{
  return pfile->buffer;
}

/* Get the _cpp_file associated with the cpp_buffer B.  */

_cpp_file *
cpp_get_file (cpp_buffer *b)
{
  return b->file;
}

/* Get the previous cpp_buffer given a cpp_buffer B.  The previous
   buffer is the buffer that included the given buffer.  */

cpp_buffer *
cpp_get_prev (cpp_buffer *b)
{
  return b->prev;
}

/* This data structure holds the list of header files that were seen
   while the PCH was being built.  The 'entries' field is kept sorted
   in memcmp() order; yes, this means that on little-endian systems,
   it's sorted initially by the least-significant byte of 'size', but
   that's OK.  The code does rely on having entries with the same size
   next to each other.  */

struct pchf_entry {
  /* The size of this file.  This is used to save running a MD5 checksum
     if the sizes don't match.  */
  off_t size;
  /* The MD5 checksum of this file.  */
  unsigned char sum[16];
  /* Is this file to be included only once?  */
  bool once_only;
};

struct pchf_data {
  /* Number of pchf_entry structures.  */
  size_t count;

  /* Are there any values with once_only set?
     This is used as an optimisation, it means we don't have to search
     the structure if we're processing a regular #include.  */
  bool have_once_only;

  struct pchf_entry entries[1];
};

static struct pchf_data *pchf;

/* A qsort ordering function for pchf_entry structures.  */

static int
pchf_save_compare (const void *e1, const void *e2)
{
  return memcmp (e1, e2, sizeof (struct pchf_entry));
}

/* Create and write to F a pchf_data structure.  */

bool
_cpp_save_file_entries (cpp_reader *pfile, FILE *fp)
{
  size_t count = 0;
  struct pchf_data *result;
  size_t result_size;
  _cpp_file *f;
  bool ret;

  for (f = pfile->all_files; f; f = f->next_file)
    ++count;

  result_size = (sizeof (struct pchf_data)
		 + sizeof (struct pchf_entry) * (count - 1));
  result = XCNEWVAR (struct pchf_data, result_size);

  result->count = 0;
  result->have_once_only = false;

  for (f = pfile->all_files; f; f = f->next_file)
    {
      size_t count;

      /* This should probably never happen, since if a read error occurred
	 the PCH file shouldn't be written...  */
      if (f->dont_read || f->err_no)
	continue;

      if (f->stack_count == 0)
	continue;

      count = result->count++;

      result->entries[count].once_only = f->once_only;
      /* |= is avoided in the next line because of an HP C compiler bug */
      result->have_once_only = result->have_once_only | f->once_only;
      if (f->buffer_valid)
	md5_buffer ((const char *)f->buffer,
		    f->st.st_size, result->entries[count].sum);
      else
	{
	  FILE *ff;
	  int oldfd = f->fd;

	  if (!open_file (f))
	    {
	      open_file_failed (pfile, f, 0, 0);
	      free (result);
	      return false;
	    }
	  ff = fdopen (f->fd, "rb");
	  md5_stream (ff, result->entries[count].sum);
	  fclose (ff);
	  f->fd = oldfd;
	}
      result->entries[count].size = f->st.st_size;
    }

  result_size = (sizeof (struct pchf_data)
                 + sizeof (struct pchf_entry) * (result->count - 1));

  qsort (result->entries, result->count, sizeof (struct pchf_entry),
	 pchf_save_compare);

  ret = fwrite (result, result_size, 1, fp) == 1;
  free (result);
  return ret;
}

/* Read the pchf_data structure from F.  */

bool
_cpp_read_file_entries (cpp_reader *pfile ATTRIBUTE_UNUSED, FILE *f)
{
  struct pchf_data d;

  if (fread (&d, sizeof (struct pchf_data) - sizeof (struct pchf_entry), 1, f)
       != 1)
    return false;

  pchf = XNEWVAR (struct pchf_data, sizeof (struct pchf_data)
		  + sizeof (struct pchf_entry) * (d.count - 1));
  memcpy (pchf, &d, sizeof (struct pchf_data) - sizeof (struct pchf_entry));
  if (fread (pchf->entries, sizeof (struct pchf_entry), d.count, f)
      != d.count)
    return false;
  return true;
}

/* The parameters for pchf_compare.  */

struct pchf_compare_data
{
  /* The size of the file we're looking for.  */
  off_t size;

  /* The MD5 checksum of the file, if it's been computed.  */
  unsigned char sum[16];

  /* Is SUM valid?  */
  bool sum_computed;

  /* Do we need to worry about entries that don't have ONCE_ONLY set?  */
  bool check_included;

  /* The file that we're searching for.  */
  _cpp_file *f;
};

/* bsearch comparison function; look for D_P in E_P.  */

static int
pchf_compare (const void *d_p, const void *e_p)
{
  const struct pchf_entry *e = (const struct pchf_entry *)e_p;
  struct pchf_compare_data *d = (struct pchf_compare_data *)d_p;
  int result;

  result = memcmp (&d->size, &e->size, sizeof (off_t));
  if (result != 0)
    return result;

  if (! d->sum_computed)
    {
      _cpp_file *const f = d->f;

      md5_buffer ((const char *)f->buffer, f->st.st_size, d->sum);
      d->sum_computed = true;
    }

  result = memcmp (d->sum, e->sum, 16);
  if (result != 0)
    return result;

  if (d->check_included || e->once_only)
    return 0;
  else
    return 1;
}

/* Check that F is not in a list read from a PCH file (if any).
   Assumes that f->buffer_valid is true.  Return TRUE if the file
   should not be read.  */

static bool
check_file_against_entries (cpp_reader *pfile ATTRIBUTE_UNUSED,
			    _cpp_file *f,
			    bool check_included)
{
  struct pchf_compare_data d;

  if (pchf == NULL
      || (! check_included && ! pchf->have_once_only))
    return false;

  d.size = f->st.st_size;
  d.sum_computed = false;
  d.f = f;
  d.check_included = check_included;
  return bsearch (&d, pchf->entries, pchf->count, sizeof (struct pchf_entry),
		  pchf_compare) != NULL;
}

/* Return true if the file FNAME is found in the appropriate include file path
   as indicated by ANGLE_BRACKETS.  */

bool
_cpp_has_header (cpp_reader *pfile, const char *fname, int angle_brackets,
		 enum include_type type)
{
  cpp_dir *start_dir = search_path_head (pfile, fname, angle_brackets, type);
  _cpp_file *file = _cpp_find_file (pfile, fname, start_dir, angle_brackets,
				    _cpp_FFK_HAS_INCLUDE, 0);
  return file->err_no != ENOENT;
}
<|MERGE_RESOLUTION|>--- conflicted
+++ resolved
@@ -1151,10 +1151,6 @@
 	    && !filename_ncmp (name, dir->name, dir->len))
 	  {
 	    pfile->main_file->dir = dir;
-<<<<<<< HEAD
-	    pfile->buffer->main_file = false;
-=======
->>>>>>> 5bba2215
 	    if (dir->sysp)
 	      cpp_make_system_header (pfile, 1, 0);
 	    break;
