--- conflicted
+++ resolved
@@ -30,7 +30,6 @@
 /* Keep this structure local to this file, so clients don't find it
    easy to start making assumptions.  */
 struct mkdeps
-<<<<<<< HEAD
 {
 public:
   /* T has trivial cctor & dtor.  */
@@ -109,12 +108,11 @@
   unsigned short quote_lwm;
 };
 
-/* Given a filename, quote characters in that filename which are
-   significant to Make.  Note that it's not possible to quote all such
-   characters - e.g. \n, %, *, ?, [, \ (in some contexts), and ~ are
-   not properly handled.  It isn't possible to get this right in any
-   current version of Make.  (??? Still true?  Old comment referred to
-   3.76.1.)  */
+/* Apply Make quoting to STR, TRAIL etc.  Note that it's not possible
+   to quote all such characters - e.g. \n, %, *, ?, [, \ (in some
+   contexts), and ~ are not properly handled.  It isn't possible to
+   get this right in any current version of Make.  (??? Still true?
+   Old comment referred to 3.76.1.)  */
 
 static const char *
 munge (const char *str, const char *trail = NULL, ...)
@@ -186,165 +184,12 @@
   buf[dst] = 0;
   return buf;
 }
-=======
-{
-public:
-  /* T has trivial cctor & dtor.  */
-  template <typename T>
-  class vec
-  {
-  private:
-    T *ary;
-    unsigned num;
-    unsigned alloc;
-
-  public:
-    vec ()
-      : ary (NULL), num (0), alloc (0)
-      {}
-    ~vec ()
-      {
-	XDELETEVEC (ary);
-      }
-
-  public:
-    unsigned size () const
-    {
-      return num;
-    }
-    const T &operator[] (unsigned ix) const
-    {
-      return ary[ix];
-    }
-    void push (const T &elt)
-    {
-      if (num == alloc)
-	{
-	  alloc = alloc ? alloc * 2 : 16;
-	  ary = XRESIZEVEC (T, ary, alloc);
-	}
-      ary[num++] = elt;
-    }
-  };
-  struct velt
-  {
-    const char *str;
-    size_t len;
-  };
-
-  mkdeps ()
-    : quote_lwm (0)
-  {
-  }
-  ~mkdeps ()
-  {
-    unsigned int i;
-
-    for (i = targets.size (); i--;)
-      free (const_cast <char *> (targets[i]));
-    for (i = deps.size (); i--;)
-      free (const_cast <char *> (deps[i]));
-    for (i = vpath.size (); i--;)
-      XDELETEVEC (vpath[i].str);
-  }
-
-public:
-  vec<const char *> targets;
-  vec<const char *> deps;
-  vec<velt> vpath;
-
-public:
-  unsigned short quote_lwm;
-};
-
-/* Apply Make quoting to STR, TRAIL etc.  Note that it's not possible
-   to quote all such characters - e.g. \n, %, *, ?, [, \ (in some
-   contexts), and ~ are not properly handled.  It isn't possible to
-   get this right in any current version of Make.  (??? Still true?
-   Old comment referred to 3.76.1.)  */
->>>>>>> d7b6aee8
-
-static const char *
-<<<<<<< HEAD
-apply_vpath (struct mkdeps *d, const char *t)
-{
-=======
-munge (const char *str, const char *trail = NULL, ...)
-{
-  static unsigned alloc;
-  static char *buf;
-  unsigned dst = 0;
-  va_list args;
-  if (trail)
-    va_start (args, trail);
-
-  for (bool first = true; str; first = false)
-    {
-      unsigned slashes = 0;
-      char c;
-      for (const char *probe = str; (c = *probe++);)
-	{
-	  if (alloc < dst + 4 + slashes)
-	    {
-	      alloc = alloc * 2 + 32;
-	      buf = XRESIZEVEC (char, buf, alloc);
-	    }
-
-	  switch (c)
-	    {
-	    case '\\':
-	      slashes++;
-	      break;
-
-	    case '$':
-	      buf[dst++] = '$';
-	      goto def;
-
-	    case ' ':
-	    case '\t':
-	      /* GNU make uses a weird quoting scheme for white space.
-		 A space or tab preceded by 2N+1 backslashes
-		 represents N backslashes followed by space; a space
-		 or tab preceded by 2N backslashes represents N
-		 backslashes at the end of a file name; and
-		 backslashes in other contexts should not be
-		 doubled.  */
-	      while (slashes--)
-		buf[dst++] = '\\';
-	      /* FALLTHROUGH  */
-
-	    case '#':
-	    case ':':
-	      buf[dst++] = '\\';
-	      /* FALLTHROUGH  */
-
-	    default:
-	    def:
-	      slashes = 0;
-	      break;
-	    }
-
-	  buf[dst++] = c;
-	}
-
-      if (first)
-	str = trail;
-      else
-	str = va_arg (args, const char *);
-    }
-  if (trail)
-    va_end (args);
-
-  buf[dst] = 0;
-  return buf;
-}
 
 /* If T begins with any of the partial pathnames listed in d->vpathv,
    then advance T to point beyond that pathname.  */
 static const char *
 apply_vpath (struct mkdeps *d, const char *t)
 {
->>>>>>> d7b6aee8
   if (unsigned len = d->vpath.size ())
     for (unsigned i = len; i--;)
       {
@@ -468,7 +313,6 @@
 	p++;
 
       d->vpath.push (elt);
-<<<<<<< HEAD
     }
 }
 
@@ -499,6 +343,10 @@
     d->modules.push (name);
 }
 
+/* Write NAME, with a leading space to FP, a Makefile.  Advance COL as
+   appropriate, wrap at COLMAX, returning new column number.  Iff
+   QUOTE apply quoting.  Append TRAIL.  */
+
 static unsigned
 make_write_name (const char *name, FILE *fp, unsigned col, unsigned colmax,
 		 bool quote = true, const char *trail = NULL)
@@ -516,8 +364,6 @@
 	}
       col++;
       fputs (" ", fp);
-=======
->>>>>>> d7b6aee8
     }
 
   col += size;
@@ -526,7 +372,8 @@
   return col;
 }
 
-<<<<<<< HEAD
+/* Write all the names in VEC via make_write_name.  */
+
 static unsigned
 make_write_vec (const mkdeps::vec<const char *> &vec, FILE *fp,
 		unsigned col, unsigned colmax, unsigned quote_lwm = 0,
@@ -536,6 +383,9 @@
     col = make_write_name (vec[ix], fp, col, colmax, ix >= quote_lwm, trail);
   return col;
 }
+
+/* Write the dependencies to a Makefile.  If PHONY is true, add
+   .PHONY targets for all the dependencies too.  */
 
 static void
 make_write (const struct mkdeps *d, FILE *fp, bool phony, unsigned int colmax)
@@ -606,76 +456,6 @@
     }
 }
 
-void
-deps_write (const struct mkdeps *d, FILE *fp, bool phony, unsigned int colmax)
-{
-  make_write (d, fp, phony, colmax);
-=======
-/* Write NAME, with a leading space to FP, a Makefile.  Advance COL as
-   appropriate, wrap at COLMAX, returning new column number.  Iff
-   QUOTE apply quoting.  Append TRAIL.  */
-
-static unsigned
-make_write_name (const char *name, FILE *fp, unsigned col, unsigned colmax,
-		 bool quote = true, const char *trail = NULL)
-{
-  if (quote)
-    name = munge (name, trail, NULL);
-  unsigned size = strlen (name);
-
-  if (col)
-    {
-      if (colmax && col + size> colmax)
-	{
-	  fputs (" \\\n", fp);
-	  col = 0;
-	}
-      col++;
-      fputs (" ", fp);
-    }
-
-  col += size;
-  fputs (name, fp);
-
-  return col;
-}
-
-/* Write all the names in VEC via make_write_name.  */
-
-static unsigned
-make_write_vec (const mkdeps::vec<const char *> &vec, FILE *fp,
-		unsigned col, unsigned colmax, unsigned quote_lwm = 0,
-		const char *trail = NULL)
-{
-  for (unsigned ix = 0; ix != vec.size (); ix++)
-    col = make_write_name (vec[ix], fp, col, colmax, ix >= quote_lwm, trail);
-  return col;
-}
-
-/* Write the dependencies to a Makefile.  If PHONY is true, add
-   .PHONY targets for all the dependencies too.  */
-
-static void
-make_write (const struct mkdeps *d, FILE *fp, bool phony, unsigned int colmax)
-{
-  unsigned column = 0;
-  if (colmax && colmax < 34)
-    colmax = 34;
-
-  if (d->deps.size ())
-    {
-      column = make_write_vec (d->targets, fp, 0, colmax, d->quote_lwm);
-      fputs (":", fp);
-      column++;
-      column = make_write_vec (d->deps, fp, column, colmax);
-      fputs ("\n", fp);
-      if (phony)
-	for (unsigned i = 1; i < d->deps.size (); i++)
-	  fprintf (fp, "%s:\n", munge (d->deps[i]));
-    }
->>>>>>> d7b6aee8
-}
-
 /* Write out dependencies according to the selected format (which is
    only Make at the moment).  */
 
