<<<<<<< HEAD
2014-04-22  Release Manager

	* GCC 4.9.0 released.
=======
2014-07-16  Dodji Seketeli  <dodji@redhat.com>

	Support location tracking for built-in macro tokens
	* include/line-map.h (line_maps::builtin_location): New data
	member.
	(line_map_init): Add a new parameter to initialize the new
	line_maps::builtin_location data member.
	* line-map.c (linemap_init): Initialize the
	line_maps::builtin_location data member.
	* macro.c (builtin_macro): Create a macro map and track the token
	resulting from the expansion of a built-in macro.

2014-07-10  Edward Smith-Rowland  <3dw4rd@verizon.net>
	    Jonathan Wakely  <jwakely@redhat.com>

	PR preprocessor/61389
	* macro.c (_cpp_arguments_ok, parse_params, create_iso_definition):
	Warning messages mention C++11 in c++ mode and C99 in c mode.
	* lex.c (lex_identifier_intern, lex_identifier): Ditto

2014-07-09  Edward Smith-Rowland  <3dw4rd@verizon.net>

	PR c++/58155 - -Wliteral-suffix warns about tokens which are skipped
	by preprocessor
	* lex.c (lex_raw_string ()): Do not warn about invalid suffix
	if skipping. (lex_string ()): Ditto.

2014-06-04  Edward Smith-Rowland  <3dw4rd@verizon.net>

	PR c++/61038
	* macro.c (stringify_arg (cpp_reader *, macro_arg *)):
	Combine user-defined escape logic with the other string and char logic.

2014-05-26  Richard Biener  <rguenther@suse.de>

	* configure.ac: Remove long long and __int64 type checks,
	add check for uint64_t and fail if that wasn't found.
	* include/cpplib.h (cpp_num_part): Use uint64_t.
	* config.in: Regenerate.
	* configure: Likewise.

2014-05-21  Marek Polacek  <polacek@redhat.com>

	PR c/61212
	* files.c (find_file_in_dir): Add parens around &&.

2014-05-20  Edward Smith-Rowland  <3dw4rd@verizon.net>

	PR c++/61038
	* macro.c (stringify_arg (cpp_reader *, macro_arg *)):
	Check for user-defined literal strings and user-defined literal chars
	to escape necessary characters.

2014-05-20  Richard Biener  <rguenther@suse.de>

	* configure.ac: Copy gcc logic of detecting a 64bit type.
	Remove HOST_WIDE_INT define.
	* include/cpplib.h: typedef cpp_num_part to a 64bit type,
	similar to how hwint.h does it.
	* config.in: Regenerate.
	* configure: Likewise.

2014-05-09  Joey Ye  <joey.ye@arm.com>

	* files.c (find_file_in_dir): Always try to shorten for DOS
	non-system headers.
	* init.c (ENABLE_CANONICAL_SYSTEM_HEADERS): Default enabled for DOS.

2014-05-07  Richard Biener  <rguenther@suse.de>

	* configure.ac: Always set need_64bit_hwint to yes.
	* configure: Regenerated.

2014-04-22  Rainer Orth  <ro@CeBiTec.Uni-Bielefeld.DE>

	* lex.c: Remove Solaris 9 reference.
>>>>>>> 02d42640

2014-02-24  Walter Lee  <walt@tilera.com>

	* configure.ac: Change "tilepro" triplet to "tilepro*".
	* configure: Regenerate.

2014-02-19  Jakub Jelinek  <jakub@redhat.com>

	PR preprocessor/58844
	* macro.c (enter_macro_context): Only push
	macro_real_token_count (macro) tokens rather than
	macro->count tokens, regardless of
	CPP_OPTION (pfile, track-macro-expansion).

2014-02-07  Jakub Jelinek  <jakub@redhat.com>

	PR preprocessor/56824
	* line-map.c (get_combined_adhoc_loc, linemap_get_expansion_line,
	linemap_get_expansion_filename, linemap_location_in_system_header_p,
	linemap_location_from_macro_expansion_p,
	linemap_macro_loc_to_spelling_point, linemap_macro_loc_to_def_point,
	linemap_macro_loc_to_exp_point, linemap_expand_location): Fix
	formatting.
	(linemap_compare_locations): Look through adhoc locations for both
	l0 and l1.

2014-01-23  Dodji Seketeli  <dodji@redhat.com>

	PR PR preprocessor/58580
	* include/line-map.h (linemap_get_file_highest_location): Declare
	new function.
	* line-map.c (linemap_get_file_highest_location): Define it.

2014-01-02  Richard Sandiford  <rdsandiford@googlemail.com>

	Update copyright years

2013-12-09  Joseph Myers  <joseph@codesourcery.com>

	PR preprocessor/55715
	* expr.c (num_binary_op): Implement subtraction directly rather
	than with negation and falling through into addition case.

2013-11-18  Bill Schmidt  <wschmidt@linux.vnet.ibm.com>

	* lex.c (search_line_fast): Correct for little endian.

2013-11-15  Joseph Myers  <joseph@codesourcery.com>

	* ucnid.tab: Add C11 and C11NOSTART data.
	* makeucnid.c (digit): Rename enum value to N99.
	(C11, N11, all_languages): New enum values.
	(NUM_CODE_POINTS, MAX_CODE_POINT): New macros.
	(flags, decomp, combining_value): Use NUM_CODE_POINTS as array
	size.
	(decomp): Use unsigned int as element type.
	(all_decomp): New array.
	(read_ucnid): Handle C11 and C11NOSTART.  Use MAX_CODE_POINT.
	(read_table): Use MAX_CODE_POINT.  Store all decompositions in
	all_decomp.
	(read_derived): Use MAX_CODE_POINT.
	(write_table): Use NUM_CODE_POINTS.  Print N99, C11 and N11
	flags.  Print whole array variable declaration rather than just
	array contents.
	(char_id_valid, write_context_switch): New functions.
	(main): Call write_context_switch.
	* ucnid.h: Regenerate.
	* include/cpplib.h (struct cpp_options): Add c11_identifiers.
	* init.c (struct lang_flags): Add c11_identifiers.
	(cpp_set_lang): Set c11_identifiers option from selected language.
	* internal.h (struct normalize_state): Document "previous" as
	previous starter character.
	(NORMALIZE_STATE_UPDATE_IDNUM): Take character as argument.
	* charset.c (DIG): Rename enum value to N99.
	(C11, N11): New enum values.
	(struct ucnrange): Give name to struct.  Use short for flags and
	unsigned int for end of range.  Include ucnid.h for whole variable
	declaration.
	(ucn_valid_in_identifier): Allow for characters up to 0x10FFFF.
	Allow for C11 in determining valid characters and valid start
	characters.  Use check_nfc for non-Hangul context-dependent
	checks.  Only store starter characters in nst->previous.
	(_cpp_valid_ucn): Pass new argument to
	NORMALIZE_STATE_UPDATE_IDNUM.
	* lex.c (lex_identifier): Pass new argument to
	NORMALIZE_STATE_UPDATE_IDNUM.  Call NORMALIZE_STATE_UPDATE_IDNUM
	after initial non-UCN part of identifier.
	(lex_number): Pass new argument to NORMALIZE_STATE_UPDATE_IDNUM.

2013-11-15  Joseph Myers  <joseph@codesourcery.com>

	* ucnid.tab: Mark C99 digits as [C99DIG].
	* makeucnid.c (read_ucnid): Handle [C99DIG].
	(read_table): Don't check for digit characters.
	* ucnid.h: Regenerate.

2013-11-06  Tobias Burnus  <burnus@net-b.de>

	* macro.c (_cpp_builtin_macro_text): Correct
	wording of two warnings.

2013-11-05  Tobias Burnus  <burnus@net-b.de>

	* include/cpplib.h (CPP_W_DATE_TIME): Added.
	(cpp_options): Add warn_date_time.
	* init.c (cpp_create_reader): Init it.
	* macro.c (_cpp_builtin_macro_text): Warn when
	__DATE__/__TIME__/__TIMESTAMP__ is used.

2013-10-31  Edward Smith-Rowland  <3dw4rd@verizon.net>

	Implement C++14 digit separators.
	* include/cpplib.h (cpp_options): Add digit_separators flag.
	* internal.h (DIGIT_SEP(c)): New macro.
	* expr.c (cpp_classify_number): Check improper placement of digit sep;
	(cpp_interpret_integer): Skip over digit separators.
	* init.c (lang_flags): Add digit_separators flag; (lang_defaults): Add
	digit separator flags per language; (cpp_set_lang): Set
	digit_separators
	* lex.c (lex_number): Add digits separator to allowable characters for
	C++14.

2013-10-15  David Malcolm  <dmalcolm@redhat.com>

	* Makefile.in (PICFLAG): New.
	(ALL_CFLAGS): Add PICFLAG.
	(ALL_CXXFLAGS): Likewise.
	* configure.ac: Add --enable-host-shared, setting up new
	PICFLAG variable.
	* configure: Regenerate.

2013-08-07  Richard Earnshaw  <rearnsha@arm.com>

	* configure.ac: Set need_64bit_hwint for all arm targets.
	* configure: Regenerated.

2013-07-20  Jakub Jelinek  <jakub@redhat.com>

	PR preprocessor/57620
	* lex.c (lex_raw_string): Undo phase1 and phase2 transformations
	between R" and final " rather than only in between R"del( and )del".

2013-07-10  Jakub Jelinek  <jakub@redhat.com>

	PR preprocessor/57824
	* lex.c (lex_raw_string): Allow reading new-lines if
	in_deferred_pragma or if parsing_args and there is still
	data in the current buffer.

	* include/cpplib.h (cpp_token_val_index): Change parameter type to
	const cpp_token *.
	* lex.c (cpp_token_val_index): Likewise.

	PR preprocessor/57757
	* lex.c (cpp_avoid_paste): Avoid pasting CPP_{,W,UTF8}STRING
	or CPP_STRING{16,32} with CPP_NAME or SPELL_LITERAL token that
	starts if a-zA-Z_.

2013-06-28  Ed Smith-Rowland  <3dw4rd@verizon.net>

	* lex.c (lex_raw_string(), lex_string()): Constrain suffixes treated
	as concatenated literal and macro to just the patterns found in
	inttypes.h; (is_macro()): New.

2013-06-24  Dehao Chen  <dehao@google.com>

	* files.c (_cpp_stack_include): Fix the highest_location when header
	file is guarded by #ifndef and is included twice.

2013-04-28  Jakub Jelinek  <jakub@redhat.com>

	N3472 binary constants
	* include/cpplib.h (struct cpp_options): Fix a typo in user_literals
	field comment.  Add binary_constants field.
	* init.c (struct lang_flags): Add binary_constants field.
	(lang_defaults): Add bin_cst column to the table.
	(cpp_set_lang): Initialize CPP_OPTION (pfile, binary_constants).
	* expr.c (cpp_classify_number): Talk about C++11 instead of C++0x
	in diagnostics.  Accept binary constants if
	CPP_OPTION (pfile, binary_constants) even when pedantic.  Adjust
	pedwarn message.

2013-04-24  Paolo Carlini  <paolo.carlini@oracle.com>

	* include/cpplib.h (enum c_lang): Add CLK_GNUCXX1Y and CLK_CXX1Y.
	* init.c (lang_defaults): Add defaults for the latter.
	(cpp_init_builtins): Define __cplusplus as 201300L for the latter.
	* lex.c (_cpp_lex_direct): Update.

2013-04-03  Sebastian Huber  <sebastian.huber@embedded-brains.de>

	PR target/56771
	* configure.ac: Require 64-bit int for arm*-*-rtems*.
	* configure: Regenerate.

2013-03-06  Jakub Jelinek  <jakub@redhat.com>

	PR middle-end/56461
	* internal.h (struct cpp_buffer): Add to_free field.
	(_cpp_pop_file_buffer): Add third argument.
	* files.c (_cpp_stack_file): Set buffer->to_free.
	(_cpp_pop_file_buffer): Add to_free argument.  Free to_free
	if non-NULL, and if equal to file->buffer_start, also clear
	file->buffer{,_start,_valid}.
	* directives.c (_cpp_pop_buffer): Pass buffer->to_free
	to _cpp_pop_file_buffer.

2013-03-01  Jakub Jelinek  <jakub@redhat.com>

	PR middle-end/56461
	* files.c (_cpp_save_file_entries): Free result at the end.
	* pch.c (cpp_string_free): New function.
	(cpp_save_state): Use it in htab_create call.
	(cpp_write_pch_deps): Free ss->defs.  Destroy ss->definedhash.

2013-02-28  Jakub Jelinek  <jakub@redhat.com>

	* files.c (_cpp_find_file): If returning early, before storing
	something to *hash_slot and *hash_slot is NULL, call htab_clear_slot
	on it.  Access *hash_slot using void * type rather than
	struct file_hash_entry * to avoid aliasing issues.

	* configure.ac: Don't define ENABLE_CHECKING whenever
	--enable-checking is seen, instead use similar --enable-checking=yes
	vs. --enable-checking=release default as gcc/ subdir has and
	define ENABLE_CHECKING if ENABLE_CHECKING is defined in gcc/.
	Define ENABLE_VALGRIND_CHECKING if requested.
	* lex.c (new_buff): If ENABLE_VALGRIND_CHECKING, put _cpp_buff
	struct first in the allocated buffer and result->base after it.
	(_cpp_free_buff): If ENABLE_VALGRIND_CHECKING, free buff itself
	instead of buff->base.
	* config.in: Regenerated.
	* configure: Regenerated.

2013-02-13  Ed Smith-Rowland  <3dw4rd@verizon.net>

	PR c++/55582
	* lex.c (lex_raw_string): Allow string literal with suffix
	beginning with 's' to be parsed as a C++11 user-defined literal.

2013-01-14  Richard Sandiford  <rdsandiford@googlemail.com>

	Update copyright years.

2013-01-04  Paolo Carlini  <paolo.carlini@oracle.com>

	PR c++/54526 (again)
	* lex.c (_cpp_lex_direct): In C++11 mode, implement 2.5 p3, bullet 2.

2013-01-03  Marc Glisse  <marc.glisse@inria.fr>

	PR bootstrap/50177
	* line-map.c (get_combined_adhoc_loc): Cast from extern "C" type.
	(new_linemap): Likewise.
	(linemap_enter_macro): Likewise.

2012-12-03  Jakub Jelinek  <jakub@redhat.com>

	PR bootstrap/55380
	PR other/54691
	* files.c (read_file_guts): Allocate extra 16 bytes instead of
	1 byte at the end of buf.  Pass size + 16 instead of size
	to _cpp_convert_input.
	* charset.c (_cpp_convert_input): Reallocate if there aren't
	at least 16 bytes beyond to.len in the buffer.  Clear 16 bytes
	at to.text + to.len.

2012-11-21  Steve Ellcey  <sellcey@mips.com>

	PR pch/55399
	* files.c (pch_open_file): Fix check for implicit_preinclude.

2012-11-16  Simon Baldwin  <simonb@google.com>

	* include/cpplib.h (struct cpp_options): Add canonical_system_headers.
	* files.c (find_file_in_dir): Call maybe_shorter_path() only if
	canonical_system_headers is set.
	* init.c (cpp_create_reader): Initialize canonical_system_headers.
	* configure.ac: Add new --enable-canonical-system-headers.
	* configure: Regenerate.
	* config.in: Regenerate.

2012-11-09  Ed Smith-Rowland  <3dw4rd@verizon.net>

	PR c++/54413
	* include/cpplib.h (cpp_interpret_float_suffix): Add cpp_reader* arg.
	(cpp_interpret_int_suffix): Add cpp_reader* arg.
	* init.c (cpp_create_reader): Iitialize new flags.
	* expr.c (interpret_float_suffix): Use new flags.
	(cpp_interpret_float_suffix): Add cpp_reader* arg.
	(interpret_int_suffix): Use new flags.
	(cpp_interpret_int_suffix): Add cpp_reader* arg.
	(cpp_classify_number): Adjust calls to interpret_x_suffix.

2012-10-23  Ian Bolton  <ian.bolton@arm.com>
	    Jim MacArthur  <jim.macarthur@arm.com>
	    Marcus Shawcroft  <marcus.shawcroft@arm.com>
	    Nigel Stephens  <nigel.stephens@arm.com>
	    Ramana Radhakrishnan  <ramana.radhakrishnan@arm.com>
	    Richard Earnshaw  <rearnsha@arm.com>
	    Sofiane Naci  <sofiane.naci@arm.com>
	    Stephen Thomas  <stephen.thomas@arm.com>
	    Tejas Belagod  <tejas.belagod@arm.com>
	    Yufeng Zhang  <yufeng.zhang@arm.com>

	* configure.ac: Enable AArch64.
	* configure: Regenerate.

2012-10-23  Joseph Myers  <joseph@codesourcery.com>

	* files.c (struct _cpp_file): Add implicit_preinclude.
	(pch_open_file): Allow a previously opened implicitly included
	file.
	(_cpp_find_file): Add implicit_preinclude argument.  Free file and
	do not call open_file_failed if implicit_preinclude.  Store
	implicit_preinclude value.
	(_cpp_stack_include, _cpp_fake_include, _cpp_compare_file_date):
	Update calls to _cpp_find_file.
	(_cpp_stack_include): Handle IT_DEFAULT.
	(cpp_push_default_include): New.
	* include/cpplib.h (cpp_push_default_include): Declare.
	* init.c (cpp_read_main_file): Update call to _cpp_find_file.
	* internal.h (enum include_type): Add IT_DEFAULT.
	(_cpp_find_file): Update prototype.

2012-10-15  Tobias Burnus  <burnus@net-b.de>

	* files.c (read_file_guts, _cpp_save_file_entries): Free memory
	before returning.
	* lex.c (warn_about_normalization): Ditto.
	* mkdeps.c (deps_save): Ditto.
	* pch.c (cpp_valid_state): Ditto.

2012-10-04  Florian Weimer  <fweimer@redhat.com>

	* directives.c (do_pragma_warning_or_error): New.
	(do_pragma_warning): New.
	(do_pragma_error): New.
	(_cpp_init_internal_pragmas): Register new pragmas.

2012-09-25  Dehao Chen  <dehao@google.com>

	PR middle-end/54704
	* line-map.c (location_adhoc_data_hash): Fix the hash function.

2012-09-25  Dehao Chen  <dehao@google.com>

	PR middle-end/54645
	* include/line-map.h (location_adhoc_data): Move location_adhoc_data
	into GC.
	(location_adhoc_data_map): Likewise.
	(line_maps): Likewise.
	(rebuild_location_adhoc_htab): New Function.
	* line-map.c (+rebuild_location_adhoc_htab): new Funcion.
	(get_combined_adhoc_loc): Move location_adhoc_data into GC.
	(location_adhoc_data_fini): Likewise.
	(linemap_init): Likewise.
	(location_adhoc_data_init): Remove Function.

2012-09-19  Dehao Chen  <dehao@google.com>

	* include/line-map.h (MAX_SOURCE_LOCATION): New value.
	(location_adhoc_data_fini): New.
	(get_combined_adhoc_loc): New.
	(get_data_from_adhoc_loc): New.
	(get_location_from_adhoc_loc): New.
	(location_adhoc_data_map): New.
	(COMBINE_LOCATION_DATA): New.
	(IS_ADHOC_LOC): New.
	(expanded_location): New field.
	(line_maps): New field.
	* line-map.c (location_adhoc_data): New.
	(location_adhoc_data_hash): New.
	(location_adhoc_data_eq): New.
	(location_adhoc_data_update): New.
	(get_combined_adhoc_loc): New.
	(get_data_from_adhoc_loc): New.
	(get_location_from_adhoc_loc): New.
	(location_adhoc_data_init): New.
	(location_adhoc_data_fini): New.
	(linemap_init): Initialize location_adhoc_data.
	(linemap_lookup): Change to use new location.
	(linemap_ordinary_map_lookup): Likewise.
	(linemap_macro_map_lookup): Likewise.
	(linemap_macro_map_loc_to_def_point): Likewise.
	(linemap_macro_map_loc_unwind_toward_spel): Likewise.
	(linemap_get_expansion_line): Likewise.
	(linemap_get_expansion_filename): Likewise.
	(linemap_location_in_system_header_p): Likewise.
	(linemap_location_from_macro_expansion_p): Likewise.
	(linemap_macro_loc_to_spelling_point): Likewise.
	(linemap_macro_loc_to_def_point): Likewise.
	(linemap_macro_loc_to_exp_point): Likewise.
	(linemap_resolve_location): Likewise.
	(linemap_unwind_toward_expansion): Likewise.
	(linemap_unwind_to_first_non_reserved_loc): Likewise.
	(linemap_expand_location): Likewise.
	(linemap_dump_location): Likewise.
	(linemap_line_start): Likewise.

2012-05-25  Dodji Seketeli  <dodji@redhat.com>

	PR preprocessor/53469
	* directives.c (do_pragma): Use the virtual location for the
	pragma token, instead of its spelling location.

2012-08-14   Diego Novillo  <dnovillo@google.com>

	Merge from cxx-conversion branch.  Configury.

	* Makefile.in: Remove all handlers of ENABLE_BUILD_WITH_CXX.
	* configure.ac: Likewise.
	* configure: Regenerate.

2012-08-14   Lawrence Crowl  <crowl@google.com>

	Merge from cxx-conversion branch.  New C++ hash table.

	* include/symtab.h (typedef struct ht hash_table): Change the typedef
	name to cpp_hash_table.  Update all users of the typedef.

2012-07-30  Laurynas Biveinis  <laurynas.biveinis@gmail.com>

	* include/line-map.h (line_map_macro): Use the "atomic" GTY option
	for the macro_locations field.

2011-06-19  Uros Bizjak  <ubizjak@gmail.com>

	* lex.c (search_line_sse42): Use __builtin_ia32_loaddqu and
	__builtin_ia32_pcmpestri128 instead of asm.

2012-06-04  Dimitrios Apostolou <jimis@gmx.net>

	* line-map.c (linemap_enter_macro): Don't zero max_column_hint in
	every macro. This improves performance by reducing the number of
	reallocations when track-macro-expansion is on.

2012-06-04  Dodji Seketeli  <dodji@redhat.com>

	PR preprocessor/53463
	* line-map.c (linemap_location_in_system_header_p): For built-in
	macro tokens, check the first expansion point location that is not
	for a token coming from a built-in macro.

2012-05-29  Joseph Myers  <joseph@codesourcery.com>

	* directives.c: Fix typos.
	* include/line-map.h: Fix typos.
	* line-map.c: Fix typos.
	* macro.c: Fix typos.

2012-05-25  Dodji Seketeli  <dodji@redhat.com>

	PR bootstrap/53459
	* lex.c (search_line_fast): Avoid unused local typedefs to simulate
	a static assertion.

2012-05-29  Dodji Seketeli  <dodji@redhat.com>

	PR preprocessor/53229
	* internal.h (cpp_reader::set_invocation_location): Remove.
	(cpp_reader::about_to_expand_macro_p): New member flag.
	* directives.c (do_pragma):  Remove Kludge as
	pfile->set_invocation_location is no more.
	* macro.c (cpp_get_token_1): Do away with the use of
	cpp_reader::set_invocation_location.  Just collect the macro
	expansion point when we are about to expand the top-most macro.
	Do not override cpp_reader::about_to_expand_macro_p.
	This fixes gcc.dg/cpp/paste12.c by making get_token_no_padding
	properly handle locations of expansion points.
	(cpp_get_token_with_location): Adjust, as
	cpp_reader::set_invocation_location is no more.
	(paste_tokens): Take a virtual location parameter for
	the LHS of the pasting operator.  Use it in diagnostics.  Update
	comments.
	(paste_all_tokens): Tighten the assert.  Propagate the location of
	the expansion point when no virtual locations are available.
	Pass the virtual location to paste_tokens.
	(in_macro_expansion_p): New static function.
	(enter_macro_context): Set the cpp_reader::about_to_expand_macro_p
	flag until we really start expanding the macro.

2012-05-16  Dodji Seketeli  <dodji@redhat.com>

	PR preprocessor/7263
	* include/cpplib.h (cpp_classify_number): Take a location
	parameter.
	* expr.c (SYNTAX_ERROR_AT, SYNTAX_ERROR2_AT): New diagnostic
	macros that take a location parameter.
	(cpp_classify_number): Take a (virtual) location parameter.  Use
	it for diagnostics.  Adjust comments.
	(eval_token): Take a location parameter.  Pass it to
	cpp_classify_number and to diagnostic routines.
	(_cpp_parse_expr): Use virtual locations of tokens when parsing
	expressions.  Pass a virtual location to eval_token and to
	diagnostic routines.

2012-05-10  Tristan Gingold  <gingold@adacore.com>

	* expr.c (interpret_float_suffix): Add a guard.

2012-05-02  Dodji Seketeli  <dodji@redhat.com>

	Properly initialize cpp_context in destringize_and_run
	* directives.c (destringize_and_run): Properly initialize the new
	context.
	* macro.c (_cpp_pop_context): Assert that we shouldn't try to pop
	the initial base context, which has the same life time as the
	current instance of cpp_file.

2012-04-30  Manuel López-Ibáñez  <manu@gcc.gnu.org>
	    Dodji Seketeli  <dodji@seketeli.org>

	PR c++/52974
	* libcpp/files.c (maybe_shorter_path): New.
	(find_file_in_dir): Use it.

2012-04-30  Dodji Seketeli  <dodji@redhat.com>

	Switch -ftrack-macro-expansion=2 on by default.
	* init.c (cpp_create_reader): Switch -ftrack-macro-expansion=2 on
	by default.  Add comments.

	Strip "<built-in>" loc from displayed expansion context
	* include/line-map.h (linemap_unwind_toward_expansion): Fix typo
	in comment.
	(linemap_unwind_to_first_non_reserved_loc): Declare new function.
	* line-map.c (linemap_unwind_to_first_non_reserved_loc): Define
	new function.

	Fix expansion point loc for macro-like tokens
	* macro.c (macro_of_context): New static function.
	(_cpp_push_token_context, push_extended_tokens_context): If the
	macro argument is NULL, it means we are continuing the expansion
	of the current macro, if any.  Update comments.
	(_cpp_pop_context): Re-enable expansion of the macro only when we
	are really out of the context of the current expansion.

	Fix token pasting with -ftrack-macro-expansion
	* macro.c (paste_all_tokens): Put the token resulting from pasting
	into an extended token context with -ftrack-macro-location is in
	effect.

	Fix cpp_sys_macro_p with -ftrack-macro-expansion
	* macro.c (cpp_sys_macro_p):  Support -ftrack-macro-expansion.

2012-04-29  Dodji Seketeli  <dodji@redhat.com>

	* lex.c (lex_raw_string): Change C++ style comments into C style
	comments.
    	(lex_string): Likewise.

2012-04-27   Ollie Wild  <aaw@google.com>

	* include/cpplib.h (struct cpp_options): Add new field,
	warn_literal_suffix.
	(CPP_W_LITERAL_SUFFIX): New enum.
	* init.c (cpp_create_reader): Default initialization of
	warn_literal_suffix.
	* lex.c (lex_raw_string): Treat user-defined literals which don't
	begin with '_' as separate tokens and produce a warning.
	(lex_string): Ditto.

2012-04-26  Manuel López-Ibáñez  <manu@gcc.gnu.org>

	* line-map.c (linemap_resolve_location): Synchronize comments with
	those in line-map.h.
	* include/line-map.h (linemap_resolve_location): Fix spelling in
	comment.

2012-03-22  Richard Earnshaw  <rearnsha@arm.com>

	* lex.c (search_line_fast): Provide Neon-optimized version for ARM.

2012-03-14  Rainer Orth  <ro@CeBiTec.Uni-Bielefeld.DE>

	* lex.c: Remove Solaris 8 reference.

2012-02-14  Walter Lee  <walt@tilera.com>

	* configure.ac: Require 64-bit hwint for tilegx and tilepro.
	* configure: Regenerate.

2012-01-09  Richard Guenther  <rguenther@suse.de>

	* macro.c (_cpp_builtin_macro_text): Remove unused variable map.

2012-01-09  Gary Funck  <gary@intrepid.com>

	PR preprocessor/33919
	* files.c (_cpp_get_file_name): New. Implement file name
	access function.
	* internal.h (_cpp_get_file_name): New prototype.
	* macro.c (_cpp_builtin_macro_text): Call _cpp_get_file_name()
	to use pfile->main_file in lieu of traversing INCLUDED_FROM chain.

2012-01-03  Olivier Hainque  <hainque@adacore.com>

	* system.h: Prior to #define, #undef fopen and freopen unconditionally.

2011-12-20  Joseph Myers  <joseph@codesourcery.com>

	* include/cpplib.h (CLK_GNUC1X): Change to CLK_GNUC11.
	(CLK_STDC1X): Change to CLK_STDC11.
	* init.c (lang_defaults): Update comments.
	(cpp_init_builtins): Update language tests.  Use 201112L for C11
	__STDC_VERSION__.

2011-12-20  Andreas Schwab  <schwab@linux-m68k.org>

	* configure: Regenerate.

2011-12-19  Andreas Schwab  <schwab@linux-m68k.org>

	* configure: Regenerate.

2011-12-07  Jakub Jelinek  <jakub@redhat.com>

	PR bootstrap/50237
	* internal.h (_cpp_init_lexer): New prototype.
	* init.c (init_library): Call it.
	* lex.c (init_vectorized_lexer): Remove constructor attribute,
	add inline keyword.
	(HAVE_init_vectorized_lexer): Define.
	(_cpp_init_lexer): New function.

2011-12-03  Dodji Seketeli  <dodji@redhat.com>

	* macro.c (tokens_buff_remove_last_token)
	(tokens_buff_put_token_to): Add an 'inline' function specifier to
	the prototype.

2011-11-22   Diego Novillo  <dnovillo@google.com>

	* include/line-map.h (linemap_dump): Declare.
	(line_table_dump): Declare.
	* line-map.c (linemap_dump): New.
	(line_table_dump): New.

2011-11-21  Ed Smith-Rowland  <3dw4rd@verizon.net>

	PR c++/50958
	* expr.c (cpp_userdef_char_remove_type): Fix typo.

2011-11-03  Michael Matz  <matz@suse.de>

	PR bootstrap/50857
	* configure.ac: Check for -fno-exceptions -fno-rtti.
	* configure: Regenerate.
	* Makefile.in (NOEXCEPTION_FLAGS): New flag.
	(ALL_CXXFLAGS): Use it.

2011-11-02  Paolo Carlini  <paolo.carlini@oracle.com>

	* internal.h (uxstrdup, ustrchr): Return const unsigned char *.

2011-11-02  Jason Merrill  <jason@redhat.com>

	PR c++/50810
	* configure.ac: Add -Wno-narrowing to warning options.

2011-10-31  Jason Merrill  <jason@redhat.com>

	PR libstdc++/1773
	* init.c (cpp_init_builtins): Set __cplusplus for C++11.

	PR c++/50920
	* include/cpplib.h (enum c_lang): Rename CLK_CXX0X to CLK_CXX11,
	CLK_GNUCXX0X to CLK_GNUCXX11.

2011-10-26  Ed Smith-Rowland  <3dw4rd@verizon.net>

	Implement C++11 user-defined literals.
	* expr.c: (cpp_interpret_float_suffix, cpp_interpret_int_suffix,
	cpp_userdef_string_remove_type, cpp_userdef_string_add_type,
	cpp_userdef_char_remove_type, cpp_userdef_char_add_type,
	cpp_userdef_string_p, cpp_userdef_char_p, cpp_get_userdef_suffix): New.
	(cpp_classify_number): Classify unrecognized tokens as user-defined
	literals.
	* include/cpplib.h: Add new tokens for user-defined literals.
	* init.c: Add new preprocessor flag (cxx11).
	* lex.c: (lex_string, lex_raw_string): Handle user-defined literals
	including concatenation and promotion with suffixes.

2011-10-24  Dodji Seketeli  <dodji@redhat.com>

	* line-map.c (linemap_macro_map_lookup): Fix logic.

2011-10-24  Dodji Seketeli  <dodji@redhat.com>

	* include/line-map.h (linemap_expand_location): Take a line table
	parameter.  Update comment.
	(linemap_resolve_location): Update comment.
	(linemap_expand_location_full): Remove.
	* line-map.c (linemap_resolve_location):  Handle reserved
	locations; return a NULL map in those cases.
	(linemap_expand_location): If location is reserved, return a
	zeroed expanded location.  Update comment.  Take a line table to
	assert that the function takes non-virtual locations only.
	(linemap_expand_location_full): remove.
	(linemap_dump_location): Handle the fact that
	linemap_resolve_location can return NULL line maps when the
	location resolves to a reserved location.

	* line-map.c (linemap_macro_map_lookup): Fix logic.

2011-10-22  Dodji Seketeli  <dodji@redhat.com>

	PR bootstrap/50778
	* include/internal.h (_cpp_remaining_tokens_num_in_context): Take the
	context to act upon.
	* lex.c (_cpp_remaining_tokens_num_in_context): Likewise.  Update
	comment.
	(cpp_token_from_context_at): Likewise.
	(cpp_peek_token): Use the context to peek tokens from.

2011-10-20  Dodji Seketeli  <dodji@redhat.com>

	PR bootstrap/50801
	* lex.c (_cpp_remaining_tokens_num_in_context): Fix computation of
	number of tokens.

2011-10-18  Dodji Seketeli  <dodji@redhat.com>

	PR bootstrap/50760
	* include/line-map.h (struct linemap_stats): Change the type of
    	the members from size_t to long.
	* macro.c (macro_arg_token_iter_init): Unconditionally initialize
    	iter->location_ptr.

2011-10-17  Dodji Seketeli  <dodji@redhat.com>

	* line-map.c (linemap_macro_map_loc_to_exp_point): Avoid setting a
    	variable without using it if ENABLE_CHECKING is not defined.  Mark
    	the LOCATION parameter as being unused.

2011-10-15  Tom Tromey  <tromey@redhat.com>
	    Dodji Seketeli  <dodji@redhat.com>

	* include/line-map.h (struct line_maps::alloced_size_for_request):
	New member.
	* line-map.c (new_linemap): Use set->alloced_size_for_request to
	get the actual allocated size of line maps.

2011-10-15  Tom Tromey  <tromey@redhat.com>
	    Dodji Seketeli  <dodji@redhat.com>

	* line-map.h (struct linemap_stats): Declare new struct.
	(linemap_get_statistics): Declare ...
	* line-map.c (linemap_get_statistics):  ... new function.
	* macro.c (num_expanded_macros_counter, num_macro_tokens_counter):
	Declare new counters.
	(enter_macro_context, replace_args): Update
	num_macro_tokens_counter.
	(cpp_get_token_1): Update num_expanded_macros_counter.

2011-10-15  Tom Tromey  <tromey@redhat.com>
	    Dodji Seketeli  <dodji@redhat.com>

	* include/cpplib.h (struct cpp_options)<debug>: New struct member.
	* include/line-map.h (linemap_dump_location): Declare ...
	* line-map.c (linemap_dump_location): ... new function.

2011-10-15  Tom Tromey  <tromey@redhat.com>
	    Dodji Seketeli  <dodji@redhat.com>

	* include/cpplib.h (struct cpp_options)<track_macro_expansion>:
	New option.
	* internal.h (struct macro_context): New struct.
	(enum context_tokens_kind): New enum.
	(struct cpp_context)<tokens_kind>: New member of type enum
	context_tokens_kind.
	(struct cpp_context)<macro>: Remove this.  Replace it with an enum
	of macro and  macro_context.
	(struct cpp_context)<direct_p>: Remove.
	(_cpp_remaining_tokens_num_in_context): Declare new function.
	* directives.c (destringize_and_run): Adjust.
	* lex.c (_cpp_remaining_tokens_num_in_context)
	(_cpp_token_from_context_at): Define new functions
	(cpp_peek_token): Use them.
	* init.c (cpp_create_reader): Initialize the base context to zero.
	(_cpp_token_from_context_at): Define new static function.
	(cpp_peek_token): Use new _cpp_remaining_tokens_num_in_context and
	_cpp_token_from_context_at.
	* macro.c (struct macro_arg)<virt_locs, expanded_virt_locs>: New
	members.
	(enum macro_arg_token_kind): New enum.
	(struct macro_arg_token_iter): New struct.
	(maybe_adjust_loc_for_trad_cpp, push_extended_tokens_context)
	(alloc_expanded_arg_mem, ensure_expanded_arg_room)
	(delete_macro_args, set_arg_token, get_arg_token_location)
	(arg_token_ptr_at, macro_arg_token_iter_init)
	(macro_arg_token_iter_get_token)
	(macro_arg_token_iter_get_location, macro_arg_token_iter_forward)
	(expanded_token_index, tokens_buff_new, tokens_buff_count)
	(tokens_buff_last_token_ptr, tokens_buff_put_token_to)
	(tokens_buff_add_token, tokens_buff_remove_last_token)
	(reached_end_of_context, consume_next_token_from_context): New
	static functions.
	(cpp_get_token_1): New static function. Split and extended from
	cpp_get_token.  Use reached_end_of_context and
	consume_next_token_from_context.  Unify its return point.  Move
	the location tweaking from cpp_get_token_with_location in here.
	(cpp_get_token): Use cpp_get_token_1
	(stringify_arg): Use the new arg_token_at.
	(paste_all_tokens): Support tokens coming from extended tokens
	contexts.
	(collect_args): Return the number of collected arguments, by
	parameter.  Store virtual locations of tokens that constitute the
	collected args.
	(funlike_invocation_p): Return the number of collected arguments,
	by parameter.
	(enter_macro_context): Add a parameter for macro expansion point.
	Pass it to replace_args and to the "used" cpp callback.  Get the
	number of function-like macro arguments from funlike_invocation_p,
	pass it to the new delete_macro_args to free the memory used by
	macro args.  When -ftrack-macro-expansion is in effect, for macros
	that have no arguments, create a macro map for the macro expansion
	and use it to allocate proper virtual locations for tokens
	resulting from the expansion.  Push an extended tokens context
	containing the tokens resulting from macro expansion and their
	virtual locations.
	(replace_args): Rename the different variables named 'count' into
	variables with more meaningful names.  Create a macro map;
	allocate virtual locations of tokens resulting from this
	expansion.  Use macro_arg_token_iter to iterate over tokens of a
	given macro.  Handle the case of the argument of
	-ftrack-macro-expansion being < 2.  Don't free macro arguments
	memory resulting from expand_arg here, as these are freed by the
	caller of replace_arg using delete_macro_args now.  Push extended
	token context.
	(next_context, push_ptoken_context, _cpp_push_token_context)
	(_cpp_push_text_context): Properly initialize the context.
	(expand_arg): Use the new alloc_expanded_arg_mem,
	push_extended_tokens_context, cpp_get_token_1, and set_arg_token.
	(_cpp_pop_context): Really free the memory held by the context.
	Handle freeing memory used by extended tokens contexts.
	(cpp_get_token_with_location): Use cpp_get_token_1.
	(cpp_sys_macro_p): Adjust.
	(_cpp_backup_tokens): Support the new kinds of token contexts.
	* traditional.c (recursive_macro): Adjust.

2011-10-15  Tom Tromey  <tromey@redhat>
	    Dodji Seketeli  <dodji@redhat.com>

	* include/line-map.h (enum lc_reason)<LC_ENTER_MACRO>: New enum
	member.
	(MAX_SOURCE_LOCATION): New constant.
	(struct line_map_ordinary, struct line_map_macro): New structs.
    	(struct line_map): Turn this into a union of the two above.  Add
	comments.
	(struct maps_info): New struct.
	(struct line_maps)<info_ordinary, info_macro>: Two new fields.
	These now carry the map information that was previously scattered
	in struct line_maps.
	(struct map_info::allocated): Fix comment.
	(MAP_START_LOCATION, ORDINARY_MAP_FILE_NAME)
	(ORDINARY_MAP_STARTING_LINE_NUMBER)
	(ORDINARY_MAP_INCLUDER_FILE_INDEX)
	(ORDINARY_MAP_IN_SYSTEM_HEADER_P)
	(ORDINARY_MAP_NUMBER_OF_COLUMN_BITS, MACRO_MAP_MACRO)
	(MACRO_MAP_NUM_MACRO_TOKENS MACRO_MAP_LOCATIONS)
	(MACRO_MAP_EXPANSION_POINT_LOCATION)
	(LOCATION_POSSIBLY_IN_MACRO_MAP_P, LINEMAPS_MAP_INFO)
	(LINEMAPS_MAPS, LINEMAPS_ALLOCATE, LINEMAPS_USED, LINEMAPS_CACHE)
	(LINEMAPS_LAST_MAP, LINEMAPS_LAST_ALLOCATED_MAP)
	(LINEMAPS_ORDINARY_MAPS, LINEMAPS_ORDINARY_ALLOCATED)
	(LINEMAPS_ORDINARY_USED, LINEMAPS_ORDINARY_CACHE)
	(LINEMAPS_LAST_ORDINARY_MAP, LINEMAPS_LAST_ALLOCATED_ORDINARY_MAP)
	(LINEMAPS_MACRO_MAPS, LINEMAPS_MACRO_ALLOCATED)
	(LINEMAPS_MACRO_USED, LINEMAPS_MACRO_CACHE)
	(LINEMAPS_LAST_MACRO_MAP, LINEMAPS_LAST_ALLOCATED_MACRO_MAP)
	(LINEMAPS_MAP_AT, LINEMAPS_ORDINARY_MAP_AT)
	(LINEMAPS_MACRO_MAP_AT): New accessors for ordinary and macro map
	information.
	(linemap_check_ordinary, linemap_assert)
	(linemap_location_before_p): New macros.
	(linemap_position_for_line_and_column)
	(linemap_tracks_macro_expansion_locs_p, linemap_add_macro_token)
	(linemap_macro_expansion_map_p)
	(linemap_macro_map_loc_to_def_point)
	(linemap_macro_map_loc_unwind_once)
	(linemap_macro_map_loc_to_exp_point, linemap_step_out_once)
	(linemap_get_source_line linemap_get_source_column)
	(linemap_map_get_macro_name, linemap_get_file_path)
	(linemap_location_in_system_header_p)
	(linemap_location_from_macro_expansion_p): Declare new functions.
	(SOURCE_LINE, SOURCE_COLUMN, LAST_SOURCE_LINE_LOCATION)
	(LINEMAP_FILE, LINEMAP_LINE, LINEMAP_SYSP): Assert that this
	accessors act on ordinary maps only.
	(INCLUDED_FROM): Return NULL for main files; use the new
	accessors.
	(LINEMAP_POSITION_FOR_COLUMN): Use the new accessors.
	(struct expanded_location): Move here from gcc/input.h
	(linemap_resolve_location, linemap_expand_location)
	(linemap_expand_location_full): Declare new functions.
	* line-map.c: Include cpplib.h, internal.h
	(linemap_enter_macro, linemap_add_macro_token)
	(linemap_get_expansion_line, linemap_get_expansion_filename): New
	functions that are private to libcpp.
	(linemap_assert): New macro.
	(linemap_macro_loc_to_exp_point, linemap_macro_loc_to_exp_point)
	(linemap_macro_loc_unwind, linemap_macro_map_loc_to_def_point)
	(linemap_macro_map_loc_unwind_toward_spelling)
	(linemap_macro_map_loc_to_exp_point)
	(first_map_in_common_1, first_map_in_common): New static
	functions.
	(new_linemap): Define new static functions.  Extracted and
	enhanced from ...
	(linemap_add): ... here.  Use linemap_assert in lieu of abort
	previously.
	(linemap_tracks_macro_expansion_locs_p)
	(linemap_add_macro_token, linemap_macro_expansion_map_p)
	(linemap_check_ordinary, linemap_macro_map_loc_to_exp_point)
	(linemap_macro_map_loc_to_def_point)
	(linemap_macro_map_loc_unwind_once)
	(linemap_step_out_once, linemap_map_get_index)
	(linemap_get_source_line,linemap_get_source_column)
	(linemap_get_file_path, linemap_map_get_macro_name)
	(linemap_location_in_system_header_p)
	(linemap_location_originated_from_system_header_p)
	(linemap_location_from_macro_expansion_p)
	(linemap_tracks_macro_expansion_locs_p)
	(linemap_resolve_location, linemap_expand_location)
	(linemap_expand_location_full)
	(linemap_tracks_macro_expansion_locs_p)
	(linemap_position_for_line_and_column, linemap_compare_locations):
	Define new public functions.
	(linemap_init): Initialize ordinary and macro maps information in
	the map set.
	(linemap_check_files_exited): Use the new accessors.
	(linemap_free): Remove this dead code.
	(linemap_line_start): Assert this uses an ordinary map.  Adjust to
	use the new ordinary map accessors and data structures.  Don't
	overflow past the lowest possible macro token's location.
	(linemap_position_for_column): Assert the ordinary maps of the map
	set are really ordinary.  Use ordinary map accessors.
	(linemap_lookup): Keep the same logic but generalize to allow
	lookup of both ordinary and macro maps.  Do not crash when called
	with an empty line table.
	* directives-only.c (_cpp_preprocess_dir_only): Adjust to use the
	new API of line-map.h.
	* directives.c (start_directive, do_line, do_linemarker)
	(do_linemarker): Likewise.
	* files.c (_cpp_find_file, _cpp_stack_include, open_file_failed)
	(make_cpp_dir, cpp_make_system_header): Likewise.
	* init.c (cpp_read_main_file): Likewise.
	* internal.h (CPP_INCREMENT_LINE): Likewise.
	(linemap_enter_macro, linemap_add_macro_token)
	(linemap_get_expansion_line, linemap_get_expansion_filename): New
	functions private to libcpp.
	* lex.c (_cpp_process_line_notes, _cpp_skip_block_comment)
	(skip_line_comment, skip_whitespace, lex_raw_string)
	(_cpp_lex_direct): Likewise.
	* macro.c (_cpp_builtin_macro_text): Likewise.
	(_cpp_aligned_alloc): Initialize the new name member of the macro.
	* traditional.c (copy_comment, _cpp_scan_out_logical_line):
	Likewise.
	* errors.c (cpp_diagnostic): Adjust to new linemap API.

2011-08-28  Dodji Seketeli  <dodji@redhat.com>

	* line-map.c (linemap_add): Assert that reason must not be
	LC_RENAME when called for the first time on a "main input file".

2011-08-22  Gabriel Charette  <gchare@google.com>

	* init.c (cpp_create_reader): Inititalize forced_token_location_p.
	* internal.h (struct cpp_reader): Add field forced_token_location_p.
	* lex.c (_cpp_lex_direct): Use forced_token_location_p.
	(cpp_force_token_locations): New.
	(cpp_stop_forcing_token_locations): New.

2011-08-18  Rainer Orth  <ro@CeBiTec.Uni-Bielefeld.DE>

	PR libstdc++/1773
	* init.c (cpp_init_builtins): Define __cplusplus 19971L.

2011-08-18  Joseph Myers  <joseph@codesourcery.com>

	* include/cpplib.h (struct cpp_options): Fix typo.

2011-08-18  Joseph Myers  <joseph@codesourcery.com>

	* include/cpplib.h (struct cpp_options): Add rliterals.
	* init.c  (struct lang_flags, lang_defaults): Add rliterals.
	(cpp_set_lang): Set rliterals option.
	(cpp_init_builtins): Define __STDC_UTF_16__ and __STDC_UTF_32__.
	* lex.c (_cpp_lex_direct): Only accept raw strings if rliterals.

2011-08-15  Gabriel Charette  <gchare@google.com>

	* include/line-map.h (LINEMAP_POSITION_FOR_COLUMN): Remove.
	Update all users to use linemap_position_for_column instead.

2011-07-28  Gabriel Charette  <gchare@google.com>

	* include/line-map.h (struct line_maps):
	Remove unused field last_listed. Update all users.

2011-07-28  H.J. Lu  <hongjiu.lu@intel.com>

	* configure.ac: Set need_64bit_hwint to yes for x86 targets.
	* configure: Regenerated.

2011-07-25  Rainer Orth  <ro@CeBiTec.Uni-Bielefeld.DE>

	* system.h [__cplusplus]: Wrap C function declarations in extern "C".

2011-07-22  Rainer Orth  <ro@CeBiTec.Uni-Bielefeld.DE>
	    Ralf Wildenhues  <Ralf.Wildenhues@gmx.de>

	PR bootstrap/49794
	* configure.ac: Test AM_ICONV with CXX.
	* configure: Regenerate.
	* system.h (HAVE_DESIGNATED_INITIALIZERS): Never define for C++.

2011-07-15  Dodji Seketeli  <dodji@redhat.com>

	* directives.c (struct if_stack): Use source_location as type
	here.
	* include/cpplib.h (struct cpp_callbacks)<include, define, undef,
	indent, def_pragma, used_define, used_undef>: Properly use
	source_location as parameter type, rather than unsigned int.

2011-07-07  Rainer Orth  <ro@CeBiTec.Uni-Bielefeld.DE>

	PR target/39150
	* configure.ac (host_wide_int): Handle x86_64-*-solaris2.1[0-9]
	like i[34567]86-*-solaris2.1[0-9]*.
	* configure: Regenerate.

2011-06-16  Jason Merrill  <jason@redhat.com>

	PR c++/45399
	* lex.c (lex_raw_string): Don't check for embedded NUL.

2011-06-06  Dodji Seketeli  <dodji@redhat.com>

	PR preprocessor/48532
	* directives.c (do_pragma): Don't forget the invocation location
	when parsing the pragma name of a namespaced pragma directive.

2011-05-29  John Tytgat  <John.Tytgat@aaug.net>

	* files.c (read_file_guts): Add test on non-zero value of S_ISREG.

2011-05-22  Uros Bizjak  <ubizjak@gmail.com>

	PR target/49104
	* lex.c (init_vectorized_lexer): Do not set "minimum" when __3dNOW_A__
	is defined.  Check bit_MMXEXT and bit_CMOV to use search_line_mmx.

2011-04-25  Jan Kratochvil  <jan.kratochvil@redhat.com>

	* system.h (ENUM_BITFIELD): Remove.

2011-04-24  Jakub Jelinek  <jakub@redhat.com>

	PR preprocessor/48740
	* lex.c (lex_raw_string): When raw string ends with
	??) followed by raw prefix and ", ensure it is preprocessed
	with ??) rather than ??].

2011-04-20  Jim Meyering  <meyering@redhat.com>

	* files.c (destroy_cpp_file): Remove useless if-before-free.
	* init.c (cpp_destroy): Likewise.
	* macro.c (replace_args): Likewise.
	* pch.c (cpp_valid_state): Likewise.

2011-03-25  Kai Tietz  <ktietz@redhat.com>

	* files.c (file_hash_eq): Use filename_cmp
	instead of strcmp.
	(nonexistent_file_hash_eq): Likewise.
	(remap_filename): Likewise.
	Handle absolute DOS-path,
	(append_file_to_dir): Check for IS_DIR_SEPARATOR
	instead of slash.
	(read_name_map): Likewise.
	* linemap.c (linemap_add): Use filename_cmp
	instead of strcmp.
	* mkdeps.c (apply_vpath): Use filename_ncmp
	instead of strncmp.
	(deps_restore): Use filename_cmp instead of
	strcmp.
	* init.c (read_original_directory): Use
	IS_DIR_SEPARATOR instead of checking for slash.

2011-03-21  Michael Meissner  <meissner@linux.vnet.ibm.com>

	PR preprocessor/48192
	* directives.c (do_ifdef): Do not consider conditional macros as
	being defined.
	(do_ifndef): Ditto.
	* expr.c (parse_defined): Ditto.

2011-03-18  Richard Henderson  <rth@redhat.com>

	PR bootstrap/45381
	* lex.c [ALTIVEC] (search_line_fast): Require gcc version 4.5.

2011-11-04  Eric Botcazou  <ebotcazou@adacore.com>
            Jakub Jelinek  <jakub@redhat.com>

	PR preprocessor/39213
	* directives.c (end_directive): Call _cpp_remove_overlay for deferred
	pragmas as well in traditional mode.

2010-11-17  Ian Lance Taylor  <iant@google.com>

	PR bootstrap/45538
	* configure.ac: Use AC_USE_SYSTEM_EXTENSIONS.  Remove switch of
	AC_LANG based on ENABLE_BUILD_WITH_CXX.

2010-11-16  Kai Tietz  <kai.tietz@onevision.com>

	PR preprocessor/17349
	* lex.c (save_comment): Handle in argument passing c++
	comments special.

2010-11-02  Ian Lance Taylor  <iant@google.com>

	* configure.ac: Use AC_SYS_LARGEFILE.
	* configure: Rebuild.
	* config.in: Rebuild.

2010-10-19  Basile Starynkevitch  <basile@starynkevitch.net>

	* line-map.h (source_location): Remove obsolete comment
	mentioning location_s.

2010-09-29  Kai Tietz  <kai.tietz@onevision.com>

	PR preprocessor/45362
	* directives.c (cpp_pop_definition): Make static.
	(do_pragma_push_macro): Reworked to store text
	definition.
	(do_pragma_pop_macro): Add free text definition.
	(cpp_push_definition): Removed.
	* include/cpplib.h (cpp_push_definition): Removed.
	(cpp_pop_definition): Likewise.
	* internal.h (def_pragma_macro): Remove member 'value'
	and add new members 'definition', 'line',
	'syshdr', 'sued' and 'is_undef'.
	* pch.c (_cpp_restore_pushed_macros): Rework to work
	on text definition and store additional macro flags.
	(_cpp_save_pushed_macros): Likewise.

2010-09-29  Joseph Myers  <joseph@codesourcery.com>

	* include/cpplib.h (cpp_options): Rename warn_deprecated,
	warn_traditional, warn_long_long and pedantic.
	* directives.c (directive_diagnostics, _cpp_handle_directive):
	Update names of cpp_options members.
	* expr.c (cpp_classify_number, eval_token): Update names of
	cpp_options members.
	* init.c (cpp_create_reader, post_options): Update names of
	cpp_options members.
	* internal.h (CPP_PEDANTIC, CPP_WTRADITIONAL): Update names of
	cpp_options members.
	* macro.c (parse_params): Update names of cpp_options members.

2010-09-15  Ian Lance Taylor  <iant@google.com>

	* init.c: Fix type name in comment.

2010-08-31  Jakub Jelinek  <jakub@redhat.com>

	PR preprocessor/45457
	* expr.c (parse_defined): Call pfile->cb.user_builtin_macro hook if
	needed.
	* directives.c (do_ifdef, do_ifndef): Likewise.

2010-08-26  Rainer Orth  <ro@CeBiTec.Uni-Bielefeld.DE>

	* system.h [HAVE_INTTYPES_H]: Include inttypes.h.

2010-08-24  Richard Henderson  <rth@redhat.com>

	PR bootstrap/45376
	* configure.ac (HAVE_SSE4): New check.
	* configure, config.in: Rebuild.
	* lex.c (search_line_sse42): Omit if !HAVE_SSE4.

2010-08-24  Rainer Orth  <ro@CeBiTec.Uni-Bielefeld.DE>

	* lex.c [__sun__ && __svr4__]: Disable init_vectorized_lexer
	etc. on Solaris 2/x86.

2010-08-21  Richard Henderson  <rth@redhat.com>
	    Andi Kleen <ak@linux.intel.com>
	    David S. Miller  <davem@davemloft.net>

	* configure.ac (AC_C_BIGENDIAN, AC_TYPE_UINTPTR_T): New tests.
	(ssize_t): Check via AC_TYPE_SSIZE_T instead of AC_CHECK_TYPE.
	(ptrdiff_t): Check via AC_CHECK_TYPE.
	* config.in, configure: Rebuild.
	* system.h: Include stdint.h, if available.
	* lex.c (WORDS_BIGENDIAN): Provide default.
	(acc_char_mask_misalign, acc_char_replicate, acc_char_cmp,
	acc_char_index, search_line_acc_char, repl_chars, search_line_mmx,
	search_line_sse2, search_line_sse42, init_vectorized_lexer,
	search_line_fast): New.
	(_cpp_clean_line): Use search_line_fast.  Restructure the fast
	loop to make it clear when we're leaving the loop.  Stay in the
	fast loop for non-trigraph '?'.

2010-06-11  Jakub Jelinek  <jakub@redhat.com>

	* include/cpplib.h (struct cpp_callbacks): Add user_builtin_macro
	callback.
	(enum cpp_builtin_type): Add BT_FIRST_USER and BT_LAST_USER.
	(cpp_macro_definition): Remove const qual from second argument.
	* macro.c (enter_macro_context): Call user_builtin_macro callback for
	NODE_BUILTIN !NODE_USED macros.
	(warn_of_redefinition): Likewise.  Remove const qual from second
	argument.
	(cpp_macro_definition): Likewise.
	* pch.c (write_macdef, save_macros): Call user_builtin_macro callback
	for NODE_BUILTIN !NODE_USED macros.

2010-06-10  Joseph Myers  <joseph@codesourcery.com>

	* include/cpplib.h (struct cpp_options): Remove show_column.
	* init.c (cpp_create_reader, post_options): Don't set show_column.

2010-06-09  Joern Rennecke  <joern.rennecke@embecosm.com>

	PR bootstrap/44432
	* configure.ac: Before using ZW_PROG_COMPILER_DEPENDENCIES for C++,
	check that C++ compiler works.
	* configure: Regenerate.

2010-06-08  Laurynas Biveinis  <laurynas.biveinis@gmail.com>

	* include/symtab.h (ht_identifier_ptr): New.

2010-06-03  Joern Rennecke <joern.rennecke@embecosm.com>
	    Ralf Wildenhues  <Ralf.Wildenhues@gmx.de>

	PR bootstrap/42798
	* configure.ac: Check for declaration of 'basename(char *)'.
	* configure: Regenerate.
	* config.in: Regenerate.

2010-04-25  Joseph Myers  <joseph@codesourcery.com>

	* include/cpplib.h (enum c_lang): Add CLK_GNUC1X and CLK_STDC1X.
	* init.c (lang_defaults): Add entries for new language variants.
	(cpp_init_builtins): Define __STDC_VERSION__ to 201000L for C1X
	variants.

2010-04-09  Manuel López-Ibáñez <manu@gcc.gnu.org>

	PR cpp/43195
	* files.c (report_missing_guard): Test for #pragma once.

2010-04-07  Simon Baldwin  <simonb@google.com>

	* directives.c (do_diagnostic): Add warning reason argument,
	call appropriate error reporting function for code.
	(directive_diagnostics): Call specific warning functions with
	warning reason where appropriate.
	(do_error, do_warning, do_pragma_dependency): Add warning reason
	argument to do_diagnostic calls.
	* macro.c (_cpp_warn_if_unused_macro, enter_macro_context,
	_cpp_create_definition): Call specific warning functions with
	warning reason where appropriate.
	* Makefile.in: Add new diagnostic functions to gettext translations.
	* include/cpplib.h (struct cpp_callbacks): Add warning reason code
	to error callback.
	(CPP_DL_WARNING, CPP_DL_WARNING_SYSHDR, CPP_DL_PEDWARN, CPP_DL_ERROR,
	CPP_DL_ICE, CPP_DL_NOTE, CPP_DL_FATAL): Replace macros with enums.
	(CPP_W_NONE, CPP_W_DEPRECATED, CPP_W_COMMENTS,
	CPP_W_MISSING_INCLUDE_DIRS, CPP_W_TRIGRAPHS, CPP_W_MULTICHAR,
	CPP_W_TRADITIONAL, CPP_W_LONG_LONG, CPP_W_ENDIF_LABELS,
	CPP_W_NUM_SIGN_CHANGE, CPP_W_VARIADIC_MACROS,
	CPP_W_BUILTIN_MACRO_REDEFINED, CPP_W_DOLLARS, CPP_W_UNDEF,
	CPP_W_UNUSED_MACROS, CPP_W_CXX_OPERATOR_NAMES, CPP_W_NORMALIZE,
	CPP_W_INVALID_PCH, CPP_W_WARNING_DIRECTIVE): New enums for cpp
	warning reason codes.
	(cpp_warning, cpp_pedwarning, cpp_warning_syshdr,
	cpp_warning_with_line, cpp_pedwarning_with_line,
	cpp_warning_with_line_syshdr): New specific error reporting functions.
	* pch.c (cpp_valid_state): Call specific warning functions with
	warning reason where appropriate.
	* errors.c (cpp_diagnostic, cpp_diagnostic_with_line): New central
	diagnostic handlers.
	(cpp_warning, cpp_pedwarning, cpp_warning_syshdr,
	cpp_warning_with_line, cpp_pedwarning_with_line,
	cpp_warning_with_line_syshdr): New specific error reporting functions.
	* expr.c (cpp_classify_number, eval_token, num_unary_op): Call
	specific warning functions with warning reason where appropriate.
	* lex.c (_cpp_process_line_notes, _cpp_skip_block_comment,
	warn_about_normalization, lex_identifier_intern, lex_identifier,
	_cpp_lex_direct): Ditto.
	* charset.c (_cpp_valid_ucn, convert_hex, convert_escape,
	narrow_str_to_charconst): Ditto.

2010-04-06  Jakub Jelinek  <jakub@redhat.com>

	PR preprocessor/43642
	* lex.c (lex_raw_string): Change type of TYPE variable to
	unsigned char.

2010-04-02  Ralf Wildenhues  <Ralf.Wildenhues@gmx.de>

	* aclocal.m4: Regenerate.

2010-03-29  Jason Merrill  <jason@redhat.com>

	More N3077 raw string changes
	* charset.c (cpp_interpret_string): Don't transform UCNs in raw
	strings.
	* lex.c (bufring_append): Split out from...
	(lex_raw_string): ...here.  Undo trigraph and line splicing
	transformations.  Do process line notes in multi-line literals.
	(_cpp_process_line_notes): Ignore notes that were already handled.

	Some raw string changes from N3077
	* charset.c (cpp_interpret_string): Change inner delimiters to ().
	* lex.c (lex_raw_string): Likewise.  Also disallow '\' in delimiter.

2010-02-11  Jakub Jelinek  <jakub@redhat.com>

	* init.c (read_original_filename): Don't call read_original_directory
	if _cpp_handle_directive returns 0.

2010-01-01  Joseph Myers  <joseph@codesourcery.com>

	PR preprocessor/41947
	* expr.c (cpp_classify_number): Give error for hexadecimal
	floating-point constant with no digits before or after point.

2009-11-20  Arnaud Charlet  <charlet@adacore.com>

	* macro.c (enter_macro_context): Call cb.used callback if defined.
	* directives.c (do_idef, do_ifndef): Ditto.
	* include/cpplib.h (struct cpp_callbacks): Add used callback.

2009-11-11  Kai Tietz  <kai.tietz@onevision.com>

	* directives.c (do_pragma_push_macro): New pragma handler.
	(do_pragma_pop_macro): Likewise.
	(_cpp_init_internal_pragmas): Add push_macro and
	pop_macro handler to internal pragmas.
	(lex_macro_node_from_str): Removed.
	(cpp_push_definition): Replace lex_macro_node_from_str
	by _cpp_lex_identifier.
	(cpp_pop_definition): Likewise.
	* internal.h (_cpp_lex_identifier): New prototype.
	(def_pragma_macro): New structure.
	(cpp_reader): New member pushed_macros.
	* lex.c (_cpp_lex_identifier): New function.
	(lex_identifier_intern): New function.
	* init.c (cpp_create_reader): Initialize pushed_macros
	member.
	(cpp_destroy): Free elements in pushed_macros member.
	* pch.c (_cpp_save_pushed_macros): New function.
	(_cpp_restore_pushed_macros): Likewise.
	(_cpp_restore_pushed_macros): Use _cpp_save_pushed_macros.
	(cpp_read_state): Use _cpp_restore_pushed_macros.

2009-10-19  Jakub Jelinek  <jakub@redhat.com>

	* charset.c (cpp_init_iconv): Initialize utf8_cset_desc.
	(_cpp_destroy_iconv): Destroy utf8_cset_desc, char16_cset_desc
	and char32_cset_desc.
	(converter_for_type): Handle CPP_UTF8STRING.
	(cpp_interpret_string): Handle CPP_UTF8STRING and raw-strings.
	* directives.c (get__Pragma_string): Handle CPP_UTF8STRING.
	(parse_include): Reject raw strings.
	* include/cpplib.h (CPP_UTF8STRING): New token type.
	* internal.h (struct cpp_reader): Add utf8_cset_desc field.
	* lex.c (lex_raw_string): New function.
	(lex_string): Handle u8 string literals, call lex_raw_string
	for raw string literals.
	(_cpp_lex_direct): Call lex_string even for u8" and {,u,U,L,u8}R"
	sequences.
	* macro.c (stringify_arg): Handle CPP_UTF8STRING.

2009-10-14  Jakub Jelinek  <jakub@redhat.com>

	PR preprocessor/41543
	* include/line-map.h (RESERVED_LOCATION_COUNT): Define.
	* line-map.c (linemap_init): Initialize highest_location and
	highest_line to RESERVED_LOCATION_COUNT-1 instead of 0.

2009-10-09  Jason Merrill  <jason@redhat.com>

	* charset.c (_cpp_valid_ucn): Update C++0x restrictions.

2009-10-09  Neil Vachharajani <nvachhar@google.com>

	* directives.c (DIRECTIVE_TABLE): Remove DEPRECATED from ident and
	sccs.

2009-09-23  Loren J. Rittle  <ljrittle@acm.org>

	* configure.ac (AC_CHECK_HEADERS after AC_LANG(C++)): Add sys/stat.h.
	* configure: Rebuilt.

2009-09-22  Richard Guenther  <rguenther@suse.de>

	PR pch/38987
	* files.c (pch_open_file): Disallow non-toplevel PCH inclusion.

2009-09-18  Chris Demetriou  <cgd@google.com>

	PR preprocessor/28435:
	* include/cpplib.h (struct cpp_options): Add new member
	deps.need_preprocessor_output.
	* files.c (open_file_failed): If preprocessor output is needed
	always report an error.

2009-09-13  Kai Tietz  <kai.tietz@onevision.com>

	* configure.ac: Set for i?86-w64-mingw*
	need_64bit_hwint to yes.
	* configure: Regenerated.

2009-09-10  Jason Merrill  <jason@redhat.com>

	* directives.c (cpp_define): constify.

2009-09-02  Ian Lance Taylor  <iant@google.com>

	* macro.c (stringify_arg): Escape CPP_WCHAR tokens.

2009-08-24  Ralf Wildenhues  <Ralf.Wildenhues@gmx.de>

	* configure.ac (AC_PREREQ): Bump to 2.64.

2009-08-22  Ralf Wildenhues  <Ralf.Wildenhues@gmx.de>

	* aclocal.m4: Regenerate.
	* config.in: Regenerate.
	* configure: Regenerate.

2009-08-17  Tom Tromey  <tromey@redhat.com>

	PR preprocessor/41067:
	* charset.c (convert_escape): Add missing ":" to error text.

2009-07-27  Douglas B Rupp  <rupp@gnat.com>

	* include/cpplib.h (INO_T_CPP): New macro.
	(struct cpp_dir): Use it.

2009-07-20  Jerry Quinn  <jlquinn@optonline.net>

	PR regression/40800
	* configure.ac: Use = instead of == for testing
	ENABLE_BUILD_WITH_CXX.
	* configure: Rebuild.

2009-07-17  Jerry Quinn  <jlquinn@optonline.net>

	* directives.c (do_linemarker, do_line): Use CPP_STRING for
	ignored enum value.
	* files.c (find_file_in_dir): Add cast from void* to char*.
	* symtab.c (ht_lookup_with_hash): Add cast from void* to char*.
	* Makefile.in: (WARN_CFLAGS): Use general and C-specific
	warnings.
	(CXX, CXXFLAGS, WARN_CXXFLAGS, ALL_CXXFLAGS,
	ENABLE_BUILD_WITH_CXX, CCDEPMODE, CXXDEPMODE, COMPILER,
	COMPILER_FLAGS): New.
	(DEPMODE): Set from CCDEPMODE or CXXDEPMODE.
	(COMPILE.base): Use COMPILER instead of CC.  Use COMPILER_FLAGS
	instead of ALL_CFLAGS.
	* configure.ac: Invoke AC_PROG_CXX.  Separate C-specific warnings
	from other warnings.  Add -Wc++-compat to C-specific warnings.
	Check for --enable-build-with-cxx.  Set and substitute
	ENABLE_BUILD_WITH_CXX.  Invoke ZW_PROG_COMPILER_DEPENDENCIES
	according to ENABLE_BUILD_WITH_CXX.  Invoke AC_LANG before
	AC_CHECK_HEADERS.
	* configure: Rebuild.
	* include/cpp-id-data.h: Remove extern "C".
	* include/line-map.h: Likewise.
	* include/mkdeps.h: Likewise.
	* include/symtab.h: Likewise.
	* internal.h: Likewise.

2009-06-23  Manuel Lopez-Ibanez  <manu@gcc.gnu.org>

	* directives.c (parse_include): Add location argument. Update all
	calls.
	(parse_answer): Likewise.
	(do_include_common): Error with exact location.
	(parse_assertion): Likewise.

2009-06-18  Manuel López-Ibáñez  <manu@gcc.gnu.org>

	* expr.c (num_div_op): Take explicit location.

2009-06-17  Ian Lance Taylor  <iant@google.com>

	* include/cpplib.h (progname): Don't declare.

2009-06-12  Ian Lance Taylor  <iant@google.com>

	* include/cpplib.h (struct cpp_options): Add
	warn_cxx_operator_names field.
	(NODE_WARN_OPERATOR): Define.
	(struct cpp_hashnode): Increase flags field to 10 bits, decrease
	type to 6 bits.
	* init.c (mark_named_operators): Add flags parameter.
	(cpp_post_options): Pick flags value to pass to
	mark_named_operators.
	* lex.c (lex_identifier): If NODE_WARN_OPERATOR is set, warn that
	identifier is an operator name in C++.

2009-06-01  Aldy Hernandez  <aldyh@redhat.com>

	* include/line-map.h (LAST_SOURCE_COLUMN): New.

2009-06-01  Ian Lance Taylor  <iant@google.com>

	* include/cpp-id-data.h: Add extern "C".
	* include/line-map.h: Likewise.
	* include/mkdeps.h: Likewise.
	* include/symtab.h: Likewise.
	* internal.h: Likewise.

2009-05-15  Ian Lance Taylor  <iant@google.com>

	* include/cpplib.h (enum cpp_builtin_type): Rename from enum
	builtin_type.  Change all uses.

2009-05-14  Manuel Lopez-Ibanez  <manu@gcc.gnu.org>

	PR cpp/36674
	* directives (do_linemarker): Compensate for the increment in
	location that occurs when we reach the end of line.
	* files (_cpp_stack_include): Mention _cpp_find_file in the
	comment.

2009-05-10  Joseph Myers  <joseph@codesourcery.com>

	* include/cpplib.h (enum cpp_token_fld_kind): Add
	CPP_TOKEN_FLD_TOKEN_NO.
	(struct cpp_macro_arg, struct cpp_identifier): Define.
	(union cpp_token_u): Use struct cpp_identifier for identifiers.
	Use struct cpp_macro_arg for macro arguments.  Add token_no for
	CPP_PASTE token numbers.
	* directives.c (_cpp_handle_directive, lex_macro_node, do_pragma,
	do_pragma_poison, parse_assertion): Use val.node.node in place of
	val.node.
	* expr.c (parse_defined, eval_token): Use val.node.node in place
	of val.node.
	* lex.c (cpp_ideq, _cpp_lex_direct, cpp_token_len,
	cpp_spell_token, cpp_output_token, _cpp_equiv_tokens,
	cpp_token_val_index): Use val.macro_arg.arg_no or val.token_no in
	place of val.arg_no.  Use val.node.node in place of val.node.
	* macro.c (replace_args, cpp_get_token, parse_params,
	lex_expansion_token, create_iso_definition, cpp_macro_definition):
	Use val.macro_arg.arg_no or val.token_no in place of val.arg_no.
	Use val.node.node in place of val.node.

2009-05-03  Joseph Myers  <joseph@codesourcery.com>

	* charset.c (one_utf8_to_cppchar): Correct mask used for 5-byte
	UTF-8 sequences.

2009-04-25  Joseph Myers  <joseph@codesourcery.com>

	PR preprocessor/39559
	* expr.c (cpp_interpret_integer): Use a pedwarn for decimal
	constants larger than intmax_t in C99 mode.

2009-04-21  Taras Glek <tglek@mozilla.com>

	* include/cpp-id-data.h: Update GTY annotations to new syntax.
	* include/cpplib.h: Likewise.
	* include/line-map.h: Likewise.
	* include/symtab.h: Likewise.

2009-04-22  Manuel Lopez-Ibanez  <manu@gcc.gnu.org>

	PR c++/14875
	* lex.c (cpp_type2name): Take a flags parameter. Call
	cpp_named_operator2name for named operators and cpp_digraph2name
	for digraphs.
	(cpp_digraph2name): New.
	(cpp_spell_token): Use it.
	(cpp_output_token): Likewise.
	* include/cpplib.h (cpp_type2name): Update declaration.
	* init.c (cpp_named_operator2name): New.
	* internal.h (cpp_named_operator2name): Declare.

2009-04-21  Manuel Lopez-Ibanez  <manu@gcc.gnu.org>

	PR c++/13358
	* init.c (cpp_create_reader): Wlong_long is disabled by default.
	* expr.c (cpp_classify_number): Give different messages for C and
	C++ front-ends.

2009-04-19  Joseph Myers  <joseph@codesourcery.com>

	PR preprocessor/20078
	* include/cpp-id-data.h (struct cpp_macro): Add extra_tokens
	field.
	* include/cpplib.h (SP_DIGRAPH, SP_PREV_WHITE): Define.
	(struct cpp_token): Change flags to unsigned short.
	* lex.c (_cpp_lex_direct): Initialize arg_no for CPP_PASTE tokens.
	(_cpp_equiv_tokens): Check arg_no for CPP_PASTE tokens.
	(cpp_token_val_index): Return CPP_TOKEN_FLD_ARG_NO for CPP_PASTE
	tokens.
	* macro.c (macro_real_token_count): New.
	(enter_macro_context, replace_args): Use macro_real_token_count.
	(create_iso_definition): Record whitespace surrounding and digraph
	spelling of # and ## tokens using SP_PREV_WHITE and SP_DIGRAPH.
	Set extra_tokens and save CPP_PASTE tokens with arg_no set for
	multiple consecutive ## tokens.
	(_cpp_create_definition): Initialize extra_tokens.
	(cpp_macro_definition): Use macro_real_token_count.

2009-04-18  Joseph Myers  <joseph@codesourcery.com>

	* directives.c (parse_include): Pass true to check_eol.

2009-04-18  Joseph Myers  <joseph@codesourcery.com>

	PR preprocessor/39646
	* include/line-map.h (enum lc_reason): Add LC_RENAME_VERBATIM.
	* line-map.c (linemap_add): Handle LC_RENAME_VERBATIM.
	* directives.c (do_line, do_linemarker): Use LC_RENAME_VERBATIM in
	place of LC_RENAME.

2009-04-18  Joseph Myers  <joseph@codesourcery.com>

	PR preprocessor/39647
	* directives.c (check_eol): Add parameter expand.
	(do_undef, parse_include, do_line, do_linemarker, do_ident,
	do_pragma_once, do_pragma_system_header, do_ifdef, do_ifndef,
	do_else, do_endif, do_assert, do_unassert): All callers changed.
	Pass true from do_line, false elsewhere.

2009-04-12  Joseph Myers  <joseph@codesourcery.com>

	PR preprocessor/31869
	* macro.c (stringify_arg): Handle NULL source token in padding
	token where previous padding token did not have source token with
	preceding whitespace.

2009-04-09  Jakub Jelinek  <jakub@redhat.com>

	* Makefile.in: Change copyright header to refer to version
	3 of the GNU General Public License and to point readers at the
	COPYING3 file and the FSF's license web page.
	* charset.c: Likewise.
	* directives-only.c: Likewise.
	* directives.c: Likewise.
	* errors.c: Likewise.
	* expr.c: Likewise.
	* files.c: Likewise.
	* identifiers.c: Likewise.
	* include/cpp-id-data.h: Likewise.
	* include/cpplib.h: Likewise.
	* include/line-map.h: Likewise.
	* include/mkdeps.h: Likewise.
	* include/symtab.h: Likewise.
	* init.c: Likewise.
	* internal.h: Likewise.
	* lex.c: Likewise.
	* line-map.c: Likewise.
	* macro.c: Likewise.
	* makeucnid.c: Likewise.
	* mkdeps.c: Likewise.
	* pch.c: Likewise.
	* symtab.c: Likewise.
	* system.h: Likewise.
	* traditional.c: Likewise.
	* ucnid.tab: Likewise.
	* ucnid.h: Regenerate.

2009-04-01  Janis Johnson  <janis187@us.ibm.com>

	PR c/39027
	* include/cpplib.h (CPP_N_DEFAULT): Define.
	* expr.c (interpret_float_suffix): Recognize d or D for double,
	return new value for default.
	(cpp_classify_number): Issue pedwarn for use of d or D in suffix.

	PR c/33466
	* expr.c (interpret_float_suffix): Reject invalid suffix that uses
	letters from decimal float and fixed-point suffixes.

2009-03-31  Joseph Myers  <joseph@codesourcery.com>

	PR preprocessor/15638
	* files.c (_cpp_find_file): Call open_file_failed after diagnosing
	invalid PCH.
	(open_file_failed): Make error for missing file fatal.
	* include/cpplib.h (CPP_DL_FATAL): Define.

2009-03-30  Sergiy Vyshnevetskiy  <serg@vostok.net>

	PR preprocessor/31932:
	* internal.h: Don't mention HAVE_ICONV_H.
	* configure, config.in: Rebuild.
	* configure.ac: Don't check for iconv.h.

2009-03-30  Tom Tromey  <tromey@redhat.com>

	PR preprocessor/39512:
	* line-map.c (linemap_init): Initialize 'reallocator' field.

2009-03-30  Jakub Jelinek  <jakub@redhat.com>

	PR target/39558
	* macro.c (cpp_get_token): If macro_to_expand returns NULL
	and used some tokens, add CPP_PADDING before next token.

2009-03-29  Joseph Myers  <joseph@codesourcery.com>

	PR preprocessor/34695
	* makedepend.c: Remove.
	* Makefile.in (makedepend_OBJS, makedepend$(EXEEXT)): Remove.
	(all, clean, TAGS_SOURCES, include): Remove makedepend handling.
	* directives.c (cpp_errors): Remove.
	* errors.c (print_location, _cpp_begin_message, v_message):
	Remove.
	(cpp_error, cpp_error_with_line): Always use error callback.
	(cpp_error, cpp_error_with_line, cpp_errno): Return bool.
	* include/cpplib.h (cpp_options): Remove pedantic_errors,
	inhibit_warnings, warn_system_headers, inhibit_errors,
	warnings_are_errors, client_diagnostic.
	(cpp_callbacks): Add extra arguments to error callback; make it
	return bool.
	(cpp_finish): Return void.
	(cpp_destroy): Remove inaccurate comment about return value.
	(cpp_errors, CPP_DL_EXTRACT, CPP_DL_WARNING_P): Remove.
	(CPP_DL_NOTE): Define.
	* include/line-map.h (linemap_print_containing_files): Remove.
	* init.c (cpp_finish): Do not check for or return number of
	errors.
	* internal.h (cpp_reader): Remove errors field.
	* line-map.c (linemap_print_containing_files): Remove.
	* macro.c (_cpp_create_definition): Use CPP_DL_NOTE for message
	about previous definition.  Only emit it if previous diagnostic
	was emitted.

2009-03-28  Joseph Myers  <joseph@codesourcery.com>

	* Makefile.in (po/$(PACKAGE).pot): Use $(mkinstalldirs) not
	mkinstalldirs.

2009-03-18  Jakub Jelinek  <jakub@redhat.com>

	* include/cpplib.h (struct cpp_dir): Reorder fields for 64-bit hosts.

2009-02-21  Joseph Myers  <joseph@codesourcery.com>

	* lex.c (lex_string): Return a CPP_LESS token for missing '>' in a
	header name.
	(_cpp_lex_direct): Handle this.

2009-02-15  Richard Guenther  <rguenther@suse.de>

	Revert last change.

2009-02-13  Richard Guenther  <rguenther@suse.de>

	* configure.ac: Enable LFS.
	* configure: Re-generate.
	* config.in: Likewise.

2009-01-05  Ben Elliston  <bje@au.ibm.com>

	* Makefile.in (.po.gmo): Use mkinstalldirs, not test -d || mkdir.
	(.po.pox): Likewise.
	(po/$(PACKAGE).pot): Likewise.

2008-12-10  Alexandre Oliva  <aoliva@redhat.com>

	PR target/37033
	* pch.c (cpp_valid_state): Improve message for poisoned symbols.
	Allow for differences in __GCC_HAVE_DWARF2_CFI_ASM.

2008-11-29  Joseph Myers  <joseph@codesourcery.com>

	* lex.c (cpp_token_len): Use 6 as default length.

2008-10-31  Manuel López-Ibáñez  <manu@gcc.gnu.org>

	* expr.c (struct op): Add location.
	(_cpp_parse_expr): Propagate locations throught the stack
	of expressions.
	(reduce): Likewise.
	(check_promotion): Use explicit location in errors.

2008-10-05  Matthew Gingell  <gingell@adacore.com>
	    Arnaud Charlet  <charlet@adacore.com>

	* include/cpplib.h (cpp_comments, cpp_comment_table): New structs.
	(cpp_get_comments): New function.
	* internal.h (struct cpp_reader): Add comments field.
	* init.c (cpp_destroy): Free comments.
	* lex.c (store_comment, cpp_get_comments): New functions.
	(comments): New struct.
	(save_comment): Store comments in comments struct.

2008-09-18  Simon Baldwin  <simonb@google.com>

	* include/cpplib.h (struct cpp_options): Add new boolean flag
	warn_builtin_macro_redefined.
	* init.c (cpp_create_reader): Initialize warn_builtin_macro_redefined.
	* (struct builtin_operator): Split out from previous struct builtin,
	enhance extra const correctness.
	* (struct builtin_macro): Split out from previous struct builtin, add
	new always_warn_if_redefined flag, enhance const correctness.
	* (mark_named_operators): Use struct builtin_operator.
	* (cpp_init_special_builtins): Use struct builtin_macro, add NODE_WARN
	to builtins selectively.
	* macro.c (warn_of_redefinition): Return false if a builtin macro
	is not flagged with NODE_WARN.

2008-07-31  Jakub Jelinek  <jakub@redhat.com>

	PR preprocessor/36649
	* files.c (struct report_missing_guard_data): New type.
	(report_missing_guard): Put paths into an array instead of printing
	them right away.  Return 1 rather than 0.
	(report_missing_guard_cmp): New function.
	(_cpp_report_missing_guards): Sort and print paths gathered by
	report_missing_guard callback.

2008-07-22  Manuel Lopez-Ibanez  <manu@gcc.gnu.org>

	PR 28079
	* directives.c (strtolinenum): Handle overflow.
	(do_line): Give a warning if line number overflowed.
	(do_linemarker): Update call to strtolinenum.

2008-07-21  Manuel Lopez-Ibanez  <manu@gcc.gnu.org>

	* include/line-map.h (linenum_type): New typedef.
	(struct line_map): Use it.
	(SOURCE_LINE): Second arguments is a LOCATION not a LINE.
	(SOURCE_COLUMN): Likewise.
	* macro.c (_cpp_builtin_macro_text): Use linenum_type. Don't store
	source_location values in a variable of type linenum_type.
	* directives.c (struct if_stack): Use linenum_type.
	(strtoul_for_line): Rename as strtolinenum.
	(do_line): Use linenum_type.
	(do_linemarker): Use linenum_type and strtolinenum.
	(_cpp_do_file_change): Use linenum_t.
	* line-map.c (linemap_add): Likewise.
	(linemap_line_start): Likewise.
	* traditional.c (struct fun_macro): 'line' is a source_location.
	* errors.c (print_location): Use linenum_type.
	* directives-only.c (_cpp_preprocess_dir_only): Likewise.
	* internal.h (CPP_INCREMENT_LINE): Likewise.
	* lex.c (_cpp_skip_block_comment): Use source_location.
	
2008-07-14  Ben Elliston  <bje@au.ibm.com>

	* include/cpplib.h (NODE_CONDITIONAL): New.
	(struct cpp_callbacks): New macro_to_expand field.
	(struct cpp_hashnode): Adjust size of flags and type fields.
	(cpp_peek_token): Prototype.
	* lex.c (cpp_peek_token): New function.
	(_cpp_temp_token): Protect pre-existing lookaheads.
	* macro.c (cpp_get_token): Expand any conditional macros.
	(_cpp_backup_tokens_direct): New.
	(_cpp_backup_tokens): Call _cpp_backup_tokens_direct.
	(warn_of_redefinition): Silently allow redefined conditional
	macros.
	(_cpp_create_definition): Remove the conditional flag when a user
	defines one of the conditional macros.
	* internal.h (_cpp_backup_tokens_direct): New prototype.

2008-06-13  Andrew Haley  <aph@redhat.com>

	PR preprocessor/33305
	* macro.c (replace_args): Print a warning for empty macro
	arguments in C89 and C++.

2008-06-17  Ralf Wildenhues  <Ralf.Wildenhues@gmx.de>

	* Makefile.in ($(srcdir)/aclocal.m4): Update dependencies.
	* configure: Regenerate.

2008-06-16  Ralf Wildenhues  <Ralf.Wildenhues@gmx.de>

	* Makefile.in (datarootdir): New variable.

2008-06-12  H.J. Lu  <hongjiu.lu@intel.com>

	PR preprocessor/36479
	* charset.c (cpp_interpret_string_notranslate): Also set
	narrow_cset_desc.width.

2008-06-07  Joseph Myers  <joseph@codesourcery.com>

	* configure.ac (parisc*64*-*-*): Remove.
	* configure: Regenerate.

2008-05-30  Tom Tromey  <tromey@redhat.com>

	PR preprocessor/36320:
	* internal.h (_cpp_parse_expr): Update.
	* expr.c (_cpp_parse_expr): Add 'is_if' argument.  Update error
	messages.
	* directives.c (do_if): Update.
	(do_elif): Require expression if processing group.

2008-05-30  Danny Smith  <dannysmith@users.sourceforge.net>

	* include/cpplib.h (struct cpp_dir): Add new field, canonical_name.

2008-05-21  Tom Tromey  <tromey@redhat.com>

	PR preprocessor/27777:
	* lex.c (cpp_output_line_to_string): New function.
	* internal.h (_cpp_begin_message): Don't declare.
	* errors.c (_cpp_begin_message): Now static.
	* include/cpplib.h (cpp_output_line_to_string): Declare.
	* directives.c (do_diagnostic): Rewrote.  Use
	cpp_output_line_to_string.  Don't use _cpp_begin_message.

2008-05-21  Tom Tromey  <tromey@redhat.com>

	* include/symtab.h (HT_ALLOCED): Remove.
	(ht_purge): Declare.
	* symtab.c (DELETED): New define.
	(ht_lookup): Update comment.
	(ht_lookup_with_hash): Handle deleted entries.  Remove HT_ALLOCED
	code.  Use subobject allocator for strings, if it exists.
	(ht_expand): Handle deleted entries.
	(ht_forall): Likewise.
	(ht_purge): New function.
	(ht_dump_statistics): Print deletion statistics.

2008-05-13  Tom Tromey  <tromey@redhat.com>

	PR preprocessor/22168:
	* include/cpplib.h (struct cpp_options) <objc>: Update
	documentation.
	* expr.c (eval_token): Warn for use of assertions.
	* directives.c (directive_diagnostics): Warn about extensions.
	(DEPRECATED): New define.
	(DIRECTIVE_TABLE): Use it.

2008-05-06  Tom Tromey  <tromey@redhat.com>

	PR preprocessor/35313, PR preprocessor/36088:
	* expr.c (optab) <QUERY, COMMA>: Set precedence to 4.
	(reduce) <case CPP_QUERY>: Special case CPP_COMMA and CPP_COLON.

2008-05-04  David S. Miller  <davem@davemloft.net>

	* configure.ac (sparc*-*-*): Always set need_64bit_hwint to yes.
	* configure: Regenerate.

2008-04-22  Daniel Franke  <franke.daniel@gmail.com>

	* include/cpplib.h (cpp_define_formatted): New.
	* directives.c (cpp_define_formatted): New.

2008-04-21  Tom Tromey  <tromey@redhat.com>

	PR libcpp/33415:
	* charset.c (_cpp_convert_input): Add buffer_start argument.
	Ignore UTF-8 BOM if seen.
	* internal.h (_cpp_convert_input): Add argument.
	* files.c (struct _cpp_file) <buffer_start>: New field.
	(destroy_cpp_file): Free buffer_start, not buffer.
	(_cpp_pop_file_buffer): Likewise.
	(read_file_guts): Update.

2008-04-18  Kris Van Hees <kris.van.hees@oracle.com>

	* include/cpp-id-data.h (UC): Was U, conflicts with U"..." literal.
	* include/cpplib.h (CHAR16, CHAR32, STRING16, STRING32): New tokens.
	(struct cpp_options): Added uliterals.
	(cpp_interpret_string): Update prototype.
	(cpp_interpret_string_notranslate): Idem.
	* charset.c (init_iconv_desc): New width member in cset_converter.
	(cpp_init_iconv): Add support for char{16,32}_cset_desc.
	(convert_ucn): Idem.
	(emit_numeric_escape): Idem.
	(convert_hex): Idem.
	(convert_oct): Idem.
	(convert_escape): Idem.
	(converter_for_type): New function.
	(cpp_interpret_string): Use converter_for_type, support u and U prefix.
	(cpp_interpret_string_notranslate): Match changed prototype.
	(wide_str_to_charconst): Use converter_for_type.
	(cpp_interpret_charconst): Add support for CPP_CHAR{16,32}.
	* directives.c (linemarker_dir): Macro U changed to UC.
	(parse_include): Idem.
	(register_pragma_1): Idem.
	(restore_registered_pragmas): Idem.
	(get__Pragma_string): Support CPP_STRING{16,32}.
	* expr.c (eval_token): Support CPP_CHAR{16,32}.
	* init.c (struct lang_flags): Added uliterals.
	(lang_defaults): Idem.
	* internal.h (struct cset_converter) <width>: New field.
	(struct cpp_reader) <char16_cset_desc>: Idem.
	(struct cpp_reader) <char32_cset_desc>: Idem.
	* lex.c (digraph_spellings): Macro U changed to UC.
	(OP, TK): Idem.
	(lex_string): Add support for u'...', U'...', u"..." and U"...".
	(_cpp_lex_direct): Idem.
	* macro.c (_cpp_builtin_macro_text): Macro U changed to UC.
	(stringify_arg): Support CPP_CHAR{16,32} and CPP_STRING{16,32}.

2008-04-18  Paolo Bonzini  <bonzini@gnu.org>

	PR bootstrap/35457
	* aclocal.m4: Regenerate.
	* configure: Regenerate.

2008-04-17  Tom Tromey  <tromey@redhat.com>

	PR libcpp/34866:
	* errors.c (cpp_error): Don't reference a token before the start
	of the current run.

2008-04-16  Tom Tromey  <tromey@redhat.com>

	* Makefile.in (TAGS_SOURCES): New variable.
	(TAGS): New target.

2008-04-11  Kaz Kojima  <kkojima@gcc.gnu.org>

	* configure.ac: (need_64bit_hwint): Need 64bit hwint for sh-*-*
	and shbe-*-*.
	* configure: Rebuilt.

2008-04-02  Joseph Myers  <joseph@codesourcery.com>

	* include/cpplib.h (struct cpp_callbacks): Add used_define,
	used_undef and before_define.
	(NODE_USED): Define.
	* directives.c (do_define, do_undef, undefine_macros, do_ifdef,
	do_ifndef, cpp_pop_definition): Handle new flag and use new
	callbacks.
	* expr.c (parse_defined): Handle new flag and use new callbacks.
	* macro.c (enter_macro_context, _cpp_free_definition): Handle new
	flag and use new callbacks.

2008-04-01  Jakub Jelinek  <jakub@redhat.com>

	PR pch/13675
	* files.c (struct _cpp_file): Remove pch field.
	(pch_open_file): Don't set file->pch, just file->pchname.
	(should_stack_file): After pfile->cb.read_pch call
	free pchname and clear pchname, don't close file->fd.
	Test file->pchname instead of file->pch.  Don't close fd after cb.
	(_cpp_stack_include): Test file->pchname instead of file->pch.

2008-03-28  Tom Tromey  <tromey@redhat.com>

	* Makefile.in (POSTCOMPILE): New variable.
	(.c.o): Use it.

2008-03-13  Tom Tromey  <tromey@redhat.com>

	PR libcpp/35322:
	* directives.c (destringize_and_run): Set pfile->directive.

2008-03-06  Markus Milleder  <markus.milleder@generali.at>

	PR preprocessor/35458
	* mkdeps.c (munge): Quote '#' with a '\'.

2008-02-27  Ralf Wildenhues  <Ralf.Wildenhues@gmx.de>

	PR preprocessor/35379
	* mkdeps.c (deps_write): Ensure the first target always appears
	in the first column, without leading backslash newline.  Avoid
	some more extra whitespace.

2008-02-25  Thiemo Seufer <ths@mips.com>

	* Makefile.in ($(srcdir)/config.in): Depend on configure.ac.

2008-02-19  Tom Tromey  <tromey@redhat.com>

	* traditional.c (lex_identifier): Use CPP_HASHNODE.
	* lex.c (lex_identifier): Use CPP_HASHNODE.
	* include/line-map.h (LINEMAP_POSITION_FOR_COLUMN): Wrap in
	do-while.
	* identifiers.c (alloc_node): Change return type.
	(_cpp_init_hashtable): Don't cast 'alloc_node'.
	(proxy_assertion_broken): New declaration.
	(cpp_forall_identifiers): Move comment.
	* line-map.c (linemap_add): Comment fix.
	(linemap_line_start): Indentation fix.

2008-01-25  Jakub Jelinek  <jakub@redhat.com>

	PR preprocessor/34692
	* macro.c (collect_args): Add pragma_buff argument.  Push
	CPP_PRAGMA ... CPP_PRAGMA_EOL tokens to *pragma_buff, rather
	than into arguments.  Reset prevent_expansion and parsing_args
	state at CPP_PRAGMA_EOL/CPP_EOF.
	(funlike_invocation_p): Add pragma_buff argument, pass it through
	to collect_args.
	(enter_macro_context): Add result argument.  Adjust
	funlike_invocation_p caller.  Emit all deferred pragma tokens
	gathered during collect_args before the expansion, add a padding
	token.  Return 2 instead of 1 if any pragma tokens were prepended.
	(cpp_get_token): If enter_macro_context returns 2, don't return
	a padding token, instead cycle to grab CPP_PRAGMA token.
	* directives.c (_cpp_handle_directive): If was_parsing_args
	in deferred pragma, leave parsing_args and prevent_expansion as is.

2008-01-22  Tom Tromey  <tromey@redhat.com>

	PR c++/34859
	* macro.c (_cpp_create_definition): Handle __STDC_LIMIT_MACROS and
	__STDC_CONSTANT_MACROS.

2008-01-07  Fred Fish  <fnf@specifix.com>

	PR preprocessor/30363
	* traditional.c (replace_args_and_push): Add local variable
	cxtquote, calculate the replacement text size assuming a 
	worst case of every input character quoted with backslash,
	and properly handle output quoting of quote characters in
	actual arguments used in function-like macros.

2008-01-03  Tom Tromey  <tromey@redhat.com>

	PR preprocessor/34602
	* directives.c (do_line): Don't try to spell EOF token.
	(do_linemarker): Add comment.

2007-12-11  DJ Delorie  <dj@redhat.com>

	* charset.c (convert_using_iconv): Close out any shift states,
	returning to the initial state.

2007-12-06  Tom Tromey  <tromey@redhat.com>

	PR c/29172
	* internal.h (struct cpp_reader) <file_hash_entries>: Changed
	type.
	<file_hash_entries_allocated, file_hash_entries_used>: Removed.
	* files.c (FILE_HASH_POOL_SIZE): New macro.
	(struct file_hash_entry_pool): New.
	(destroy_all_cpp_files): New function.
	(allocate_file_hash_entries): Allocate a file_hash_entry_pool.
	(new_file_hash_entry): Update.
	(free_file_hash_entries): New function.
	(_cpp_cleanup_files): Call free_file_hash_entries and
	destroy_all_cpp_files.
	(cpp_clear_file_cache): New function.
	* include/cpplib.h (cpp_clear_file_cache): Declare.

2007-12-03  Tom Tromey  <tromey@redhat.com>

	PR preprocessor/34288
	* configure.ac, config.in: Rebuilt.
	* configure.ac: Check for ssize_t.

2007-11-30  Tom Tromey  <tromey@redhat.com>

	PR preprocessor/32868
	* macro.c (_cpp_create_definition): Special case
	__STDC_FORMAT_MACROS.

2007-11-16  Michael Matz  <matz@suse.de>

	* files.c (search_path_head): Fix check for absolute paths.

2007-11-11  Tom Tromey  <tromey@redhat.com>

	PR c++/17557
	* include/cpplib.h (cpp_included_before): Declare.
	* files.c (struct file_hash_entry) <location>: New field.
	(_cpp_find_file): Initialize new field.
	(make_cpp_dir): Likewise.
	(cpp_included_before): New function.

2007-11-01  Tom Tromey  <tromey@redhat.com>

	PR preprocessor/30805
	* macro.c (paste_tokens): Handle padding token.
	(paste_tokens): Don't abort unless padding has PASTE_LEFT flag.

2007-10-31  Tom Tromey  <tromey@redhat.com>

	PR preprocessor/30786
	* macro.c (builtin_macro): Return result of _cpp_do__Pragma.
	* directives.c (_cpp_do__Pragma): Return error status.
	* internal.h (_cpp_do__Pragma): Update.
	* directives.c (get__Pragma_string): Back up if EOF seen.

2007-09-06  Tom Tromey  <tromey@redhat.com>

	* internal.h (struct cpp_reader) <invocation_location>: New
	field.
	(struct cpp_reader) <set_invocation_location>: Likewise.
	* init.c (cpp_set_line_map): New function.
	* line-map.c (linemap_add): Use linemap's allocator.
	* include/line-map.h (GTY): Define.
	(line_map_realloc): New typedef.
	(struct line_map): Mark with GTY.
	(struct line_maps): Likewise.
	(struct line_maps) <maps>: Likewise.
	(struct line_maps) <reallocator>: New field.
	* include/symtab.h (GTY): Conditionally define.
	* include/cpplib.h (cpp_set_line_map): Declare.
	(cpp_get_token_with_location): Declare.
	* macro.c (cpp_get_token): Set invocation_location on the reader.
	(cpp_get_token_with_location): New function.

2007-08-30  Chao-ying Fu  <fu@mips.com>

	* expr.c (interpret_float_suffix): Support hr, r, lr, llr, uhr, ur,
	ulr, ullr, hk, k, lk, llk, uhk, uk, ulk, ullk.
	(cpp_classify_number): Support decimal fixed-point constants without
	exponents.
	Warn about fixed-point constants when -pedantic.
	* include/cpplib.h (CPP_N_SMALL, CPP_N_MEDIUM, CPP_N_LARGE): Change
	comments to support fixed-point values.
	(CPP_N_FRACT, CPP_N_ACCUM): Define.

2007-08-18  Tom Tromey  <tromey@redhat.com>

	PR preprocessor/32974
	* directives.c (parse_include): Don't check for EOL when
	processing #pragma dependency.

2007-07-30  Ollie Wild  <aaw@google.com>

	* directives-only.c: New file.
	* internal.h (struct _cpp_dir_only_callbacks): New.
	(_cpp_preprocess_dir_only): New function.
	* directives.c (_cpp_handle_directive): Check directives_only before
	disabling execution of indented directives.
	* files.c (_cpp_stack_file): Add directives_only check.
	* include/cpplib.h (struct cpp_options): Add directives_only.
	(cpp_init_special_builtins): New function.
	* init.c (cpp_init_special_builtins): New function.
	(cpp_init_builtins): Move builtin_array initialization to
	cpp_init_special_builtins.
	(post_options): Check directives_only before setting
	pfile->state.prevent_expansion = 1.
	* macro.c (_cpp_builtin_macro_text): Print an error if __COUNTER__
	is expanded inside a directive while -fdirectives-only is enabled.
	* Makefile.in (libcpp_a_OBJS): Add directives-only.o.
	(libcpp_a_SOURCES): Add directives-only.c.

2007-07-04  Uros Bizjak  <ubizjak@gmail.com>

	* traditional.c (_cpp_scan_out_logical_line): Initialize
	fmacro.args, fmacro.node, fmacro.offset, fmacro.line and
	fmacro.args to prevent 'may be used uninitialized' warning.

2007-07-03  Uros Bizjak  <ubizjak@gmail.com>

	* include/cpplib.h (CPP_N_WIDTH_MD, CPP_N_MD_W, CPP_N_MD_Q):
	Add new constants.
	* expr.c (interpret_float_suffix): Process 'w', 'W', 'q' and 'Q'
	suffixes.  Return CPP_N_MD_W for 'w' or 'W' suffixes and CPP_N_MD_Q
	for 'q' or 'Q' suffixes.

2007-06-17  Danny Smith  <dannysmith@users.sourceforge.net

	* files.c (open_file): Correct typo.

2007-06-16  Vladimir Prus  <vladimir@codesourcery.com>

	* files.c (open_file): Prevent the call
	for stat from overwriting errno.

2007-06-09  Vladimir Prus  <vladimir@codesourcery.com>

	* files.c (open_file): Account for the
        fact that on windows, opening a directory gives
        EACCES.

2007-06-05  Joerg Wunsch  <j.gnu@uriah.heep.sax.de>

	PR preprocessor/23479
	* expr.c (cpp_classify_number): Implement 0b-prefixed binary
	integer constants.
	(append_digit): Likewise.
	* include/cpplib.h: Add CPP_N_BINARY, to be used for 0b-prefixed
	binary integer constants.

2007-05-31  Dave Korn  <dave.korn@artimi.com>

	PR preprocessor/14331
	* lex.c (_cpp_get_fresh_line):  Don't warn if no newline at EOF.

2007-05-24  Ollie Wild  <aaw@google.com>

	* macro.c (_cpp_builtin_macro_text): Handle BT_COUNTER.
	* pch.c (cpp_write_pch_deps): Save __COUNTER__ state.
	(cpp_write_pch_state): Save __COUNTER__ state.
	(cpp_valid_state): Check valid __COUNTER__ state.
	(cpp_read_state): Read new __COUNTER__ state.
	* include/cpplib.h (enum builtin_type): Add BT_COUNTER enumerator.
	* init.c (builtin_array): Add __COUNTER__/BT_COUNTER.
	* internal.h (struct cpp_reader): Add counter member.

2007-05-23  Simon Martin  <simartin@users.sourceforge.net>

	PR preprocessor/20077
	* macro.c (create_iso_definition): Fixed the method to determine
	whether the token-pasting operator appears at the beginning or the end
	of a macro.

2007-05-21  Ian Lance Taylor  <iant@google.com>

	* internal.h (struct cpp_reader): Add new fields:
	nonexistent_file_hash and nonexistent_file_ob.
	* files.c: Include "obstack.h".
	(find_file_in_dir): Before trying to open the file, look up the
	path name in the hash table of nonexistent files.  After failing
	to open the file, add the path name to the hash table.
	(_cpp_find_file): Cache the results of looking up the file name
	starting with the quote and bracket chain heads, if we can.
	(nonexistent_file_hash_eq): New static function.
	(_cpp_init_files): Initialize pfile->nonexistent_file_hash and
	pfile->nonexistent_file_ob.
	(_cpp_cleanup_files): Free pfile->nonexistent_file_hash and
	pfile->nonexistent_file_ob.

2007-05-14  Janis Johnson  <janis187@us.ibm.com>

        * expr.c (cpp_classify_number): Warn about dfp constant for -pedantic.

	PR c/31924
	* expr.c (interpret_float_suffix): Check for invalid suffix.

2007-05-02  Eric Christopher  <echristo@apple.com>

	* expr.c (num_div_op): Don't overflow if the result is
	zero.

2007-05-02  Tom Tromey  <tromey@redhat.com>

	PR preprocessor/28709
	* macro.c (paste_tokens): Remove PASTE_LEFT from the old lhs.

2007-03-30  Michael Meissner  <michael.meissner@amd.com>

	* directives.c (lex_macro_node_from_str): Fix alloca call to be
	type correct.

2007-03-30  Richard Henderson  <rth@redhat.com>

	* directives.c (lex_macro_node_from_str): New.
	(cpp_push_definition, cpp_pop_definition): New.
	* include/cpplib.h (cpp_push_definition, cpp_pop_definition): Declare.

2007-03-01  Brooks Moses  <brooks.moses@codesourcery.com>

	* Makefile.in: Add dummy install-pdf target.

2007-01-30  Tom Tromey  <tromey@redhat.com>

	PR preprocessor/30468
	* mkdeps.c (apply_vpath): Strip successive '/'s if we stripped
	'./'.

2007-01-30  Tom Tromey  <tromey@redhat.com>

	PR preprocessor/29966
	* macro.c (lex_expansion_token): Save and restore cpp_reader's
	cur_token.
	(_cpp_create_definition): Don't restore cur_token here.
	* lex.c (_cpp_lex_token): Added assertion.

2007-01-27  Tom Tromey  <tromey@redhat.com>

	* configure: Rebuilt.

2007-01-12  Tom Tromey  <tromey@redhat.com>

	PR preprocessor/28227
	* directives.c (lex_macro_node): Added 'is_def_or_undef'
	argument.
	(do_define): Update.
	(do_undef): Update.
	(do_ifdef): Update.
	(do_ifndef): Update.

2007-01-11  Paolo Bonzini  <bonzini@gnu.org>

	* configure: Regenerate.

2007-01-11  Paolo Bonzini  <bonzini@gnu.org>

	* configure: Regenerate.

2007-01-04  Tom Tromey  <tromey@redhat.com>

	PR preprocessor/28165
	* internal.h (cpp_in_primary_file): New function.
	* directives.c (do_include_next): Use cpp_in_primary_file.
	(do_pragma_once): Likewise.
	(do_pragma_system_header): Likewise.

2006-12-29  Ian Lance Taylor  <iant@google.com>

	* lex.c (_cpp_clean_line): Add uses of __builtin_expect.  Don't
	look backward at the end of the line unless we saw a backslash.

2006-12-29  Jakub Jelinek  <jakub@redhat.com>

	PR preprocessor/29612
	* directives.c (do_linemarker): Set pfile->buffer->sysp always, not
	only when new_sysp is non-zero.

2006-12-28  Tom Tromey  <tromey@redhat.com>

	PR preprocessor/30001
	* charset.c (_cpp_convert_input): Check that to.len is greater
	than zero.

2006-11-20  Trevor Smigiel <Trevor_Smigiel@playstation.sony.com>

	* configure.ac (need_64bit_hwint): Need 64bit hwint for SPU.
	* configure: Rebuilt.

2006-11-01	Douglas Gregor <doug.gregor@gmail.com>

	* include/cpplib.h (enum c_lang): Add CLK_GNUCXX0X and CLK_CXX0X
	for experimental C++0x mode.
	* init.c (lang_defaults): Add defaults for C++0x modes. C++0x has
	adopted the preprocessor changes introduced in C99.

2006-10-29  Joseph Myers  <joseph@codesourcery.com>

	* configure.ac (need_64bit_hwint): Set for i[34567]86-*-linux*
	depending on --enable-targets=all.
	* configure: Regenerate.

2006-10-12  Jakub Jelinek  <jakub@redhat.com>

	PR preprocessor/28709
	* macro.c (paste_tokens): Do error reporting here, use BUF with the
	spelled LHS token as opposed to spelling it again.
	(paste_all_tokens): Don't report errors here, just break on failure.

2006-10-10  Brooks Moses  <bmoses@stanford.edu>

	* Makefile.in: Added empty "pdf" target.

2006-09-22  Geoffrey Keating  <geoffk@apple.com>

	* configure.ac: Make need_64_bit_hwint case for x86-darwin
	match exactly the glob in gcc/config.gcc.
	* configure: Regenerate.

2006-09-13  Joseph S. Myers  <joseph@codesourcery.com>

	PR c/28768
	PR preprocessor/14634
	* lex.c (lex_string): Pedwarn for unterminated literals.

2006-09-08  Eric Christopher  <echristo@apple.com>

	* configure.ac: Add 64-bit HWI support for i?86-darwin.

2006-08-14  Steve Ellcey  <sje@cup.hp.com>

	PR c++/28288
	PR c++/14556
	* include/cpplib.h: Remove <?, >?, <?=, and >?= tokens.
	(CPP_LAST_EQ): Change.
	(CPP_LAST_PUNCTUATOR): Change.
	* expr.c (cpp_operator): Remove MIN and MAX.
	(reduce): Remove CPP_MIN and CPP_MAX.
	(num_binary_op): Ditto.
	* lex.c (_cpp_lex_direct): Ditto.
	(cpp_avoid_paste): Remove ? as legal symbol after > or <.

2006-06-09  Jakub Jelinek  <jakub@redhat.com>

	PR preprocessor/27746
	* directives.c (do_pragma): Handle pragma with valid namespace
	and invalid name coming from macro expansion.
	* directives.c (destringize_and_run): Initialize next field in
	context.

	PR c/27747
	PR c++/27748
	* directives.c (destringize_and_run): Set NO_EXPAND on the
	tokens.

	* macro.c (_cpp_backup_tokens): Fix comment typo.

2006-05-31  Daniel Jacobowitz  <dan@codesourcery.com>

	* Makefile.in (CATALOGS): Add po/ prefix.
	* configure: Regenerated.

2006-05-23  Carlos O'Donell  <carlos@codesourcery.com>

	* Makefile.in: Add install-html target. Add install-html to .PHONY

2006-02-17  Grigory Zagorodnev <grigory_zagorodnev@linux.intel.com>

	* macro.c (_cpp_builtin_macro_text): Handle BT_TIMESTAMP.
	* files.c (_cpp_get_file_stat): New function.
	* include/cpplib.h (builtin_type): Add BT_TIMESTAMP.
	* init.c (builtin_array): Add support for __TIMESTAMP__/BT_TIMESTAMP.
	* internal.h (_cpp_get_file_stat): Prototype.
	(struct cpp_buffer): Add timestamp.

2006-01-23  Jakub Jelinek  <jakub@redhat.com>

	PR preprocessor/25717
	* init.c (cpp_init_builtins): If __STDC__ will not change value
	between system headers and other sources, define it as a normal
	macro rather than a builtin.
	* macro.c (_cpp_builtin_macro_text) <case BT_STDC>: Only check
	cpp_in_system_header condition.

2006-01-05  Paolo Bonzini  <bonzini@gnu.org>

	* Makefile.in: Use -MMD instead of -MD.

2006-01-04  Dmitry Kurochkin <dmitry.kurochkin@gmail.com>
	    Richard Henderson  <rth@redhat.com>

	Merge from gomp branch:
	* directives.c (struct pragma_entry): Add is_deferred.  Add ident
	entry to value union.
	(end_directive): Don't eat the line if in_deferred_pragma.
	(run_directive): Remove pragma hacks.
	(insert_pragma_entry): Remove.
	(new_pragma_entry): New.
	(register_pragma_1): Split out of register_pragma.  Only handle
	the lookup tree and return the new entry.
	(cpp_register_pragma): Fill in the pragma entry here.
	(cpp_register_deferred_pragma): New.
	(register_pragma_internal): New.
	(_cpp_init_internal_pragmas): Use register_pragma_internal.
	(do_pragma): Allow pragma expansion after namespace.  For deferred
	pragmas, don't slurp the line into a string.
	(destringize_and_run): Save tokens for deferred pragmas.
	(cpp_handle_deferred_pragma): Remove.
	* macro.c (builtin_macro): Remove pragma token hack.
	(_cpp_push_token_context): Rename from push_token_context and export.
	* internal.h (struct lexer_state): Add pragma_allow_expansion.
	(_cpp_push_token_context): Declare.
	* lex.c (_cpp_lex_token): Allow _cpp_handle_directive to return
	a token.  Update the line number correctly if so.
	(_cpp_lex_direct): Emit CPP_PRAGMA_EOL tokens.
	(cpp_token_val_index): Return CPP_TOKEN_FLD_PRAGMA for pragmas.
	* include/cpplib.h (PRAGMA_EOL): New.
	(CPP_TOKEN_FLD_PRAGMA): New.
	(struct cpp_token): Add val.pragma.
	(struct cpp_options): Remove defer_pragmas.
	(cpp_handle_deferred_pragma): Remove.
	(cpp_register_deferred_pragma): Declare.

2006-01-01  Jakub Jelinek  <jakub@redhat.com>

	PR c++/25294
	* directives.c (do_pragma): If pragma line ends with multi-line
	block comment, end the saved deferred pragma string before that
	comment.  Handle embedded '\0' chars on the pragma line.

2005-12-22  Volker Reichelt  <reichelt@igpm.rwth-aachen.de>

	PR c++/23333
	* include/cpplib.h: Add PURE_ZERO to flags for the cpp_token structure.

2005-12-07  Jon Grimm  <jgrimm2@us.ibm.com>
	    Ben Elliston  <bje@au.ibm.com>

	* include/cpplib.h (CPP_N_DFLOAT): New.
	* expr.c (interpret_float_suffix): Identify df, dd, and dl
	suffixes as decimal floating point constants.
	(cpp_classify_number): Disallow hexadecimal DFP constants.

2005-11-14  Gerald Pfeifer  <gerald@pfeifer.com>
	    Ian Lance Taylor  <ian@airs.com>

	* include/cpplib.h (struct cpp_callbacks): Annotate error with
	ATTRIBUTE_FPTR_PRINTF(3,0) instead of ATTRIBUTE_PRINTF(3,0).

2005-11-09  Per Bothner  <per@bothner.com>
	    Uros Bizjak  <uros@kss-loka.si>

	PR c/24101
	* init.c (read_original_filename): Temporarily set
	state.in_directive before calling _cpp_lex_direct for
	CPP_HASH tokens.

2005-11-03  James E Wilson  <wilson@specifix.com>

	PR preprocessor/24202
	* files.c (_cpp_pop_file_buffer): Set buffer_valid to false.

2005-11-04  Joseph S. Myers  <joseph@codesourcery.com>

	* include/cpplib.h (struct cpp_callbacks): Make error take
	va_list* parameter.
	* errors.c (cpp_error): Update call to callback.

2005-11-03  Andrew Pinski  <pinskia@physics.uc.edu>

	PR preprocessor/22042
	* macro.c (_cpp_builtin_macro_text): Lower the needed max
	buffer size.
	(cpp_quote_string): Don't octalify non printable
	charactors.

2005-11-03  Joseph S. Myers  <joseph@codesourcery.com>

	PR c++/17964
	* include/cpplib.h (struct cpp_options): Add client_diagnostic.
	(struct cpp_callbacks): Add error.
	* errors.c (cpp_error): If client_diagnostic, use error callback.
	* charset.c (convert_escape): Don't use %03o in diagnostic.

2005-10-21  James E Wilson  <wilson@specifix.com>

	PR preprocessor/15220
	* files.c (_cpp_find_file): New parameter angle_brackets.  Fix all
	callers.  Pass to open_file_failed.
	(open_file_failed): New parameter angle_brackets.  Fix all callers.
	Use in print_dep assignment.
	* init.c (cpp_read_main_file): Pass additional arg to _cpp_find_file.
	* internal.h (_cpp_find_file): Add new parm to declaration.

2005-10-08  Kazu Hirata  <kazu@codesourcery.com>

	* configure.ac: Require 64-bit int for arm*-*-*eabi*.
	* configure: Regenerate.

2005-10-04  Ian Lance Taylor  <ian@airs.com>

	PR preprocessor/13726
	* directives.c (check_eol_return_comments): New static function.
	(parse_include): Add buf parameter.  Change all callers.
	(do_include_common): If not discard comments, turn on
	save_comments.  Pass collected comments to include callback.
	* include/cpplib.h (struct cpp_callbacks): Add new parameter to
	include callback: cpp_token list.

2005-09-20  Joseph S. Myers  <joseph@codesourcery.com>

	* include/cpplib.h (struct cpp_options): Add extended_identifiers.
	* init.c (struct lang_flags, lang_defaults): Add
	extended_identifiers.
	(cpp_set_lang): Use it.
	* lex.c (forms_identifier_p): Check extended_identifiers.

2005-08-30  Jakub Jelinek  <jakub@redhat.com>

	PR preprocessor/20348
	PR preprocessor/20356
	* files.c (_cpp_find_file, search_cache): Revert 2004-06-26 and
	2004-06-05 changes.

2005-07-23  Kaveh R. Ghazi  <ghazi@caip.rutgers.edu>

	* configure.ac (ACX_PROG_CC_WARNING_OPTS): add
	-Wmissing-format-attribute.

	* configure: Regenerate.

2005-06-29  Kelley Cook  <kcook@gcc.gnu.org>

	* all files: Update FSF address in copyright headers.
	* makeucnid.c (write_copyright): Update outputted FSF address.

2005-06-13  Zack Weinberg  <zack@codesourcery.com>

	* configure.ac: Invoke ZW_CREATE_DEPDIR and
	ZW_PROG_COMPILER_DEPENDENCIES.
	* aclocal.m4, configure: Regenerate.
	* Makefile.in (DEPMODE, DEPDIR, depcomp, COMPILE.base, COMPILE):
	New variables.
	(distclean): Clean up $(DEPDIR) and its contents.
	(.c.o): Use $(COMPILE).
	Include $(DEPDIR)/*.Po for most object->header dependencies.

2005-05-28  Gabriel Dos Reis  <gdr@integrable-solutions.net>

	* configure.ac: Check declarations for asprintf and vasprintf.
	* config.in: Regenerate.
	* configure: Likewise.

	* charset.c (conversion_loop): Use XRESIZEVEC.
	(convert_no_conversion): Likewise.
	(convert_using_iconv): Likewise.
	(init_iconv_desc): Cast return value of alloca.
	(cpp_host_to_exec_charset): Use XNEWVEC.
	(emit_numeric_escape): Use XRESIZEVEC.
	(cpp_interpret_string): Use XNEWVEC.
	(cpp_interpret_string): Use XRESIZEVEC.
	(_cpp_interpret_identifier): Cast return value of alloca.
	(_cpp_convert_input): Use XNEWVEC and XRESIZEVEC.
	* directives.c (glue_header_name): Use XNEWVEC and XRESIZEVEC.
	(parse_include): Use XNEWVEC.
	(insert_pragma_entry): Rename local variable "new" to
	"new_entry".
	(save_registered_pragmas): Cast return value of xmemdup.
	(destringize_and_run): Same for alloca.
	(parse_assertion): Likewise.
	(do_assert): Cast allocated storage to proper type.
	(cpp_define): Likewise.
	(_cpp_define_builtin): Likewise.
	(cpp_undef): Likewise.
	(handle_assertion): Likewise.
	(cpp_push_buffer): Rename local variable "new" to "new_buffer".
	* expr.c (CPP_UPLUS): Cast value to type cpp_ttype.
	(CPP_UMINUS): Likewise.
	(struct cpp_operator): Rename from struct operator.
	(_cpp_expand_op_stack): Use XRESIZEVEC.
	* files.c (pch_open_file): Use XNEWVEC.
	(pch_open_file): Use XRESIZEVEC.
	(read_file_guts): Use XNEWVEC and XRESIZEVEC.
	(dir_name_of_file): Use XNEWVEC.
	(make_cpp_file): Use XCNEW.
	(make_cpp_dir): Likewise.
	(allocate_file_hash_entries): USE XNEWVEC.
	(cpp_included): Cast return value of htab_find_with_hash.
	(append_file_to_dir): Use XNEWVEC.
	(read_filename_string): Likewise. Use XRESIZEVEC too.
	(read_name_map): Cast return value of alloca.  Use XRESIZEVEC.
	(remap_filename): Use XNEWVEC.
	(struct pchf_entry): Move definition out of struct pchf_data.
	(_cpp_save_file_entries): Use XCNEWVAR.
	(_cpp_read_file_entries): Use XNEWVAR.
	* identifiers.c (alloc_node): Use XOBNEW.
	* init.c (cpp_create_reader): Use XCNEW.
	(cpp_init_builtins): Cast of b->value to enum builtin_type.
	(read_original_directory): Cast return value of alloca.
	* lex.c (add_line_note): Use XRESIZEVEC.
	(warn_about_normalization): Use XNEWVEC.
	(_cpp_lex_direct): Cast node->directive_index to (enum cpp_ttype).
	(new_buff): Use XNEWVEC.
	* line-map.c (linemap_add): Use XRESIZEVEC.
	* macro.c (builtin_macro): Cast return value of alloca.
	(paste_tokens): Likewise.
	(expand_arg): Use XNEWVEC and XRESIZEVEC.
	(_cpp_save_parameter): Use XRESIZEVEC.
	(create_iso_definition): Cast allocated storage to proper type.
	(_cpp_create_definition): Likewise.
	(cpp_macro_definition): Use XRESIZEVEC.
	* makedepend.c (add_clm): Use XNEW.
	(add_dir): Likewise.
	* mkdeps.c (munge): Use XNEWVEC.
	(deps_init): Use XCNEW.
	(deps_add_target): Use XRESIZEVEC.
	(deps_add_default_target): Cast return value of alloca.
	(deps_add_dep): Use XRESIZEVEC.
	(deps_add_vpath): Likewise.  Use XNEWVEC too.
	(deps_restore): Likewise.
	* pch.c (save_idents): Use XNEW and XNEWVEC.
	(cpp_save_state): Use XNEW.
	(count_defs): Cast return value of htab_find.
	(write_defs): Likewise.
	(cpp_write_pch_deps): Use XNEWVEC.
	(collect_ht_nodes): Use XRESIZEVEC.
	(cpp_valid_state): Use XNEWVEC.
	(save_macros): Use XRESIZEVEC.  Cast return value of xmemdup.
	* symtab.c (ht_create): Use XCNEW.
	(ht_lookup_with_hash): Cast return value of obstack_copy0.
	(ht_expand): Use XCNEWVEC.
	* system.h (HAVE_DESIGNATED_INITIALIZERS): False if __cplusplus.
	(bool): Do not define if __cplusplus.

2005-05-12  Zack Weinberg  <zack@codesourcery.com>

	* directives.c (#sccs table entry): Mark IN_I, consistent with #ident.
	(do_sccs): Delete function definition, #define to do_ident.
	(do_ident): Don't hardwire directive name.

2005-05-12  Ryota Kunisawa  <kunisawa@access.co.jp>

	PR bootstrap/21230
	* configure: Regenerate.

2005-04-27  Andris Pavenis  <pavenis@latnet.lv>

	* files.c: Include io.h for DJGPP to get prototype of setmode.

2005-04-19  Per Bothner  <per@bothner.com>

	PR preprocessor/20907
	* line-map.c (linemap_line_start): Fix bug when we need to increse
	column_bits but can re-use the current line_map.

2005-04-19  Kaveh R. Ghazi  <ghazi@caip.rutgers.edu>

	* system.h (fopen, fdopen, freopen): Define these to the unlocked
	libiberty functions.

2005-04-11  Kaveh R. Ghazi  <ghazi@caip.rutgers.edu>

	* configure.ac (libcpp_UNLOCKED_FUNCS): New.
	(AC_CHECK_FUNCS, AC_CHECK_DECLS): Check for libcpp_UNLOCKED_FUNCS.
	* system.h (putchar, getc, getchar, clearerr, feof, fileno,
	fflush, fgetc, fgets, ferror, fread): Redefine to the associated
	_unlocked function.
	(fwrite_unlocked): Fix prototype.

	* configure, config.in: Regenerate.

2005-04-05  Jakub Jelinek  <jakub@redhat.com>

	PR preprocessor/19475
	* macro.c (create_iso_definition): For < ISO C99, don't
	pedwarn if there is no whitespace between macro name and its
	replacement, but the replacement starts with a basic character
	set character.

2005-03-28  Andreas Jaeger  <aj@suse.de>

	* lex.c (warn_about_normalization): Cast field width to int to
	avoid warning.

2005-03-19  Joseph S. Myers  <joseph@codesourcery.com>

	* configure.ac: Consistently use solaris2.1[0-9]* instead of
	solaris2.1[0-9].
	* configure: Regenerate.

2005-03-15  Geoffrey Keating  <geoffk@apple.com>

	* charset.c (_cpp_valid_ucn): In identifiers, reject a partial
	UCN rather than printing an error.

2005-03-14  Geoffrey Keating  <geoffk@apple.com>

	* lex.c (forms_identifier_p): Disable UCNs in C89 mode.

2005-03-14  Geoffrey Keating  <geoffk@apple.com>

	* init.c (cpp_create_reader): Default warn_normalize to normalized_C.
	* charset.c: Update for new format of ucnid.h.
	(ucn_valid_in_identifier): Update for new format of ucnid.h.
	Add NST parameter, and update it; update callers.
	(cpp_valid_ucn): Add NST parameter, update callers.  Replace abort
	with cpp_error.
	(convert_ucn): Pass normalize_state to cpp_valid_ucn.
	* internal.h (struct normalize_state): New.
	(INITIAL_NORMALIZE_STATE): New.
	(NORMALIZE_STATE_RESULT): New.
	(NORMALIZE_STATE_UPDATE_IDNUM): New.
	(_cpp_valid_ucn): New.
	* lex.c (warn_about_normalization): New.
	(forms_identifier_p): Add normalize_state parameter, update callers.
	(lex_identifier): Add normalize_state parameter, update callers.  Keep
	the state current.
	(lex_number): Likewise.
	(_cpp_lex_direct): Pass normalize_state to subroutines.  Check
	it with warn_about_normalization.
	* makeucnid.c: New.
	* ucnid.h: Replace.
	* ucnid.pl: Remove.
	* ucnid.tab: Make appropriate for input to makeucnid.c.  Remove
	comments about obsolete version of C++.
	* include/cpplib.h (enum cpp_normalize_level): New.
	(struct cpp_options): Add warn_normalize field.

2005-03-11  Geoffrey Keating  <geoffk@apple.com>

	* directives.c (glue_header_name): Update call to cpp_spell_token.
	* internal.h (_cpp_interpret_identifier): New.
	* charset.c (_cpp_interpret_identifier): New.
	(_cpp_valid_ucn): Allow UCN version of '$'.
	* lex.c (lex_identifier): Add extra parameter to indicate if initial
	character was '$' or '\'.  Support identifiers with UCNs.
	(forms_identifier_p): Allow UCNs.
	(_cpp_lex_direct): Pass extra parameter to lex_identifier.
	(utf8_to_ucn): New.
	(cpp_spell_token): Add FORSTRING parameter.  Use it.
	(cpp_token_as_text): Update call to cpp_spell_token.
	(cpp_output_token): Write UCNs back out.
	(stringify_arg): Update call to cpp_spell_token.
	(paste_tokens): Likewise.
	(cpp_macro_definition): Likewise.
	* macro.c (stringify_arg): Likewise.
	(paste_tokens): Likewise.
	(cpp_macro_definition): Likewise.
	* include/cpplib.h: Add parameter to cpp_spell_token.

2005-03-04  Jakub Jelinek  <jakub@redhat.com>

	PR bootstrap/20282
	PR bootstrap/20305
	* macro.c (replace_args, cpp_get_token): Copy whole
	cpp_token_u instead of just cpp_string field from it.

2005-02-28  Devang Patel  <dpatel@apple.com>

	* directives.c (do_line): Save sysp early before line table is
	realloc'ed.

2005-02-20  Zack Weinberg  <zack@codesourcery.com>

	PR 18785
	* charset.c (LAST_POSSIBLY_BASIC_SOURCE_CHAR): New helper macro.
	(cpp_host_to_exec_charset): New function.
	* include/cpplib.h: Declare cpp_host_to_exec_charset.

2005-02-19  Devang Patel  <dpatel@apple.com>

	* charset.c (_cpp_convert_input): Check '\r' before inserting
	'\n' at the end.

2005-02-15  Eric Christopher  <echristo@redhat.com>

	PR preprocessor/19077
	* macro.c (cpp_macro_definition): Move handling of whitespace
	to PREV_WHITE conditional. Remove overloading of len
	variable.

2005-02-14  Kazu Hirata  <kazu@cs.umass.edu>

	* directives.c, files.c, init.c, internal.h, macro.c, pch.c,
	traditional.c: Update copyright.

2005-02-14  Paolo Bonzini  <bonzini@gnu.org>

	PR bootstrap/19818
	* configure.ac: Check for declaration of basename and getopt.
	* config.in: Regenerate.
	* configure: Regenerate.
	* internal.h (ustrcspn): New.
	* macro.c (create_iso_definition): Fix allocation of memory.
	(padding_token): Add cast to remove const-ness.
	* pch.c (cpp_read_state): Use ustrcspn.

2005-02-08  Mike Stump  <mrs@apple.com>

	* files.c (pchf_adder): Remove.
	(struct pchf_adder_info): Likewise.
	(_cpp_save_file_entries): Write out all files so that #import works.

2005-01-23  Joseph S. Myers  <joseph@codesourcery.com>

	* configure: Regenerate.

2005-01-11  Tobias Schlueter  <tobias.schlueter@physik.uni-muenchen.de>

	* include/cpplib.h (c_lang): Fix comment to say cpp_create_reader.

	* include/cpplib.h: Also update copyright years.

2005-01-03  Geoffrey Keating  <geoffk@apple.com>

	* files.c (_cpp_find_file): Add files found by search_path_exhausted
	to the list of all files.

2005-01-01  Gabriel Dos Reis  <gdr@integrable-solutions.net>

	* internal.h: Update references to Cpp lib filenames.
	* directives.c: Likewise.
	* init.c: Likewise.
	* macro.c: Likewise.
	* traditional.c: Likewise.

2004-12-15  Eric Botcazou  <ebotcazou@libertysurf.fr>

	PR preprocessor/15167
	* files.c (destroy_cpp_file): New function.
	(should_stack_file): Make a new file if the
	compared file is still stacked.

2004-11-28  Nathanael Nerode  <neroden@gcc.gnu.org>

	PR preprocessor/17610
	* directives.c (do_include_common): Error out if an empty filename
	is given for #include (or #include_next or #import).

2004-11-27  Roger Sayle  <roger@eyesopen.com>
	    Zack Weinberg  <zack@codesourcery.com>

	* internal.h: Replace all uses of uchar with unsigned char.
	* include/cpp-id-data.h: Likewise.  Guard typedef of uchar
	with !IN_GCC, so uchar is only defined whilst building libcpp.

2004-11-24  Kelley Cook  <kcook@gcc.gnu.org>

	* aclocal.m4: Regenerate.

2004-11-24  Roger Sayle  <roger@eyesopen.com>

	PR preprocessor/15824
	* configure.ac: Correct HAVE_UCHAR test to #include <sys/types.h>
	directly, instead of the non-existant "system.h" and "ansidecl.h".
	* configure: Regenerate.

2004-11-23  Daniel Jacobowitz  <dan@codesourcery.com>
	    Joseph Myers  <joseph@codesourcery.com>

	* internal.h (struct lexer_state): Add in_deferred_pragma.
	* directives.c (struct pragma_entry): Add allow_expansion.
	(insert_pragma_entry): Take allow_expansion flag.
	(register_pragma): Likewise.
	(cpp_register_pragma): Likewise.
	(_cpp_init_internal_pragmas): Update calls to cpp_register_pragma.
	(do_pragma): Honor allow_expansion.
	(cpp_handle_deferred_pragma): Set in_deferred_pragma.
	* include/cpplib.h (cpp_register_pragma): Update prototype.

2004-11-18  Daniel Jacobowitz  <dan@codesourcery.com>
	    Mark Mitchell  <mark@codesourcery.com>

	* configure.ac (i[34567]86-*-solaris2.1[0-9]*): Set
	need_64bit_hwint=yes.
	* configure: Regenerate.

2004-11-09  Joseph S. Myers  <joseph@codesourcery.com>

	* Makefile.in ($(PACKAGE).pot): New rule.  Depend on
	po/$(PACKAGE).pot.
	(po/$(PACKAGE).pot): Use ":" instead of "," in --keyword
	arguments.  Add keywords _, N_, SYNTAX_ERROR and SYNTAX_ERROR2.
	Remove local srcdir path from generated file.

2004-11-04  Zack Weinberg  <zack@codesourcery.com>
	    Gerald Pfeifer  <gerald@pfeifer.com>

	* internal.h (HAVE_ICONV): Undefine if we do not have HAVE_ICONV_H
	as well.

2004-10-27  Zack Weinberg  <zack@codesourcery.com>

	PR 18075
	* directives.c (do_pragma): Do not defer pragmas which are unknown.
	(cpp_handle_deferred_pragma): Add cast to silence warning.

2004-10-14  Joseph S. Myers  <jsm@polyomino.org.uk>

	* errors.c (_cpp_begin_message): Print "error: " for errors.

2004-10-10  Andreas Jaeger  <aj@suse.de>

	* makedepend.c: Include mkdeps.h for prototype of deps_add_vpath.
	* Makefile.in (makedepend.o): Add dependency on mkdeps.h.

2004-10-08  Andrew Pinski  <pinskia@physics.uc.edu>

	* pch.c (cpp_write_pch_state): Remove variable z as it is not
	used.
	(cpp_read_state): Remove unused variables, m, d and mac_count.

2004-09-29  Per Bothner  <per@bothner.com>

	* directives.c (cpp_handle_deferred_pragma):  Save, clear and restore
	cb.line_change.  Otherwise do_pragma will call the line_change
	call-back with a meaningless line number.

2004-09-24  Zack Weinberg  <zack@codesourcery.com>

	* configure.ac: Move AC_PROG_MAKE_SET, AC_PROG_INSTALL to
	programs cluster. Use ACX_PROG_CC_WARNING_OPTS,
	ACX_PROG_CC_WARNING_ALMOST_PEDANTIC, ACX_PROG_CC_WARNINGS_ARE_ERRORS.
	* aclocal.m4, configure: Regenerate.
	* init.c: Include localedir.h.
	* Makefile.in (WARN_CFLAGS, ALL_CFLAGS): New variables.
	(DEFS): Delete.
	(.c.o): Use $(ALL_CFLAGS).
	(localedir.h, localedir.hs): New rules.
	(clean): Use rm -rf to remove directories.
	(distclean): Also delete localedir.h and localedir.hs.
	(init.o): Update dependencies.

2004-09-22  Kelley Cook  <kcook@gcc.gnu.org>

	* Makefile.in (aclocal.m4): Update dependencies.
	* configure.ac (AC_CONFIG_MACRO_DIR): New.
	* aclocal.m4, configure: Regenerate.

2004-09-17  Zack Weinberg  <zack@codesourcery.com>

	* charset.c (_cpp_destroy_iconv, emit_numeric_escape)
	(_cpp_convert_input, _cpp_default_encoding): Add comments.
	Some other comments in this file also tweaked.

	* directives.c (do_pragma): Save current buffer position
	before lexing the pragma keywords; don't call
	_cpp_backup_tokens in the defer_pragmas case.

2004-09-15  Per Bothner  <per@bothner.com>

	* include/line-map.h (line_map_start):  Add parameter names so
	preceding comment makes sense.
	(linemap_add):  Remove from comment mention of non-existing parameter.

2004-09-09  Matt Austern  <austern@apple.com>
	    Zack Weinberg  <zack@codesourcery.com>

	* include/cpplib.h (TTYPE_TABLE): Remove CPP_ and SPELL_
	prefixes throughout.  Add entry for PRAGMA.  Remove
	unnecessary "= 0" from EQ.
	(enum cpp_ttype): Adjust OP and TK definitions to restore
	prefixes, via token-paste.
	(CPP_LAST_EQ, CPP_FIRST_DIGRAPH, CPP_LAST_PUNCTUATOR, CPP_LAST_CPP_OP):
	Change from #defines to additional cpp_ttype enumerators.
	(struct cpp_options): Add defer_pragmas.
	(cpp_handle_deferred_pragma): Prototype new interface.

	* internal.h (struct cpp_reader): Add directive_result.
	* directives.c (struct pragma_entry): Add is_internal field;
	give boolean fields type bool.
	(start_directive): Initialize pfile->directive_result.type.
	(_cpp_do__Pragma): Likewise.
	(run_directive): Do not crash if pfile->buffer->prev is NULL.
	(insert_pragma_entry): Add 'internal' argument; set new->is_internal
	from it.
	(register_pragma): New static function, bulk of former
	cpp_register_pragma here; add 'internal' argument, pass along
	to insert_pragma_entry.
	(cpp_register_pragma): Now a wrapper around register_pragma which
	always passes false for 'internal' argument.
	(_cpp_init_internal_pragmas): Call register_pragma directly, passing
	true for 'internal'.
	(do_pragma): If CPP_OPTION (pfile, defer_pragmas) and this isn't
	an internal pragma, save text till the end of the line as a CPP_PRAGMA
	token instead of executing the pragma.
	(cpp_handle_deferred_pragma): New interface.
	* lex.c (token_spellings): Adjust OP and TK definitions to
	match changes to cpplib.h.
	(_cpp_lex_token): Check for a directive-result token and
	return it if present.
	(cpp_token_val_index): Handle CPP_PRAGMA.
	* macro.c (cpp_builtin_macro_text): Correct comment.
	(builtin_macro): Handle directive-result tokens from _cpp_do__Pragma.

2004-09-06  Serge Belyshev  <belyshev@lubercy.com>

	PR preprocessor/14699
	* symtab.c (ht_dump_statistics): Change type of sum_of_squares
	from size_t to double.

2004-08-28  Andreas Schwab  <schwab@suse.de>
	    Andreas Jaeger <aj@suse.de>

	* configure.ac: Set PACKAGE correctly.
	* configure: Regenerated.

2004-08-25  Paolo Bonzini  <bonzini@gnu.org>

	* Makefile.in: Add back top_builddir.

2004-08-25  Paolo Bonzini  <bonzini@gnu.org>

	* configure.ac: Replace Automake macro invocations
	with manual Autoconf checks and substitutions.
	* configure: Regenerate.
	* aclocal.m4: Regenerate.
	* config.in: Regenerate.
	* Makefile.am: Removed.
	* Makefile.in: Heavy simplification and reorganization.

2004-08-09  Mark Mitchell  <mark@codesourcery.com>

	* configure.ac (arm*-*-eabi*): New target.
	(arm*-*-symbianelf*): Likewise.
	* configure: Regenerated.

2004-07-24  Bernardo Innocenti  <bernie@develer.com>

	* internal.h (xnew, xcnew, xnewvec, xcnewvec, xobnew): Remove.
	* directives.c: Use XNEW-family macros from libiberty.
	* lex.c: Likewise.
	* macro.c: Likewise.
	* cpplib.h (cpp_deps_style): Export enum with name.

2004-07-23  Matthias Klose  <doko@debian.org>

	* init.c (init_library): Use PACKAGE for the text domain.

2004-07-16  Andris Pavenis  <pavenis@latnet.lv>

	PR preprocessor/16366
	* internal.h (struct cpp_reader): New field dir_hash.
	* files.c (make_cpp_dir): Use dir_hash, not file_hash.
	(_cpp_init_files, _cpp_cleanup_files): Update for new field.

2004-07-04  Neil Booth  <neil@duron.akihabara.co.uk>

	PR preprocessor/16192
	PR preprocessor/15913
	PR preprocessor/15572
	* expr.c (_cpp_parse_expr): Handle remaining cases where an
	expression is missing.
	* init.c (post_options): Traditional cpp doesn't do // comments.

2004-06-30  Per Bothner  <per@bothner.com>

	* include/line-map.h (fileline):  Remove old typedef.
	* internal.h (struct cpp_reader):  Use source_location typedef instead.

2004-06-26  Zack Weinberg  <zack@codesourcery.com>

	Partially revert patch of 2004-06-05.
	* files.c (search_cache): Remove pfile argument.  Don't check
	for file that would be found by "" or <> search here...
	(_cpp_find_file): ...do it here, before calling find_file_in_dir.
	Do not apply directory-of-current-file correction to files
	found by this check.  Rearrange code slightly.

2004-06-21  Geoffrey Keating  <geoffk@apple.com>

	* files.c (should_stack_file): Correct swapped parameters to call
	to cb.read_pch.
	* pch.c (cpp_valid_state): Handle -fpreprocessed.

2004-06-15  Paolo Bonzini  <bonzini@gnu.org>

	* Makefile.in: Regenerate with automake 1.8.5.
	* aclocal.m4: Likewise.
	* configure: Regenerate.

2004-06-11  Zack Weinberg  <zack@codesourcery.com>

	* configure.ac: Don't invoke ACX_HEADER_STDBOOL.
	* configure, config.in: Regenerate.
	* system.h: Unconditionally define bool as unsigned char,
	BOOL_BITFIELD as unsigned int.
	* .cvsignore: New file.

2004-06-09  Geoffrey Keating  <geoffk@apple.com>

	* traditional.c (push_replacement_text): Set macro->traditional.
	(save_replacement_text): Likewise.
	* pch.c (cpp_write_pch_state): Don't write list of defined macros.
	(struct save_macro_item): Delete.
	(struct save_macro_data): Use a character array not the previous
	structured format.
	(save_macros): Save macro as text not as internal structures.
	(cpp_prepare_state): Update for changes to save_macro_data.
	(cpp_read_state): Don't read macros defined in PCH.  Restore
	-D macros as text.
	* macro.c (create_iso_definition): Honour alloc_subobject.
	Clear traditional flag.
	(_cpp_create_definition): Honour alloc_subobject.
	* lex.c (cpp_token_val_index): New.
	* internal.h: Include cpp-id-data.h.
	(uchar): Move definition to cpp-id-data.h.
	(U): Likewise.
	(cpp_macro): Likewise.
	* directives.c (struct answer): Move to cpp-id-data.h.
	(do_assert): Honour alloc_subobject.

	* include/symtab.h (struct ht): Add field 'alloc_subobject'.
	* include/cpplib.h (struct cpp_string): Add GTY marker.
	(enum cpp_token_fld_kind): New.
	(struct cpp_token): Add GTY markers.
	(cpp_token_val_index): Prototype.
	(CPP_HASHNODE_VALUE_IDX): New.
	(struct cpp_hashnode): Don't skip fields of 'value' when marking.
	* include/cpp-id-data.h: New file.

2004-06-09  Paolo Bonzini  <bonzini@gnu.org>

	* Makefile.am (all-local): New.
	* Makefile.in: Regenerate.

2004-06-06  Roger Sayle  <roger@eyesopen.com>

	* Makefile.am (LIBICONV): Declare.
	(makedepend_LDADD): Use LIBICONV.
	* Makefile.in: Regenerate.

2004-06-05  Andrew Pinski  <pinskia@physics.uc.edu>

	* Makefile.am (LIBINTL): Declare
	(makedepend_LDADD): Use LIBINTL.
	* Makefile.in: Regenerate.

2004-06-05  Zack Weinberg  <zack@codesourcery.com>

	* Makefile.am: Add makedepend.
	* Makefile.in, aclocal.m4: Regenerate.
	* charset.c: Insert a space to avoid a warning.
	* directives.c: Include mkdeps.h.
	(_cpp_handle_directive): Reenable macro expander if appropriate.
	(undefine_macros): Inline body of _cpp_free_definition for speed.
	Do not call undef callback or _cpp_warn_if_unused_macro.
	(cpp_get_deps): New interface.
	* files.c (search_cache): Add pfile argument.  Check for file
	that would be found by "" or <> search here...
	(_cpp_find_file): ...not here.  Correct recorded start_dir of
	files found by directory-of-current-file search that would be
	found by "" or <> search.
	* init.c (cpp_add_dependency_target): Delete.
	* internal.h (struct lexer_state): Add discarding_output flag.
	* lex.c (lex_identifier): Compute hash function while scanning.
	* macro.c (cpp_scan_nooutput): Disable macro expansion outside
	directives.
	* makedepend.c: New file.
	* mkdeps.c (struct deps): Add vpath vector.
	(apply_vpath, deps_add_vpath): New function.
	(deps_free): Free vpath vector.
	(deps_add_dep, deps_add_target): Use apply_vpath.
	* symtab.c (calc_hash): Use HT_HASHSTEP and HT_FINISH.
	(ht_lookup_with_hash): New function.
	* cpplib.h, mkdeps.h: Update prototypes.
	* symtab.h: Update prototypes.
	(HT_HASHSTEP, HT_FINISH): New macros.

2004-05-29  Geoffrey Keating  <geoffk@apple.com>

	* symtab.c (ht_create): Set entries_owned.
	(ht_destroy): Honour entries_owned.
	(ht_expand): Likewise.
	(ht_load): New.
	* include/symtab.h (struct ht): New field 'entries_owned'
	(ht_load): New prototype.

2004-05-26  Paolo Bonzini  <bonzini@gnu.org>

	PR bootstrap/15651
	* configure.ac: Fix m4 quoting when picking
	the size of HOST_WIDE_INT.
	* configure: Regenerate.

2004-05-25  Paolo Bonzini  <bonzini@gnu.org>

	* Makefile.am: the correct directory for
	gettext include files is given by @INCINTL@.
	* Makefile.in: Regenerate.

2004-05-24  Paolo Bonzini  <bonzini@gnu.org>

	* system.h [!ENABLE_NLS]: dgettext takes two
	parameters.

2004-05-23  Paolo Bonzini  <bonzini@gnu.org>

	Moved libcpp from the gcc subdirectory to the toplevel.
	* Makefile.am: New file.
	* Makefile.in: Regenerate.
	* configure.ac: New file.
	* configure: Regenerate.
	* config.in: Regenerate.
	* charset.c: Moved from gcc/cppcharset.c.  Add note about
	brokenness of input charset detection.  Adjust for change
	in name of cppucnid.h.
	* errors.c: Moved from gcc/cpperror.c.  Do not include intl.h.
	* expr.c: Moved from gcc/cppexp.c.
	* files.c: Moved from gcc/cppfiles.c.  Do not include intl.h.
	Remove #define of O_BINARY, it is in system.h.
	* identifiers.c: Moved from gcc/cpphash.c.
	* internal.h: Moved from gcc/cpphash.h.  Change header
	guard name.  All other files adjusted to match name change.
	* init.c: Moved from gcc/cppinit.c.
	(init_library) [ENABLE_NLS]: Call bindtextdomain.
	* lex.c: Moved from gcc/cpplex.c.
	* directives.c: Moved from gcc/cpplib.c.
	* macro.c: Moved from gcc/cppmacro.c.
	* pch.c: Moved from gcc/cpppch.c.  Do not include intl.h.
	* traditional.c: Moved from gcc/cpptrad.c.
	* ucnid.h: Moved from gcc/cppucnid.h.  Change header
	guard name.
	* ucnid.pl: Moved from gcc/cppucnid.pl.
	* ucnid.tab: Moved from gcc/cppucnid.tab.  Change header
	guard name.
	* symtab.c: Moved from gcc/hashtable.c.
	* line-map.c: Moved from gcc.  Do not include intl.h.
	* mkdeps.c: Moved from gcc.
	* system.h: New file.
	* include/cpplib.h: Moved from gcc.  Change header guard name.
	* include/line-map.h: Moved from gcc.  Change header guard name.
	* include/mkdeps.h: Moved from gcc.  Change header guard name.
	* include/symtab.h: Moved from gcc/hashtable.h.  Change header
	guard name.<|MERGE_RESOLUTION|>--- conflicted
+++ resolved
@@ -1,8 +1,3 @@
-<<<<<<< HEAD
-2014-04-22  Release Manager
-
-	* GCC 4.9.0 released.
-=======
 2014-07-16  Dodji Seketeli  <dodji@redhat.com>
 
 	Support location tracking for built-in macro tokens
@@ -79,7 +74,6 @@
 2014-04-22  Rainer Orth  <ro@CeBiTec.Uni-Bielefeld.DE>
 
 	* lex.c: Remove Solaris 9 reference.
->>>>>>> 02d42640
 
 2014-02-24  Walter Lee  <walt@tilera.com>
 
