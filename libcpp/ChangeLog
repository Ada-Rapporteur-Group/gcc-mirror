--- conflicted
+++ resolved
@@ -1,5 +1,3 @@
-<<<<<<< HEAD
-=======
 2007-05-31  Dave Korn  <dave.korn@artimi.com>
 
 	PR preprocessor/14331
@@ -39,7 +37,6 @@
 	(_cpp_cleanup_files): Free pfile->nonexistent_file_hash and
 	pfile->nonexistent_file_ob.
 
->>>>>>> 0428bbe5
 2007-05-14  Janis Johnson  <janis187@us.ibm.com>
 
         * expr.c (cpp_classify_number): Warn about dfp constant for -pedantic.
