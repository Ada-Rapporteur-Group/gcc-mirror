--- conflicted
+++ resolved
@@ -3640,16 +3640,6 @@
     }
 }
 
-<<<<<<< HEAD
-/* Returns true of NODE is a function-like macro.  */
-bool
-cpp_fun_like_macro_p (cpp_hashnode *node)
-{
-  return cpp_macro_p (node) && node->value.macro->fun_like;
-}
-
-=======
->>>>>>> 2a8e2ab2
 /* Returns the name, arguments and expansion of a macro, in a format
    suitable to be read back in again, and therefore also for DWARF 2
    debugging info.  e.g. "PASTE(X, Y) X ## Y", or "MACNAME EXPANSION".
