//===-- tsan_interface_atomic.cc ------------------------------------------===//
//
// This file is distributed under the University of Illinois Open Source
// License. See LICENSE.TXT for details.
//
//===----------------------------------------------------------------------===//
//
// This file is a part of ThreadSanitizer (TSan), a race detector.
//
//===----------------------------------------------------------------------===//

// ThreadSanitizer atomic operations are based on C++11/C1x standards.
// For background see C++11 standard.  A slightly older, publically
// available draft of the standard (not entirely up-to-date, but close enough
// for casual browsing) is available here:
// http://www.open-std.org/jtc1/sc22/wg21/docs/papers/2011/n3242.pdf
// The following page contains more background information:
// http://www.hpl.hp.com/personal/Hans_Boehm/c++mm/

#include "sanitizer_common/sanitizer_placement_new.h"
#include "sanitizer_common/sanitizer_stacktrace.h"
#include "tsan_interface_atomic.h"
#include "tsan_flags.h"
#include "tsan_rtl.h"

using namespace __tsan;  // NOLINT

#define SCOPED_ATOMIC(func, ...) \
    const uptr callpc = (uptr)__builtin_return_address(0); \
    uptr pc = __sanitizer::StackTrace::GetCurrentPc(); \
<<<<<<< HEAD
    pc = __sanitizer::StackTrace::GetPreviousInstructionPc(pc); \
=======
>>>>>>> 4d0aec87
    mo = ConvertOrder(mo); \
    mo = flags()->force_seq_cst_atomics ? (morder)mo_seq_cst : mo; \
    ThreadState *const thr = cur_thread(); \
    AtomicStatInc(thr, sizeof(*a), mo, StatAtomic##func); \
<<<<<<< HEAD
    ScopedAtomic sa(thr, callpc, __FUNCTION__); \
    return Atomic##func(thr, pc, __VA_ARGS__); \
/**/

class ScopedAtomic {
 public:
  ScopedAtomic(ThreadState *thr, uptr pc, const char *func)
      : thr_(thr) {
    CHECK_EQ(thr_->in_rtl, 0);
    ProcessPendingSignals(thr);
    FuncEntry(thr_, pc);
    DPrintf("#%d: %s\n", thr_->tid, func);
    thr_->in_rtl++;
  }
  ~ScopedAtomic() {
    thr_->in_rtl--;
    CHECK_EQ(thr_->in_rtl, 0);
    FuncExit(thr_);
  }
 private:
  ThreadState *thr_;
};
=======
    ScopedAtomic sa(thr, callpc, a, mo, __FUNCTION__); \
    return Atomic##func(thr, pc, __VA_ARGS__); \
/**/
>>>>>>> 4d0aec87

// Some shortcuts.
typedef __tsan_memory_order morder;
typedef __tsan_atomic8 a8;
typedef __tsan_atomic16 a16;
typedef __tsan_atomic32 a32;
typedef __tsan_atomic64 a64;
typedef __tsan_atomic128 a128;
const morder mo_relaxed = __tsan_memory_order_relaxed;
const morder mo_consume = __tsan_memory_order_consume;
const morder mo_acquire = __tsan_memory_order_acquire;
const morder mo_release = __tsan_memory_order_release;
const morder mo_acq_rel = __tsan_memory_order_acq_rel;
const morder mo_seq_cst = __tsan_memory_order_seq_cst;

class ScopedAtomic {
 public:
  ScopedAtomic(ThreadState *thr, uptr pc, const volatile void *a,
               morder mo, const char *func)
      : thr_(thr) {
    CHECK_EQ(thr_->in_rtl, 0);
    ProcessPendingSignals(thr);
    FuncEntry(thr_, pc);
    DPrintf("#%d: %s(%p, %d)\n", thr_->tid, func, a, mo);
    thr_->in_rtl++;
  }
  ~ScopedAtomic() {
    thr_->in_rtl--;
    CHECK_EQ(thr_->in_rtl, 0);
    FuncExit(thr_);
  }
 private:
  ThreadState *thr_;
};

static void AtomicStatInc(ThreadState *thr, uptr size, morder mo, StatType t) {
  StatInc(thr, StatAtomic);
  StatInc(thr, t);
  StatInc(thr, size == 1 ? StatAtomic1
             : size == 2 ? StatAtomic2
             : size == 4 ? StatAtomic4
             : size == 8 ? StatAtomic8
             :             StatAtomic16);
  StatInc(thr, mo == mo_relaxed ? StatAtomicRelaxed
             : mo == mo_consume ? StatAtomicConsume
             : mo == mo_acquire ? StatAtomicAcquire
             : mo == mo_release ? StatAtomicRelease
             : mo == mo_acq_rel ? StatAtomicAcq_Rel
             :                    StatAtomicSeq_Cst);
}

static bool IsLoadOrder(morder mo) {
  return mo == mo_relaxed || mo == mo_consume
      || mo == mo_acquire || mo == mo_seq_cst;
}

static bool IsStoreOrder(morder mo) {
  return mo == mo_relaxed || mo == mo_release || mo == mo_seq_cst;
}

static bool IsReleaseOrder(morder mo) {
  return mo == mo_release || mo == mo_acq_rel || mo == mo_seq_cst;
}

static bool IsAcquireOrder(morder mo) {
  return mo == mo_consume || mo == mo_acquire
      || mo == mo_acq_rel || mo == mo_seq_cst;
}

static bool IsAcqRelOrder(morder mo) {
  return mo == mo_acq_rel || mo == mo_seq_cst;
}

static morder ConvertOrder(morder mo) {
  if (mo > (morder)100500) {
    mo = morder(mo - 100500);
    if (mo ==  morder(1 << 0))
      mo = mo_relaxed;
    else if (mo == morder(1 << 1))
      mo = mo_consume;
    else if (mo == morder(1 << 2))
      mo = mo_acquire;
    else if (mo == morder(1 << 3))
      mo = mo_release;
    else if (mo == morder(1 << 4))
      mo = mo_acq_rel;
    else if (mo == morder(1 << 5))
      mo = mo_seq_cst;
  }
  CHECK_GE(mo, mo_relaxed);
  CHECK_LE(mo, mo_seq_cst);
  return mo;
}

template<typename T> T func_xchg(volatile T *v, T op) {
  T res = __sync_lock_test_and_set(v, op);
  // __sync_lock_test_and_set does not contain full barrier.
  __sync_synchronize();
  return res;
}

template<typename T> T func_add(volatile T *v, T op) {
  return __sync_fetch_and_add(v, op);
}

template<typename T> T func_sub(volatile T *v, T op) {
  return __sync_fetch_and_sub(v, op);
}

template<typename T> T func_and(volatile T *v, T op) {
  return __sync_fetch_and_and(v, op);
}

template<typename T> T func_or(volatile T *v, T op) {
  return __sync_fetch_and_or(v, op);
}

template<typename T> T func_xor(volatile T *v, T op) {
  return __sync_fetch_and_xor(v, op);
}

template<typename T> T func_nand(volatile T *v, T op) {
  // clang does not support __sync_fetch_and_nand.
  T cmp = *v;
  for (;;) {
    T newv = ~(cmp & op);
    T cur = __sync_val_compare_and_swap(v, cmp, newv);
    if (cmp == cur)
      return cmp;
    cmp = cur;
  }
}

template<typename T> T func_cas(volatile T *v, T cmp, T xch) {
  return __sync_val_compare_and_swap(v, cmp, xch);
}

// clang does not support 128-bit atomic ops.
// Atomic ops are executed under tsan internal mutex,
// here we assume that the atomic variables are not accessed
// from non-instrumented code.
#ifndef __GCC_HAVE_SYNC_COMPARE_AND_SWAP_16
a128 func_xchg(volatile a128 *v, a128 op) {
  a128 cmp = *v;
  *v = op;
  return cmp;
}

a128 func_add(volatile a128 *v, a128 op) {
  a128 cmp = *v;
  *v = cmp + op;
  return cmp;
}

a128 func_sub(volatile a128 *v, a128 op) {
  a128 cmp = *v;
  *v = cmp - op;
  return cmp;
}

a128 func_and(volatile a128 *v, a128 op) {
  a128 cmp = *v;
  *v = cmp & op;
  return cmp;
}

a128 func_or(volatile a128 *v, a128 op) {
  a128 cmp = *v;
  *v = cmp | op;
  return cmp;
}

a128 func_xor(volatile a128 *v, a128 op) {
  a128 cmp = *v;
  *v = cmp ^ op;
  return cmp;
}

a128 func_nand(volatile a128 *v, a128 op) {
  a128 cmp = *v;
  *v = ~(cmp & op);
  return cmp;
}

a128 func_cas(volatile a128 *v, a128 cmp, a128 xch) {
  a128 cur = *v;
  if (cur == cmp)
    *v = xch;
  return cur;
}
#endif

template<typename T>
static int SizeLog() {
  if (sizeof(T) <= 1)
    return kSizeLog1;
  else if (sizeof(T) <= 2)
    return kSizeLog2;
  else if (sizeof(T) <= 4)
    return kSizeLog4;
  else
    return kSizeLog8;
  // For 16-byte atomics we also use 8-byte memory access,
  // this leads to false negatives only in very obscure cases.
}

template<typename T>
static T AtomicLoad(ThreadState *thr, uptr pc, const volatile T *a,
    morder mo) {
  CHECK(IsLoadOrder(mo));
  // This fast-path is critical for performance.
  // Assume the access is atomic.
  if (!IsAcquireOrder(mo) && sizeof(T) <= sizeof(a)) {
    MemoryReadAtomic(thr, pc, (uptr)a, SizeLog<T>());
    return *a;
  }
  SyncVar *s = CTX()->synctab.GetOrCreateAndLock(thr, pc, (uptr)a, false);
  thr->clock.set(thr->tid, thr->fast_state.epoch());
  thr->clock.acquire(&s->clock);
  T v = *a;
  s->mtx.ReadUnlock();
  __sync_synchronize();
  MemoryReadAtomic(thr, pc, (uptr)a, SizeLog<T>());
  return v;
}

template<typename T>
static void AtomicStore(ThreadState *thr, uptr pc, volatile T *a, T v,
    morder mo) {
  CHECK(IsStoreOrder(mo));
  MemoryWriteAtomic(thr, pc, (uptr)a, SizeLog<T>());
  // This fast-path is critical for performance.
  // Assume the access is atomic.
  // Strictly saying even relaxed store cuts off release sequence,
  // so must reset the clock.
  if (!IsReleaseOrder(mo) && sizeof(T) <= sizeof(a)) {
    *a = v;
    return;
  }
  __sync_synchronize();
  SyncVar *s = CTX()->synctab.GetOrCreateAndLock(thr, pc, (uptr)a, true);
  thr->clock.set(thr->tid, thr->fast_state.epoch());
  thr->clock.ReleaseStore(&s->clock);
  *a = v;
  s->mtx.Unlock();
  // Trainling memory barrier to provide sequential consistency
  // for Dekker-like store-load synchronization.
  __sync_synchronize();
}

template<typename T, T (*F)(volatile T *v, T op)>
static T AtomicRMW(ThreadState *thr, uptr pc, volatile T *a, T v, morder mo) {
  MemoryWriteAtomic(thr, pc, (uptr)a, SizeLog<T>());
<<<<<<< HEAD
  SyncVar *s = CTX()->synctab.GetOrCreateAndLock(thr, pc, (uptr)a, true);
  thr->clock.set(thr->tid, thr->fast_state.epoch());
  if (IsAcqRelOrder(mo))
    thr->clock.acq_rel(&s->clock);
  else if (IsReleaseOrder(mo))
    thr->clock.release(&s->clock);
  else if (IsAcquireOrder(mo))
    thr->clock.acquire(&s->clock);
=======
  SyncVar *s = 0;
  if (mo != mo_relaxed) {
    s = CTX()->synctab.GetOrCreateAndLock(thr, pc, (uptr)a, true);
    thr->clock.set(thr->tid, thr->fast_state.epoch());
    if (IsAcqRelOrder(mo))
      thr->clock.acq_rel(&s->clock);
    else if (IsReleaseOrder(mo))
      thr->clock.release(&s->clock);
    else if (IsAcquireOrder(mo))
      thr->clock.acquire(&s->clock);
  }
>>>>>>> 4d0aec87
  v = F(a, v);
  if (s)
    s->mtx.Unlock();
  return v;
}

template<typename T>
static T AtomicExchange(ThreadState *thr, uptr pc, volatile T *a, T v,
    morder mo) {
  return AtomicRMW<T, func_xchg>(thr, pc, a, v, mo);
}

template<typename T>
static T AtomicFetchAdd(ThreadState *thr, uptr pc, volatile T *a, T v,
    morder mo) {
  return AtomicRMW<T, func_add>(thr, pc, a, v, mo);
}

template<typename T>
static T AtomicFetchSub(ThreadState *thr, uptr pc, volatile T *a, T v,
    morder mo) {
  return AtomicRMW<T, func_sub>(thr, pc, a, v, mo);
}

template<typename T>
static T AtomicFetchAnd(ThreadState *thr, uptr pc, volatile T *a, T v,
    morder mo) {
  return AtomicRMW<T, func_and>(thr, pc, a, v, mo);
}

template<typename T>
static T AtomicFetchOr(ThreadState *thr, uptr pc, volatile T *a, T v,
    morder mo) {
  return AtomicRMW<T, func_or>(thr, pc, a, v, mo);
}

template<typename T>
static T AtomicFetchXor(ThreadState *thr, uptr pc, volatile T *a, T v,
    morder mo) {
  return AtomicRMW<T, func_xor>(thr, pc, a, v, mo);
}

template<typename T>
static T AtomicFetchNand(ThreadState *thr, uptr pc, volatile T *a, T v,
    morder mo) {
  return AtomicRMW<T, func_nand>(thr, pc, a, v, mo);
}

template<typename T>
static bool AtomicCAS(ThreadState *thr, uptr pc,
    volatile T *a, T *c, T v, morder mo, morder fmo) {
  (void)fmo;  // Unused because llvm does not pass it yet.
  MemoryWriteAtomic(thr, pc, (uptr)a, SizeLog<T>());
<<<<<<< HEAD
  SyncVar *s = CTX()->synctab.GetOrCreateAndLock(thr, pc, (uptr)a, true);
  thr->clock.set(thr->tid, thr->fast_state.epoch());
  if (IsAcqRelOrder(mo))
    thr->clock.acq_rel(&s->clock);
  else if (IsReleaseOrder(mo))
    thr->clock.release(&s->clock);
  else if (IsAcquireOrder(mo))
    thr->clock.acquire(&s->clock);
=======
  SyncVar *s = 0;
  if (mo != mo_relaxed) {
    s = CTX()->synctab.GetOrCreateAndLock(thr, pc, (uptr)a, true);
    thr->clock.set(thr->tid, thr->fast_state.epoch());
    if (IsAcqRelOrder(mo))
      thr->clock.acq_rel(&s->clock);
    else if (IsReleaseOrder(mo))
      thr->clock.release(&s->clock);
    else if (IsAcquireOrder(mo))
      thr->clock.acquire(&s->clock);
  }
>>>>>>> 4d0aec87
  T cc = *c;
  T pr = func_cas(a, cc, v);
  if (s)
    s->mtx.Unlock();
  if (pr == cc)
    return true;
  *c = pr;
  return false;
}

template<typename T>
static T AtomicCAS(ThreadState *thr, uptr pc,
    volatile T *a, T c, T v, morder mo, morder fmo) {
  AtomicCAS(thr, pc, a, &c, v, mo, fmo);
  return c;
}

static void AtomicFence(ThreadState *thr, uptr pc, morder mo) {
  // FIXME(dvyukov): not implemented.
  __sync_synchronize();
}

a8 __tsan_atomic8_load(const volatile a8 *a, morder mo) {
  SCOPED_ATOMIC(Load, a, mo);
}

a16 __tsan_atomic16_load(const volatile a16 *a, morder mo) {
  SCOPED_ATOMIC(Load, a, mo);
}

a32 __tsan_atomic32_load(const volatile a32 *a, morder mo) {
  SCOPED_ATOMIC(Load, a, mo);
}

a64 __tsan_atomic64_load(const volatile a64 *a, morder mo) {
  SCOPED_ATOMIC(Load, a, mo);
}

#if __TSAN_HAS_INT128
a128 __tsan_atomic128_load(const volatile a128 *a, morder mo) {
  SCOPED_ATOMIC(Load, a, mo);
}
#endif

void __tsan_atomic8_store(volatile a8 *a, a8 v, morder mo) {
  SCOPED_ATOMIC(Store, a, v, mo);
}

void __tsan_atomic16_store(volatile a16 *a, a16 v, morder mo) {
  SCOPED_ATOMIC(Store, a, v, mo);
}

void __tsan_atomic32_store(volatile a32 *a, a32 v, morder mo) {
  SCOPED_ATOMIC(Store, a, v, mo);
}

void __tsan_atomic64_store(volatile a64 *a, a64 v, morder mo) {
  SCOPED_ATOMIC(Store, a, v, mo);
}

#if __TSAN_HAS_INT128
void __tsan_atomic128_store(volatile a128 *a, a128 v, morder mo) {
  SCOPED_ATOMIC(Store, a, v, mo);
}
#endif

a8 __tsan_atomic8_exchange(volatile a8 *a, a8 v, morder mo) {
  SCOPED_ATOMIC(Exchange, a, v, mo);
}

a16 __tsan_atomic16_exchange(volatile a16 *a, a16 v, morder mo) {
  SCOPED_ATOMIC(Exchange, a, v, mo);
}

a32 __tsan_atomic32_exchange(volatile a32 *a, a32 v, morder mo) {
  SCOPED_ATOMIC(Exchange, a, v, mo);
}

a64 __tsan_atomic64_exchange(volatile a64 *a, a64 v, morder mo) {
  SCOPED_ATOMIC(Exchange, a, v, mo);
}

#if __TSAN_HAS_INT128
a128 __tsan_atomic128_exchange(volatile a128 *a, a128 v, morder mo) {
  SCOPED_ATOMIC(Exchange, a, v, mo);
}
#endif

a8 __tsan_atomic8_fetch_add(volatile a8 *a, a8 v, morder mo) {
  SCOPED_ATOMIC(FetchAdd, a, v, mo);
}

a16 __tsan_atomic16_fetch_add(volatile a16 *a, a16 v, morder mo) {
  SCOPED_ATOMIC(FetchAdd, a, v, mo);
}

a32 __tsan_atomic32_fetch_add(volatile a32 *a, a32 v, morder mo) {
  SCOPED_ATOMIC(FetchAdd, a, v, mo);
}

a64 __tsan_atomic64_fetch_add(volatile a64 *a, a64 v, morder mo) {
  SCOPED_ATOMIC(FetchAdd, a, v, mo);
}

#if __TSAN_HAS_INT128
a128 __tsan_atomic128_fetch_add(volatile a128 *a, a128 v, morder mo) {
  SCOPED_ATOMIC(FetchAdd, a, v, mo);
}
#endif

a8 __tsan_atomic8_fetch_sub(volatile a8 *a, a8 v, morder mo) {
  SCOPED_ATOMIC(FetchSub, a, v, mo);
}

a16 __tsan_atomic16_fetch_sub(volatile a16 *a, a16 v, morder mo) {
  SCOPED_ATOMIC(FetchSub, a, v, mo);
}

a32 __tsan_atomic32_fetch_sub(volatile a32 *a, a32 v, morder mo) {
  SCOPED_ATOMIC(FetchSub, a, v, mo);
}

a64 __tsan_atomic64_fetch_sub(volatile a64 *a, a64 v, morder mo) {
  SCOPED_ATOMIC(FetchSub, a, v, mo);
}

#if __TSAN_HAS_INT128
a128 __tsan_atomic128_fetch_sub(volatile a128 *a, a128 v, morder mo) {
  SCOPED_ATOMIC(FetchSub, a, v, mo);
}
#endif

a8 __tsan_atomic8_fetch_and(volatile a8 *a, a8 v, morder mo) {
  SCOPED_ATOMIC(FetchAnd, a, v, mo);
}

a16 __tsan_atomic16_fetch_and(volatile a16 *a, a16 v, morder mo) {
  SCOPED_ATOMIC(FetchAnd, a, v, mo);
}

a32 __tsan_atomic32_fetch_and(volatile a32 *a, a32 v, morder mo) {
  SCOPED_ATOMIC(FetchAnd, a, v, mo);
}

a64 __tsan_atomic64_fetch_and(volatile a64 *a, a64 v, morder mo) {
  SCOPED_ATOMIC(FetchAnd, a, v, mo);
}

#if __TSAN_HAS_INT128
a128 __tsan_atomic128_fetch_and(volatile a128 *a, a128 v, morder mo) {
  SCOPED_ATOMIC(FetchAnd, a, v, mo);
}
#endif

a8 __tsan_atomic8_fetch_or(volatile a8 *a, a8 v, morder mo) {
  SCOPED_ATOMIC(FetchOr, a, v, mo);
}

a16 __tsan_atomic16_fetch_or(volatile a16 *a, a16 v, morder mo) {
  SCOPED_ATOMIC(FetchOr, a, v, mo);
}

a32 __tsan_atomic32_fetch_or(volatile a32 *a, a32 v, morder mo) {
  SCOPED_ATOMIC(FetchOr, a, v, mo);
}

a64 __tsan_atomic64_fetch_or(volatile a64 *a, a64 v, morder mo) {
  SCOPED_ATOMIC(FetchOr, a, v, mo);
}

#if __TSAN_HAS_INT128
a128 __tsan_atomic128_fetch_or(volatile a128 *a, a128 v, morder mo) {
  SCOPED_ATOMIC(FetchOr, a, v, mo);
}
#endif

a8 __tsan_atomic8_fetch_xor(volatile a8 *a, a8 v, morder mo) {
  SCOPED_ATOMIC(FetchXor, a, v, mo);
}

a16 __tsan_atomic16_fetch_xor(volatile a16 *a, a16 v, morder mo) {
  SCOPED_ATOMIC(FetchXor, a, v, mo);
}

a32 __tsan_atomic32_fetch_xor(volatile a32 *a, a32 v, morder mo) {
  SCOPED_ATOMIC(FetchXor, a, v, mo);
}

a64 __tsan_atomic64_fetch_xor(volatile a64 *a, a64 v, morder mo) {
  SCOPED_ATOMIC(FetchXor, a, v, mo);
}

#if __TSAN_HAS_INT128
a128 __tsan_atomic128_fetch_xor(volatile a128 *a, a128 v, morder mo) {
  SCOPED_ATOMIC(FetchXor, a, v, mo);
}
#endif

a8 __tsan_atomic8_fetch_nand(volatile a8 *a, a8 v, morder mo) {
  SCOPED_ATOMIC(FetchNand, a, v, mo);
}

a16 __tsan_atomic16_fetch_nand(volatile a16 *a, a16 v, morder mo) {
  SCOPED_ATOMIC(FetchNand, a, v, mo);
}

a32 __tsan_atomic32_fetch_nand(volatile a32 *a, a32 v, morder mo) {
  SCOPED_ATOMIC(FetchNand, a, v, mo);
}

a64 __tsan_atomic64_fetch_nand(volatile a64 *a, a64 v, morder mo) {
  SCOPED_ATOMIC(FetchNand, a, v, mo);
}

#if __TSAN_HAS_INT128
a128 __tsan_atomic128_fetch_nand(volatile a128 *a, a128 v, morder mo) {
  SCOPED_ATOMIC(FetchNand, a, v, mo);
}
#endif

int __tsan_atomic8_compare_exchange_strong(volatile a8 *a, a8 *c, a8 v,
    morder mo, morder fmo) {
  SCOPED_ATOMIC(CAS, a, c, v, mo, fmo);
}

int __tsan_atomic16_compare_exchange_strong(volatile a16 *a, a16 *c, a16 v,
    morder mo, morder fmo) {
  SCOPED_ATOMIC(CAS, a, c, v, mo, fmo);
}

int __tsan_atomic32_compare_exchange_strong(volatile a32 *a, a32 *c, a32 v,
    morder mo, morder fmo) {
  SCOPED_ATOMIC(CAS, a, c, v, mo, fmo);
}

int __tsan_atomic64_compare_exchange_strong(volatile a64 *a, a64 *c, a64 v,
    morder mo, morder fmo) {
  SCOPED_ATOMIC(CAS, a, c, v, mo, fmo);
}

#if __TSAN_HAS_INT128
int __tsan_atomic128_compare_exchange_strong(volatile a128 *a, a128 *c, a128 v,
    morder mo, morder fmo) {
  SCOPED_ATOMIC(CAS, a, c, v, mo, fmo);
}
#endif

int __tsan_atomic8_compare_exchange_weak(volatile a8 *a, a8 *c, a8 v,
    morder mo, morder fmo) {
  SCOPED_ATOMIC(CAS, a, c, v, mo, fmo);
}

int __tsan_atomic16_compare_exchange_weak(volatile a16 *a, a16 *c, a16 v,
    morder mo, morder fmo) {
  SCOPED_ATOMIC(CAS, a, c, v, mo, fmo);
}

int __tsan_atomic32_compare_exchange_weak(volatile a32 *a, a32 *c, a32 v,
    morder mo, morder fmo) {
  SCOPED_ATOMIC(CAS, a, c, v, mo, fmo);
}

int __tsan_atomic64_compare_exchange_weak(volatile a64 *a, a64 *c, a64 v,
    morder mo, morder fmo) {
  SCOPED_ATOMIC(CAS, a, c, v, mo, fmo);
}

#if __TSAN_HAS_INT128
int __tsan_atomic128_compare_exchange_weak(volatile a128 *a, a128 *c, a128 v,
    morder mo, morder fmo) {
  SCOPED_ATOMIC(CAS, a, c, v, mo, fmo);
}
#endif

a8 __tsan_atomic8_compare_exchange_val(volatile a8 *a, a8 c, a8 v,
    morder mo, morder fmo) {
  SCOPED_ATOMIC(CAS, a, c, v, mo, fmo);
}
a16 __tsan_atomic16_compare_exchange_val(volatile a16 *a, a16 c, a16 v,
    morder mo, morder fmo) {
  SCOPED_ATOMIC(CAS, a, c, v, mo, fmo);
}

a32 __tsan_atomic32_compare_exchange_val(volatile a32 *a, a32 c, a32 v,
    morder mo, morder fmo) {
  SCOPED_ATOMIC(CAS, a, c, v, mo, fmo);
}

a64 __tsan_atomic64_compare_exchange_val(volatile a64 *a, a64 c, a64 v,
    morder mo, morder fmo) {
  SCOPED_ATOMIC(CAS, a, c, v, mo, fmo);
}

#if __TSAN_HAS_INT128
a128 __tsan_atomic128_compare_exchange_val(volatile a128 *a, a128 c, a128 v,
    morder mo, morder fmo) {
  SCOPED_ATOMIC(CAS, a, c, v, mo, fmo);
}
#endif

void __tsan_atomic_thread_fence(morder mo) {
  char* a = 0;
  SCOPED_ATOMIC(Fence, mo);
}

void __tsan_atomic_signal_fence(morder mo) {
}<|MERGE_RESOLUTION|>--- conflicted
+++ resolved
@@ -28,42 +28,13 @@
 #define SCOPED_ATOMIC(func, ...) \
     const uptr callpc = (uptr)__builtin_return_address(0); \
     uptr pc = __sanitizer::StackTrace::GetCurrentPc(); \
-<<<<<<< HEAD
-    pc = __sanitizer::StackTrace::GetPreviousInstructionPc(pc); \
-=======
->>>>>>> 4d0aec87
     mo = ConvertOrder(mo); \
     mo = flags()->force_seq_cst_atomics ? (morder)mo_seq_cst : mo; \
     ThreadState *const thr = cur_thread(); \
     AtomicStatInc(thr, sizeof(*a), mo, StatAtomic##func); \
-<<<<<<< HEAD
-    ScopedAtomic sa(thr, callpc, __FUNCTION__); \
-    return Atomic##func(thr, pc, __VA_ARGS__); \
-/**/
-
-class ScopedAtomic {
- public:
-  ScopedAtomic(ThreadState *thr, uptr pc, const char *func)
-      : thr_(thr) {
-    CHECK_EQ(thr_->in_rtl, 0);
-    ProcessPendingSignals(thr);
-    FuncEntry(thr_, pc);
-    DPrintf("#%d: %s\n", thr_->tid, func);
-    thr_->in_rtl++;
-  }
-  ~ScopedAtomic() {
-    thr_->in_rtl--;
-    CHECK_EQ(thr_->in_rtl, 0);
-    FuncExit(thr_);
-  }
- private:
-  ThreadState *thr_;
-};
-=======
     ScopedAtomic sa(thr, callpc, a, mo, __FUNCTION__); \
     return Atomic##func(thr, pc, __VA_ARGS__); \
 /**/
->>>>>>> 4d0aec87
 
 // Some shortcuts.
 typedef __tsan_memory_order morder;
@@ -317,16 +288,6 @@
 template<typename T, T (*F)(volatile T *v, T op)>
 static T AtomicRMW(ThreadState *thr, uptr pc, volatile T *a, T v, morder mo) {
   MemoryWriteAtomic(thr, pc, (uptr)a, SizeLog<T>());
-<<<<<<< HEAD
-  SyncVar *s = CTX()->synctab.GetOrCreateAndLock(thr, pc, (uptr)a, true);
-  thr->clock.set(thr->tid, thr->fast_state.epoch());
-  if (IsAcqRelOrder(mo))
-    thr->clock.acq_rel(&s->clock);
-  else if (IsReleaseOrder(mo))
-    thr->clock.release(&s->clock);
-  else if (IsAcquireOrder(mo))
-    thr->clock.acquire(&s->clock);
-=======
   SyncVar *s = 0;
   if (mo != mo_relaxed) {
     s = CTX()->synctab.GetOrCreateAndLock(thr, pc, (uptr)a, true);
@@ -338,7 +299,6 @@
     else if (IsAcquireOrder(mo))
       thr->clock.acquire(&s->clock);
   }
->>>>>>> 4d0aec87
   v = F(a, v);
   if (s)
     s->mtx.Unlock();
@@ -392,16 +352,6 @@
     volatile T *a, T *c, T v, morder mo, morder fmo) {
   (void)fmo;  // Unused because llvm does not pass it yet.
   MemoryWriteAtomic(thr, pc, (uptr)a, SizeLog<T>());
-<<<<<<< HEAD
-  SyncVar *s = CTX()->synctab.GetOrCreateAndLock(thr, pc, (uptr)a, true);
-  thr->clock.set(thr->tid, thr->fast_state.epoch());
-  if (IsAcqRelOrder(mo))
-    thr->clock.acq_rel(&s->clock);
-  else if (IsReleaseOrder(mo))
-    thr->clock.release(&s->clock);
-  else if (IsAcquireOrder(mo))
-    thr->clock.acquire(&s->clock);
-=======
   SyncVar *s = 0;
   if (mo != mo_relaxed) {
     s = CTX()->synctab.GetOrCreateAndLock(thr, pc, (uptr)a, true);
@@ -413,7 +363,6 @@
     else if (IsAcquireOrder(mo))
       thr->clock.acquire(&s->clock);
   }
->>>>>>> 4d0aec87
   T cc = *c;
   T pr = func_cas(a, cc, v);
   if (s)
