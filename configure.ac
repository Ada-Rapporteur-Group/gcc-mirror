#   Copyright (C) 1992, 1993, 1994, 1995, 1996, 1997, 1998, 1999, 2000,
#   2001, 2002, 2003, 2004, 2005, 2006, 2007, 2008, 2009, 2010, 2011, 2012,
#   2014, 2015 Free Software Foundation, Inc.
#
# This file is free software; you can redistribute it and/or modify it
# under the terms of the GNU General Public License as published by
# the Free Software Foundation; either version 3 of the License, or
# (at your option) any later version.
#
# This program is distributed in the hope that it will be useful, but
# WITHOUT ANY WARRANTY; without even the implied warranty of
# MERCHANTABILITY or FITNESS FOR A PARTICULAR PURPOSE.  See the GNU
# General Public License for more details.
#
# You should have received a copy of the GNU General Public License
# along with this program; see the file COPYING3.  If not see
# <http://www.gnu.org/licenses/>.

##############################################################################
### WARNING: this file contains embedded tabs.  Do not run untabify on this file.

m4_include(config/acx.m4)
m4_include(config/override.m4)
m4_include(config/proginstall.m4)
m4_include(config/elf.m4)
m4_include([libtool.m4])
m4_include([ltoptions.m4])
m4_include([ltsugar.m4])
m4_include([ltversion.m4])
m4_include([lt~obsolete.m4])
m4_include([config/isl.m4])

AC_INIT(move-if-change)
AC_PREREQ(2.64)
AC_DISABLE_OPTION_CHECKING

progname=$0
# if PWD already has a value, it is probably wrong.
if test -n "$PWD" ; then PWD=`${PWDCMD-pwd}`; fi

# Export original configure arguments for use by sub-configures.
# Quote arguments with shell meta charatcers.
TOPLEVEL_CONFIGURE_ARGUMENTS=
set -- "$progname" "$@"
for ac_arg
do
  case "$ac_arg" in
  *" "*|*"	"*|*[[\[\]\~\#\$\^\&\*\(\)\{\}\\\|\;\<\>\?\']]*)
    ac_arg=`echo "$ac_arg" | sed "s/'/'\\\\\\\\''/g"`
    # if the argument is of the form -foo=baz, quote the baz part only
    ac_arg=`echo "'$ac_arg'" | sed "s/^'\([[-a-zA-Z0-9]]*=\)/\\1'/"` ;;
  *) ;;
  esac
  # Add the quoted argument to the list.
  TOPLEVEL_CONFIGURE_ARGUMENTS="$TOPLEVEL_CONFIGURE_ARGUMENTS $ac_arg"
done
if test "$silent" = yes; then
  TOPLEVEL_CONFIGURE_ARGUMENTS="$TOPLEVEL_CONFIGURE_ARGUMENTS --silent"
fi
# Remove the initial space we just introduced and, as these will be
# expanded by make, quote '$'.
TOPLEVEL_CONFIGURE_ARGUMENTS=`echo "x$TOPLEVEL_CONFIGURE_ARGUMENTS" | sed -e 's/^x *//' -e 's,\\$,$$,g'`
AC_SUBST(TOPLEVEL_CONFIGURE_ARGUMENTS)

# Find the build, host, and target systems.
ACX_NONCANONICAL_BUILD
ACX_NONCANONICAL_HOST
ACX_NONCANONICAL_TARGET

dnl Autoconf 2.5x and later will set a default program prefix if
dnl --target was used, even if it was the same as --host.  Disable
dnl that behavior.  This must be done before AC_CANONICAL_SYSTEM
dnl to take effect.
test "$host_noncanonical" = "$target_noncanonical" &&
  test "$program_prefix$program_suffix$program_transform_name" = \
    NONENONEs,x,x, &&
  program_transform_name=s,y,y,

AC_CANONICAL_SYSTEM
AC_ARG_PROGRAM

m4_pattern_allow([^AS_FOR_TARGET$])dnl
m4_pattern_allow([^AS_FOR_BUILD$])dnl

# Get 'install' or 'install-sh' and its variants.
AC_PROG_INSTALL
ACX_PROG_LN
AC_PROG_LN_S
AC_PROG_SED
AC_PROG_AWK

srcpwd=`cd ${srcdir} ; ${PWDCMD-pwd}`

# We pass INSTALL explicitly to sub-makes.  Make sure that it is not
# a relative path.
if test "$INSTALL" = "${srcdir}/install-sh -c"; then
  INSTALL="${srcpwd}/install-sh -c"
fi

# Set srcdir to "." if that's what it is.
# This is important for multilib support.
pwd=`${PWDCMD-pwd}`
if test "${pwd}" = "${srcpwd}" ; then
  srcdir=.
fi

topsrcdir=$srcpwd

extra_host_args=

### To add a new directory to the tree, first choose whether it is a target
### or a host dependent tool.  Then put it into the appropriate list
### (library or tools, host or target), doing a dependency sort.

# Subdirs will be configured in the order listed in build_configdirs, 
# configdirs, or target_configdirs; see the serialization section below.

# Dependency sorting is only needed when *configuration* must be done in 
# a particular order.  In all cases a dependency should be specified in 
# the Makefile, whether or not it's implicitly specified here.

# Double entries in build_configdirs, configdirs, or target_configdirs may
# cause circular dependencies and break everything horribly.

# these library is used by various programs built for the build
# environment
#
build_libs="build-libiberty build-libcpp"

# these tools are built for the build environment
build_tools="build-texinfo build-flex build-bison build-m4 build-fixincludes"

# these libraries are used by various programs built for the host environment
#f
host_libs="intl libiberty opcodes bfd readline tcl tk itcl libgui zlib libbacktrace libcpp libdecnumber gmp mpfr mpc isl libelf libiconv"

# these tools are built for the host environment
# Note, the powerpc-eabi build depends on sim occurring before gdb in order to
# know that we are building the simulator.
# binutils, gas and ld appear in that order because it makes sense to run
# "make check" in that particular order.
# If --enable-gold is used, "gold" may replace "ld".
host_tools="texinfo flex bison binutils gas ld fixincludes gcc cgen sid sim gdb gprof etc expect dejagnu m4 utils guile fastjar gnattools libcc1 gotools"

# libgcj represents the runtime libraries only used by gcj.
libgcj="target-libffi \
	target-zlib \
	target-libjava"

# these libraries are built for the target environment, and are built after
# the host libraries and the host tools (which may be a cross compiler)
# Note that libiberty is not a target library.
target_libraries="target-libgcc \
		target-libbacktrace \
		target-libgloss \
		target-newlib \
		target-libgomp \
		target-libcilkrts \
		target-liboffloadmic \
		target-libatomic \
		target-libitm \
		target-libstdc++-v3 \
		target-libsanitizer \
		target-libvtv \
		target-libmpx \
		target-libssp \
		target-libquadmath \
		target-libgfortran \
		target-boehm-gc \
		${libgcj} \
		target-libobjc \
		target-libgupc \
		target-libada \
		target-libgo"

# these tools are built using the target libraries, and are intended to
# run only in the target environment
#
# note: any program that *uses* libraries that are in the "target_libraries"
# list belongs in this list.
#
target_tools="target-rda"

################################################################################

## All tools belong in one of the four categories, and are assigned above
## We assign ${configdirs} this way to remove all embedded newlines.  This
## is important because configure will choke if they ever get through.
## ${configdirs} is directories we build using the host tools.
## ${target_configdirs} is directories we build using the target tools.
configdirs=`echo ${host_libs} ${host_tools}`
target_configdirs=`echo ${target_libraries} ${target_tools}`
build_configdirs=`echo ${build_libs} ${build_tools}`

m4_divert_text([PARSE_ARGS],
[case $srcdir in
  *" "*)
m4_pushdef([AS_MESSAGE_LOG_FD], [])dnl
    AC_MSG_ERROR([path to source, $srcdir, contains spaces])
m4_popdef([AS_MESSAGE_LOG_FD])dnl
    ;;
esac
ac_subdirs_all=`cd $srcdir && echo */configure | sed 's,/configure,,g'`
])

################################################################################

srcname="gnu development package"

# This gets set non-empty for some net releases of packages.
appdirs=""

# Define is_cross_compiler to save on calls to 'test'.
is_cross_compiler=
if test x"${host}" = x"${target}" ; then
  is_cross_compiler=no
else
  is_cross_compiler=yes
fi	

# Find the build and target subdir names.
GCC_TOPLEV_SUBDIRS
# Be sure to cover against remnants of an in-tree build.
if test $srcdir != .  && test -d $srcdir/host-${host_noncanonical}; then
  AC_MSG_ERROR([building out of tree but $srcdir contains host-${host_noncanonical}.
Use a pristine source tree when building in a separate tree])
fi

# Skipdirs are removed silently.
skipdirs=
# Noconfigdirs are removed loudly.
noconfigdirs=""

use_gnu_ld=
# Make sure we don't let GNU ld be added if we didn't want it.
if test x$with_gnu_ld = xno ; then
  use_gnu_ld=no
  noconfigdirs="$noconfigdirs ld gold"
fi

use_gnu_as=
# Make sure we don't let GNU as be added if we didn't want it.
if test x$with_gnu_as = xno ; then
  use_gnu_as=no
  noconfigdirs="$noconfigdirs gas"
fi

use_included_zlib=
AC_ARG_WITH(system-zlib,
[AS_HELP_STRING([--with-system-zlib], [use installed libz])])
# Make sure we don't let ZLIB be added if we didn't want it.
if test x$with_system_zlib = xyes ; then
  use_included_zlib=no
  noconfigdirs="$noconfigdirs zlib"
fi

# some tools are so dependent upon X11 that if we're not building with X, 
# it's not even worth trying to configure, much less build, that tool.

case ${with_x} in
  yes | "") ;; # the default value for this tree is that X11 is available
  no)
    skipdirs="${skipdirs} tk itcl libgui"
    # We won't be able to build gdbtk without X.
    enable_gdbtk=no 
    ;;
  *)  echo "*** bad value \"${with_x}\" for -with-x flag; ignored" 1>&2 ;;
esac

# Some are only suitable for cross toolchains.
# Remove these if host=target.
cross_only="target-libgloss target-newlib target-opcodes"

case $is_cross_compiler in
  no) skipdirs="${skipdirs} ${cross_only}" ;;
esac

# If both --with-headers and --with-libs are specified, default to
# --without-newlib.
if test x"${with_headers}" != x && test x"${with_headers}" != xno \
   && test x"${with_libs}" != x && test x"${with_libs}" != xno ; then
  if test x"${with_newlib}" = x ; then
    with_newlib=no
  fi
fi

# Recognize --with-newlib/--without-newlib.
case ${with_newlib} in
  no) skipdirs="${skipdirs} target-newlib" ;;
  yes) skipdirs=`echo " ${skipdirs} " | sed -e 's/ target-newlib / /'` ;;
esac

AC_ARG_ENABLE(as-accelerator-for,
[AS_HELP_STRING([--enable-as-accelerator-for=ARG],
		[build as offload target compiler.
		Specify offload host triple by ARG])])

AC_ARG_ENABLE(offload-targets,
[AS_HELP_STRING([--enable-offload-targets=LIST],
		[enable offloading to devices from comma-separated LIST of
		TARGET[=DIR]. Use optional path to find offload target compiler
		during the build])],
[
  if test x"$enable_offload_targets" = x; then
    AC_MSG_ERROR([no offload targets specified])
  fi
], [enable_offload_targets=])

# Handle --enable-gold, --enable-ld.
# --disable-gold [--enable-ld]
#     Build only ld.  Default option.
# --enable-gold [--enable-ld]
#     Build both gold and ld.  Install gold as "ld.gold", install ld
#     as "ld.bfd" and "ld".
# --enable-gold=default [--enable-ld]
#     Build both gold and ld.  Install gold as "ld.gold" and "ld",
#     install ld as "ld.bfd".
# --enable-gold[=default] --disable-ld
#     Build only gold, which is then installed as both "ld.gold" and "ld".
# --enable-gold --enable-ld=default
#     Build both gold (installed as "ld.gold") and ld (installed as "ld"
#     and ld.bfd).
#     In other words, ld is default
# --enable-gold=default --enable-ld=default
#     Error.

default_ld=
AC_ARG_ENABLE(gold,
[AS_HELP_STRING([[--enable-gold[=ARG]]],
		[build gold @<:@ARG={default,yes,no}@:>@])],
ENABLE_GOLD=$enableval,
ENABLE_GOLD=no)
case "${ENABLE_GOLD}" in
  yes|default)
    # Check for ELF target.
    is_elf=no
    case "${target}" in
      *-*-elf* | *-*-sysv4* | *-*-unixware* | *-*-eabi* | hppa*64*-*-hpux* \
      | *-*-linux* | *-*-gnu* | frv-*-uclinux* | *-*-irix5* | *-*-irix6* \
      | *-*-netbsd* | *-*-openbsd* | *-*-freebsd* | *-*-dragonfly* \
      | *-*-solaris2* | *-*-nto* | *-*-nacl*)
        case "${target}" in
          *-*-linux*aout* | *-*-linux*oldld*)
            ;;
          *)
            is_elf=yes
            ;;
        esac
    esac

    if test "$is_elf" = "yes"; then
      # Check for target supported by gold.
      case "${target}" in
        i?86-*-* | x86_64-*-* | sparc*-*-* | powerpc*-*-* | arm*-*-* \
        | aarch64*-*-* | tilegx*-*-*)
	  configdirs="$configdirs gold"
	  if test x${ENABLE_GOLD} = xdefault; then
	    default_ld=gold
	  fi
	  ENABLE_GOLD=yes
          ;;
      esac
    fi
    ;;
  no)
    ;;
  *)
    AC_MSG_ERROR([invalid --enable-gold argument])
    ;;
esac

AC_ARG_ENABLE(ld,
[AS_HELP_STRING([[--enable-ld[=ARG]]],
		[build ld @<:@ARG={default,yes,no}@:>@])],
ENABLE_LD=$enableval,
ENABLE_LD=yes)

case "${ENABLE_LD}" in
  default)
    if test x${default_ld} != x; then
      AC_MSG_ERROR([either gold or ld can be the default ld])
    fi
    ;;
  yes)
    ;;
  no)
    if test x${ENABLE_GOLD} != xyes; then
      AC_MSG_WARN([neither ld nor gold are enabled])
    fi
    configdirs=`echo " ${configdirs} " | sed -e 's/ ld / /'`
    ;;
  *)
    AC_MSG_ERROR([invalid --enable-ld argument])
    ;;
esac

# Configure extra directories which are host specific

case "${host}" in
  *-cygwin*)
    configdirs="$configdirs libtermcap" ;;
esac

# A target can indicate whether a language isn't supported for some reason.
# Only spaces may be used in this macro; not newlines or tabs.
unsupported_languages=

# Remove more programs from consideration, based on the host or 
# target this usually means that a port of the program doesn't
# exist yet.

case "${host}" in
  i[[3456789]]86-*-msdosdjgpp*)
    noconfigdirs="$noconfigdirs tcl tk itcl"
    ;;
esac


AC_ARG_ENABLE(libquadmath,
AS_HELP_STRING([--disable-libquadmath],
  [do not build libquadmath directory]),
ENABLE_LIBQUADMATH=$enableval,
ENABLE_LIBQUADMATH=yes)
if test "${ENABLE_LIBQUADMATH}" = "no" ; then
  noconfigdirs="$noconfigdirs target-libquadmath"
fi


AC_ARG_ENABLE(libquadmath-support,
AS_HELP_STRING([--disable-libquadmath-support],
  [disable libquadmath support for Fortran]),
ENABLE_LIBQUADMATH_SUPPORT=$enableval,
ENABLE_LIBQUADMATH_SUPPORT=yes)
enable_libquadmath_support=
if test "${ENABLE_LIBQUADMATH_SUPPORT}" = "no" ; then
  enable_libquadmath_support=no
fi


AC_ARG_ENABLE(libada,
[AS_HELP_STRING([--enable-libada], [build libada directory])],
ENABLE_LIBADA=$enableval,
ENABLE_LIBADA=yes)
if test "${ENABLE_LIBADA}" != "yes" ; then
  noconfigdirs="$noconfigdirs gnattools"
fi

AC_ARG_ENABLE(libssp,
[AS_HELP_STRING([--enable-libssp], [build libssp directory])],
ENABLE_LIBSSP=$enableval,
ENABLE_LIBSSP=yes)

AC_ARG_ENABLE(libstdcxx,
AS_HELP_STRING([--disable-libstdcxx],
  [do not build libstdc++-v3 directory]),
ENABLE_LIBSTDCXX=$enableval,
ENABLE_LIBSTDCXX=default)
[if test "${ENABLE_LIBSTDCXX}" = "no" ; then
  noconfigdirs="$noconfigdirs target-libstdc++-v3"
fi]

# If this is accelerator compiler and its target is intelmic we enable
# target liboffloadmic by default.  If this is compiler with offloading
# for intelmic we enable host liboffloadmic by default.  Otherwise
# liboffloadmic is disabled by default.
AC_ARG_ENABLE([liboffloadmic],
AC_HELP_STRING([[--enable-liboffloadmic[=ARG]]],
	       [build liboffloadmic @<:@ARG={no,host,target}@:>@]),
[case "$enableval" in
  no | host | target)
    enable_liboffloadmic=$enableval ;;
  *)
    AC_MSG_ERROR([--enable-liboffloadmic=no/host/target]) ;;
esac],
[if test x"$enable_as_accelerator_for" != x; then
  case "${target}" in
    *-intelmic-* | *-intelmicemul-*)
      enable_liboffloadmic=target
      extra_liboffloadmic_configure_flags="--enable-liboffloadmic=target"
      ;;
    *)
      enable_liboffloadmic=no
      ;;
  esac
else
  case "${enable_offload_targets}" in
    *-intelmic-* | *-intelmicemul-*)
      enable_liboffloadmic=host
      extra_liboffloadmic_configure_flags="--enable-liboffloadmic=host"
      ;;
    *)
      enable_liboffloadmic=no
      ;;
    esac
fi])
AC_SUBST(extra_liboffloadmic_configure_flags)

# Save it here so that, even in case of --enable-libgcj, if the Java
# front-end isn't enabled, we still get libgcj disabled.
libgcj_saved=$libgcj
case $enable_libgcj in
yes)
  # If we reset it here, it won't get added to noconfigdirs in the
  # target-specific build rules, so it will be forcibly enabled
  # (unless the Java language itself isn't enabled).
  libgcj=
  ;;
no)
  # Make sure we get it printed in the list of not supported target libs.
  # Don't disable libffi, though, other languages use it.
  noconfigdirs="$noconfigdirs `echo ${libgcj} | sed -e 's/target-libffi//'`"
  # Clear libgcj_saved so that even if java is enabled libffi won't be
  # built.
  libgcj_saved=
  ;;
esac

AC_ARG_ENABLE(static-libjava,
[AS_HELP_STRING([[--enable-static-libjava[=ARG]]],
		[build static libjava @<:@default=no@:>@])],
ENABLE_STATIC_LIBJAVA=$enableval,
ENABLE_STATIC_LIBJAVA=no)
enable_static_libjava=
if test "${ENABLE_STATIC_LIBJAVA}" = "yes" ; then
  enable_static_libjava=yes
fi

if test x$enable_static_libjava != xyes ; then
  EXTRA_CONFIGARGS_LIBJAVA=--disable-static
fi
AC_SUBST(EXTRA_CONFIGARGS_LIBJAVA)

<<<<<<< HEAD
posix_based_os="yes"
case "${target}" in
=======
# Enable libgomp by default on hosted POSIX systems, and a few others.
if test x$enable_libgomp = x ; then
    case "${target}" in
>>>>>>> b361a15f
    *-*-linux* | *-*-gnu* | *-*-k*bsd*-gnu | *-*-kopensolaris*-gnu)
	;;
    *-*-netbsd* | *-*-freebsd* | *-*-openbsd* | *-*-dragonfly*)
	;;
    *-*-solaris2* | *-*-hpux11*)
	;;
    *-*-darwin* | *-*-aix*)
	;;
    nvptx*-*-*)
	;;
    *)
    posix_based_os="no"
    ;;
esac

# Enable libgomp by default on POSIX hosted systems.
if test x$enable_libgomp = x -a $posix_based_os = "no" ; then
    # Disable libgomp on non POSIX hosted systems.
    noconfigdirs="$noconfigdirs target-libgomp"
fi

# Enable libgupc by default on POSIX hosted systems.
if test x$enable_libgupc = x -a $posix_based_os = "no" ; then
    # Disable libgupc on non POSIX hosted systems.
    noconfigdirs="$noconfigdirs target-libgupc"
fi

# Disable libatomic on unsupported systems.
if test -d ${srcdir}/libatomic; then
    if test x$enable_libatomic = x; then
	AC_MSG_CHECKING([for libatomic support])
	if (srcdir=${srcdir}/libatomic; \
		. ${srcdir}/configure.tgt; \
		test -n "$UNSUPPORTED")
	then
	    AC_MSG_RESULT([no])
	    noconfigdirs="$noconfigdirs target-libatomic"
	else
	    AC_MSG_RESULT([yes])
	fi
    fi
fi

# Disable libcilkrts on unsupported systems.
if test -d ${srcdir}/libcilkrts; then
    if test x$enable_libcilkrts = x; then
	AC_MSG_CHECKING([for libcilkrts support])
	if (srcdir=${srcdir}/libcilkrts; \
		. ${srcdir}/configure.tgt; \
		test -n "$UNSUPPORTED")
	then
	    AC_MSG_RESULT([no])
	    noconfigdirs="$noconfigdirs target-libcilkrts"
	else
	    AC_MSG_RESULT([yes])
	fi
    fi
fi

# Disable liboffloadmic on unsupported systems.
if test -d ${srcdir}/liboffloadmic; then
    if test x$enable_liboffloadmic != xno; then
	AC_MSG_CHECKING([for liboffloadmic support])
	if (srcdir=${srcdir}/liboffloadmic; \
		. ${srcdir}/configure.tgt; \
		test -n "$UNSUPPORTED")
	then
	    AC_MSG_RESULT([no])
	    noconfigdirs="$noconfigdirs target-liboffloadmic"
	else
	    AC_MSG_RESULT([yes])
	fi
    fi
fi

# Disable libitm on unsupported systems.
if test -d ${srcdir}/libitm; then
    if test x$enable_libitm = x; then
	AC_MSG_CHECKING([for libitm support])
	if (srcdir=${srcdir}/libitm; \
		. ${srcdir}/configure.tgt; \
		test -n "$UNSUPPORTED")
	then
	    AC_MSG_RESULT([no])
	    noconfigdirs="$noconfigdirs target-libitm"
	else
	    AC_MSG_RESULT([yes])
	fi
    fi
fi

# Disable libsanitizer on unsupported systems.
if test -d ${srcdir}/libsanitizer; then
    if test x$enable_libsanitizer = x; then
	AC_MSG_CHECKING([for libsanitizer support])
	if (srcdir=${srcdir}/libsanitizer; \
		. ${srcdir}/configure.tgt; \
		test -n "$UNSUPPORTED")
	then
	    AC_MSG_RESULT([no])
	    noconfigdirs="$noconfigdirs target-libsanitizer"
	else
	    AC_MSG_RESULT([yes])
	fi
    fi
fi

# Disable libvtv on unsupported systems.
if test -d ${srcdir}/libvtv; then
    if test x$enable_libvtv = x; then
	AC_MSG_CHECKING([for libvtv support])
	if (srcdir=${srcdir}/libvtv; \
		. ${srcdir}/configure.tgt; \
		test "$VTV_SUPPORTED" != "yes")
	then
	    AC_MSG_RESULT([no])
	    noconfigdirs="$noconfigdirs target-libvtv"
	else
	    AC_MSG_RESULT([yes])
	fi
    fi
fi


# Enable libmpx on supported systems by request.
if test -d ${srcdir}/libmpx; then
    if test x$enable_libmpx = xyes; then
       AC_MSG_CHECKING([for libmpx support])
       if (srcdir=${srcdir}/libmpx; \
               . ${srcdir}/configure.tgt; \
               test "$LIBMPX_SUPPORTED" != "yes")
       then
           AC_MSG_RESULT([no])
           noconfigdirs="$noconfigdirs target-libmpx"
       else
           AC_MSG_RESULT([yes])
       fi
    else
       noconfigdirs="$noconfigdirs target-libmpx"
    fi
fi



# Disable libquadmath for some systems.
case "${target}" in
  avr-*-*)
    noconfigdirs="$noconfigdirs target-libquadmath"
    ;;
  # libquadmath is unused on AIX and libquadmath build process use of
  # LD_LIBRARY_PATH can break AIX bootstrap.
  powerpc-*-aix* | rs6000-*-aix*)
    noconfigdirs="$noconfigdirs target-libquadmath"
    ;;
esac

# Disable libssp for some systems.
case "${target}" in
  avr-*-*)
    # No hosted I/O support.
    noconfigdirs="$noconfigdirs target-libssp"
    ;;
  powerpc-*-aix* | rs6000-*-aix*)
    noconfigdirs="$noconfigdirs target-libssp"
    ;;
  rl78-*-*)
    # libssp uses a misaligned load to trigger a fault, but the RL78
    # doesn't fault for those - instead, it gives a build-time error
    # for explicit misaligned loads.
    noconfigdirs="$noconfigdirs target-libssp"
    ;;
  visium-*-*)
    # No hosted I/O support.
    noconfigdirs="$noconfigdirs target-libssp"
    ;;
esac

# Disable libstdc++-v3 for some systems.
# Allow user to override this if they pass --enable-libstdc++-v3
if test "${ENABLE_LIBSTDCXX}" = "default" ; then
  case "${target}" in
    *-*-vxworks*)
      # VxWorks uses the Dinkumware C++ library.
      noconfigdirs="$noconfigdirs target-libstdc++-v3"
      ;;
    arm*-wince-pe*)
      # the C++ libraries don't build on top of CE's C libraries
      noconfigdirs="$noconfigdirs target-libstdc++-v3"
      ;;
    avr-*-*)
      noconfigdirs="$noconfigdirs target-libstdc++-v3"
      ;;
    ft32-*-*)
      noconfigdirs="$noconfigdirs target-libstdc++-v3"
      ;;
  esac
fi

# Disable Fortran for some systems.
case "${target}" in
  mmix-*-*)
    # See <http://gcc.gnu.org/ml/gcc-patches/2004-11/msg00572.html>.
    unsupported_languages="$unsupported_languages fortran"
    ;;
esac

# Disable Java if libffi is not supported.
case "${target}" in
  aarch64-*-*)
    ;;
  alpha*-*-*)
    ;;
  arm*-*-*)
    ;;
  cris-*-*)
    ;;
  frv-*-*)
    ;;
  hppa*-*-linux*)
    ;;
  hppa*-*-hpux*)
    ;;
  i?86-*-*)
    ;;
  ia64*-*-*)
    ;;
  m32r*-*-*)
    ;;
  m68k-*-*)
    ;;
  mips*-*-rtems*)
    ;;
  mips*-*-linux*)
    ;;
  powerpc*-*-linux*)
    ;;
  powerpc-*-darwin*)
    ;;
  powerpc-*-aix* | rs6000-*-aix*)
    ;;
  powerpc-*-freebsd*)
    ;;
  powerpc64-*-freebsd*)
    ;;
  powerpc*-*-rtems*)
    ;;
  s390-*-* | s390x-*-*)
    ;;
  sh-*-* | sh[[34]]*-*-*)
    ;;
  sh64-*-* | sh5*-*-*)
    ;;
  sparc*-*-*)
    ;;
  x86_64-*-*)
    ;;
  *-*-*)
    unsupported_languages="$unsupported_languages java"
    ;;
esac

# Disable Java, libgcj or related libraries for some systems.
case "${target}" in
  powerpc-*-darwin*)
    ;;
  i[[3456789]]86-*-darwin*)
    ;;
  x86_64-*-darwin[[912]]*)
    ;;
  *-*-darwin*)
    noconfigdirs="$noconfigdirs ${libgcj}"
    ;;
  *-*-netware*)
    noconfigdirs="$noconfigdirs ${libgcj}"
    ;;
  *-*-rtems*)
    noconfigdirs="$noconfigdirs ${libgcj}"
    ;;
  *-*-tpf*)
    noconfigdirs="$noconfigdirs ${libgcj}"
    ;;
  *-*-uclinux*)
    noconfigdirs="$noconfigdirs ${libgcj}"
    ;;
  *-*-vxworks*)
    noconfigdirs="$noconfigdirs ${libgcj}"
    ;;
  alpha*-*-*vms*)
    noconfigdirs="$noconfigdirs ${libgcj}"
    ;;
  arm*-*-freebsd*)
    noconfigdirs="$noconfigdirs ${libgcj}"
    ;;
  arm-wince-pe)
    noconfigdirs="$noconfigdirs ${libgcj}"
    ;;
  arm*-*-symbianelf*)
    noconfigdirs="$noconfigdirs ${libgcj}"
    ;;
  bfin-*-*)
    noconfigdirs="$noconfigdirs target-boehm-gc"
    ;;
  cris-*-* | crisv32-*-*)
    unsupported_languages="$unsupported_languages java"
    case "${target}" in
      *-*-linux*)
	;;
      *) # See PR46792 regarding target-libffi.
	noconfigdirs="$noconfigdirs target-libffi target-boehm-gc";;
    esac
    ;;
  hppa*64*-*-linux*)
    # In this case, it's because the hppa64-linux target is for
    # the kernel only at this point and has no libc, and thus no
    # headers, crt*.o, etc., all of which are needed by these.
    unsupported_languages="$unsupported_languages java"
    ;;
  hppa*64*-*-hpux*)
    noconfigdirs="$noconfigdirs ${libgcj}"
    ;;
  hppa*-hp-hpux11*)
    ;;
  hppa*-*-hpux*)
    # According to Alexandre Oliva <aoliva@redhat.com>, libjava won't
    # build on HP-UX 10.20.
    noconfigdirs="$noconfigdirs ${libgcj}"
    ;;
  ia64*-*-*vms*)
    noconfigdirs="$noconfigdirs ${libgcj}"
    ;;
  i[[3456789]]86-w64-mingw*)
    noconfigdirs="$noconfigdirs ${libgcj}"
    ;;
  i[[3456789]]86-*-mingw*)
    noconfigdirs="$noconfigdirs ${libgcj}"
    ;;
  x86_64-*-mingw*)
    noconfigdirs="$noconfigdirs ${libgcj}"
    ;;
  mmix-*-*)
    noconfigdirs="$noconfigdirs target-libffi target-boehm-gc"
    ;;
  powerpc-*-aix*)
    # copied from rs6000-*-* entry
    noconfigdirs="$noconfigdirs ${libgcj}"
    ;;
  rs6000-*-aix*)
    noconfigdirs="$noconfigdirs ${libgcj}"
    ;;
  ft32-*-*)
    noconfigdirs="$noconfigdirs ${libgcj}"
    ;;
  *-*-lynxos*)
    noconfigdirs="$noconfigdirs ${libgcj}"
    ;;
esac

# Disable the go frontend on systems where it is known to not work. Please keep
# this in sync with contrib/config-list.mk.
case "${target}" in
*-*-darwin* | *-*-cygwin* | *-*-mingw* | *-*-aix*)
    unsupported_languages="$unsupported_languages go"
    ;;
esac

# Disable libgo for some systems where it is known to not work.
# For testing, you can easily override this with --enable-libgo.
if test x$enable_libgo = x; then
    case "${target}" in
    *-*-darwin*)
	# PR 46986
	noconfigdirs="$noconfigdirs target-libgo"
	;;
    *-*-cygwin* | *-*-mingw*)
	noconfigdirs="$noconfigdirs target-libgo"
	;;
    *-*-aix*)
	noconfigdirs="$noconfigdirs target-libgo"
	;;
    esac
fi

# Default libgloss CPU subdirectory.
libgloss_dir="$target_cpu"

case "${target}" in
  sh*-*-pe|mips*-*-pe|*arm-wince-pe)
    libgloss_dir=wince
    ;;
  aarch64*-*-* )
    libgloss_dir=aarch64
    ;;
  arm*-*-*)
    libgloss_dir=arm
    ;;
  cris-*-* | crisv32-*-*)
    libgloss_dir=cris
    ;;
  hppa*-*-*)
    libgloss_dir=pa
    ;;
  i[[3456789]]86-*-*)
    libgloss_dir=i386
    ;;
  m68hc11-*-*|m6811-*-*|m68hc12-*-*|m6812-*-*)
    libgloss_dir=m68hc11
    ;;
  m68*-*-* | fido-*-*)
    libgloss_dir=m68k
    ;;
  mips*-*-*)
    libgloss_dir=mips
    ;;
  powerpc*-*-*)
    libgloss_dir=rs6000
    ;;
  sparc*-*-*)
    libgloss_dir=sparc
    ;;
esac

# Disable newlib and libgloss for various target OSes.
case "${target}" in
  alpha*-dec-osf*)
    noconfigdirs="$noconfigdirs target-newlib target-libgloss"
    ;;
  i[[3456789]]86-*-linux*)
    # This section makes it possible to build newlib natively on linux.
    # If we are using a cross compiler then don't configure newlib.
    if test x${is_cross_compiler} != xno ; then
      noconfigdirs="$noconfigdirs target-newlib"
    fi
    noconfigdirs="$noconfigdirs target-libgloss"
    # If we are not using a cross compiler, do configure newlib.
    # Note however, that newlib will only be configured in this situation
    # if the --with-newlib option has been given, because otherwise
    # 'target-newlib' will appear in skipdirs.
    ;;
  i[[3456789]]86-*-rdos*)
    noconfigdirs="$noconfigdirs target-newlib target-libgloss"
    ;;
  sh*-*-pe|mips*-*-pe|arm-wince-pe)
    noconfigdirs="$noconfigdirs target-newlib target-libgloss"
    ;;
  sparc-*-sunos4*)
    noconfigdirs="$noconfigdirs target-newlib target-libgloss"
    ;;
  *-*-aix*)
    noconfigdirs="$noconfigdirs target-newlib target-libgloss"
    ;;
  *-*-beos*)
    noconfigdirs="$noconfigdirs target-newlib target-libgloss"
    ;;
  *-*-chorusos)
    noconfigdirs="$noconfigdirs target-newlib target-libgloss"
    ;;
  *-*-dragonfly*)
    noconfigdirs="$noconfigdirs target-newlib target-libgloss"
    ;;
  *-*-freebsd*)
    noconfigdirs="$noconfigdirs target-newlib target-libgloss"
    ;;
  *-*-linux* | *-*-gnu* | *-*-k*bsd*-gnu | *-*-kopensolaris*-gnu)
    noconfigdirs="$noconfigdirs target-newlib target-libgloss"
    ;;
  *-*-lynxos*)
    noconfigdirs="$noconfigdirs target-newlib target-libgloss"
    ;; 
  *-*-mingw*)
    noconfigdirs="$noconfigdirs target-newlib target-libgloss"
    ;;
  *-*-netbsd*)
    noconfigdirs="$noconfigdirs target-newlib target-libgloss"
    ;;
  *-*-netware*)
    noconfigdirs="$noconfigdirs target-newlib target-libgloss"
    ;;
  *-*-tpf*)
    noconfigdirs="$noconfigdirs target-newlib target-libgloss"
    ;;
  *-*-uclinux*)
    noconfigdirs="$noconfigdirs target-newlib target-libgloss"
    ;;
  *-*-vxworks*)
    noconfigdirs="$noconfigdirs target-newlib target-libgloss"
    ;;
esac

case "${target}" in
  *-*-chorusos)
    ;;
  powerpc-*-darwin*)
    noconfigdirs="$noconfigdirs ld gas gdb gprof"
    noconfigdirs="$noconfigdirs sim target-rda"
    ;;
  i[[3456789]]86-*-darwin*)
    noconfigdirs="$noconfigdirs ld gprof"
    noconfigdirs="$noconfigdirs sim target-rda"
    ;;
  x86_64-*-darwin[[912]]*)
    noconfigdirs="$noconfigdirs ld gas gprof"
    noconfigdirs="$noconfigdirs sim target-rda"
    ;;
  *-*-darwin*)
    noconfigdirs="$noconfigdirs ld gas gdb gprof"
    noconfigdirs="$noconfigdirs sim target-rda"
    ;;
  *-*-dragonfly*)
    ;;
  *-*-freebsd*)
    if test "x$with_gmp" = x && test "x$with_gmp_dir" = x \
	&& test -f /usr/local/include/gmp.h; then
      with_gmp=/usr/local
    fi
    ;;
  *-*-kaos*)
    # Remove unsupported stuff on all kaOS configurations.
    noconfigdirs="$noconfigdirs target-libgloss"
    ;;
  *-*-netbsd*)
    ;;
  *-*-netware*)
    ;;
  *-*-rtems*)
    noconfigdirs="$noconfigdirs target-libgloss"
    # this is not caught below because this stanza matches earlier
    case $target in
      or1k*-*-*) noconfigdirs="$noconfigdirs gdb" ;;
    esac
    ;;
    # The tpf target doesn't support gdb yet.
  *-*-tpf*)
    noconfigdirs="$noconfigdirs gdb tcl tk libgui itcl"
    ;;
  *-*-uclinux*)
    noconfigdirs="$noconfigdirs target-rda"
    ;;
  *-*-vxworks*)
    ;;
  alpha*-dec-osf*)
    # ld works, but does not support shared libraries.
    # gas doesn't generate exception information.
    noconfigdirs="$noconfigdirs gas ld"
    ;;
  alpha*-*-*vms*)
    noconfigdirs="$noconfigdirs gdb target-newlib target-libgloss"
    ;;
  alpha*-*-*)
    # newlib is not 64 bit ready
    noconfigdirs="$noconfigdirs target-newlib target-libgloss"
    ;;
  sh*-*-pe|mips*-*-pe|*arm-wince-pe)
    noconfigdirs="$noconfigdirs tcl tk itcl libgui sim"
    ;;
  arc-*-*|arceb-*-*)
    noconfigdirs="$noconfigdirs target-libgloss"
    ;;
  arm-*-pe*)
    noconfigdirs="$noconfigdirs target-libgloss"
    ;;
  arm-*-riscix*)
    noconfigdirs="$noconfigdirs ld target-libgloss"
    ;;
  avr-*-rtems*)
    ;;
  avr-*-*)
    if test x${with_avrlibc} != xno; then
      noconfigdirs="$noconfigdirs target-newlib target-libgloss"
    fi
    ;;
  c4x-*-* | tic4x-*-*)
    noconfigdirs="$noconfigdirs target-libgloss"
    ;;
  tic54x-*-*)
    noconfigdirs="$noconfigdirs target-libgloss gdb"
    ;;
  d10v-*-*)
    noconfigdirs="$noconfigdirs target-libgloss"
    ;;
  d30v-*-*)
    noconfigdirs="$noconfigdirs gdb"
    ;;
  fr30-*-elf*)
    noconfigdirs="$noconfigdirs gdb"
    ;;
  ft32-*-*)
    noconfigdirs="$noconfigdirs target-rda gprof"
    ;;
  moxie-*-*)
    noconfigdirs="$noconfigdirs"
    ;;
  h8300*-*-*)
    noconfigdirs="$noconfigdirs target-libgloss"
    ;;
  h8500-*-*)
    noconfigdirs="$noconfigdirs target-libgloss"
    ;;
  hppa1.1-*-osf* | hppa1.1-*-bsd* )
    ;;
  hppa*64*-*-hpux*)
    noconfigdirs="$noconfigdirs gdb"
    ;;
  hppa*-*-hpux11*)
    noconfigdirs="$noconfigdirs gdb ld"
    ;;
  hppa*64*-*-linux*)
    ;;
  hppa*-*-linux*)
    ;;
  hppa*-*-*elf* | \
  hppa*-*-lites* | \
  hppa*-*-openbsd* | \
  hppa*64*-*-*)
    ;;
  hppa*-*-pro*)
    ;;
  hppa*-*-*)
    noconfigdirs="$noconfigdirs ld"
    ;;
  i960-*-*)
    noconfigdirs="$noconfigdirs gdb"
    ;;
  ia64*-*-elf*)
    # No gdb support yet.
    noconfigdirs="$noconfigdirs readline libgui itcl gdb"
    ;;
  ia64*-**-hpux*)
    # No ld support yet.
    noconfigdirs="$noconfigdirs gdb libgui itcl ld"
    ;;
  ia64*-*-*vms*)
    # No ld support yet.
    noconfigdirs="$noconfigdirs libgui itcl ld"
    ;;
  i[[3456789]]86-w64-mingw*)
    ;;
  i[[3456789]]86-*-mingw*)
    target_configdirs="$target_configdirs target-winsup"
    ;;
  *-*-cygwin*)
    target_configdirs="$target_configdirs target-libtermcap target-winsup"
    noconfigdirs="$noconfigdirs target-libgloss"
    # always build newlib if winsup directory is present.
    if test -d "$srcdir/winsup/cygwin"; then
      skipdirs=`echo " ${skipdirs} " | sed -e 's/ target-newlib / /'`
    elif test -d "$srcdir/newlib"; then
      echo "Warning: winsup/cygwin is missing so newlib can't be built."
    fi
    ;;
  i[[3456789]]86-*-pe)
    noconfigdirs="$noconfigdirs target-libgloss"
    ;;
  i[[3456789]]86-*-sco3.2v5*)
    # The linker does not yet know about weak symbols in COFF,
    # and is not configured to handle mixed ELF and COFF.
    noconfigdirs="$noconfigdirs ld target-libgloss"
    ;;
  i[[3456789]]86-*-sco*)
    noconfigdirs="$noconfigdirs gprof target-libgloss"
    ;;
  i[[3456789]]86-*-solaris2* | x86_64-*-solaris2.1[[0-9]]*)
    noconfigdirs="$noconfigdirs target-libgloss"
    ;;
  i[[3456789]]86-*-sysv4*)
    noconfigdirs="$noconfigdirs target-libgloss"
    ;;
  i[[3456789]]86-*-beos*)
    noconfigdirs="$noconfigdirs gdb"
    ;;
  i[[3456789]]86-*-rdos*)
    noconfigdirs="$noconfigdirs gdb"
    ;;
  mmix-*-*)
    noconfigdirs="$noconfigdirs gdb"
    ;;
  mt-*-*)
    noconfigdirs="$noconfigdirs sim"
    ;;
  powerpc-*-aix*)
    # copied from rs6000-*-* entry
    noconfigdirs="$noconfigdirs gprof"
    ;;
  powerpc*-*-winnt* | powerpc*-*-pe*)
    target_configdirs="$target_configdirs target-winsup"
    noconfigdirs="$noconfigdirs gdb tcl tk target-libgloss itcl"
    # always build newlib.
    skipdirs=`echo " ${skipdirs} " | sed -e 's/ target-newlib / /'`
    ;;
    # This is temporary until we can link against shared libraries
  powerpcle-*-solaris*)
    noconfigdirs="$noconfigdirs gdb sim tcl tk itcl"
    ;;
  powerpc-*-beos*)
    noconfigdirs="$noconfigdirs gdb"
    ;;
  rs6000-*-lynxos*)
    noconfigdirs="$noconfigdirs gprof"
    ;;
  rs6000-*-aix*)
    noconfigdirs="$noconfigdirs gprof"
    ;;
  rs6000-*-*)
    noconfigdirs="$noconfigdirs gprof"
    ;;
  m68k-apollo-*)
    noconfigdirs="$noconfigdirs ld binutils gprof target-libgloss"
    ;;
  microblaze*)
    noconfigdirs="$noconfigdirs gprof"
    ;;
  mips*-sde-elf* | mips*-mti-elf* | mips*-img-elf*)
    if test x$with_newlib = xyes; then
      noconfigdirs="$noconfigdirs gprof"
    fi
    ;;
  mips*-*-irix5*)
    noconfigdirs="$noconfigdirs gprof target-libgloss"
    ;;
  mips*-*-irix6*)
    noconfigdirs="$noconfigdirs gprof target-libgloss"
    ;;
  mips*-*-bsd*)
    noconfigdirs="$noconfigdirs ld gas gprof target-libgloss"
    ;;
  mips*-*-linux*)
    ;;
  mips*-*-ultrix* | mips*-*-osf* | mips*-*-ecoff* | mips*-*-pe* \
  | mips*-*-irix* | mips*-*-lnews* | mips*-*-riscos*)
    noconfigdirs="$noconfigdirs ld gas gprof"
    ;;
  mips*-*-*)
    noconfigdirs="$noconfigdirs gprof"
    ;;
  nds32*-*-*)
    noconfigdirs="$noconfigdirs gdb"
    ;;
  nvptx*-*-*)
    noconfigdirs="$noconfigdirs target-libssp target-libstdc++-v3 target-libobjc"
    ;;
  or1k*-*-*)
    noconfigdirs="$noconfigdirs gdb"
    ;;
  sh-*-* | sh64-*-*)
    case "${target}" in
      sh*-*-elf)
         ;;
      *)
         noconfigdirs="$noconfigdirs target-libgloss" ;;
    esac
    ;;
  sparc-*-sunos4*)
    if test x${is_cross_compiler} = xno ; then
           use_gnu_ld=no
    fi
    ;;
  tic6x-*-*)
    noconfigdirs="$noconfigdirs sim"
    ;;
  tilepro*-*-* | tilegx*-*-*)
    noconfigdirs="$noconfigdirs sim"
    ;;
  v810-*-*)
    noconfigdirs="$noconfigdirs bfd binutils gas gdb ld opcodes target-libgloss"
    ;;
  vax-*-*)
    noconfigdirs="$noconfigdirs target-newlib target-libgloss"
    ;;
esac

# If we aren't building newlib, then don't build libgloss, since libgloss
# depends upon some newlib header files.
case "${noconfigdirs}" in
  *target-libgloss*) ;;
  *target-newlib*) noconfigdirs="$noconfigdirs target-libgloss" ;;
esac

# Work in distributions that contain no compiler tools, like Autoconf.
host_makefile_frag=/dev/null
if test -d ${srcdir}/config ; then
case "${host}" in
  i[[3456789]]86-*-msdosdjgpp*)
    host_makefile_frag="config/mh-djgpp"
    ;;
  *-cygwin*)
    ACX_CHECK_CYGWIN_CAT_WORKS
    host_makefile_frag="config/mh-cygwin"
    ;;
  *-mingw*)
    host_makefile_frag="config/mh-mingw"
    ;;
  alpha*-linux*)
    host_makefile_frag="config/mh-alpha-linux"
    ;;
  hppa*-hp-hpux10*)
    host_makefile_frag="config/mh-pa-hpux10"
    ;;
  hppa*-hp-hpux*)
    host_makefile_frag="config/mh-pa"
    ;;
  hppa*-*)	
    host_makefile_frag="config/mh-pa"
    ;;
  *-*-darwin*)
    host_makefile_frag="config/mh-darwin"
    ;;
  powerpc-*-aix*)
    host_makefile_frag="config/mh-ppc-aix"
    ;;
  rs6000-*-aix*)
    host_makefile_frag="config/mh-ppc-aix"
    ;;
esac
fi

if test "${build}" != "${host}" ; then
  AR_FOR_BUILD=${AR_FOR_BUILD-ar}
  AS_FOR_BUILD=${AS_FOR_BUILD-as}
  CC_FOR_BUILD=${CC_FOR_BUILD-gcc}
  CXX_FOR_BUILD=${CXX_FOR_BUILD-g++}
  GCJ_FOR_BUILD=${GCJ_FOR_BUILD-gcj}
  GFORTRAN_FOR_BUILD=${GFORTRAN_FOR_BUILD-gfortran}
  GOC_FOR_BUILD=${GOC_FOR_BUILD-gccgo}
  GUPC_FOR_BUILD=${GUPC_FOR_BUILD-gupc}
  DLLTOOL_FOR_BUILD=${DLLTOOL_FOR_BUILD-dlltool}
  LD_FOR_BUILD=${LD_FOR_BUILD-ld}
  NM_FOR_BUILD=${NM_FOR_BUILD-nm}
  RANLIB_FOR_BUILD=${RANLIB_FOR_BUILD-ranlib}
  WINDRES_FOR_BUILD=${WINDRES_FOR_BUILD-windres}
  WINDMC_FOR_BUILD=${WINDMC_FOR_BUILD-windmc}
else
  AR_FOR_BUILD="\$(AR)"
  AS_FOR_BUILD="\$(AS)"
  CC_FOR_BUILD="\$(CC)"
  CXX_FOR_BUILD="\$(CXX)"
  GCJ_FOR_BUILD="\$(GCJ)"
  GFORTRAN_FOR_BUILD="\$(GFORTRAN)"
  GOC_FOR_BUILD="\$(GOC)"
  GUPC_FOR_BUILD="\$(GUPC)"
  DLLTOOL_FOR_BUILD="\$(DLLTOOL)"
  LD_FOR_BUILD="\$(LD)"
  NM_FOR_BUILD="\$(NM)"
  RANLIB_FOR_BUILD="\$(RANLIB)"
  WINDRES_FOR_BUILD="\$(WINDRES)"
  WINDMC_FOR_BUILD="\$(WINDMC)"
fi

AC_PROG_CC
AC_PROG_CXX

# We must set the default linker to the linker used by gcc for the correct
# operation of libtool.  If LD is not defined and we are using gcc, try to
# set the LD default to the ld used by gcc.
if test -z "$LD"; then
  if test "$GCC" = yes; then
    case $build in
    *-*-mingw*)
      gcc_prog_ld=`$CC -print-prog-name=ld 2>&1 | tr -d '\015'` ;;
    *)
      gcc_prog_ld=`$CC -print-prog-name=ld 2>&1` ;;
    esac
    case $gcc_prog_ld in
    # Accept absolute paths.
    [[\\/]* | [A-Za-z]:[\\/]*)]
      LD="$gcc_prog_ld" ;;
    esac
  fi
fi

# Check whether -static-libstdc++ -static-libgcc is supported.
have_static_libs=no
if test "$GCC" = yes; then
  saved_LDFLAGS="$LDFLAGS"

  LDFLAGS="$LDFLAGS -static-libstdc++ -static-libgcc"
  AC_MSG_CHECKING([whether g++ accepts -static-libstdc++ -static-libgcc])
  AC_LANG_PUSH(C++)
  AC_LINK_IFELSE([
#if (__GNUC__ < 4) || (__GNUC__ == 4 && __GNUC_MINOR__ < 5)
#error -static-libstdc++ not implemented
#endif
int main() {}],
    [AC_MSG_RESULT([yes]); have_static_libs=yes],
    [AC_MSG_RESULT([no])])
  AC_LANG_POP(C++)

  LDFLAGS="$saved_LDFLAGS"
fi

ACX_PROG_GNAT
ACX_PROG_CMP_IGNORE_INITIAL

AC_ARG_ENABLE([bootstrap],
[AS_HELP_STRING([--enable-bootstrap],
		[enable bootstrapping @<:@yes if native build@:>@])],,
enable_bootstrap=default)

# Issue errors and warnings for invalid/strange bootstrap combinations.
if test -r $srcdir/gcc/configure; then
  have_compiler=yes
else
  have_compiler=no
fi

case "$have_compiler:$host:$target:$enable_bootstrap" in
  *:*:*:no) ;;

  # Default behavior.  Enable bootstrap if we have a compiler
  # and we are in a native configuration.
  yes:$build:$build:default)
    enable_bootstrap=yes ;;

  *:*:*:default)
    enable_bootstrap=no ;;

  # We have a compiler and we are in a native configuration, bootstrap is ok
  yes:$build:$build:yes)
    ;;

  # Other configurations, but we have a compiler.  Assume the user knows
  # what he's doing.
  yes:*:*:yes)
    AC_MSG_WARN([trying to bootstrap a cross compiler])
    ;;

  # No compiler: if they passed --enable-bootstrap explicitly, fail
  no:*:*:yes)
    AC_MSG_ERROR([cannot bootstrap without a compiler]) ;;

  # Fail if wrong command line
  *)
    AC_MSG_ERROR([invalid option for --enable-bootstrap])
    ;;
esac

# When bootstrapping with GCC, build stage 1 in C++98 mode to ensure that a
# C++98 compiler can still start the bootstrap.
if test "$enable_bootstrap:$GXX" = "yes:yes"; then
  CXX="$CXX -std=gnu++98"
fi

# Used for setting $lt_cv_objdir
_LT_CHECK_OBJDIR

# Check for GMP, MPFR and MPC
gmplibs="-lmpc -lmpfr -lgmp"
gmpinc=
have_gmp=no

# Specify a location for mpc
# check for this first so it ends up on the link line before mpfr.
AC_ARG_WITH(mpc,
[AS_HELP_STRING([--with-mpc=PATH],
		[specify prefix directory for installed MPC package.
		 Equivalent to --with-mpc-include=PATH/include
		 plus --with-mpc-lib=PATH/lib])])
AC_ARG_WITH(mpc-include,
[AS_HELP_STRING([--with-mpc-include=PATH],
		[specify directory for installed MPC include files])])
AC_ARG_WITH(mpc-lib,
[AS_HELP_STRING([--with-mpc-lib=PATH],
		[specify directory for the installed MPC library])])

if test "x$with_mpc" != x; then
  gmplibs="-L$with_mpc/lib $gmplibs"
  gmpinc="-I$with_mpc/include $gmpinc"
fi
if test "x$with_mpc_include" != x; then
  gmpinc="-I$with_mpc_include $gmpinc"
fi
if test "x$with_mpc_lib" != x; then
  gmplibs="-L$with_mpc_lib $gmplibs"
fi
if test "x$with_mpc$with_mpc_include$with_mpc_lib" = x && test -d ${srcdir}/mpc; then
  gmplibs='-L$$r/$(HOST_SUBDIR)/mpc/src/'"$lt_cv_objdir $gmplibs"
  gmpinc='-I$$s/mpc/src '"$gmpinc"
  # Do not test the mpc version.  Assume that it is sufficient, since
  # it is in the source tree, and the library has not been built yet
  # but it would be included on the link line in the version check below
  # hence making the test fail.
  have_gmp=yes
fi

# Specify a location for mpfr
# check for this first so it ends up on the link line before gmp.
AC_ARG_WITH(mpfr-dir,
[AS_HELP_STRING([--with-mpfr-dir=PATH], [this option has been REMOVED])],
[AC_MSG_ERROR([The --with-mpfr-dir=PATH option has been removed.
Use --with-mpfr=PATH or --with-mpfr-include=PATH plus --with-mpfr-lib=PATH])])

AC_ARG_WITH(mpfr,
[AS_HELP_STRING([--with-mpfr=PATH],
		[specify prefix directory for installed MPFR package.
		 Equivalent to --with-mpfr-include=PATH/include
		 plus --with-mpfr-lib=PATH/lib])])
AC_ARG_WITH(mpfr-include,
[AS_HELP_STRING([--with-mpfr-include=PATH],
		[specify directory for installed MPFR include files])])
AC_ARG_WITH(mpfr-lib,
[AS_HELP_STRING([--with-mpfr-lib=PATH],
		[specify directory for the installed MPFR library])])

if test "x$with_mpfr" != x; then
  gmplibs="-L$with_mpfr/lib $gmplibs"
  gmpinc="-I$with_mpfr/include $gmpinc"
fi
if test "x$with_mpfr_include" != x; then
  gmpinc="-I$with_mpfr_include $gmpinc"
fi
if test "x$with_mpfr_lib" != x; then
  gmplibs="-L$with_mpfr_lib $gmplibs"
fi
if test "x$with_mpfr$with_mpfr_include$with_mpfr_lib" = x && test -d ${srcdir}/mpfr; then
  # MPFR v3.1.0 moved the sources into a src sub-directory.
  if test -d ${srcdir}/mpfr/src; then
    gmplibs='-L$$r/$(HOST_SUBDIR)/mpfr/src/'"$lt_cv_objdir $gmplibs"
    gmpinc='-I$$r/$(HOST_SUBDIR)/mpfr/src -I$$s/mpfr/src '"$gmpinc"
    extra_mpc_mpfr_configure_flags='--with-mpfr-include=$$s/mpfr/src --with-mpfr-lib=$$r/$(HOST_SUBDIR)/mpfr/src/'"$lt_cv_objdir"
  else
    gmplibs='-L$$r/$(HOST_SUBDIR)/mpfr/'"$lt_cv_objdir $gmplibs"
    gmpinc='-I$$r/$(HOST_SUBDIR)/mpfr -I$$s/mpfr '"$gmpinc"
    extra_mpc_mpfr_configure_flags='--with-mpfr-include=$$s/mpfr --with-mpfr-lib=$$r/$(HOST_SUBDIR)/mpfr/'"$lt_cv_objdir"
  fi
  # Do not test the mpfr version.  Assume that it is sufficient, since
  # it is in the source tree, and the library has not been built yet
  # but it would be included on the link line in the version check below
  # hence making the test fail.
  have_gmp=yes
fi

# Specify a location for gmp
AC_ARG_WITH(gmp-dir,
[AS_HELP_STRING([--with-gmp-dir=PATH], [this option has been REMOVED])],
[AC_MSG_ERROR([The --with-gmp-dir=PATH option has been removed.
Use --with-gmp=PATH or --with-gmp-include=PATH plus --with-gmp-lib=PATH])])

AC_ARG_WITH(gmp,
[AS_HELP_STRING([--with-gmp=PATH],
		[specify prefix directory for the installed GMP package.
		 Equivalent to --with-gmp-include=PATH/include
		 plus --with-gmp-lib=PATH/lib])])
AC_ARG_WITH(gmp-include,
[AS_HELP_STRING([--with-gmp-include=PATH],
		[specify directory for installed GMP include files])])
AC_ARG_WITH(gmp-lib,
[AS_HELP_STRING([--with-gmp-lib=PATH],
		[specify directory for the installed GMP library])])


if test "x$with_gmp" != x; then
  gmplibs="-L$with_gmp/lib $gmplibs"
  gmpinc="-I$with_gmp/include $gmpinc"
fi
if test "x$with_gmp_include" != x; then
  gmpinc="-I$with_gmp_include $gmpinc"
fi
if test "x$with_gmp_lib" != x; then
  gmplibs="-L$with_gmp_lib $gmplibs"
fi
if test "x$with_gmp$with_gmp_include$with_gmp_lib" = x && test -d ${srcdir}/gmp; then
  gmplibs='-L$$r/$(HOST_SUBDIR)/gmp/'"$lt_cv_objdir $gmplibs"
  gmpinc='-I$$r/$(HOST_SUBDIR)/gmp -I$$s/gmp '"$gmpinc"
  extra_mpfr_configure_flags='--with-gmp-include=$$r/$(HOST_SUBDIR)/gmp --with-gmp-lib=$$r/$(HOST_SUBDIR)/gmp/'"$lt_cv_objdir"
  extra_mpc_gmp_configure_flags='--with-gmp-include=$$r/$(HOST_SUBDIR)/gmp --with-gmp-lib=$$r/$(HOST_SUBDIR)/gmp/'"$lt_cv_objdir"
  extra_isl_gmp_configure_flags='--with-gmp-builddir=$$r/$(HOST_SUBDIR)/gmp'
  # Do not test the gmp version.  Assume that it is sufficient, since
  # it is in the source tree, and the library has not been built yet
  # but it would be included on the link line in the version check below
  # hence making the test fail.
  have_gmp=yes
fi

if test -d ${srcdir}/gcc && test "x$have_gmp" = xno; then
  have_gmp=yes
  saved_CFLAGS="$CFLAGS"
  CFLAGS="$CFLAGS $gmpinc"
  # Check for the recommended and required versions of GMP.
  AC_MSG_CHECKING([for the correct version of gmp.h])
  AC_TRY_COMPILE([#include "gmp.h"],[
  #define GCC_GMP_VERSION_NUM(a,b,c) (((a) << 16L) | ((b) << 8) | (c))
  #define GCC_GMP_VERSION GCC_GMP_VERSION_NUM(__GNU_MP_VERSION,__GNU_MP_VERSION_MINOR,__GNU_MP_VERSION_PATCHLEVEL)
  #if GCC_GMP_VERSION < GCC_GMP_VERSION_NUM(4,2,3)
  choke me
  #endif
  ], [AC_TRY_COMPILE([#include <gmp.h>],[
  #define GCC_GMP_VERSION_NUM(a,b,c) (((a) << 16L) | ((b) << 8) | (c))
  #define GCC_GMP_VERSION GCC_GMP_VERSION_NUM(__GNU_MP_VERSION,__GNU_MP_VERSION_MINOR,__GNU_MP_VERSION_PATCHLEVEL)
  #if GCC_GMP_VERSION < GCC_GMP_VERSION_NUM(4,3,2)
  choke me
  #endif
  ], [AC_MSG_RESULT([yes])], [AC_MSG_RESULT([buggy but acceptable])])],
   [AC_MSG_RESULT([no]); have_gmp=no])

  # If we have GMP, check the MPFR version.
  if test x"$have_gmp" = xyes; then
    # Check for the recommended and required versions of MPFR.
    AC_MSG_CHECKING([for the correct version of mpfr.h])
    AC_TRY_COMPILE([#include <gmp.h>
    #include <mpfr.h>],[
    #if MPFR_VERSION < MPFR_VERSION_NUM(2,4,0)
    choke me
    #endif
    ], [AC_TRY_COMPILE([#include <gmp.h>
    #include <mpfr.h>],[
    #if MPFR_VERSION < MPFR_VERSION_NUM(2,4,2)
    choke me
    #endif
    ], [AC_MSG_RESULT([yes])], [AC_MSG_RESULT([buggy but acceptable])])],
     [AC_MSG_RESULT([no]); have_gmp=no])
  fi

  # Check for the MPC header version.
  if test x"$have_gmp" = xyes ; then
    # Check for the recommended and required versions of MPC.
    AC_MSG_CHECKING([for the correct version of mpc.h])
    AC_TRY_COMPILE([#include <mpc.h>],[
    #if MPC_VERSION < MPC_VERSION_NUM(0,8,0)
    choke me
    #endif
    ], [AC_TRY_COMPILE([#include <mpc.h>],[
    #if MPC_VERSION < MPC_VERSION_NUM(0,8,1)
    choke me
    #endif
    ], [AC_MSG_RESULT([yes])], [AC_MSG_RESULT([buggy but acceptable])])],
     [AC_MSG_RESULT([no]); have_gmp=no])
  fi

  # Now check the MPFR library.
  if test x"$have_gmp" = xyes; then
    saved_LIBS="$LIBS"
    LIBS="$LIBS $gmplibs"
    AC_MSG_CHECKING([for the correct version of the gmp/mpfr/mpc libraries])
    AC_TRY_LINK([#include <mpc.h>],[
    mpfr_t n;
    mpfr_t x;
    mpc_t c;
    int t;
    mpfr_init (n);
    mpfr_init (x);
    mpfr_atan2 (n, n, x, GMP_RNDN);
    mpfr_erfc (n, x, GMP_RNDN);
    mpfr_subnormalize (x, t, GMP_RNDN);
    mpfr_clear(n);
    mpfr_clear(x);
    mpc_init2 (c, 53);
    mpc_set_ui_ui (c, 1, 1, MPC_RNDNN);
    mpc_cosh (c, c, MPC_RNDNN);
    mpc_pow (c, c, c, MPC_RNDNN);
    mpc_acosh (c, c, MPC_RNDNN);
    mpc_clear (c);
    ], [AC_MSG_RESULT([yes])], [AC_MSG_RESULT([no]); have_gmp=no])
    LIBS="$saved_LIBS"
  fi

  CFLAGS="$saved_CFLAGS"

# The library versions listed in the error message below should match
# the HARD-minimums enforced above.
  if test x$have_gmp != xyes; then
    AC_MSG_ERROR([Building GCC requires GMP 4.2+, MPFR 2.4.0+ and MPC 0.8.0+.
Try the --with-gmp, --with-mpfr and/or --with-mpc options to specify
their locations.  Source code for these libraries can be found at
their respective hosting sites as well as at
ftp://gcc.gnu.org/pub/gcc/infrastructure/.  See also
http://gcc.gnu.org/install/prerequisites.html for additional info.  If
you obtained GMP, MPFR and/or MPC from a vendor distribution package,
make sure that you have installed both the libraries and the header
files.  They may be located in separate packages.])
  fi
fi

# Flags needed for both GMP, MPFR and/or MPC.
AC_SUBST(gmplibs)
AC_SUBST(gmpinc)
AC_SUBST(extra_mpfr_configure_flags)
AC_SUBST(extra_mpc_gmp_configure_flags)
AC_SUBST(extra_mpc_mpfr_configure_flags)
AC_SUBST(extra_isl_gmp_configure_flags)

# Libraries to use for stage1 or when not bootstrapping.
AC_ARG_WITH(stage1-libs,
[AS_HELP_STRING([--with-stage1-libs=LIBS], [libraries for stage1])],
[if test "$withval" = "no" -o "$withval" = "yes"; then
   stage1_libs=
 else
   stage1_libs=$withval
 fi],
[stage1_libs=])
AC_SUBST(stage1_libs)

# Linker flags to use for stage1 or when not bootstrapping.
AC_ARG_WITH(stage1-ldflags,
[AS_HELP_STRING([--with-stage1-ldflags=FLAGS], [linker flags for stage1])],
[if test "$withval" = "no" -o "$withval" = "yes"; then
   stage1_ldflags=
 else
   stage1_ldflags=$withval
 fi],
[stage1_ldflags=
 # In stage 1, default to linking libstdc++ and libgcc statically with GCC
 # if supported.  But if the user explicitly specified the libraries to use,
 # trust that they are doing what they want.
 if test "$stage1_libs" = "" -a "$have_static_libs" = yes; then
   stage1_ldflags="-static-libstdc++ -static-libgcc"
 fi])
AC_SUBST(stage1_ldflags)

# Libraries to use for stage2 and later builds.
AC_ARG_WITH(boot-libs,
[AS_HELP_STRING([--with-boot-libs=LIBS], [libraries for stage2 and later])],
[if test "$withval" = "no" -o "$withval" = "yes"; then
   poststage1_libs=
 else
   poststage1_libs=$withval
 fi],
[poststage1_libs=])
AC_SUBST(poststage1_libs)

# Linker flags to use for stage2 and later builds.
AC_ARG_WITH(boot-ldflags,
[AS_HELP_STRING([--with-boot-ldflags=FLAGS],
		[linker flags for stage2 and later])],
[if test "$withval" = "no" -o "$withval" = "yes"; then
   poststage1_ldflags=
 else
   poststage1_ldflags=$withval
 fi],
[poststage1_ldflags=
 # In stages 2 and 3, default to linking libstdc++ and libgcc
 # statically.  But if the user explicitly specified the libraries to
 # use, trust that they are doing what they want.
 if test "$poststage1_libs" = ""; then
   poststage1_ldflags="-static-libstdc++ -static-libgcc"
 fi])
AC_SUBST(poststage1_ldflags)

# GCC GRAPHITE dependency ISL.
# Basic setup is inlined here, actual checks are in config/isl.m4

AC_ARG_WITH(isl,
  [AS_HELP_STRING(
   [--with-isl=PATH],
   [Specify prefix directory for the installed ISL package.
    Equivalent to --with-isl-include=PATH/include
    plus --with-isl-lib=PATH/lib])])

# Treat --without-isl as a request to disable
# GRAPHITE support and skip all following checks.
if test "x$with_isl" != "xno"; then
  # Check for ISL
  dnl Provide configure switches and initialize islinc & isllibs
  dnl with user input.
  ISL_INIT_FLAGS
  dnl The versions of ISL that work for Graphite
  ISL_CHECK_VERSION()
  dnl Only execute fail-action, if ISL has been requested.
  ISL_IF_FAILED([
    AC_MSG_ERROR([Unable to find a usable ISL.  See config.log for details.])])
fi

# If the ISL check failed, disable builds of in-tree variant of ISL
if test "x$with_isl" = xno ||
   test "x$gcc_cv_isl" = xno; then
  noconfigdirs="$noconfigdirs isl"
  islinc=
fi

AC_SUBST(isllibs)
AC_SUBST(islinc)

# Check for LTO support.
AC_ARG_ENABLE(lto,
[AS_HELP_STRING([--enable-lto], [enable link time optimization support])],
enable_lto=$enableval,
enable_lto=yes; default_enable_lto=yes)

ACX_ELF_TARGET_IFELSE([# ELF platforms build the lto-plugin always.
  build_lto_plugin=yes
],[if test x"$default_enable_lto" = x"yes" ; then
    case $target in
      *-apple-darwin9* | *-cygwin* | *-mingw*) ;;
      # On other non-ELF platforms, LTO has yet to be validated.
      *) enable_lto=no ;;
    esac
  else
  # Apart from ELF platforms, only Windows and Darwin support LTO so far.
  # It would also be nice to check the binutils support, but we don't
  # have gcc_GAS_CHECK_FEATURE available here.  For now, we'll just
  # warn during gcc/ subconfigure; unless you're bootstrapping with
  # -flto it won't be needed until after installation anyway.
    case $target in
      *-cygwin* | *-mingw* | *-apple-darwin*) ;;
      *) if test x"$enable_lto" = x"yes"; then
	AC_MSG_ERROR([LTO support is not enabled for this target.])
        fi
      ;;
    esac
  fi
  # Among non-ELF, only Windows platforms support the lto-plugin so far.
  # Build it unless LTO was explicitly disabled.
  case $target in
    *-cygwin* | *-mingw*) build_lto_plugin=$enable_lto ;;
    *) ;;
  esac
])

AC_ARG_ENABLE(linker-plugin-configure-flags,
  [AS_HELP_STRING([[--enable-linker-plugin-configure-flags=FLAGS]],
    [additional flags for configuring linker plugins @<:@none@:>@])],
  extra_linker_plugin_configure_flags=$enableval,
  extra_linker_plugin_configure_flags=)
AC_SUBST(extra_linker_plugin_configure_flags)
AC_ARG_ENABLE(linker-plugin-flags,
  [AS_HELP_STRING([[--enable-linker-plugin-flags=FLAGS]],
    [additional flags for configuring and building linker plugins @<:@none@:>@])],
  extra_linker_plugin_flags=$enableval,
  extra_linker_plugin_flags=)
AC_SUBST(extra_linker_plugin_flags)


# By default, C and C++ are the only stage 1 languages.
stage1_languages=,c,

# Target libraries that we bootstrap.
bootstrap_target_libs=,target-libgcc,

# Figure out what language subdirectories are present.
# Look if the user specified --enable-languages="..."; if not, use
# the environment variable $LANGUAGES if defined. $LANGUAGES might
# go away some day.
# NB:  embedded tabs in this IF block -- do not untabify
if test -d ${srcdir}/gcc; then
  if test x"${enable_languages+set}" != xset; then
    if test x"${LANGUAGES+set}" = xset; then
      enable_languages="${LANGUAGES}"
        echo configure.ac: warning: setting LANGUAGES is deprecated, use --enable-languages instead 1>&2
    else
      enable_languages=all
    fi
  else
    if test x"${enable_languages}" = x ||
       test x"${enable_languages}" = xyes;
       then
      echo configure.ac: --enable-languages needs at least one language argument 1>&2
      exit 1
    fi
  fi
  enable_languages=`echo "${enable_languages}" | sed -e 's/[[ 	,]][[ 	,]]*/,/g' -e 's/,$//'`

  # 'f95' is the old name for the 'fortran' language. We issue a warning
  # and make the substitution.
  case ,${enable_languages}, in
    *,f95,*)
      echo configure.ac: warning: 'f95' as language name is deprecated, use 'fortran' instead 1>&2
      enable_languages=`echo "${enable_languages}" | sed -e 's/f95/fortran/g'`
      ;;
  esac

  # If bootstrapping, C++ must be enabled.
  case ",$enable_languages,:$enable_bootstrap" in
    *,c++,*:*) ;;
    *:yes)
      if test -f ${srcdir}/gcc/cp/config-lang.in; then
        enable_languages="${enable_languages},c++"
      else
        AC_MSG_ERROR([bootstrapping requires c++ sources])
      fi
      ;;
  esac

  # First scan to see if an enabled language requires some other language.
  # We assume that a given config-lang.in will list all the language
  # front ends it requires, even if some are required indirectly.
  for lang_frag in ${srcdir}/gcc/*/config-lang.in .. ; do
    case ${lang_frag} in
      ..) ;;
      # The odd quoting in the next line works around
      # an apparent bug in bash 1.12 on linux.
      ${srcdir}/gcc/[[*]]/config-lang.in) ;;
      *)
        # From the config-lang.in, get $language, $lang_requires, and
        # $lang_requires_boot_languages.
        language=
        lang_requires=
        lang_requires_boot_languages=
        . ${lang_frag}
        for other in ${lang_requires} ${lang_requires_boot_languages}; do
          case ,${enable_languages}, in
	    *,$other,*) ;;
	    *,all,*) ;;
	    *,$language,*)
	      echo " \`$other' language required by \`$language'; enabling" 1>&2
	      enable_languages="${enable_languages},${other}"
	      ;;
	  esac
        done
	for other in ${lang_requires_boot_languages} ; do
	  if test "$other" != "c"; then
	    case ,${enable_stage1_languages}, in
	      *,$other,*) ;;
	      *,all,*) ;;
	      *)
		case ,${enable_languages}, in
		  *,$language,*)
		    echo " '$other' language required by '$language' in stage 1; enabling" 1>&2
		    enable_stage1_languages="$enable_stage1_languages,${other}"
		    ;;
		esac
		;;
	    esac
          fi
        done
        ;;
    esac
  done

  new_enable_languages=,c,

  # If LTO is enabled, add the LTO front end.
  if test "$enable_lto" = "yes" ; then
    case ,${enable_languages}, in
      *,lto,*) ;;
      *) enable_languages="${enable_languages},lto" ;;
    esac
    if test "${build_lto_plugin}" = "yes" ; then
      configdirs="$configdirs lto-plugin"
    fi
  fi

  # If we're building an offloading compiler, add the LTO front end.
  if test x"$enable_as_accelerator_for" != x ; then
    case ,${enable_languages}, in
      *,lto,*) ;;
      *) enable_languages="${enable_languages},lto" ;;
    esac
  fi

  missing_languages=`echo ",$enable_languages," | sed -e s/,all,/,/ -e s/,c,/,/ `
  potential_languages=,c,

  enabled_target_libs=
  disabled_target_libs=

  for lang_frag in ${srcdir}/gcc/*/config-lang.in .. ; do
    case ${lang_frag} in
      ..) ;;
      # The odd quoting in the next line works around
      # an apparent bug in bash 1.12 on linux.
      ${srcdir}/gcc/[[*]]/config-lang.in) ;;
      *)
        # From the config-lang.in, get $language, $target_libs, 
        # $lang_dirs, $boot_language, and $build_by_default
        language=
        target_libs=
        lang_dirs=
        subdir_requires=
        boot_language=no
        build_by_default=yes
        . ${lang_frag}
        if test x${language} = x; then
          echo "${lang_frag} doesn't set \$language." 1>&2
          exit 1
        fi

	if test "$language" = "c++"; then
	  boot_language=yes
	fi

        add_this_lang=no
        case ,${enable_languages}, in
          *,${language},*)
            # Language was explicitly selected; include it
	    # unless it is C, which is enabled by default.
	    if test "$language" != "c"; then
	      add_this_lang=yes
	    fi
            ;;
          *,all,*)
            # 'all' was selected, select it if it is a default language
	    if test "$language" != "c"; then
	      add_this_lang=${build_by_default}
	    fi
            ;;
        esac

        # Disable languages that need other directories if these aren't available.
	for i in $subdir_requires; do
	  test -f "$srcdir/gcc/$i/config-lang.in" && continue
	  case ,${enable_languages}, in
            *,${language},*)
              # Specifically requested language; tell them.
              AC_MSG_ERROR([The gcc/$i directory contains parts of $language but is missing])
              ;;
            *)
              # Silently disable.
              add_this_lang=unsupported
              ;;
          esac
	done

        # Disable Ada if no preexisting GNAT is available.
        case ,${enable_languages},:${language}:${have_gnat} in
          *,${language},*:ada:no)
            # Specifically requested language; tell them.
            AC_MSG_ERROR([GNAT is required to build $language])
            ;;
          *:ada:no)
            # Silently disable.
            add_this_lang=unsupported
            ;;
        esac

	# Disable a language that is unsupported by the target.
	case " $unsupported_languages " in
	  *" $language "*)
	    add_this_lang=unsupported
	    ;;
	esac

	case $add_this_lang in
	  unsupported)
            # Remove language-dependent dirs.
	    disabled_target_libs="$disabled_target_libs $target_libs"
	    noconfigdirs="$noconfigdirs $lang_dirs"
	    ;;
	  no)
            # Remove language-dependent dirs; still show language as supported.
	    disabled_target_libs="$disabled_target_libs $target_libs"
	    noconfigdirs="$noconfigdirs $lang_dirs"
            potential_languages="${potential_languages}${language},"
	    ;;
          yes)
	    new_enable_languages="${new_enable_languages}${language},"
            potential_languages="${potential_languages}${language},"
	    missing_languages=`echo "$missing_languages" | sed "s/,$language,/,/"`
	    enabled_target_libs="$enabled_target_libs $target_libs"
	    case "${boot_language}:,$enable_stage1_languages," in
	      yes:* | *:*,$language,* | *:*,yes, | *:*,all,)
		# Add to (comma-separated) list of stage 1 languages.
		case ",$stage1_languages," in
		  *,$language,* | ,yes, | ,all,) ;;
		  *) stage1_languages="${stage1_languages}${language}," ;;
		esac
		# We need to bootstrap any supporting libraries.
		bootstrap_target_libs="${bootstrap_target_libs}${target_libs},"
		;;
	    esac
	    ;;
        esac
        ;;
    esac
  done

  # Add target libraries which are only needed for disabled languages
  # to noconfigdirs.
  if test -n "$disabled_target_libs"; then
    for dir in $disabled_target_libs; do
      case " $enabled_target_libs " in
      *" ${dir} "*) ;;
      *) noconfigdirs="$noconfigdirs $dir" ;;
      esac
    done
  fi

  AC_ARG_ENABLE(stage1-languages,
  [AS_HELP_STRING([[--enable-stage1-languages[=all]]],
		  [choose additional languages to build during
		  stage1.  Mostly useful for compiler development])],
  [case ,${enable_stage1_languages}, in
    ,no,|,,)
      # Set it to something that will have no effect in the loop below
      enable_stage1_languages=c ;;
    ,yes,)
      enable_stage1_languages=`echo $new_enable_languages | \
	sed -e "s/^,//" -e "s/,$//" ` ;;
    *,all,*)
      enable_stage1_languages=`echo ,$enable_stage1_languages, | \
	sed -e "s/,all,/$new_enable_languages/" -e "s/^,//" -e "s/,$//" ` ;;
  esac

  # Add "good" languages from enable_stage1_languages to stage1_languages,
  # while "bad" languages go in missing_languages.  Leave no duplicates.
  for i in `echo $enable_stage1_languages | sed 's/,/ /g' `; do
    case $potential_languages in
      *,$i,*)
        case $stage1_languages in
          *,$i,*) ;;
          *) stage1_languages="$stage1_languages$i," ;;
        esac ;;
      *)
        case $missing_languages in
          *,$i,*) ;;
          *) missing_languages="$missing_languages$i," ;;
        esac ;;
     esac
  done])

  # Remove leading/trailing commas that were added for simplicity
  potential_languages=`echo "$potential_languages" | sed -e "s/^,//" -e "s/,$//"`
  missing_languages=`echo "$missing_languages" | sed -e "s/^,//" -e "s/,$//"`
  stage1_languages=`echo "$stage1_languages" | sed -e "s/^,//" -e "s/,$//"`
  new_enable_languages=`echo "$new_enable_languages" | sed -e "s/^,//" -e "s/,$//"`

  if test "x$missing_languages" != x; then
    AC_MSG_ERROR([
The following requested languages could not be built: ${missing_languages}
Supported languages are: ${potential_languages}])
  fi
  if test "x$new_enable_languages" != "x$enable_languages"; then
    echo The following languages will be built: ${new_enable_languages}
    enable_languages="$new_enable_languages"
  fi

  AC_SUBST(stage1_languages)
  ac_configure_args=`echo " $ac_configure_args" | sed -e "s/ '--enable-languages=[[^ ]]*'//g" -e "s/$/ '--enable-languages="$enable_languages"'/" `
fi

# Handle --disable-<component> generically.
for dir in $configdirs $build_configdirs $target_configdirs ; do
  dirname=`echo $dir | sed -e s/target-//g -e s/build-//g -e s/-/_/g`
  varname=`echo $dirname | sed -e s/+/_/g`
  if eval test x\${enable_${varname}} "=" xno ; then
    noconfigdirs="$noconfigdirs $dir"
  fi
done

# Check for Boehm's garbage collector
AC_ARG_ENABLE(objc-gc,
[AS_HELP_STRING([--enable-objc-gc],
		[enable use of Boehm's garbage collector with the
		 GNU Objective-C runtime])],
[case ,${enable_languages},:${enable_objc_gc}:${noconfigdirs} in
  *,objc,*:*:yes:*target-boehm-gc*)
    AC_MSG_ERROR([Boehm's garbage collector was requested yet not supported in this configuration])
    ;;
esac])

# Make sure we only build Boehm's garbage collector if required.
case ,${enable_languages},:${enable_objc_gc} in
  *,objc,*:yes)
    # Keep target-boehm-gc if requested for Objective-C.
    ;;
  *)
    # Otherwise remove target-boehm-gc depending on target-libjava.
    if echo " ${noconfigdirs} " | grep "target-libjava" >/dev/null 2>&1; then
      noconfigdirs="$noconfigdirs target-boehm-gc"
    fi
    ;;
esac

AC_ARG_WITH([upc-pts],
AS_HELP_STRING(
[[--with-upc-pts=[{struct,packed}]]],
 [choose the default representation of a UPC pointer-to-shared]),
[
  if test "$withval"x != "struct"x && test "$withval"x != "packed"x; then \
    AC_MSG_ERROR([$withval is an invalid option to --with-upc-pts])
  fi
],[])

# Disable libcilkrts, libitm, libsanitizer, libvtv, liboffloadmic if we're not building C++
case ,${enable_languages}, in
  *,c++,*)
    # Disable libcilkrts, libitm, libsanitizer if we're not building libstdc++
    case "${noconfigdirs}" in
      *target-libstdc++-v3*)
        noconfigdirs="$noconfigdirs target-libcilkrts target-libitm target-libsanitizer"
        ;;
      *) ;;
    esac
    ;;
  *)
    noconfigdirs="$noconfigdirs target-libcilkrts target-liboffloadmic target-libitm target-libsanitizer target-libvtv"
    ;;
esac

# Remove the entries in $skipdirs and $noconfigdirs from $configdirs,
# $build_configdirs and $target_configdirs.
# If we have the source for $noconfigdirs entries, add them to $notsupp.

notsupp=""
for dir in . $skipdirs $noconfigdirs ; do
  dirname=`echo $dir | sed -e s/target-//g -e s/build-//g`
  if test $dir != .  && echo " ${configdirs} " | grep " ${dir} " >/dev/null 2>&1; then
    configdirs=`echo " ${configdirs} " | sed -e "s/ ${dir} / /"`
    if test -r $srcdir/$dirname/configure ; then
      if echo " ${skipdirs} " | grep " ${dir} " >/dev/null 2>&1; then
	true
      else
	notsupp="$notsupp $dir"
      fi
    fi
  fi
  if test $dir != .  && echo " ${build_configdirs} " | grep " ${dir} " >/dev/null 2>&1; then
    build_configdirs=`echo " ${build_configdirs} " | sed -e "s/ ${dir} / /"`
    if test -r $srcdir/$dirname/configure ; then
      if echo " ${skipdirs} " | grep " ${dir} " >/dev/null 2>&1; then
	true
      else
	notsupp="$notsupp $dir"
      fi
    fi
  fi
  if test $dir != . && echo " ${target_configdirs} " | grep " ${dir} " >/dev/null 2>&1; then
    target_configdirs=`echo " ${target_configdirs} " | sed -e "s/ ${dir} / /"`
    if test -r $srcdir/$dirname/configure ; then
      if echo " ${skipdirs} " | grep " ${dir} " >/dev/null 2>&1; then
	true
      else
	notsupp="$notsupp $dir"
      fi
    fi
  fi
done

# Quietly strip out all directories which aren't configurable in this tree.
# This relies on all configurable subdirectories being autoconfiscated, which
# is now the case.
build_configdirs_all="$build_configdirs"
build_configdirs=
for i in ${build_configdirs_all} ; do
  j=`echo $i | sed -e s/build-//g` 
  if test -f ${srcdir}/$j/configure ; then
    build_configdirs="${build_configdirs} $i"
  fi
done

configdirs_all="$configdirs"
configdirs=
for i in ${configdirs_all} ; do
  if test -f ${srcdir}/$i/configure ; then
    configdirs="${configdirs} $i"
  fi
done

target_configdirs_all="$target_configdirs"
target_configdirs=
for i in ${target_configdirs_all} ; do
  j=`echo $i | sed -e s/target-//g` 
  if test -f ${srcdir}/$j/configure ; then
    target_configdirs="${target_configdirs} $i"
  fi
done

# Exclude target-zlib if target-libjava isn't built.
case ${target_configdirs} in
*target-libjava*)
  ;;
*)
  target_configdirs="`echo ${target_configdirs} | sed -e 's/target-zlib//'`"
  ;;
esac

# libiberty-linker-plugin is special: it doesn't have its own source directory,
# so we have to add it after the preceding checks.
if test x"$extra_linker_plugin_flags$extra_linker_plugin_configure_flags" != x
then
  case " $configdirs " in
    *" libiberty "*)
      # If we can build libiberty, we can also build libiberty-linker-plugin.
      configdirs="$configdirs libiberty-linker-plugin"
      extra_linker_plugin_configure_flags="$extra_linker_plugin_configure_flags \
        --with-libiberty=../libiberty-linker-plugin";;
    *)
      AC_MSG_ERROR([libiberty missing]);;
  esac
fi

# Sometimes we have special requirements for the host libiberty.
extra_host_libiberty_configure_flags=
extra_host_zlib_configure_flags=
case " $configdirs " in
  *" lto-plugin "* | *" libcc1 "*)
    # When these are to be built as shared libraries, the same applies to
    # libiberty.
    extra_host_libiberty_configure_flags=--enable-shared
    ;;
  *" bfd "*)
    # When bfd is to be built as a shared library, the same applies to
    # zlib.
    if test "$enable_shared" = "yes"; then
      extra_host_zlib_configure_flags=--enable-host-shared
    fi
    ;;
esac
AC_SUBST(extra_host_libiberty_configure_flags)
AC_SUBST(extra_host_zlib_configure_flags)

# Produce a warning message for the subdirs we can't configure.
# This isn't especially interesting in the Cygnus tree, but in the individual
# FSF releases, it's important to let people know when their machine isn't
# supported by the one or two programs in a package.

if test -n "${notsupp}" && test -z "${norecursion}" ; then
  # If $appdirs is non-empty, at least one of those directories must still
  # be configured, or we error out.  (E.g., if the gas release supports a
  # specified target in some subdirs but not the gas subdir, we shouldn't
  # pretend that all is well.)
  if test -n "$appdirs" ; then
    for dir in $appdirs ; do
      if test -r $dir/Makefile.in ; then
	if echo " ${configdirs} " | grep " ${dir} " >/dev/null 2>&1; then
	  appdirs=""
	  break
	fi
	if echo " ${target_configdirs} " | grep " target-${dir} " >/dev/null 2>&1; then
	  appdirs=""
	  break
	fi
      fi
    done
    if test -n "$appdirs" ; then
      echo "*** This configuration is not supported by this package." 1>&2
      exit 1
    fi
  fi
  # Okay, some application will build, or we don't care to check.  Still
  # notify of subdirs not getting built.
  echo "*** This configuration is not supported in the following subdirectories:" 1>&2
  echo "    ${notsupp}" 1>&2
  echo "    (Any other directories should still work fine.)" 1>&2
fi

case "$host" in
  *msdosdjgpp*)
    enable_gdbtk=no ;;
esac

# To find our prefix, in gcc_cv_tool_prefix.
ACX_TOOL_DIRS

copy_dirs=

AC_ARG_WITH([build-sysroot], 
  [AS_HELP_STRING([--with-build-sysroot=SYSROOT],
		  [use sysroot as the system root during the build])],
  [if test x"$withval" != x ; then
     SYSROOT_CFLAGS_FOR_TARGET="--sysroot=$withval"
   fi],
  [SYSROOT_CFLAGS_FOR_TARGET=])
AC_SUBST(SYSROOT_CFLAGS_FOR_TARGET)

AC_ARG_WITH([debug-prefix-map],
  [AS_HELP_STRING([--with-debug-prefix-map='A=B C=D ...'],
		  [map A to B, C to D ... in debug information])],
  [if test x"$withval" != x; then
     DEBUG_PREFIX_CFLAGS_FOR_TARGET=
     for debug_map in $withval; do
       DEBUG_PREFIX_CFLAGS_FOR_TARGET="$DEBUG_PREFIX_CFLAGS_FOR_TARGET -fdebug-prefix-map=$debug_map"
     done
   fi],
  [DEBUG_PREFIX_CFLAGS_FOR_TARGET=])
AC_SUBST(DEBUG_PREFIX_CFLAGS_FOR_TARGET)

# During gcc bootstrap, if we use some random cc for stage1 then CFLAGS
# might be empty or "-g".  We don't require a C++ compiler, so CXXFLAGS
# might also be empty (or "-g", if a non-GCC C++ compiler is in the path).
# We want to ensure that TARGET libraries (which we know are built with
# gcc) are built with "-O2 -g", so include those options when setting
# CFLAGS_FOR_TARGET and CXXFLAGS_FOR_TARGET.
if test "x$CFLAGS_FOR_TARGET" = x; then
  if test "x${is_cross_compiler}" = xyes; then
    CFLAGS_FOR_TARGET="-g -O2"
  else
    CFLAGS_FOR_TARGET=$CFLAGS
    case " $CFLAGS " in
      *" -O2 "*) ;;
      *) CFLAGS_FOR_TARGET="-O2 $CFLAGS_FOR_TARGET" ;;
    esac
    case " $CFLAGS " in
      *" -g "* | *" -g3 "*) ;;
      *) CFLAGS_FOR_TARGET="-g $CFLAGS_FOR_TARGET" ;;
    esac
  fi
fi
AC_SUBST(CFLAGS_FOR_TARGET)

if test "x$CXXFLAGS_FOR_TARGET" = x; then
  if test "x${is_cross_compiler}" = xyes; then
    CXXFLAGS_FOR_TARGET="-g -O2"
  else
    CXXFLAGS_FOR_TARGET=$CXXFLAGS
    case " $CXXFLAGS " in
      *" -O2 "*) ;;
      *) CXXFLAGS_FOR_TARGET="-O2 $CXXFLAGS_FOR_TARGET" ;;
    esac
    case " $CXXFLAGS " in
      *" -g "* | *" -g3 "*) ;;
      *) CXXFLAGS_FOR_TARGET="-g $CXXFLAGS_FOR_TARGET" ;;
    esac
  fi
fi
AC_SUBST(CXXFLAGS_FOR_TARGET)

AC_SUBST(LDFLAGS_FOR_TARGET)

# Handle --with-headers=XXX.  If the value is not "yes", the contents of
# the named directory are copied to $(tooldir)/sys-include.
if test x"${with_headers}" != x && test x"${with_headers}" != xno ; then
  if test x${is_cross_compiler} = xno ; then
    echo 1>&2 '***' --with-headers is only supported when cross compiling
    exit 1
  fi
  if test x"${with_headers}" != xyes ; then
    x=${gcc_cv_tool_prefix}
    copy_dirs="${copy_dirs} ${with_headers} $x/${target_noncanonical}/sys-include"
  fi
fi

# Handle --with-libs=XXX.  If the value is not "yes", the contents of
# the name directories are copied to $(tooldir)/lib.  Multiple directories
# are permitted.
if test x"${with_libs}" != x && test x"${with_libs}" != xno ; then
  if test x${is_cross_compiler} = xno ; then
    echo 1>&2 '***' --with-libs is only supported when cross compiling
    exit 1
  fi
  if test x"${with_libs}" != xyes ; then
    # Copy the libraries in reverse order, so that files in the first named
    # library override files in subsequent libraries.
    x=${gcc_cv_tool_prefix}
    for l in ${with_libs}; do
      copy_dirs="$l $x/${target_noncanonical}/lib ${copy_dirs}"
    done
  fi
fi

# Set with_gnu_as, with_gnu_ld, and with_system_zlib as appropriate.
#
# This is done by determining whether or not the appropriate directory
# is available, and by checking whether or not specific configurations
# have requested that this magic not happen.
# 
# The command line options always override the explicit settings in 
# configure.ac, and the settings in configure.ac override this magic.
#
# If the default for a toolchain is to use GNU as and ld, and you don't 
# want to do that, then you should use the --without-gnu-as and
# --without-gnu-ld options for the configure script.  Similarly, if
# the default is to use the included zlib and you don't want to do that,
# you should use the --with-system-zlib option for the configure script.

if test x${use_gnu_as} = x &&
   echo " ${configdirs} " | grep " gas " > /dev/null 2>&1 ; then
  with_gnu_as=yes
  extra_host_args="$extra_host_args --with-gnu-as"
fi

if test x${use_gnu_ld} = x &&
   echo " ${configdirs} " | egrep " (go)?ld " > /dev/null 2>&1 ; then
  with_gnu_ld=yes
  extra_host_args="$extra_host_args --with-gnu-ld"
fi

if test x${use_included_zlib} = x &&
   echo " ${configdirs} " | grep " zlib " > /dev/null 2>&1 ; then
  :
else
  with_system_zlib=yes
  extra_host_args="$extra_host_args --with-system-zlib"
fi

# If using newlib, add --with-newlib to the extra_host_args so that gcc/configure
# can detect this case.

if test x${with_newlib} != xno && echo " ${target_configdirs} " | grep " target-newlib " > /dev/null 2>&1 ; then
  with_newlib=yes
  extra_host_args="$extra_host_args --with-newlib"
fi

# Handle ${copy_dirs}
set fnord ${copy_dirs}
shift
while test $# != 0 ; do
  if test -f $2/COPIED && test x"`cat $2/COPIED`" = x"$1" ; then
    :
  else
    echo Copying $1 to $2

    # Use the install script to create the directory and all required
    # parent directories.
    if test -d $2 ; then
      :
    else
      echo >config.temp
      ${srcdir}/install-sh -c -m 644 config.temp $2/COPIED
    fi

    # Copy the directory, assuming we have tar.
    # FIXME: Should we use B in the second tar?  Not all systems support it.
    (cd $1; tar -cf - .) | (cd $2; tar -xpf -)

    # It is the responsibility of the user to correctly adjust all
    # symlinks.  If somebody can figure out how to handle them correctly
    # here, feel free to add the code.

    echo $1 > $2/COPIED
  fi
  shift; shift
done

# Determine a target-dependent exec_prefix that the installed
# gcc will search in.  Keep this list sorted by triplet, with
# the *-*-osname triplets last.
md_exec_prefix=
case "${target}" in
  i[[34567]]86-pc-msdosdjgpp*)
    md_exec_prefix=/dev/env/DJDIR/bin
    ;;
  *-*-hpux* | \
  *-*-nto-qnx* | \
  *-*-solaris2*)
    md_exec_prefix=/usr/ccs/bin
    ;;
esac

extra_arflags_for_target=
extra_nmflags_for_target=
extra_ranlibflags_for_target=
target_makefile_frag=/dev/null
case "${target}" in
  spu-*-*)
    target_makefile_frag="config/mt-spu"
    ;;
  mips*-sde-elf* | mips*-mti-elf* | mips*-img-elf*)
    target_makefile_frag="config/mt-sde"
    ;;
  mipsisa*-*-elfoabi*)
    target_makefile_frag="config/mt-mips-elfoabi"
    ;;
  mips*-*-*linux* | mips*-*-gnu*)
    target_makefile_frag="config/mt-mips-gnu"
    ;;
  nios2-*-elf*)
    target_makefile_frag="config/mt-nios2-elf"
    ;;
  *-*-linux* | *-*-gnu* | *-*-k*bsd*-gnu | *-*-kopensolaris*-gnu)
    target_makefile_frag="config/mt-gnu"
    ;;
  *-*-aix4.[[3456789]]* | *-*-aix[[56789]].*)
    # nm and ar from AIX 4.3 and above require -X32_64 flag to all ar and nm 
    # commands to handle both 32-bit and 64-bit objects.  These flags are
    # harmless if we're using GNU nm or ar.
    extra_arflags_for_target=" -X32_64"
    extra_nmflags_for_target=" -B -X32_64"
    ;;
esac

alphaieee_frag=/dev/null
case $target in
  alpha*-*-*)
    # This just makes sure to use the -mieee option to build target libs.
    # This should probably be set individually by each library.
    alphaieee_frag="config/mt-alphaieee"
    ;;
esac

# If --enable-target-optspace always use -Os instead of -O2 to build
# the target libraries, similarly if it is not specified, use -Os
# on selected platforms.
ospace_frag=/dev/null
case "${enable_target_optspace}:${target}" in
  yes:*)
    ospace_frag="config/mt-ospace"
    ;;
  :d30v-*)
    ospace_frag="config/mt-d30v"
    ;;
  :m32r-* | :d10v-* | :fr30-* | :i?86*-*-elfiamcu)
    ospace_frag="config/mt-ospace"
    ;;
  no:* | :*)
    ;;
  *)
    echo "*** bad value \"${enable_target_optspace}\" for --enable-target-optspace flag; ignored" 1>&2
    ;;
esac

# Some systems (e.g., one of the i386-aix systems the gas testers are
# using) don't handle "\$" correctly, so don't use it here.
tooldir='${exec_prefix}'/${target_noncanonical}
build_tooldir=${tooldir}

# Create a .gdbinit file which runs the one in srcdir
# and tells GDB to look there for source files.

if test -r ${srcdir}/.gdbinit ; then
  case ${srcdir} in
    .) ;;
    *) cat > ./.gdbinit <<EOF
# ${NO_EDIT}
dir ${srcdir}
dir .
source ${srcdir}/.gdbinit
EOF
    ;;
  esac
fi

# Make sure that the compiler is able to generate an executable.  If it
# can't, we are probably in trouble.  We don't care whether we can run the
# executable--we might be using a cross compiler--we only care whether it
# can be created.  At this point the main configure script has set CC.
we_are_ok=no
echo "int main () { return 0; }" > conftest.c
${CC} -o conftest ${CFLAGS} ${CPPFLAGS} ${LDFLAGS} conftest.c
if test $? = 0 ; then
  if test -s conftest || test -s conftest.exe ; then
    we_are_ok=yes
  fi
fi 
case $we_are_ok in
  no)
    echo 1>&2 "*** The command '${CC} -o conftest ${CFLAGS} ${CPPFLAGS} ${LDFLAGS} conftest.c' failed."
    echo 1>&2 "*** You must set the environment variable CC to a working compiler."
    rm -f conftest*
    exit 1
    ;;
esac
rm -f conftest*

# Decide which environment variable is used to find dynamic libraries.
case "${host}" in
  *-*-hpux*) RPATH_ENVVAR=SHLIB_PATH ;;
  *-*-darwin*) RPATH_ENVVAR=DYLD_LIBRARY_PATH ;;
  *-*-mingw* | *-*-cygwin ) RPATH_ENVVAR=PATH ;;
  *) RPATH_ENVVAR=LD_LIBRARY_PATH ;;
esac

# On systems where the dynamic library environment variable is PATH,
# gcc/ will put dynamic libraries into a subdirectory to avoid adding
# built executables to PATH.
if test "$RPATH_ENVVAR" = PATH; then
  GCC_SHLIB_SUBDIR=/shlib
else
  GCC_SHLIB_SUBDIR=
fi

# Adjust the toplevel makefile according to whether bootstrap was selected.
case $enable_bootstrap in
  yes)
    bootstrap_suffix=bootstrap
    BUILD_CONFIG=bootstrap-debug
    ;;
  no)
    bootstrap_suffix=no-bootstrap
    BUILD_CONFIG=
    ;;
esac

AC_MSG_CHECKING(for default BUILD_CONFIG)

AC_ARG_WITH([build-config],
  [AS_HELP_STRING([--with-build-config='NAME NAME2...'],
		  [use config/NAME.mk build configuration])],
  [case $with_build_config in
   yes) with_build_config= ;;
   no) with_build_config= BUILD_CONFIG= ;;
   esac])

if test "x${with_build_config}" != x; then
  BUILD_CONFIG=$with_build_config
else
  case $BUILD_CONFIG in
  bootstrap-debug)
    if echo "int f (void) { return 0; }" > conftest.c &&
       ${CC} -c conftest.c &&
       mv conftest.o conftest.o.g0 &&
       ${CC} -c -g conftest.c &&
       mv conftest.o conftest.o.g &&
       ${srcdir}/contrib/compare-debug conftest.o.g0 conftest.o.g > /dev/null 2>&1; then
      :
    else
      BUILD_CONFIG=
    fi
    rm -f conftest.c conftest.o conftest.o.g0 conftest.o.g
    ;;
  esac
fi
AC_MSG_RESULT($BUILD_CONFIG)
AC_SUBST(BUILD_CONFIG)

# Use same top-level configure hooks in libgcc/libstdc++/libvtv.
AC_MSG_CHECKING([for --enable-vtable-verify])
AC_ARG_ENABLE(vtable-verify,
[AS_HELP_STRING([--enable-vtable-verify],
		[Enable vtable verification feature])],
[case "$enableval" in
 yes) enable_vtable_verify=yes ;;
 no)  enable_vtable_verify=no ;;
 *)   enable_vtable_verify=no;;
 esac],
[enable_vtable_verify=no])
AC_MSG_RESULT($enable_vtable_verify)

# Record target_configdirs and the configure arguments for target and
# build configuration in Makefile.
target_configdirs=`echo "${target_configdirs}" | sed -e 's/target-//g'`
build_configdirs=`echo "${build_configdirs}" | sed -e 's/build-//g'`
bootstrap_fixincludes=no

# If we are building libgomp, bootstrap it.
if echo " ${target_configdirs} " | grep " libgomp " > /dev/null 2>&1 ; then
  bootstrap_target_libs=${bootstrap_target_libs}target-libgomp,
fi

# If we are building libsanitizer and $BUILD_CONFIG contains bootstrap-asan
# or bootstrap-ubsan, bootstrap it.
if echo " ${target_configdirs} " | grep " libsanitizer " > /dev/null 2>&1; then
  case "$BUILD_CONFIG" in
    *bootstrap-asan* | *bootstrap-ubsan* )
      bootstrap_target_libs=${bootstrap_target_libs}target-libsanitizer,
      bootstrap_fixincludes=yes
      ;;
  esac
fi

# If we are building libvtv and --enable-vtable-verify, bootstrap it.
if echo " ${target_configdirs} " | grep " libvtv " > /dev/null 2>&1 &&
   test "$enable_vtable_verify" != no; then
  bootstrap_target_libs=${bootstrap_target_libs}target-libvtv,
fi

# If we are building libmpx, bootstrap it.
if echo " ${target_configdirs} " | grep " libmpx " > /dev/null 2>&1; then
  bootstrap_target_libs=${bootstrap_target_libs}target-libmpx,
fi

# Determine whether gdb needs tk/tcl or not.
# Use 'maybe' since enable_gdbtk might be true even if tk isn't available
# and in that case we want gdb to be built without tk.  Ugh!
# In fact I believe gdb is the *only* package directly dependent on tk,
# so we should be able to put the 'maybe's in unconditionally and
# leave out the maybe dependencies when enable_gdbtk is false.  I'm not
# 100% sure that that's safe though.

gdb_tk="maybe-all-tcl maybe-all-tk maybe-all-itcl maybe-all-libgui"
case "$enable_gdbtk" in
  no)
    GDB_TK="" ;;
  yes)
    GDB_TK="${gdb_tk}" ;;
  *)
    # Only add the dependency on gdbtk when GDBtk is part of the gdb
    # distro.  Eventually someone will fix this and move Insight, nee
    # gdbtk to a separate directory.
    if test -d ${srcdir}/gdb/gdbtk ; then
      GDB_TK="${gdb_tk}"
    else
      GDB_TK=""
    fi
    ;;
esac
CONFIGURE_GDB_TK=`echo ${GDB_TK} | sed s/-all-/-configure-/g`
INSTALL_GDB_TK=`echo ${GDB_TK} | sed s/-all-/-install-/g`

# Strip out unwanted targets.

# While at that, we remove Makefiles if we were started for recursive
# configuration, so that the top-level Makefile reconfigures them,
# like we used to do when configure itself was recursive.

# Loop over modules.  We used to use the "$extrasub" feature from Autoconf
# but now we're fixing up the Makefile ourselves with the additional
# commands passed to AC_CONFIG_FILES.  Use separate variables
# extrasub-{build,host,target} not because there is any reason to split
# the substitutions up that way, but only to remain below the limit of
# 99 commands in a script, for HP-UX sed.
# Do not nest @if/@endif pairs, because configure will not warn you at all.

case "$enable_bootstrap:$ENABLE_GOLD: $configdirs :,$stage1_languages," in
  yes:yes:*\ gold\ *:*,c++,*) ;;
  yes:yes:*\ gold\ *:*)
    AC_MSG_ERROR([in a combined tree, bootstrapping with --enable-gold requires c++ in stage1_languages])
    ;;
esac

extrasub_build=
for module in ${build_configdirs} ; do
  if test -z "${no_recursion}" \
     && test -f ${build_subdir}/${module}/Makefile; then
    echo 1>&2 "*** removing ${build_subdir}/${module}/Makefile to force reconfigure"
    rm -f ${build_subdir}/${module}/Makefile
  fi
  extrasub_build="$extrasub_build
/^@if build-$module\$/d
/^@endif build-$module\$/d
/^@if build-$module-$bootstrap_suffix\$/d
/^@endif build-$module-$bootstrap_suffix\$/d"
done
extrasub_host=
for module in ${configdirs} ; do
  if test -z "${no_recursion}"; then
    for file in stage*-${module}/Makefile prev-${module}/Makefile ${module}/Makefile; do
      if test -f ${file}; then
	echo 1>&2 "*** removing ${file} to force reconfigure"
	rm -f ${file}
      fi
    done
  fi
  case ${module},${bootstrap_fixincludes} in
    fixincludes,no) host_bootstrap_suffix=no-bootstrap ;;
    *) host_bootstrap_suffix=$bootstrap_suffix ;;
  esac
  extrasub_host="$extrasub_host
/^@if $module\$/d
/^@endif $module\$/d
/^@if $module-$host_bootstrap_suffix\$/d
/^@endif $module-$host_bootstrap_suffix\$/d"
done
extrasub_target=
for module in ${target_configdirs} ; do
  if test -z "${no_recursion}" \
     && test -f ${target_subdir}/${module}/Makefile; then
    echo 1>&2 "*** removing ${target_subdir}/${module}/Makefile to force reconfigure"
    rm -f ${target_subdir}/${module}/Makefile
  fi

  # We only bootstrap target libraries listed in bootstrap_target_libs.
  case $bootstrap_target_libs in
    *,target-$module,*) target_bootstrap_suffix=$bootstrap_suffix ;;
    *) target_bootstrap_suffix=no-bootstrap ;;
  esac

  extrasub_target="$extrasub_target
/^@if target-$module\$/d
/^@endif target-$module\$/d
/^@if target-$module-$target_bootstrap_suffix\$/d
/^@endif target-$module-$target_bootstrap_suffix\$/d"
done

# Do the final fixup along with target modules.
extrasub_target="$extrasub_target
/^@if /,/^@endif /d"

# Create the serialization dependencies.  This uses a temporary file.

AC_ARG_ENABLE([serial-configure],
[AS_HELP_STRING([[--enable-serial-[{host,target,build}-]configure]],
		[force sequential configuration of
		 sub-packages for the host, target or build
		 machine, or all sub-packages])])

case ${enable_serial_configure} in
  yes)
    enable_serial_build_configure=yes
    enable_serial_host_configure=yes
    enable_serial_target_configure=yes
    ;;
esac

# These force 'configure's to be done one at a time, to avoid problems
# with contention over a shared config.cache.
rm -f serdep.tmp
echo '# serdep.tmp' > serdep.tmp
olditem=
test "x${enable_serial_build_configure}" = xyes &&
for item in ${build_configdirs} ; do
  case ${olditem} in
    "") ;;
    *) echo "configure-build-${item}: configure-build-${olditem}" >> serdep.tmp ;;
  esac
  olditem=${item}
done
olditem=
test "x${enable_serial_host_configure}" = xyes &&
for item in ${configdirs} ; do
  case ${olditem} in
    "") ;;
    *) echo "configure-${item}: configure-${olditem}" >> serdep.tmp ;;
  esac
  olditem=${item}
done
olditem=
test "x${enable_serial_target_configure}" = xyes &&
for item in ${target_configdirs} ; do
  case ${olditem} in
    "") ;;
    *) echo "configure-target-${item}: configure-target-${olditem}" >> serdep.tmp ;;
  esac
  olditem=${item}
done
serialization_dependencies=serdep.tmp
AC_SUBST_FILE(serialization_dependencies)

# Base args.  Strip norecursion, cache-file, srcdir, host, build,
# target, nonopt, and variable assignments.  These are the ones we
# might not want to pass down to subconfigures.  The exception being
# --cache-file=/dev/null, which is used to turn off the use of cache
# files altogether, and which should be passed on to subconfigures.
# Also strip program-prefix, program-suffix, and program-transform-name,
# so that we can pass down a consistent program-transform-name.
baseargs=
tbaseargs=
keep_next=no
skip_next=no
eval "set -- $ac_configure_args"
for ac_arg
do
  if test X"$skip_next" = X"yes"; then
    skip_next=no
    continue
  fi
  if test X"$keep_next" = X"yes"; then
    case $ac_arg in
      *\'*)
	ac_arg=`echo "$ac_arg" | sed "s/'/'\\\\\\\\''/g"` ;;
    esac
    baseargs="$baseargs '$ac_arg'"
    tbaseargs="$tbaseargs '$ac_arg'"
    keep_next=no
    continue
  fi

  # Handle separated arguments.  Based on the logic generated by
  # autoconf 2.59.
  case $ac_arg in
    *=* | --config-cache | -C | -disable-* | --disable-* \
      | -enable-* | --enable-* | -gas | --g* | -nfp | --nf* \
      | -q | -quiet | --q* | -silent | --sil* | -v | -verb* \
      | -with-* | --with-* | -without-* | --without-* | --x)
      separate_arg=no
      ;;
    -*)
      separate_arg=yes
      ;;
    *)
      separate_arg=no
      ;;
  esac

  skip_targ=no
  case $ac_arg in
changequote(,)
  --with-* | --without-*)
    libopt=`echo "$ac_arg" | sed -e 's,^--[^-_]*[-_],,' -e 's,=.*$,,'`

    case $libopt in
    *[-_]include)
      lib=`echo "$libopt" | sed 's,[-_]include$,,'`
      ;;
    *[-_]lib)
      lib=`echo "$libopt" | sed 's,[-_]lib$,,'`
      ;;
    *)
      lib=$libopt
      ;;
    esac
changequote([,])

    case $lib in
    mpc | mpfr | gmp | isl)
      # If we're processing --with-$lib, --with-$lib-include or
      # --with-$lib-lib, for one of the libs above, and target is
      # different from host, don't pass the current argument to any
      # target library's configure.
      if test x$is_cross_compiler = xyes; then
        skip_targ=yes
      fi
      ;;
    esac
    ;;
  esac

  case "$ac_arg" in
    --cache-file=/dev/null | \
    -cache-file=/dev/null )
      # Handled here to avoid the test to skip args below.
      baseargs="$baseargs '$ac_arg'"
      tbaseargs="$tbaseargs '$ac_arg'"
      # Assert: $separate_arg should always be no.
      keep_next=$separate_arg
      ;;
    --no*)
      continue
      ;;
    --c* | \
    --sr* | \
    --ho* | \
    --bu* | \
    --t* | \
    --program-* | \
    -cache_file* | \
    -srcdir* | \
    -host* | \
    -build* | \
    -target* | \
    -program-prefix* | \
    -program-suffix* | \
    -program-transform-name* )
      skip_next=$separate_arg
      continue
      ;;
    -*)
      # An option.  Add it.
      case $ac_arg in
	*\'*)
	  ac_arg=`echo "$ac_arg" | sed "s/'/'\\\\\\\\''/g"` ;;
      esac
      baseargs="$baseargs '$ac_arg'"
      if test X"$skip_targ" = Xno; then
        tbaseargs="$tbaseargs '$ac_arg'"
      fi
      keep_next=$separate_arg
      ;;
    *)
      # Either a variable assignment, or a nonopt (triplet).  Don't
      # pass it down; let the Makefile handle this.
      continue
      ;;
  esac
done
# Remove the initial space we just introduced and, as these will be
# expanded by make, quote '$'.
baseargs=`echo "x$baseargs" | sed -e 's/^x *//' -e 's,\\$,$$,g'`

# Add in --program-transform-name, after --program-prefix and
# --program-suffix have been applied to it.  Autoconf has already
# doubled dollar signs and backslashes in program_transform_name; we want
# the backslashes un-doubled, and then the entire thing wrapped in single
# quotes, because this will be expanded first by make and then by the shell. 
# Also, because we want to override the logic in subdir configure scripts to
# choose program_transform_name, replace any s,x,x, with s,y,y,.
sed -e "s,\\\\\\\\,\\\\,g; s,','\\\\'',g; s/s,x,x,/s,y,y,/" <<EOF_SED > conftestsed.out
${program_transform_name}
EOF_SED
gcc_transform_name=`cat conftestsed.out`
rm -f conftestsed.out
baseargs="$baseargs --program-transform-name='${gcc_transform_name}'"
tbaseargs="$tbaseargs --program-transform-name='${gcc_transform_name}'"
if test "$silent" = yes; then
  baseargs="$baseargs --silent"
  tbaseargs="$tbaseargs --silent"
fi
baseargs="$baseargs --disable-option-checking"
tbaseargs="$tbaseargs --disable-option-checking"

# Record and document user additions to sub configure arguments.
AC_ARG_VAR([build_configargs],
	   [additional configure arguments for build directories])
AC_ARG_VAR([host_configargs],
	   [additional configure arguments for host directories])
AC_ARG_VAR([target_configargs],
	   [additional configure arguments for target directories])

# For the build-side libraries, we just need to pretend we're native,
# and not use the same cache file.  Multilibs are neither needed nor
# desired.  We can't even use the same cache file for all build-side
# libraries, as they're compiled differently; some with C, some with
# C++ or with different feature-enabling options.
build_configargs="$build_configargs --cache-file=./config.cache ${baseargs}"

# For host modules, accept cache file option, or specification as blank.
case "${cache_file}" in
"") # empty
  cache_file_option="" ;;
/* | [[A-Za-z]]:[[\\/]]* ) # absolute path
  cache_file_option="--cache-file=${cache_file}" ;;
*) # relative path
  cache_file_option="--cache-file=../${cache_file}" ;;
esac

# Host dirs don't like to share a cache file either, horribly enough.
# This seems to be due to autoconf 2.5x stupidity.
host_configargs="$host_configargs --cache-file=./config.cache ${extra_host_args} ${baseargs}"

target_configargs="$target_configargs ${tbaseargs}"

# Passing a --with-cross-host argument lets the target libraries know
# whether they are being built with a cross-compiler or being built
# native.  However, it would be better to use other mechanisms to make the
# sorts of decisions they want to make on this basis.  Please consider
# this option to be deprecated.  FIXME.
if test x${is_cross_compiler} = xyes ; then
  target_configargs="--with-cross-host=${host_noncanonical} ${target_configargs}"
fi

# Special user-friendly check for native x86_64-linux build, if
# multilib is not explicitly enabled.
case "$target:$have_compiler:$host:$target:$enable_multilib" in
  x86_64-*linux*:yes:$build:$build:)
    # Make sure we have a development environment that handles 32-bit
    dev64=no
    echo "int main () { return 0; }" > conftest.c
    ${CC} -m32 -o conftest ${CFLAGS} ${CPPFLAGS} ${LDFLAGS} conftest.c
    if test $? = 0 ; then
      if test -s conftest || test -s conftest.exe ; then
	dev64=yes
      fi
    fi 
    rm -f conftest*
    if test x${dev64} != xyes ; then
      AC_MSG_ERROR([I suspect your system does not have 32-bit development libraries (libc and headers). If you have them, rerun configure with --enable-multilib. If you do not have them, and want to build a 64-bit-only compiler, rerun configure with --disable-multilib.])
    fi
    ;;
esac

# Default to --enable-multilib.
if test x${enable_multilib} = x ; then
  target_configargs="--enable-multilib ${target_configargs}"
fi

# Pass --with-newlib if appropriate.  Note that target_configdirs has
# changed from the earlier setting of with_newlib.
if test x${with_newlib} != xno && echo " ${target_configdirs} " | grep " newlib " > /dev/null 2>&1 && test -d ${srcdir}/newlib ; then
  target_configargs="--with-newlib ${target_configargs}"
fi

# Different target subdirs use different values of certain variables
# (notably CXX).  Worse, multilibs use *lots* of different values.
# Worse yet, autoconf 2.5x makes some of these 'precious', meaning that
# it doesn't automatically accept command-line overrides of them.
# This means it's not safe for target subdirs to share a cache file,
# which is disgusting, but there you have it.  Hopefully this can be
# fixed in future.  It's still worthwhile to use a cache file for each
# directory.  I think.

# Pass the appropriate --build, --host, --target and --cache-file arguments.
# We need to pass --target, as newer autoconf's requires consistency
# for target_alias and gcc doesn't manage it consistently.
target_configargs="--cache-file=./config.cache ${target_configargs}"

FLAGS_FOR_TARGET=
case " $target_configdirs " in
 *" newlib "*)
  case " $target_configargs " in
  *" --with-newlib "*)
   case "$target" in
    *-cygwin*)
      FLAGS_FOR_TARGET=$FLAGS_FOR_TARGET' -L$$r/$(TARGET_SUBDIR)/winsup/cygwin -isystem $$s/winsup/cygwin/include'
      ;;
   esac

   # If we're not building GCC, don't discard standard headers.
   if test -d ${srcdir}/gcc; then
     FLAGS_FOR_TARGET=$FLAGS_FOR_TARGET' -nostdinc'

     if test "${build}" != "${host}"; then
       # On Canadian crosses, CC_FOR_TARGET will have already been set
       # by `configure', so we won't have an opportunity to add -Bgcc/
       # to it.  This is right: we don't want to search that directory
       # for binaries, but we want the header files in there, so add
       # them explicitly.
       FLAGS_FOR_TARGET=$FLAGS_FOR_TARGET' -isystem $$r/$(HOST_SUBDIR)/gcc/include -isystem $$r/$(HOST_SUBDIR)/gcc/include-fixed'

       # Someone might think of using the pre-installed headers on
       # Canadian crosses, in case the installed compiler is not fully
       # compatible with the compiler being built.  In this case, it
       # would be better to flag an error than risking having
       # incompatible object files being constructed.  We can't
       # guarantee that an error will be flagged, but let's hope the
       # compiler will do it, when presented with incompatible header
       # files.
     fi
   fi

   case "${target}-${is_cross_compiler}" in
   i[[3456789]]86-*-linux*-no)
      # Here host == target, so we don't need to build gcc,
      # so we don't want to discard standard headers.
      FLAGS_FOR_TARGET=`echo " $FLAGS_FOR_TARGET " | sed -e 's/ -nostdinc / /'`
      ;;
   *)
      # If we're building newlib, use its generic headers last, but search
      # for any libc-related directories first (so make it the last -B
      # switch).
      FLAGS_FOR_TARGET=$FLAGS_FOR_TARGET' -B$$r/$(TARGET_SUBDIR)/newlib/ -isystem $$r/$(TARGET_SUBDIR)/newlib/targ-include -isystem $$s/newlib/libc/include'

      # If we're building libgloss, find the startup file, simulator library
      # and linker script.
      case " $target_configdirs " in
	*" libgloss "*)
	# Look for startup file, simulator library and maybe linker script.
	FLAGS_FOR_TARGET=$FLAGS_FOR_TARGET' -B$$r/$(TARGET_SUBDIR)/libgloss/'"$libgloss_dir"
	# Look for libnosys.a in case the target needs it.
	FLAGS_FOR_TARGET=$FLAGS_FOR_TARGET' -L$$r/$(TARGET_SUBDIR)/libgloss/libnosys'
	# Most targets have the linker script in the source directory.
	FLAGS_FOR_TARGET=$FLAGS_FOR_TARGET' -L$$s/libgloss/'"$libgloss_dir"
	;;
      esac
      ;;
   esac
   ;;
  esac
  ;;
esac

case "$target" in
  x86_64-*mingw* | *-w64-mingw*)
  # MinGW-w64 does not use newlib, nor does it use winsup. It may,
  # however, use a symlink named 'mingw' in ${prefix} .
    FLAGS_FOR_TARGET=$FLAGS_FOR_TARGET' -L${prefix}/${target}/lib -L${prefix}/mingw/lib -isystem ${prefix}/${target}/include -isystem ${prefix}/mingw/include'
    ;;
  *-mingw*)
  # MinGW can't be handled as Cygwin above since it does not use newlib.
    FLAGS_FOR_TARGET=$FLAGS_FOR_TARGET' -L$$r/$(TARGET_SUBDIR)/winsup/mingw -L$$r/$(TARGET_SUBDIR)/winsup/w32api/lib -isystem $$s/winsup/mingw/include -isystem $$s/winsup/w32api/include'
    ;;
esac

# Allow the user to override the flags for
# our build compiler if desired.
if test x"${build}" = x"${host}" ; then
  CFLAGS_FOR_BUILD=${CFLAGS_FOR_BUILD-${CFLAGS}}
  CXXFLAGS_FOR_BUILD=${CXXFLAGS_FOR_BUILD-${CXXFLAGS}}
  LDFLAGS_FOR_BUILD=${LDFLAGS_FOR_BUILD-${LDFLAGS}}
fi

# On Canadian crosses, we'll be searching the right directories for
# the previously-installed cross compiler, so don't bother to add
# flags for directories within the install tree of the compiler
# being built; programs in there won't even run.
if test "${build}" = "${host}" && test -d ${srcdir}/gcc; then
  # Search for pre-installed headers if nothing else fits.
  FLAGS_FOR_TARGET=$FLAGS_FOR_TARGET' -B$(build_tooldir)/bin/ -B$(build_tooldir)/lib/ -isystem $(build_tooldir)/include -isystem $(build_tooldir)/sys-include'
fi

if test "x${use_gnu_ld}" = x &&
   echo " ${configdirs} " | grep " ld " > /dev/null ; then
  # Arrange for us to find uninstalled linker scripts.
  FLAGS_FOR_TARGET=$FLAGS_FOR_TARGET' -L$$r/$(HOST_SUBDIR)/ld'
fi

# Search for other target-specific linker scripts and such.
case "${target}" in
  mep*)
    FLAGS_FOR_TARGET="$FLAGS_FOR_TARGET -mlibrary"
    ;;
esac

# UPC linker script check
AC_MSG_CHECKING([for UPC link script support])
AC_ARG_ENABLE(upc-link-script,
AS_HELP_STRING(
  [--enable-upc-link-script],
  [enable UPC's use of a custom linker script;
  this will define the UPC shared section as a no load section on
  targets where this feature is supported (requires GNU LD)]),
[
  case $enableval in
  yes | no) ;;
  *)
    AC_MSG_ERROR([--enable-upc-link-script accepts only yes or no.])
    ;;
  esac
],
[
  if test x${use_gnu_ld} != xno ; then
    case "$target" in
      # disable linker script for Apple Mac OS X
      *-*-darwin*)
        enable_upc_link_script=no
        ;;
      *)
        enable_upc_link_script=yes
        ;;
    esac
  else
    enable_upc_link_script=no
  fi
  if test "$enable_upc_link_script" = yes; then
    target_configargs="${target_configargs} --enable-upc-link-script"
    host_configargs="${host_configargs} --enable-upc-link-script"
  fi
])
if test "$enable_upc_link_script" = yes; then
  AC_MSG_RESULT([yes]);
else
  AC_MSG_RESULT([no]);
fi


# Makefile fragments.
for frag in host_makefile_frag target_makefile_frag alphaieee_frag ospace_frag;
do
  eval fragval=\$$frag
  if test $fragval != /dev/null; then
    eval $frag=${srcdir}/$fragval
  fi
done
AC_SUBST_FILE(host_makefile_frag)
AC_SUBST_FILE(target_makefile_frag)
AC_SUBST_FILE(alphaieee_frag)
AC_SUBST_FILE(ospace_frag)

# Miscellanea: directories, flags, etc.
AC_SUBST(RPATH_ENVVAR)
AC_SUBST(GCC_SHLIB_SUBDIR)
AC_SUBST(tooldir)
AC_SUBST(build_tooldir)
AC_SUBST(CONFIGURE_GDB_TK)
AC_SUBST(GDB_TK)
AC_SUBST(INSTALL_GDB_TK)

# Build module lists & subconfigure args.
AC_SUBST(build_configargs)
AC_SUBST(build_configdirs)

# Host module lists & subconfigure args.
AC_SUBST(host_configargs)
AC_SUBST(configdirs)
AC_SUBST(target_configdirs)

# Target module lists & subconfigure args.
AC_SUBST(target_configargs)


# Build tools.
AC_SUBST(AR_FOR_BUILD)
AC_SUBST(AS_FOR_BUILD)
AC_SUBST(CC_FOR_BUILD)
AC_SUBST(CFLAGS_FOR_BUILD)
AC_SUBST(CXXFLAGS_FOR_BUILD)
AC_SUBST(CXX_FOR_BUILD)
AC_SUBST(DLLTOOL_FOR_BUILD)
AC_SUBST(GCJ_FOR_BUILD)
AC_SUBST(GFORTRAN_FOR_BUILD)
AC_SUBST(GOC_FOR_BUILD)
AC_SUBST(GUPC_FOR_BUILD)
AC_SUBST(LDFLAGS_FOR_BUILD)
AC_SUBST(LD_FOR_BUILD)
AC_SUBST(NM_FOR_BUILD)
AC_SUBST(RANLIB_FOR_BUILD)
AC_SUBST(WINDMC_FOR_BUILD)
AC_SUBST(WINDRES_FOR_BUILD)

# Generate default definitions for YACC, M4, LEX and other programs that run
# on the build machine.  These are used if the Makefile can't locate these
# programs in objdir.
MISSING=`cd $ac_aux_dir && ${PWDCMD-pwd}`/missing

AC_CHECK_PROGS([YACC], ['bison -y' byacc yacc], [$MISSING bison -y])
case " $build_configdirs " in
  *" bison "*) YACC='$$r/$(BUILD_SUBDIR)/bison/tests/bison -y' ;;
esac

AC_CHECK_PROGS([BISON], [bison], [$MISSING bison])
case " $build_configdirs " in
  *" bison "*) BISON='$$r/$(BUILD_SUBDIR)/bison/tests/bison' ;;
esac

AC_CHECK_PROGS([M4], [gm4 gnum4 m4], [$MISSING m4])
case " $build_configdirs " in
  *" m4 "*) M4='$$r/$(BUILD_SUBDIR)/m4/m4' ;;
esac

AC_CHECK_PROGS([LEX], [flex lex], [$MISSING flex])
case " $build_configdirs " in
  *" flex "*) LEX='$$r/$(BUILD_SUBDIR)/flex/flex' ;;
  *" lex "*) LEX='$$r/$(BUILD_SUBDIR)/lex/lex' ;;
esac

AC_CHECK_PROGS([FLEX], [flex], [$MISSING flex])
case " $build_configdirs " in
  *" flex "*) FLEX='$$r/$(BUILD_SUBDIR)/flex/flex' ;;
esac

AC_CHECK_PROGS([MAKEINFO], makeinfo, [$MISSING makeinfo])
case " $build_configdirs " in
  *" texinfo "*) MAKEINFO='$$r/$(BUILD_SUBDIR)/texinfo/makeinfo/makeinfo' ;;
  *)
changequote(,)
    # For an installed makeinfo, we require it to be from texinfo 4.7 or
    # higher, else we use the "missing" dummy.
    if ${MAKEINFO} --version \
       | egrep 'texinfo[^0-9]*(4\.([7-9]|[1-9][0-9])|[5-9]|[1-9][0-9])' >/dev/null 2>&1; then
      :
    else
      MAKEINFO="$MISSING makeinfo"
    fi
    ;;
changequote([,])
esac

# FIXME: expect and dejagnu may become build tools?

AC_CHECK_PROGS(EXPECT, expect, expect)
case " $configdirs " in
  *" expect "*)
    test $host = $build && EXPECT='$$r/$(HOST_SUBDIR)/expect/expect'
    ;;
esac

AC_CHECK_PROGS(RUNTEST, runtest, runtest)
case " $configdirs " in
  *" dejagnu "*)
    test $host = $build && RUNTEST='$$s/$(HOST_SUBDIR)/dejagnu/runtest'
    ;;
esac


# Host tools.
NCN_STRICT_CHECK_TOOLS(AR, ar)
NCN_STRICT_CHECK_TOOLS(AS, as)
NCN_STRICT_CHECK_TOOLS(DLLTOOL, dlltool)
NCN_STRICT_CHECK_TOOLS(LD, ld)
NCN_STRICT_CHECK_TOOLS(LIPO, lipo)
NCN_STRICT_CHECK_TOOLS(NM, nm)
NCN_STRICT_CHECK_TOOLS(RANLIB, ranlib, true)
NCN_STRICT_CHECK_TOOLS(STRIP, strip, true)
NCN_STRICT_CHECK_TOOLS(WINDRES, windres)
NCN_STRICT_CHECK_TOOLS(WINDMC, windmc)
NCN_STRICT_CHECK_TOOLS(OBJCOPY, objcopy)
NCN_STRICT_CHECK_TOOLS(OBJDUMP, objdump)
NCN_STRICT_CHECK_TOOLS(READELF, readelf)
AC_SUBST(CC)
AC_SUBST(CXX)
AC_SUBST(CFLAGS)
AC_SUBST(CXXFLAGS)

# Target tools.
AC_ARG_WITH([build-time-tools], 
  [AS_HELP_STRING([--with-build-time-tools=PATH],
		  [use given path to find target tools during the build])],
  [case x"$withval" in
     x/*) ;;
     *)
       with_build_time_tools=
       AC_MSG_WARN([argument to --with-build-time-tools must be an absolute path])
       ;;
   esac],
  [with_build_time_tools=])

NCN_STRICT_CHECK_TARGET_TOOLS(CC_FOR_TARGET, cc gcc)
NCN_STRICT_CHECK_TARGET_TOOLS(CXX_FOR_TARGET, c++ g++ cxx gxx)
NCN_STRICT_CHECK_TARGET_TOOLS(GCC_FOR_TARGET, gcc, ${CC_FOR_TARGET})
NCN_STRICT_CHECK_TARGET_TOOLS(GCJ_FOR_TARGET, gcj)
NCN_STRICT_CHECK_TARGET_TOOLS(GFORTRAN_FOR_TARGET, gfortran)
NCN_STRICT_CHECK_TARGET_TOOLS(GOC_FOR_TARGET, gccgo)
NCN_STRICT_CHECK_TARGET_TOOLS(GUPC_FOR_TARGET, gupc)

ACX_CHECK_INSTALLED_TARGET_TOOL(AR_FOR_TARGET, ar)
ACX_CHECK_INSTALLED_TARGET_TOOL(AS_FOR_TARGET, as)
ACX_CHECK_INSTALLED_TARGET_TOOL(DLLTOOL_FOR_TARGET, dlltool)
ACX_CHECK_INSTALLED_TARGET_TOOL(LD_FOR_TARGET, ld)
ACX_CHECK_INSTALLED_TARGET_TOOL(LIPO_FOR_TARGET, lipo)
ACX_CHECK_INSTALLED_TARGET_TOOL(NM_FOR_TARGET, nm)
ACX_CHECK_INSTALLED_TARGET_TOOL(OBJCOPY_FOR_TARGET, objcopy)
ACX_CHECK_INSTALLED_TARGET_TOOL(OBJDUMP_FOR_TARGET, objdump)
ACX_CHECK_INSTALLED_TARGET_TOOL(RANLIB_FOR_TARGET, ranlib)
ACX_CHECK_INSTALLED_TARGET_TOOL(READELF_FOR_TARGET, readelf)
ACX_CHECK_INSTALLED_TARGET_TOOL(STRIP_FOR_TARGET, strip)
ACX_CHECK_INSTALLED_TARGET_TOOL(WINDRES_FOR_TARGET, windres)
ACX_CHECK_INSTALLED_TARGET_TOOL(WINDMC_FOR_TARGET, windmc)

RAW_CXX_FOR_TARGET="$CXX_FOR_TARGET"

GCC_TARGET_TOOL(ar, AR_FOR_TARGET, AR, [binutils/ar])
GCC_TARGET_TOOL(as, AS_FOR_TARGET, AS, [gas/as-new])
GCC_TARGET_TOOL(cc, CC_FOR_TARGET, CC, [gcc/xgcc -B$$r/$(HOST_SUBDIR)/gcc/])
dnl see comments for CXX_FOR_TARGET_FLAG_TO_PASS
GCC_TARGET_TOOL(c++, CXX_FOR_TARGET, CXX,
		[gcc/xg++ -B$$r/$(HOST_SUBDIR)/gcc/ -nostdinc++ `if test -f $$r/$(TARGET_SUBDIR)/libstdc++-v3/scripts/testsuite_flags; then $(SHELL) $$r/$(TARGET_SUBDIR)/libstdc++-v3/scripts/testsuite_flags --build-includes; else echo -funconfigured-libstdc++-v3 ; fi` -L$$r/$(TARGET_SUBDIR)/libstdc++-v3/src -L$$r/$(TARGET_SUBDIR)/libstdc++-v3/src/.libs -L$$r/$(TARGET_SUBDIR)/libstdc++-v3/libsupc++/.libs],
		c++)
GCC_TARGET_TOOL(c++ for libstdc++, RAW_CXX_FOR_TARGET, CXX,
		[gcc/xgcc -shared-libgcc -B$$r/$(HOST_SUBDIR)/gcc -nostdinc++ -L$$r/$(TARGET_SUBDIR)/libstdc++-v3/src -L$$r/$(TARGET_SUBDIR)/libstdc++-v3/src/.libs -L$$r/$(TARGET_SUBDIR)/libstdc++-v3/libsupc++/.libs],
		c++)
GCC_TARGET_TOOL(dlltool, DLLTOOL_FOR_TARGET, DLLTOOL, [binutils/dlltool])
GCC_TARGET_TOOL(gcc, GCC_FOR_TARGET, , [gcc/xgcc -B$$r/$(HOST_SUBDIR)/gcc/])
GCC_TARGET_TOOL(gcj, GCJ_FOR_TARGET, GCJ,
		[gcc/gcj -B$$r/$(HOST_SUBDIR)/gcc/], java)
GCC_TARGET_TOOL(gfortran, GFORTRAN_FOR_TARGET, GFORTRAN,
		[gcc/gfortran -B$$r/$(HOST_SUBDIR)/gcc/], fortran)
GCC_TARGET_TOOL(gccgo, GOC_FOR_TARGET, GOC,
		[gcc/gccgo -B$$r/$(HOST_SUBDIR)/gcc/], go)
GCC_TARGET_TOOL(gupc, GUPC_FOR_TARGET, GUPC,
		[gcc/gupc -B$$r/$(HOST_SUBDIR)/gcc/], upc)
GCC_TARGET_TOOL(ld, LD_FOR_TARGET, LD, [ld/ld-new])
GCC_TARGET_TOOL(lipo, LIPO_FOR_TARGET, LIPO)
GCC_TARGET_TOOL(nm, NM_FOR_TARGET, NM, [binutils/nm-new])
GCC_TARGET_TOOL(objcopy, OBJCOPY_FOR_TARGET, OBJCOPY, [binutils/objcopy])
GCC_TARGET_TOOL(objdump, OBJDUMP_FOR_TARGET, OBJDUMP, [binutils/objdump])
GCC_TARGET_TOOL(ranlib, RANLIB_FOR_TARGET, RANLIB, [binutils/ranlib])
GCC_TARGET_TOOL(readelf, READELF_FOR_TARGET, READELF, [binutils/readelf])
GCC_TARGET_TOOL(strip, STRIP_FOR_TARGET, STRIP, [binutils/strip-new])
GCC_TARGET_TOOL(windres, WINDRES_FOR_TARGET, WINDRES, [binutils/windres])
GCC_TARGET_TOOL(windmc, WINDMC_FOR_TARGET, WINDMC, [binutils/windmc])

AC_SUBST(FLAGS_FOR_TARGET)
AC_SUBST(RAW_CXX_FOR_TARGET)

# Certain tools may need extra flags.
AR_FOR_TARGET=${AR_FOR_TARGET}${extra_arflags_for_target}
RANLIB_FOR_TARGET=${RANLIB_FOR_TARGET}${extra_ranlibflags_for_target}
NM_FOR_TARGET=${NM_FOR_TARGET}${extra_nmflags_for_target}

# When building target libraries, except in a Canadian cross, we use
# the same toolchain as the compiler we just built.
COMPILER_AS_FOR_TARGET='$(AS_FOR_TARGET)'
COMPILER_LD_FOR_TARGET='$(LD_FOR_TARGET)'
COMPILER_NM_FOR_TARGET='$(NM_FOR_TARGET)'
if test $host = $build; then
  case " $configdirs " in
    *" gcc "*)
      COMPILER_AS_FOR_TARGET='$$r/$(HOST_SUBDIR)/gcc/as'
      COMPILER_LD_FOR_TARGET='$$r/$(HOST_SUBDIR)/gcc/collect-ld'
      COMPILER_NM_FOR_TARGET='$$r/$(HOST_SUBDIR)/gcc/nm'${extra_nmflags_for_target}
      ;;
  esac
fi

AC_SUBST(COMPILER_AS_FOR_TARGET)
AC_SUBST(COMPILER_LD_FOR_TARGET)
AC_SUBST(COMPILER_NM_FOR_TARGET)

AC_MSG_CHECKING([whether to enable maintainer-specific portions of Makefiles])
AC_ARG_ENABLE(maintainer-mode,
[AS_HELP_STRING([--enable-maintainer-mode],
		[enable make rules and dependencies not useful
		 (and sometimes confusing) to the casual installer])],
      USE_MAINTAINER_MODE=$enableval,
      USE_MAINTAINER_MODE=no)
AC_MSG_RESULT($USE_MAINTAINER_MODE)
AC_SUBST(MAINTAINER_MODE_TRUE)
AC_SUBST(MAINTAINER_MODE_FALSE)
if test "$USE_MAINTAINER_MODE" = yes; then
  MAINTAINER_MODE_TRUE=
  MAINTAINER_MODE_FALSE='#'
else
  MAINTAINER_MODE_TRUE='#'
  MAINTAINER_MODE_FALSE=
fi	
MAINT=$MAINTAINER_MODE_TRUE
AC_SUBST(MAINT)dnl

# ---------------------
# GCC bootstrap support
# ---------------------

# Stage specific cflags for build.
stage1_cflags="-g"
case $build in
  vax-*-*)
    case ${GCC} in
      yes) stage1_cflags="-g -Wa,-J" ;;
      *) stage1_cflags="-g -J" ;;
    esac ;;
esac

AC_SUBST(stage1_cflags)

# Enable --enable-checking in stage1 of the compiler.
AC_ARG_ENABLE(stage1-checking,
[AS_HELP_STRING([[--enable-stage1-checking[=all]]],
		[choose additional checking for stage1 of the compiler])],
[stage1_checking=--enable-checking=${enable_stage1_checking}],
[if test "x$enable_checking" = xno || test "x$enable_checking" = x; then
  # For --disable-checking or implicit --enable-checking=release, avoid
  # setting --enable-checking=gc in the default stage1 checking for LTO
  # bootstraps.  See PR62077.
  stage1_checking=--enable-checking=release,misc,gimple,rtlflag,tree,types
  case $BUILD_CONFIG in
    *lto*)
      if test "x$enable_checking" = x && \
	 test -d ${srcdir}/gcc && \
	 test x"`cat ${srcdir}/gcc/DEV-PHASE`" = xexperimental; then
	stage1_checking=--enable-checking=yes,types
      fi;;
    *) stage1_checking=--enable-checking=yes,types;;
  esac
else
  stage1_checking=--enable-checking=$enable_checking,types
fi])
AC_SUBST(stage1_checking)

# Enable -Werror in bootstrap stage2 and later.
AC_ARG_ENABLE(werror,
[AS_HELP_STRING([--enable-werror],
		[enable -Werror in bootstrap stage2 and later])], [],
[if test -d ${srcdir}/gcc && test x"`cat $srcdir/gcc/DEV-PHASE`" = xexperimental; then
  enable_werror=yes
else
  enable_werror=no
fi])
case ${enable_werror} in
  yes) stage2_werror_flag="--enable-werror-always" ;;
  *) stage2_werror_flag="" ;;
esac
AC_SUBST(stage2_werror_flag)

# Enable --enable-host-shared.
AC_ARG_ENABLE(host-shared,
[AS_HELP_STRING([--enable-host-shared],
		[build host code as shared libraries])],
[host_shared=$enableval], [host_shared=no])
AC_SUBST(host_shared)

# PR jit/64780: Require the user to explicitly specify
# --enable-host-shared if the jit is enabled, hinting
# that they might want to do a separate configure/build of
# the jit, to avoid users from slowing down the rest of the
# compiler by enabling the jit.
if test ${host_shared} = "no" ; then
  case "${enable_languages}" in
    *jit*)
      AC_MSG_ERROR([
Enabling language "jit" requires --enable-host-shared.

--enable-host-shared typically slows the rest of the compiler down by
a few %, so you must explicitly enable it.

If you want to build both the jit and the regular compiler, it is often
best to do this via two separate configure/builds, in separate
directories, to avoid imposing the performance cost of
--enable-host-shared on the regular compiler.])
      ;;
    *)
      ;;
  esac
fi

# Specify what files to not compare during bootstrap.

compare_exclusions="gcc/cc*-checksum\$(objext) | gcc/ada/*tools/*"
case "$target" in
  hppa*64*-*-hpux*) ;;
  hppa*-*-hpux*) compare_exclusions="gcc/cc*-checksum\$(objext) | */libgcc/lib2funcs* | gcc/ada/*tools/*" ;;
  powerpc*-ibm-aix*) compare_exclusions="gcc/cc*-checksum\$(objext) | gcc/ada/*tools/* | *libgomp*\$(objext)" ;;
esac
AC_SUBST(compare_exclusions)

AC_CONFIG_FILES([Makefile],
  [sed "$extrasub_build" Makefile |
   sed "$extrasub_host" |
   sed "$extrasub_target" > mf$$
   mv -f mf$$ Makefile],
  [extrasub_build="$extrasub_build"
   extrasub_host="$extrasub_host"
   extrasub_target="$extrasub_target"])
AC_OUTPUT<|MERGE_RESOLUTION|>--- conflicted
+++ resolved
@@ -530,14 +530,8 @@
 fi
 AC_SUBST(EXTRA_CONFIGARGS_LIBJAVA)
 
-<<<<<<< HEAD
-posix_based_os="yes"
+posix_like_os="yes"
 case "${target}" in
-=======
-# Enable libgomp by default on hosted POSIX systems, and a few others.
-if test x$enable_libgomp = x ; then
-    case "${target}" in
->>>>>>> b361a15f
     *-*-linux* | *-*-gnu* | *-*-k*bsd*-gnu | *-*-kopensolaris*-gnu)
 	;;
     *-*-netbsd* | *-*-freebsd* | *-*-openbsd* | *-*-dragonfly*)
@@ -549,18 +543,18 @@
     nvptx*-*-*)
 	;;
     *)
-    posix_based_os="no"
+    posix_like_os="no"
     ;;
 esac
 
 # Enable libgomp by default on POSIX hosted systems.
-if test x$enable_libgomp = x -a $posix_based_os = "no" ; then
+if test x$enable_libgomp = x && test $posix_like_os = "no" ; then
     # Disable libgomp on non POSIX hosted systems.
     noconfigdirs="$noconfigdirs target-libgomp"
 fi
 
 # Enable libgupc by default on POSIX hosted systems.
-if test x$enable_libgupc = x -a $posix_based_os = "no" ; then
+if test x$enable_libgupc = x && test $posix_like_os = "no" ; then
     # Disable libgupc on non POSIX hosted systems.
     noconfigdirs="$noconfigdirs target-libgupc"
 fi
