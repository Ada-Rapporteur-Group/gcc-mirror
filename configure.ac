--- conflicted
+++ resolved
@@ -1624,18 +1624,6 @@
 ppllibs=" -lppl_c -lppl -lgmpxx"
 pplinc=
 
-<<<<<<< HEAD
-# we need PPL 0.10.2 at least, but 0.11 is better
-# See http://www.cs.unipr.it/ppl/
-ppl_major_version=0
-ppl_minor_version=10
-
-AC_ARG_WITH(ppl, [  --with-ppl=PATH         Specify prefix directory for the installed PPL package
-                          Equivalent to --with-ppl-include=PATH/include
-                          plus --with-ppl-lib=PATH/lib])
-AC_ARG_WITH(ppl-include, [  --with-ppl-include=PATH Specify directory for installed PPL include files])
-AC_ARG_WITH(ppl-lib, [  --with-ppl-lib=PATH     Specify the directory for the installed PPL library])
-=======
 AC_ARG_WITH(ppl,
 [AS_HELP_STRING([--with-ppl=PATH],
 		[specify prefix directory for the installed PPL package.
@@ -1647,7 +1635,6 @@
 AC_ARG_WITH(ppl-lib,
 [AS_HELP_STRING([--with-ppl-lib=PATH],
 		[specify directory for the installed PPL library])])
->>>>>>> 4618de23
 
 case $with_ppl in 
   no)
