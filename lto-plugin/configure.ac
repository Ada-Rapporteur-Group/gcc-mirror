AC_INIT([LTO plugin for ld], 0.1,,[lto-plugin])
AC_CANONICAL_SYSTEM
GCC_TOPLEV_SUBDIRS
AM_INIT_AUTOMAKE([foreign no-dist])
AM_MAINTAINER_MODE
AC_ARG_WITH(libiberty,
  [AS_HELP_STRING([--with-libiberty=PATH],
    [specify the directory where to find libiberty [../libiberty]])],
  [], with_libiberty=../libiberty)
AC_SUBST(with_libiberty)
AC_USE_SYSTEM_EXTENSIONS
AC_PROG_CC
AC_SYS_LARGEFILE
ACX_PROG_CC_WARNING_OPTS([-Wall], [ac_lto_plugin_warn_cflags])

# Check whether -static-libgcc is supported.
saved_LDFLAGS="$LDFLAGS"
LDFLAGS="$LDFLAGS -static-libgcc"
AC_MSG_CHECKING([for -static-libgcc])
AC_LINK_IFELSE([AC_LANG_SOURCE([
  int main() {}])], [have_static_libgcc=yes], [have_static_libgcc=no])
AC_MSG_RESULT($have_static_libgcc); 
LDFLAGS="$saved_LDFLAGS"
# Need -Wc to get it through libtool.
if test "x$have_static_libgcc" = xyes; then
   ac_lto_plugin_ldflags="-Wc,-static-libgcc"
fi
AC_SUBST(ac_lto_plugin_ldflags)

GCC_CET_HOST_FLAGS(CET_HOST_FLAGS)
AC_SUBST(CET_HOST_FLAGS)

if test x"$host_subdir" = x.; then
   gcc_build_dir=../gcc
else
   gcc_build_dir=../../$host_subdir/gcc
fi
AC_SUBST(gcc_build_dir)

# Used for constructing correct paths for offload compilers.
accel_dir_suffix=
real_target_noncanonical=${target_noncanonical}
if test x"$enable_as_accelerator_for" != x; then
  accel_dir_suffix=/accel/${target_noncanonical}
  real_target_noncanonical=${enable_as_accelerator_for}
fi
AC_SUBST(accel_dir_suffix)
AC_SUBST(real_target_noncanonical)

# Determine what GCC version number to use in filesystem paths.
GCC_BASE_VER

AC_MSG_CHECKING([whether symbol versioning is supported])
lto_plugin_use_symver=no
if test x$gcc_no_link = xyes; then
  # If we cannot link, we cannot build shared libraries, so do not use
  # symbol versioning.
  lto_plugin_use_symver=no
else
  save_LDFLAGS="$LDFLAGS"
  LDFLAGS="$LDFLAGS -fPIC -shared -Wl,--version-script,./conftest.map"
  cat > conftest.map <<EOF
{
  global: *foo*; bar; local: *;
};
EOF
  AC_TRY_LINK([int foo;],[],[lto_plugin_use_symver=gnu],[lto_plugin_use_symver=no])
  if test x$lto_plugin_use_symver = xno; then
    case "$target_os" in
      solaris2*)
	LDFLAGS="$save_LDFLAGS"
	LDFLAGS="$LDFLAGS -fPIC -shared -Wl,-M,./conftest.map"
	# Sun ld cannot handle wildcards and treats all entries as undefined.
	cat > conftest.map <<EOF
{
  global: foo; local: *;
};
EOF
	AC_TRY_LINK([int foo;],[],[lto_plugin_use_symver=sun],[lto_plugin_use_symver=no])
	  ;;
    esac
  fi
  LDFLAGS="$save_LDFLAGS"
fi
AC_MSG_RESULT($lto_plugin_use_symver)
AM_CONDITIONAL(LTO_PLUGIN_USE_SYMVER, [test "x$lto_plugin_use_symver" != xno])
AM_CONDITIONAL(LTO_PLUGIN_USE_SYMVER_GNU, [test "x$lto_plugin_use_symver" = xgnu])
AM_CONDITIONAL(LTO_PLUGIN_USE_SYMVER_SUN, [test "x$lto_plugin_use_symver" = xsun])

# Check for thread headers.
<<<<<<< HEAD
AC_CHECK_HEADER(pthread.h,
  [AC_DEFINE(HAVE_PTHREAD_H, 1, [Define to 1 if pthread.h is present.])])
=======
use_locking=no

case $target in
  riscv*)
    # do not use locking as pthread depends on libatomic
    ;;
  *-linux*)
    use_locking=yes
    ;;
esac

if test x$use_locking = xyes; then
  AC_CHECK_HEADER(pthread.h,
    [AC_DEFINE(HAVE_PTHREAD_LOCKING, 1, [Define if the system provides pthread locking mechanism.])])
fi
>>>>>>> 2701442d

AM_PROG_LIBTOOL
ACX_LT_HOST_FLAGS
AC_SUBST(target_noncanonical)
AC_TYPE_INT64_T
AC_TYPE_UINT64_T
AC_HEADER_SYS_WAIT
AC_CONFIG_FILES(Makefile)
AC_CONFIG_HEADERS(config.h)
AC_OUTPUT<|MERGE_RESOLUTION|>--- conflicted
+++ resolved
@@ -88,10 +88,6 @@
 AM_CONDITIONAL(LTO_PLUGIN_USE_SYMVER_SUN, [test "x$lto_plugin_use_symver" = xsun])
 
 # Check for thread headers.
-<<<<<<< HEAD
-AC_CHECK_HEADER(pthread.h,
-  [AC_DEFINE(HAVE_PTHREAD_H, 1, [Define to 1 if pthread.h is present.])])
-=======
 use_locking=no
 
 case $target in
@@ -107,7 +103,6 @@
   AC_CHECK_HEADER(pthread.h,
     [AC_DEFINE(HAVE_PTHREAD_LOCKING, 1, [Define if the system provides pthread locking mechanism.])])
 fi
->>>>>>> 2701442d
 
 AM_PROG_LIBTOOL
 ACX_LT_HOST_FLAGS
