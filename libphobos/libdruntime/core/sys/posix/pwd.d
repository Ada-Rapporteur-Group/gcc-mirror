/**
 * D header file for POSIX.
 *
 * Copyright: Copyright Sean Kelly 2005 - 2009.
 * License:   $(HTTP www.boost.org/LICENSE_1_0.txt, Boost License 1.0).
 * Authors:   Sean Kelly, Alex Rønne Petersen
 * Standards: The Open Group Base Specifications Issue 6, IEEE Std 1003.1, 2004 Edition
 */

/*          Copyright Sean Kelly 2005 - 2009.
 * Distributed under the Boost Software License, Version 1.0.
 *    (See accompanying file LICENSE or copy at
 *          http://www.boost.org/LICENSE_1_0.txt)
 */
module core.sys.posix.pwd;

private import core.sys.posix.config;
public import core.sys.posix.sys.types; // for gid_t, uid_t

version (OSX)
    version = Darwin;
else version (iOS)
    version = Darwin;
else version (TVOS)
    version = Darwin;
else version (WatchOS)
    version = Darwin;

version (Posix):
extern (C):
nothrow:
@nogc:

//
// Required
//
/*
struct passwd
{
    char*   pw_name;
    uid_t   pw_uid;
    gid_t   pw_gid;
    char*   pw_dir;
    char*   pw_shell;
}

passwd* getpwnam(const scope char*);
passwd* getpwuid(uid_t);
*/

version (CRuntime_Glibc)
{
    struct passwd
    {
        char*   pw_name;
        char*   pw_passwd;
        uid_t   pw_uid;
        gid_t   pw_gid;
        char*   pw_gecos;
        char*   pw_dir;
        char*   pw_shell;
    }
}
else version (Darwin)
{
    struct passwd
    {
        char*   pw_name;
        char*   pw_passwd;
        uid_t   pw_uid;
        gid_t   pw_gid;
        time_t  pw_change;
        char*   pw_class;
        char*   pw_gecos;
        char*   pw_dir;
        char*   pw_shell;
        time_t  pw_expire;
    }
}
else version (FreeBSD)
{
    struct passwd
    {
        char*   pw_name;        /* user name */
        char*   pw_passwd;      /* encrypted password */
        uid_t   pw_uid;         /* user uid */
        gid_t   pw_gid;         /* user gid */
        time_t  pw_change;      /* password change time */
        char*   pw_class;       /* user access class */
        char*   pw_gecos;       /* Honeywell login info */
        char*   pw_dir;     /* home directory */
        char*   pw_shell;       /* default shell */
        time_t  pw_expire;      /* account expiration */
        int pw_fields;      /* internal: fields filled in */
    }
}
else version (NetBSD)
{
    struct passwd
    {
        char*   pw_name;        /* user name */
        char*   pw_passwd;      /* encrypted password */
        uid_t   pw_uid;         /* user uid */
        gid_t   pw_gid;         /* user gid */
        time_t  pw_change;      /* password change time */
        char*   pw_class;       /* user access class */
        char*   pw_gecos;       /* Honeywell login info */
        char*   pw_dir;     /* home directory */
        char*   pw_shell;       /* default shell */
        time_t  pw_expire;      /* account expiration */
    }
}
else version (OpenBSD)
{
    struct passwd
    {
        char*   pw_name;        /* user name */
        char*   pw_passwd;      /* encrypted password */
        uid_t   pw_uid;         /* user uid */
        gid_t   pw_gid;         /* user gid */
        time_t  pw_change;      /* password change time */
        char*   pw_class;       /* user access class */
        char*   pw_gecos;       /* Honeywell login info */
        char*   pw_dir;     /* home directory */
        char*   pw_shell;       /* default shell */
        time_t  pw_expire;      /* account expiration */
    }
}
else version (DragonFlyBSD)
{
    struct passwd
    {
        char*   pw_name;        /* user name */
        char*   pw_passwd;      /* encrypted password */
        uid_t   pw_uid;         /* user uid */
        gid_t   pw_gid;         /* user gid */
        time_t  pw_change;      /* password change time */
        char*   pw_class;       /* user access class */
        char*   pw_gecos;       /* Honeywell login info */
        char*   pw_dir;         /* home directory */
        char*   pw_shell;       /* default shell */
        time_t  pw_expire;      /* account expiration */
        int pw_fields;          /* internal: fields filled in */
    }
}
else version (Solaris)
{
    struct passwd
    {
        char* pw_name;
        char* pw_passwd;
        uid_t pw_uid;
        gid_t pw_gid;
        char* pw_age;
        char* pw_comment;
        char* pw_gecos;
        char* pw_dir;
        char* pw_shell;
    }
}
else version (CRuntime_Bionic)
{
    struct passwd
    {
        char*   pw_name;
        char*   pw_passwd;
        uid_t   pw_uid;
        gid_t   pw_gid;
        char*   pw_dir;
        char*   pw_shell;
    }
}
else version (CRuntime_Musl)
{
    struct passwd
    {
        char *pw_name;
        char *pw_passwd;
        uid_t pw_uid;
        gid_t pw_gid;
        char *pw_gecos;
        char *pw_dir;
        char *pw_shell;
    }
}
else version (CRuntime_UClibc)
{
    struct passwd
    {
        char*   pw_name;
        char*   pw_passwd;
        uid_t   pw_uid;
        gid_t   pw_gid;
        char*   pw_gecos;
        char*   pw_dir;
        char*   pw_shell;
    }
}
else
{
    static assert(false, "Unsupported platform");
}

passwd* getpwnam(const scope char*);
passwd* getpwuid(uid_t);

//
// Thread-Safe Functions (TSF)
//
/*
int getpwnam_r(const scope char*, passwd*, char*, size_t, passwd**);
int getpwuid_r(uid_t, passwd*, char*, size_t, passwd**);
*/

version (CRuntime_Glibc)
{
    int getpwnam_r(const scope char*, passwd*, char*, size_t, passwd**);
    int getpwuid_r(uid_t, passwd*, char*, size_t, passwd**);
}
else version (Darwin)
{
    int getpwnam_r(const scope char*, passwd*, char*, size_t, passwd**);
    int getpwuid_r(uid_t, passwd*, char*, size_t, passwd**);
}
else version (FreeBSD)
{
    int getpwnam_r(const scope char*, passwd*, char*, size_t, passwd**);
    int getpwuid_r(uid_t, passwd*, char*, size_t, passwd**);
}
else version (NetBSD)
{
    int __getpwnam_r50(const scope char*, passwd*, char*, size_t, passwd**);
    alias __getpwnam_r50 getpwnam_r;
    int __getpwuid_r50(uid_t, passwd*, char*, size_t, passwd**);
    alias __getpwuid_r50 getpwuid_r;
}
else version (OpenBSD)
{
    int getpwnam_r(const scope char*, passwd*, char*, size_t, passwd**);
    int getpwuid_r(uid_t, passwd*, char*, size_t, passwd**);
}
else version (DragonFlyBSD)
{
    int getpwnam_r(const scope char*, passwd*, char*, size_t, passwd**);
    int getpwuid_r(uid_t, passwd*, char*, size_t, passwd**);
}
else version (Solaris)
{
    alias getpwnam_r = __posix_getpwnam_r;
    alias getpwuid_r = __posix_getpwuid_r;

    // POSIX.1c standard version of the functions
    int __posix_getpwnam_r(const scope char*, passwd*, char*, size_t, passwd**);
    int __posix_getpwuid_r(uid_t, passwd*, char*, size_t, passwd**);
}
else version (CRuntime_Bionic)
{
}
else version (CRuntime_Musl)
{
    int getpwnam_r(in char*, passwd*, char*, size_t, passwd**);
    int getpwuid_r(uid_t, passwd*, char*, size_t, passwd**);
}
else version (CRuntime_UClibc)
{
    int getpwnam_r(const scope char*, passwd*, char*, size_t, passwd**);
    int getpwuid_r(uid_t, passwd*, char*, size_t, passwd**);
}
else
{
    static assert(false, "Unsupported platform");
}

//
// XOpen (XSI)
//
/*
void    endpwent();
passwd* getpwent();
void    setpwent();
*/

version (CRuntime_Glibc)
{
    void    endpwent();
    passwd* getpwent();
    void    setpwent();
}
else version (Darwin)
{
    void    endpwent();
    passwd* getpwent();
    void    setpwent();
}
else version (FreeBSD)
{
    void    endpwent();
    passwd* getpwent();
    void    setpwent();
}
else version (NetBSD)
{
    void    endpwent();
    passwd* getpwent();
    void    setpwent();
}
else version (OpenBSD)
{
    void    endpwent();
    passwd* getpwent();
    void    setpwent();
}
else version (DragonFlyBSD)
{
    void    endpwent();
    passwd* getpwent();
    void    setpwent();
}
else version (Solaris)
{
    void endpwent();
    passwd* getpwent();
    void setpwent();
}
else version (CRuntime_Bionic)
{
    void    endpwent();
}
else version (CRuntime_Musl)
{
<<<<<<< HEAD
    int getpwnam_r(const scope char*, passwd*, char*, size_t, passwd**);
    int getpwuid_r(uid_t, passwd*, char*, size_t, passwd**);
=======
    void    endpwent();
    passwd* getpwent();
    void    setpwent();
>>>>>>> 144b0807
}
else version (CRuntime_UClibc)
{
    void    endpwent();
    passwd* getpwent();
    void    setpwent();
}
else
{
    static assert(false, "Unsupported platform");
}<|MERGE_RESOLUTION|>--- conflicted
+++ resolved
@@ -328,14 +328,8 @@
 }
 else version (CRuntime_Musl)
 {
-<<<<<<< HEAD
-    int getpwnam_r(const scope char*, passwd*, char*, size_t, passwd**);
-    int getpwuid_r(uid_t, passwd*, char*, size_t, passwd**);
-=======
-    void    endpwent();
-    passwd* getpwent();
-    void    setpwent();
->>>>>>> 144b0807
+    int getpwnam_r(const scope char*, passwd*, char*, size_t, passwd**);
+    int getpwuid_r(uid_t, passwd*, char*, size_t, passwd**);
 }
 else version (CRuntime_UClibc)
 {
