/**
 * D header file for POSIX.
 *
 * Copyright: Copyright Sean Kelly 2005 - 2009.
 * License:   $(HTTP www.boost.org/LICENSE_1_0.txt, Boost License 1.0).
 * Authors:   Sean Kelly, Alex Rønne Petersen
 * Standards: The Open Group Base Specifications Issue 6, IEEE Std 1003.1, 2004 Edition
 */

/*          Copyright Sean Kelly 2005 - 2009.
 * Distributed under the Boost Software License, Version 1.0.
 *    (See accompanying file LICENSE or copy at
 *          http://www.boost.org/LICENSE_1_0.txt)
 */
module core.sys.posix.pthread;

private import core.sys.posix.config;
public import core.sys.posix.sys.types;
public import core.sys.posix.sched;
public import core.sys.posix.time;

import core.stdc.stdint;

version (OSX)
    version = Darwin;
else version (iOS)
    version = Darwin;
else version (TVOS)
    version = Darwin;
else version (WatchOS)
    version = Darwin;

version (Posix):
extern (C)
nothrow:

//
// Required
//
/*
PTHREAD_CANCEL_ASYNCHRONOUS
PTHREAD_CANCEL_ENABLE
PTHREAD_CANCEL_DEFERRED
PTHREAD_CANCEL_DISABLE
PTHREAD_CANCELED
PTHREAD_COND_INITIALIZER
PTHREAD_CREATE_DETACHED
PTHREAD_CREATE_JOINABLE
PTHREAD_EXPLICIT_SCHED
PTHREAD_INHERIT_SCHED
PTHREAD_MUTEX_INITIALIZER
PTHREAD_ONCE_INIT
PTHREAD_PROCESS_SHARED
PTHREAD_PROCESS_PRIVATE

int pthread_atfork(void function(), void function(), void function());
int pthread_attr_destroy(pthread_attr_t*);
int pthread_attr_getdetachstate(const scope pthread_attr_t*, int*);
int pthread_attr_getschedparam(const scope pthread_attr_t*, sched_param*);
int pthread_attr_init(pthread_attr_t*);
int pthread_attr_setdetachstate(pthread_attr_t*, int);
int pthread_attr_setschedparam(const scope pthread_attr_t*, sched_param*);
int pthread_cancel(pthread_t);
void pthread_cleanup_push(void function(void*), void*);
void pthread_cleanup_pop(int);
int pthread_cond_broadcast(pthread_cond_t*);
int pthread_cond_destroy(pthread_cond_t*);
int pthread_cond_init(const scope pthread_cond_t*, pthread_condattr_t*);
int pthread_cond_signal(pthread_cond_t*);
int pthread_cond_timedwait(pthread_cond_t*, pthread_mutex_t*, const scope timespec*);
int pthread_cond_wait(pthread_cond_t*, pthread_mutex_t*);
int pthread_condattr_destroy(pthread_condattr_t*);
int pthread_condattr_init(pthread_condattr_t*);
int pthread_create(pthread_t*, const scope pthread_attr_t*, void* function(void*), void*);
int pthread_detach(pthread_t);
int pthread_equal(pthread_t, pthread_t);
void pthread_exit(void*);
void* pthread_getspecific(pthread_key_t);
int pthread_join(pthread_t, void**);
int pthread_key_create(pthread_key_t*, void function(void*));
int pthread_key_delete(pthread_key_t);
int pthread_mutex_destroy(pthread_mutex_t*);
int pthread_mutex_init(pthread_mutex_t*, pthread_mutexattr_t*);
int pthread_mutex_lock(pthread_mutex_t*);
int pthread_mutex_trylock(pthread_mutex_t*);
int pthread_mutex_unlock(pthread_mutex_t*);
int pthread_mutexattr_destroy(pthread_mutexattr_t*);
int pthread_mutexattr_init(pthread_mutexattr_t*);
int pthread_once(pthread_once_t*, void function());
int pthread_rwlock_destroy(pthread_rwlock_t*);
int pthread_rwlock_init(pthread_rwlock_t*, const scope pthread_rwlockattr_t*);
int pthread_rwlock_rdlock(pthread_rwlock_t*);
int pthread_rwlock_tryrdlock(pthread_rwlock_t*);
int pthread_rwlock_trywrlock(pthread_rwlock_t*);
int pthread_rwlock_unlock(pthread_rwlock_t*);
int pthread_rwlock_wrlock(pthread_rwlock_t*);
int pthread_rwlockattr_destroy(pthread_rwlockattr_t*);
int pthread_rwlockattr_init(pthread_rwlockattr_t*);
pthread_t pthread_self();
int pthread_setcancelstate(int, int*);
int pthread_setcanceltype(int, int*);
int pthread_setspecific(pthread_key_t, const scope void*);
void pthread_testcancel();
*/
version (CRuntime_Glibc)
{
    enum
    {
        PTHREAD_CANCEL_ENABLE,
        PTHREAD_CANCEL_DISABLE
    }

    enum
    {
        PTHREAD_CANCEL_DEFERRED,
        PTHREAD_CANCEL_ASYNCHRONOUS
    }

    enum PTHREAD_CANCELED = cast(void*) -1;

    //enum pthread_mutex_t PTHREAD_COND_INITIALIZER = { __LOCK_ALT_INITIALIZER, 0, "", 0 };

    enum
    {
        PTHREAD_CREATE_JOINABLE,
        PTHREAD_CREATE_DETACHED
    }

    enum
    {
        PTHREAD_INHERIT_SCHED,
        PTHREAD_EXPLICIT_SCHED
    }

    enum PTHREAD_MUTEX_INITIALIZER  = pthread_mutex_t.init;
    enum PTHREAD_ONCE_INIT          = pthread_once_t.init;

    enum
    {
        PTHREAD_PROCESS_PRIVATE,
        PTHREAD_PROCESS_SHARED
    }
}
else version (Darwin)
{
    enum
    {
        PTHREAD_CANCEL_ENABLE   = 1,
        PTHREAD_CANCEL_DISABLE  = 0
    }

    enum
    {
        PTHREAD_CANCEL_DEFERRED     = 2,
        PTHREAD_CANCEL_ASYNCHRONOUS = 0
    }

    enum PTHREAD_CANCELED = cast(void*) -1;

    //enum pthread_mutex_t PTHREAD_COND_INITIALIZER = { __LOCK_ALT_INITIALIZER, 0, "", 0 };

    enum
    {
        PTHREAD_CREATE_JOINABLE = 1,
        PTHREAD_CREATE_DETACHED = 2
    }

    enum
    {
        PTHREAD_INHERIT_SCHED   = 1,
        PTHREAD_EXPLICIT_SCHED  = 2
    }

    enum PTHREAD_MUTEX_INITIALIZER  = pthread_mutex_t(0x32AAABA7);
    enum PTHREAD_ONCE_INIT          = pthread_once_t(0x30b1bcba);

    enum
    {
        PTHREAD_PROCESS_PRIVATE = 2,
        PTHREAD_PROCESS_SHARED  = 1
    }
}
else version (FreeBSD)
{
    enum
    {
        PTHREAD_DETACHED            = 0x1,
        PTHREAD_INHERIT_SCHED       = 0x4,
        PTHREAD_NOFLOAT             = 0x8,

        PTHREAD_CREATE_DETACHED     = PTHREAD_DETACHED,
        PTHREAD_CREATE_JOINABLE     = 0,
        PTHREAD_EXPLICIT_SCHED      = 0,
    }

    enum
    {
        PTHREAD_PROCESS_PRIVATE     = 0,
        PTHREAD_PROCESS_SHARED      = 1,
    }

    enum
    {
        PTHREAD_CANCEL_ENABLE       = 0,
        PTHREAD_CANCEL_DISABLE      = 1,
        PTHREAD_CANCEL_DEFERRED     = 0,
        PTHREAD_CANCEL_ASYNCHRONOUS = 2,
    }

    enum PTHREAD_CANCELED = cast(void*) -1;

    enum PTHREAD_NEEDS_INIT = 0;
    enum PTHREAD_DONE_INIT  = 1;

    enum PTHREAD_MUTEX_INITIALIZER              = null;
    enum PTHREAD_ONCE_INIT                      = null;
    enum PTHREAD_ADAPTIVE_MUTEX_INITIALIZER_NP  = null;
    enum PTHREAD_COND_INITIALIZER               = null;
    enum PTHREAD_RWLOCK_INITIALIZER             = null;
}
else version (NetBSD)
{
    enum PRI_NONE = -1;
    enum
    {
        PTHREAD_INHERIT_SCHED       = 0x0,

        PTHREAD_CREATE_DETACHED     = 1,
        PTHREAD_CREATE_JOINABLE     = 0,
        PTHREAD_EXPLICIT_SCHED      = 1,
    }

    enum
    {
        PTHREAD_PROCESS_PRIVATE     = 0,
        PTHREAD_PROCESS_SHARED      = 1,
    }

    enum
    {
        PTHREAD_CANCEL_ENABLE       = 0,
        PTHREAD_CANCEL_DISABLE      = 1,
        PTHREAD_CANCEL_DEFERRED     = 0,
        PTHREAD_CANCEL_ASYNCHRONOUS = 1,
    }

    enum PTHREAD_CANCELED = cast(void*) 1;

    enum PTHREAD_DONE_INIT  = 1;

    enum PTHREAD_MUTEX_INITIALIZER              = pthread_mutex_t(0x33330003);

    enum PTHREAD_ONCE_INIT                      = pthread_once_t(PTHREAD_MUTEX_INITIALIZER);
    enum PTHREAD_COND_INITIALIZER               = pthread_cond_t(0x55550005);
    enum PTHREAD_RWLOCK_INITIALIZER             = pthread_rwlock_t(0x99990009);
}
else version (OpenBSD)
{
    enum
    {
        PTHREAD_DETACHED            = 0x1,
        PTHREAD_INHERIT_SCHED       = 0x4,
        PTHREAD_NOFLOAT             = 0x8,

        PTHREAD_CREATE_DETACHED     = PTHREAD_DETACHED,
        PTHREAD_CREATE_JOINABLE     = 0,
        PTHREAD_EXPLICIT_SCHED      = 0,
    }

    enum
    {
        PTHREAD_PROCESS_PRIVATE     = 0,
        PTHREAD_PROCESS_SHARED      = 1,
    }

    enum
    {
        PTHREAD_CANCEL_ENABLE       = 0,
        PTHREAD_CANCEL_DISABLE      = 1,
        PTHREAD_CANCEL_DEFERRED     = 0,
        PTHREAD_CANCEL_ASYNCHRONOUS = 2,
    }

    enum PTHREAD_CANCELED = cast(void*) 1;

    enum
    {
        PTHREAD_NEEDS_INIT = 0,
        PTHREAD_DONE_INIT  = 1,
    }

    enum PTHREAD_MUTEX_INITIALIZER              = null;
    //enum PTHREAD_ONCE_INIT                      = { PTHREAD_NEEDS_INIT, PTHREAD_MUTEX_INITIALIZER };
    enum PTHREAD_COND_INITIALIZER               = null;
    enum PTHREAD_RWLOCK_INITIALIZER             = null;
}
else version (DragonFlyBSD)
{
    enum
    {
        PTHREAD_DETACHED            = 0x1,
        //PTHREAD_SCOPE_SYSTEM        = 0x2,    // defined below
        PTHREAD_INHERIT_SCHED       = 0x4,
        PTHREAD_NOFLOAT             = 0x8,

        PTHREAD_CREATE_DETACHED     = PTHREAD_DETACHED,
        PTHREAD_CREATE_JOINABLE     = 0,
        //PTHREAD_SCOPE_PROCESS       = 0,      // defined below
        PTHREAD_EXPLICIT_SCHED      = 0,
    }

    enum
    {
        PTHREAD_PROCESS_PRIVATE     = 0,
        PTHREAD_PROCESS_SHARED      = 1,
    }

    enum
    {
        PTHREAD_CANCEL_ENABLE       = 0,
        PTHREAD_CANCEL_DISABLE      = 1,
        PTHREAD_CANCEL_DEFERRED     = 0,
        PTHREAD_CANCEL_ASYNCHRONOUS = 2,
    }

    enum PTHREAD_CANCELED = cast(void*) -1;

    enum PTHREAD_NEEDS_INIT = 0;
    enum PTHREAD_DONE_INIT  = 1;

    enum PTHREAD_MUTEX_INITIALIZER              = null;
    //enum PTHREAD_ONCE_INIT                      = { PTHREAD_NEEDS_INIT, NULL };
    enum PTHREAD_ONCE_INIT                      = pthread_once_t.init;;
    enum PTHREAD_COND_INITIALIZER               = null;
    enum PTHREAD_RWLOCK_INITIALIZER             = null;
}
else version (Solaris)
{
    enum
    {
        PTHREAD_INHERIT_SCHED = 0x01,
        PTHREAD_NOFLOAT = 0x08,
        PTHREAD_CREATE_DETACHED = 0x40,
        PTHREAD_CREATE_JOINABLE = 0x00,
        PTHREAD_EXPLICIT_SCHED = 0x00,
    }

    enum
    {
        PTHREAD_PROCESS_PRIVATE = 0,
        PTHREAD_PROCESS_SHARED = 1,
    }

    enum
    {
        PTHREAD_CANCEL_ENABLE = 0,
        PTHREAD_CANCEL_DISABLE = 1,
        PTHREAD_CANCEL_DEFERRED = 0,
        PTHREAD_CANCEL_ASYNCHRONOUS = 2,
    }

    enum PTHREAD_CANCELED = cast(void*)-19;

    enum PTHREAD_MUTEX_INITIALIZER  = pthread_mutex_t.init;
    enum PTHREAD_ONCE_INIT          = pthread_once_t.init;
}
else version (CRuntime_Bionic)
{
    enum
    {
        PTHREAD_CREATE_JOINABLE,
        PTHREAD_CREATE_DETACHED
    }

    enum PTHREAD_MUTEX_INITIALIZER = pthread_mutex_t.init;
    enum PTHREAD_ONCE_INIT         = pthread_once_t.init;

    enum
    {
        PTHREAD_PROCESS_PRIVATE,
        PTHREAD_PROCESS_SHARED
    }
}
else version (CRuntime_Musl)
{
    enum
    {
        PTHREAD_CREATE_JOINABLE = 0,
        PTHREAD_CREATE_DETACHED = 1
    }

    enum PTHREAD_MUTEX_INITIALIZER = pthread_mutex_t.init;
    enum PTHREAD_ONCE_INIT = pthread_once_t.init;

    enum
    {
        PTHREAD_PROCESS_PRIVATE = 0,
        PTHREAD_PROCESS_SHARED = 1
    }
}
else version (CRuntime_UClibc)
{
    enum
    {
        PTHREAD_CANCEL_ENABLE,
        PTHREAD_CANCEL_DISABLE
    }

    enum
    {
        PTHREAD_CANCEL_DEFERRED,
        PTHREAD_CANCEL_ASYNCHRONOUS
    }

    enum PTHREAD_CANCELED   = cast(void*) -1;

    enum PTHREAD_MUTEX_INITIALIZER  = pthread_mutex_t.init;
    enum PTHREAD_ONCE_INIT          = pthread_once_t.init;

    enum
    {
        PTHREAD_CREATE_JOINABLE,
        PTHREAD_CREATE_DETACHED
    }

    enum
    {
        PTHREAD_INHERIT_SCHED,
        PTHREAD_EXPLICIT_SCHED
    }

    enum
    {
        PTHREAD_PROCESS_PRIVATE,
        PTHREAD_PROCESS_SHARED
    }
}
else
{
    static assert(false, "Unsupported platform");
}

int pthread_atfork(void function(), void function(), void function());
@nogc {
    int pthread_atfork(void function() @nogc, void function() @nogc, void function() @nogc);
    int pthread_attr_destroy(pthread_attr_t*);
    int pthread_attr_getdetachstate(const scope pthread_attr_t*, int*);
    int pthread_attr_getschedparam(const scope pthread_attr_t*, sched_param*);
    int pthread_attr_init(pthread_attr_t*);
    int pthread_attr_setdetachstate(pthread_attr_t*, int);
    int pthread_attr_setschedparam(const scope pthread_attr_t*, sched_param*);
    int pthread_cancel(pthread_t);
}

alias void function(void*) _pthread_cleanup_routine;
alias void function(void*) @nogc _pthread_cleanup_routine_nogc;
version (CRuntime_Glibc)
{
    struct _pthread_cleanup_buffer
    {
        _pthread_cleanup_routine    __routine;
        void*                       __arg;
        int                         __canceltype;
        _pthread_cleanup_buffer*    __prev;
    }

    void _pthread_cleanup_push(_pthread_cleanup_buffer*, _pthread_cleanup_routine, void*);
    void _pthread_cleanup_push(_pthread_cleanup_buffer*, _pthread_cleanup_routine_nogc, void*) @nogc;
    void _pthread_cleanup_pop(_pthread_cleanup_buffer*, int);

    struct pthread_cleanup
    {
        _pthread_cleanup_buffer buffer = void;

        extern (D) void push(F: _pthread_cleanup_routine)(F routine, void* arg )
        {
            _pthread_cleanup_push( &buffer, routine, arg );
        }

        extern (D) void pop()( int execute )
        {
            _pthread_cleanup_pop( &buffer, execute );
        }
    }
}
else version (Darwin)
{
    struct _pthread_cleanup_buffer
    {
        _pthread_cleanup_routine    __routine;
        void*                       __arg;
        _pthread_cleanup_buffer*    __next;
    }

    struct pthread_cleanup
    {
        _pthread_cleanup_buffer buffer = void;

        extern (D) void push(F: _pthread_cleanup_routine)(F routine, void* arg )
        {
            pthread_t self       = pthread_self();
            buffer.__routine     = routine;
            buffer.__arg         = arg;
            buffer.__next        = cast(_pthread_cleanup_buffer*) self.__cleanup_stack;
            self.__cleanup_stack = cast(pthread_handler_rec*) &buffer;
        }

        extern (D) void pop()( int execute )
        {
            pthread_t self       = pthread_self();
            self.__cleanup_stack = cast(pthread_handler_rec*) buffer.__next;
            if ( execute )
            {
                buffer.__routine( buffer.__arg );
            }
        }
    }
}
else version (FreeBSD)
{
    struct _pthread_cleanup_info
    {
        uintptr_t[8]    pthread_cleanup_pad;
    }

    struct pthread_cleanup
    {
        _pthread_cleanup_info __cleanup_info__ = void;

        extern (D) void push(F: _pthread_cleanup_routine)(F cleanup_routine, void* cleanup_arg )
        {
            __pthread_cleanup_push_imp( cleanup_routine, cleanup_arg, &__cleanup_info__ );
        }

        extern (D) void pop()( int execute )
        {
            __pthread_cleanup_pop_imp( execute );
        }
    }

    void __pthread_cleanup_push_imp(_pthread_cleanup_routine, void*, _pthread_cleanup_info*);
    void __pthread_cleanup_push_imp(_pthread_cleanup_routine_nogc, void*, _pthread_cleanup_info*) @nogc;
    void __pthread_cleanup_pop_imp(int);
}
else version (DragonFlyBSD)
{
    struct _pthread_cleanup_info
    {
        uintptr_t[8]    pthread_cleanup_pad;
    }

    struct pthread_cleanup
    {
        _pthread_cleanup_info __cleanup_info__ = void;

        extern (D) void push()( _pthread_cleanup_routine cleanup_routine, void* cleanup_arg )
        {
            _pthread_cleanup_push( cleanup_routine, cleanup_arg, &__cleanup_info__ );
        }

        extern (D) void pop()( int execute )
        {
            _pthread_cleanup_pop( execute );
        }
    }

    void _pthread_cleanup_push(_pthread_cleanup_routine, void*, _pthread_cleanup_info*);
    void _pthread_cleanup_pop(int);
}
else version (NetBSD)
{
    struct _pthread_cleanup_store
    {
        void*[4]    pthread_cleanup_pad;
    }

    struct pthread_cleanup
    {
        _pthread_cleanup_store __cleanup_info__ = void;

        extern (D) void push()( _pthread_cleanup_routine cleanup_routine, void* cleanup_arg )
        {
            pthread__cleanup_push( cleanup_routine, cleanup_arg, &__cleanup_info__ );
        }

        extern (D) void pop()( int execute )
        {
            pthread__cleanup_pop( execute, &__cleanup_info__ );
        }
    }

    void pthread__cleanup_push(_pthread_cleanup_routine, void*, void*);
    void pthread__cleanup_pop(int, void *);
}
else version (OpenBSD)
{
    void pthread_cleanup_push(void function(void*), void*);
    void pthread_cleanup_pop(int);
}
else version (Solaris)
{
    caddr_t _getfp();

    struct _pthread_cleanup_info
    {
        uintptr_t[4] pthread_cleanup_pad;
    }

    struct pthread_cleanup
    {
        _pthread_cleanup_info __cleanup_info__ = void;

        extern (D) void push(F: _pthread_cleanup_routine)(F cleanup_routine, void* cleanup_arg)
        {
            __pthread_cleanup_push(cleanup_routine, cleanup_arg, _getfp(), &__cleanup_info__);
        }

        extern (D) void pop()(int execute)
        {
            __pthread_cleanup_pop(execute, &__cleanup_info__);
        }
    }

    void __pthread_cleanup_push(_pthread_cleanup_routine, void*, caddr_t, _pthread_cleanup_info*);
    void __pthread_cleanup_push(_pthread_cleanup_routine_nogc, void*, caddr_t, _pthread_cleanup_info*) @nogc;
    void __pthread_cleanup_pop(int, _pthread_cleanup_info*);
}
else version (CRuntime_Bionic)
{
    struct __pthread_cleanup_t
    {
        __pthread_cleanup_t*     __cleanup_prev;
        _pthread_cleanup_routine __cleanup_routine;
        void*                    __cleanup_arg;
    }

    void __pthread_cleanup_push(__pthread_cleanup_t*, _pthread_cleanup_routine, void*);
    void __pthread_cleanup_push(__pthread_cleanup_t*, _pthread_cleanup_routine_nogc, void*) @nogc;
    void __pthread_cleanup_pop(__pthread_cleanup_t*, int);

    struct pthread_cleanup
    {
        __pthread_cleanup_t __cleanup = void;

        extern (D) void push(F: _pthread_cleanup_routine)(F routine, void* arg )
        {
            __pthread_cleanup_push( &__cleanup, routine, arg );
        }

        extern (D) void pop()( int execute )
        {
            __pthread_cleanup_pop( &__cleanup, execute );
        }
    }
}
else version (CRuntime_Musl)
{
    struct __ptcb {
        _pthread_cleanup_routine f;
        void* __x;
        __ptcb* __next;
    }
    void _pthread_cleanup_push(__ptcb*, _pthread_cleanup_routine, void*);
    void _pthread_cleanup_pop(__ptcb*, int);

    struct pthread_cleanup
    {
        __ptcb __cleanup = void;

        extern (D) void push(F: _pthread_cleanup_routine)(F routine, void* arg )
        {
            _pthread_cleanup_push( &__cleanup, routine, arg );
        }

        extern (D) void pop()( int execute )
        {
            _pthread_cleanup_pop( &__cleanup, execute );
        }
    }
}
else version (CRuntime_UClibc)
{
    struct _pthread_cleanup_buffer
    {
        _pthread_cleanup_routine    __routine;
        void*                       __arg;
        int                         __canceltype;
        _pthread_cleanup_buffer*    __prev;
    }

    void _pthread_cleanup_push(_pthread_cleanup_buffer*, _pthread_cleanup_routine, void*);
    void _pthread_cleanup_push(_pthread_cleanup_buffer*, _pthread_cleanup_routine_nogc, void*) @nogc;
    void _pthread_cleanup_pop(_pthread_cleanup_buffer*, int);

    struct pthread_cleanup
    {
        _pthread_cleanup_buffer buffer = void;

        extern (D) void push(F: _pthread_cleanup_routine)(F routine, void* arg )
        {
            _pthread_cleanup_push( &buffer, routine, arg );
        }

        extern (D) void pop()( int execute )
        {
            _pthread_cleanup_pop( &buffer, execute );
        }
    }
}
else
{
    static assert(false, "Unsupported platform");
}

@nogc:

int pthread_cond_broadcast(pthread_cond_t*);
int pthread_cond_destroy(pthread_cond_t*);
int pthread_cond_init(const scope pthread_cond_t*, pthread_condattr_t*) @trusted;
int pthread_cond_signal(pthread_cond_t*);
int pthread_cond_timedwait(pthread_cond_t*, pthread_mutex_t*, const scope timespec*);
int pthread_cond_wait(pthread_cond_t*, pthread_mutex_t*);
int pthread_condattr_destroy(pthread_condattr_t*);
int pthread_condattr_init(pthread_condattr_t*);
int pthread_create(pthread_t*, const scope pthread_attr_t*, void* function(void*), void*);
int pthread_detach(pthread_t);
int pthread_equal(pthread_t, pthread_t);
void pthread_exit(void*);
void* pthread_getspecific(pthread_key_t);
int pthread_join(pthread_t, void**);
int pthread_key_create(pthread_key_t*, void function(void*));
int pthread_key_delete(pthread_key_t);
int pthread_mutex_destroy(pthread_mutex_t*);
int pthread_mutex_init(pthread_mutex_t*, pthread_mutexattr_t*) @trusted;
int pthread_mutex_lock(pthread_mutex_t*);
int pthread_mutex_lock(shared(pthread_mutex_t)*);
int pthread_mutex_trylock(pthread_mutex_t*);
int pthread_mutex_trylock(shared(pthread_mutex_t)*);
int pthread_mutex_unlock(pthread_mutex_t*);
int pthread_mutex_unlock(shared(pthread_mutex_t)*);
int pthread_mutexattr_destroy(pthread_mutexattr_t*);
int pthread_mutexattr_init(pthread_mutexattr_t*) @trusted;
int pthread_once(pthread_once_t*, void function());
int pthread_rwlock_destroy(pthread_rwlock_t*);
int pthread_rwlock_init(pthread_rwlock_t*, const scope pthread_rwlockattr_t*);
int pthread_rwlock_rdlock(pthread_rwlock_t*);
int pthread_rwlock_tryrdlock(pthread_rwlock_t*);
int pthread_rwlock_trywrlock(pthread_rwlock_t*);
int pthread_rwlock_unlock(pthread_rwlock_t*);
int pthread_rwlock_wrlock(pthread_rwlock_t*);
int pthread_rwlockattr_destroy(pthread_rwlockattr_t*);
int pthread_rwlockattr_init(pthread_rwlockattr_t*);
pthread_t pthread_self();
int pthread_setcancelstate(int, int*);
int pthread_setcanceltype(int, int*);
int pthread_setspecific(pthread_key_t, const scope void*);
void pthread_testcancel();

//
// Barrier (BAR)
//
/*
PTHREAD_BARRIER_SERIAL_THREAD

int pthread_barrier_destroy(pthread_barrier_t*);
int pthread_barrier_init(pthread_barrier_t*, const scope pthread_barrierattr_t*, uint);
int pthread_barrier_wait(pthread_barrier_t*);
int pthread_barrierattr_destroy(pthread_barrierattr_t*);
int pthread_barrierattr_getpshared(const scope pthread_barrierattr_t*, int*); (BAR|TSH)
int pthread_barrierattr_init(pthread_barrierattr_t*);
int pthread_barrierattr_setpshared(pthread_barrierattr_t*, int); (BAR|TSH)
*/

version (CRuntime_Glibc)
{
    enum PTHREAD_BARRIER_SERIAL_THREAD = -1;

    int pthread_barrier_destroy(pthread_barrier_t*);
    int pthread_barrier_init(pthread_barrier_t*, const scope pthread_barrierattr_t*, uint);
    int pthread_barrier_wait(pthread_barrier_t*);
    int pthread_barrierattr_destroy(pthread_barrierattr_t*);
    int pthread_barrierattr_getpshared(const scope pthread_barrierattr_t*, int*);
    int pthread_barrierattr_init(pthread_barrierattr_t*);
    int pthread_barrierattr_setpshared(pthread_barrierattr_t*, int);
}
else version (FreeBSD)
{
    enum PTHREAD_BARRIER_SERIAL_THREAD = -1;

    int pthread_barrier_destroy(pthread_barrier_t*);
    int pthread_barrier_init(pthread_barrier_t*, const scope pthread_barrierattr_t*, uint);
    int pthread_barrier_wait(pthread_barrier_t*);
    int pthread_barrierattr_destroy(pthread_barrierattr_t*);
    int pthread_barrierattr_getpshared(const scope pthread_barrierattr_t*, int*);
    int pthread_barrierattr_init(pthread_barrierattr_t*);
    int pthread_barrierattr_setpshared(pthread_barrierattr_t*, int);
}
else version (DragonFlyBSD)
{
    enum PTHREAD_BARRIER_SERIAL_THREAD = -1;
    enum PTHREAD_KEYS_MAX              = 256;
    enum PTHREAD_STACK_MIN             = 16384;
    enum PTHREAD_THREADS_MAX           = c_ulong.max;

    int pthread_barrier_destroy(pthread_barrier_t*);
    int pthread_barrier_init(pthread_barrier_t*, const scope pthread_barrierattr_t*, uint);
    int pthread_barrier_wait(pthread_barrier_t*);
    int pthread_barrierattr_destroy(pthread_barrierattr_t*);
    int pthread_barrierattr_getpshared(const scope pthread_barrierattr_t*, int*);
    int pthread_barrierattr_init(pthread_barrierattr_t*);
    int pthread_barrierattr_setpshared(pthread_barrierattr_t*, int);
}
else version (NetBSD)
{
    enum PTHREAD_BARRIER_SERIAL_THREAD = 1234567;

    int pthread_barrier_destroy(pthread_barrier_t*);
    int pthread_barrier_init(pthread_barrier_t*, const scope pthread_barrierattr_t*, uint);
    int pthread_barrier_wait(pthread_barrier_t*);
    int pthread_barrierattr_destroy(pthread_barrierattr_t*);
    int pthread_barrierattr_getpshared(const scope pthread_barrierattr_t*, int*);
    int pthread_barrierattr_init(pthread_barrierattr_t*);
    int pthread_barrierattr_setpshared(pthread_barrierattr_t*, int);
}
else version (OpenBSD)
{
    enum PTHREAD_BARRIER_SERIAL_THREAD = -1;

    int pthread_barrier_destroy(pthread_barrier_t*);
    int pthread_barrier_init(pthread_barrier_t*, const scope pthread_barrierattr_t*, uint);
    int pthread_barrier_wait(pthread_barrier_t*);
    int pthread_barrierattr_destroy(pthread_barrierattr_t*);
    int pthread_barrierattr_getpshared(const scope pthread_barrierattr_t*, int*);
    int pthread_barrierattr_init(pthread_barrierattr_t*);
    int pthread_barrierattr_setpshared(pthread_barrierattr_t*, int);
}
else version (Darwin)
{
}
else version (Solaris)
{
    enum PTHREAD_BARRIER_SERIAL_THREAD = -2;

    int pthread_barrier_destroy(pthread_barrier_t*);
    int pthread_barrier_init(pthread_barrier_t*, const scope pthread_barrierattr_t*, uint);
    int pthread_barrier_wait(pthread_barrier_t*);
    int pthread_barrierattr_destroy(pthread_barrierattr_t*);
    int pthread_barrierattr_getpshared(const scope pthread_barrierattr_t*, int*);
    int pthread_barrierattr_init(pthread_barrierattr_t*);
    int pthread_barrierattr_setpshared(pthread_barrierattr_t*, int);
}
else version (CRuntime_Bionic)
{
}
else version (CRuntime_Musl)
{
    enum PTHREAD_BARRIER_SERIAL_THREAD = -1;

    int pthread_barrier_destroy(pthread_barrier_t*);
    int pthread_barrier_init(pthread_barrier_t*, in pthread_barrierattr_t*, uint);
    int pthread_barrier_wait(pthread_barrier_t*);
    int pthread_barrierattr_destroy(pthread_barrierattr_t*);
    int pthread_barrierattr_getpshared(in pthread_barrierattr_t*, int*);
    int pthread_barrierattr_init(pthread_barrierattr_t*);
    int pthread_barrierattr_setpshared(pthread_barrierattr_t*, int);
}
else version (CRuntime_UClibc)
{
    enum PTHREAD_BARRIER_SERIAL_THREAD = -1;

    int pthread_barrier_destroy(pthread_barrier_t*);
    int pthread_barrier_init(pthread_barrier_t*, const scope pthread_barrierattr_t*, uint);
    int pthread_barrier_wait(pthread_barrier_t*);
    int pthread_barrierattr_destroy(pthread_barrierattr_t*);
    int pthread_barrierattr_getpshared(const scope pthread_barrierattr_t*, int*);
    int pthread_barrierattr_init(pthread_barrierattr_t*);
    int pthread_barrierattr_setpshared(pthread_barrierattr_t*, int);
}
else
{
    static assert(false, "Unsupported platform");
}

//
// Clock (CS)
//
/*
int pthread_condattr_getclock(const scope pthread_condattr_t*, clockid_t*);
int pthread_condattr_setclock(pthread_condattr_t*, clockid_t);
*/
version (CRuntime_Glibc)
{
<<<<<<< HEAD
    int pthread_condattr_getclock(const scope pthread_condattr_t*, clockid_t*);
=======
    int pthread_condattr_getclock(in pthread_condattr_t*, clockid_t*);
>>>>>>> 144b0807
    int pthread_condattr_setclock(pthread_condattr_t*, clockid_t);
}
else version (FreeBSD)
{
<<<<<<< HEAD
    int pthread_condattr_getclock(const scope pthread_condattr_t*, clockid_t*);
=======
    int pthread_condattr_getclock(in pthread_condattr_t*, clockid_t*);
>>>>>>> 144b0807
    int pthread_condattr_setclock(pthread_condattr_t*, clockid_t);
}
else version (DragonFlyBSD)
{
<<<<<<< HEAD
    int pthread_condattr_getclock(const scope pthread_condattr_t*, clockid_t*);
=======
    int pthread_condattr_getclock(in pthread_condattr_t*, clockid_t*);
>>>>>>> 144b0807
    int pthread_condattr_setclock(pthread_condattr_t*, clockid_t);
}
else version (NetBSD)
{
    int pthread_condattr_setclock(pthread_condattr_t*, clockid_t);
}
else version (OpenBSD)
{
<<<<<<< HEAD
    int pthread_condattr_getclock(const scope pthread_condattr_t*, clockid_t*);
=======
    int pthread_condattr_getclock(in pthread_condattr_t*, clockid_t*);
>>>>>>> 144b0807
    int pthread_condattr_setclock(pthread_condattr_t*, clockid_t);
}
else version (Darwin)
{
}
else version (Solaris)
{
<<<<<<< HEAD
    int pthread_condattr_getclock(const scope pthread_condattr_t*, clockid_t*);
=======
    int pthread_condattr_getclock(in pthread_condattr_t*, clockid_t*);
>>>>>>> 144b0807
    int pthread_condattr_setclock(pthread_condattr_t*, clockid_t);
}
else version (CRuntime_Bionic)
{
}
else version (CRuntime_Musl)
{
<<<<<<< HEAD
}
else version (CRuntime_UClibc)
{
    int pthread_condattr_getclock(const scope pthread_condattr_t*, clockid_t*);
=======
    int pthread_condattr_getclock(in pthread_condattr_t*, clockid_t*);
    int pthread_condattr_setclock(pthread_condattr_t*, clockid_t);
}
else version (CRuntime_UClibc)
{
    int pthread_condattr_getclock(in pthread_condattr_t*, clockid_t*);
>>>>>>> 144b0807
    int pthread_condattr_setclock(pthread_condattr_t*, clockid_t);
}
else
{
    static assert(false, "Unsupported platform");
}

//
// Spinlock (SPI)
//
/*
int pthread_spin_destroy(pthread_spinlock_t*);
int pthread_spin_init(pthread_spinlock_t*, int);
int pthread_spin_lock(pthread_spinlock_t*);
int pthread_spin_trylock(pthread_spinlock_t*);
int pthread_spin_unlock(pthread_spinlock_t*);
*/

version (CRuntime_Glibc)
{
    int pthread_spin_destroy(pthread_spinlock_t*);
    int pthread_spin_init(pthread_spinlock_t*, int);
    int pthread_spin_lock(pthread_spinlock_t*);
    int pthread_spin_trylock(pthread_spinlock_t*);
    int pthread_spin_unlock(pthread_spinlock_t*);
}
else version (FreeBSD)
{
    int pthread_spin_init(pthread_spinlock_t*, int);
    int pthread_spin_destroy(pthread_spinlock_t*);
    int pthread_spin_lock(pthread_spinlock_t*);
    int pthread_spin_trylock(pthread_spinlock_t*);
    int pthread_spin_unlock(pthread_spinlock_t*);
}
else version (DragonFlyBSD)
{
    int pthread_spin_init(pthread_spinlock_t*, int);
    int pthread_spin_destroy(pthread_spinlock_t*);
    int pthread_spin_lock(pthread_spinlock_t*);
    int pthread_spin_trylock(pthread_spinlock_t*);
    int pthread_spin_unlock(pthread_spinlock_t*);
}
else version (NetBSD)
{
    int pthread_spin_init(pthread_spinlock_t*, int);
    int pthread_spin_destroy(pthread_spinlock_t*);
    int pthread_spin_lock(pthread_spinlock_t*);
    int pthread_spin_trylock(pthread_spinlock_t*);
    int pthread_spin_unlock(pthread_spinlock_t*);
}
else version (OpenBSD)
{
    int pthread_spin_init(pthread_spinlock_t*, int);
    int pthread_spin_destroy(pthread_spinlock_t*);
    int pthread_spin_lock(pthread_spinlock_t*);
    int pthread_spin_trylock(pthread_spinlock_t*);
    int pthread_spin_unlock(pthread_spinlock_t*);
}
else version (Darwin)
{
}
else version (Solaris)
{
    int pthread_spin_init(pthread_spinlock_t*, int);
    int pthread_spin_destroy(pthread_spinlock_t*);
    int pthread_spin_lock(pthread_spinlock_t*);
    int pthread_spin_trylock(pthread_spinlock_t*);
    int pthread_spin_unlock(pthread_spinlock_t*);
}
else version (CRuntime_Bionic)
{
}
else version (CRuntime_Musl)
{
    int pthread_spin_destroy(pthread_spinlock_t*);
    int pthread_spin_init(pthread_spinlock_t*, int);
    int pthread_spin_lock(pthread_spinlock_t*);
    int pthread_spin_trylock(pthread_spinlock_t*);
    int pthread_spin_unlock(pthread_spinlock_t*);
}
else version (CRuntime_UClibc)
{
    int pthread_spin_destroy(pthread_spinlock_t*);
    int pthread_spin_init(pthread_spinlock_t*, int);
    int pthread_spin_lock(pthread_spinlock_t*);
    int pthread_spin_trylock(pthread_spinlock_t*);
    int pthread_spin_unlock(pthread_spinlock_t*);
}
else
{
    static assert(false, "Unsupported platform");
}

//
// XOpen (XSI)
//
/*
PTHREAD_MUTEX_DEFAULT
PTHREAD_MUTEX_ERRORCHECK
PTHREAD_MUTEX_NORMAL
PTHREAD_MUTEX_RECURSIVE

int pthread_attr_getguardsize(const scope pthread_attr_t*, size_t*);
int pthread_attr_setguardsize(pthread_attr_t*, size_t);
int pthread_getconcurrency();
int pthread_mutexattr_gettype(const scope pthread_mutexattr_t*, int*);
int pthread_mutexattr_settype(pthread_mutexattr_t*, int);
int pthread_setconcurrency(int);
*/

version (CRuntime_Glibc)
{
    enum PTHREAD_MUTEX_NORMAL       = 0;
    enum PTHREAD_MUTEX_RECURSIVE    = 1;
    enum PTHREAD_MUTEX_ERRORCHECK   = 2;
    enum PTHREAD_MUTEX_DEFAULT      = PTHREAD_MUTEX_NORMAL;

    int pthread_attr_getguardsize(const scope pthread_attr_t*, size_t*);
    int pthread_attr_setguardsize(pthread_attr_t*, size_t);
    int pthread_getconcurrency();
    int pthread_mutexattr_gettype(const scope pthread_mutexattr_t*, int*);
    int pthread_mutexattr_settype(pthread_mutexattr_t*, int) @trusted;
    int pthread_setconcurrency(int);
}
else version (Darwin)
{
    enum PTHREAD_MUTEX_NORMAL       = 0;
    enum PTHREAD_MUTEX_ERRORCHECK   = 1;
    enum PTHREAD_MUTEX_RECURSIVE    = 2;
    enum PTHREAD_MUTEX_DEFAULT      = PTHREAD_MUTEX_NORMAL;

    int pthread_attr_getguardsize(const scope pthread_attr_t*, size_t*);
    int pthread_attr_setguardsize(pthread_attr_t*, size_t);
    int pthread_getconcurrency();
    int pthread_mutexattr_gettype(const scope pthread_mutexattr_t*, int*);
    int pthread_mutexattr_settype(pthread_mutexattr_t*, int) @trusted;
    int pthread_setconcurrency(int);
}
else version (FreeBSD)
{
    enum
    {
        PTHREAD_MUTEX_ERRORCHECK    = 1,
        PTHREAD_MUTEX_RECURSIVE     = 2,
        PTHREAD_MUTEX_NORMAL        = 3,
        PTHREAD_MUTEX_ADAPTIVE_NP   = 4,
        PTHREAD_MUTEX_TYPE_MAX
    }
    enum PTHREAD_MUTEX_DEFAULT = PTHREAD_MUTEX_ERRORCHECK;

    int pthread_attr_getguardsize(const scope pthread_attr_t*, size_t*);
    int pthread_attr_setguardsize(pthread_attr_t*, size_t);
    int pthread_getconcurrency();
    int pthread_mutexattr_gettype(pthread_mutexattr_t*, int*);
    int pthread_mutexattr_settype(pthread_mutexattr_t*, int) @trusted;
    int pthread_setconcurrency(int);
}
else version (NetBSD)
{
    enum
    {
        PTHREAD_MUTEX_NORMAL        = 0,
        PTHREAD_MUTEX_ERRORCHECK    = 1,
        PTHREAD_MUTEX_RECURSIVE     = 2,
        PTHREAD_MUTEX_TYPE_MAX
    }
    enum PTHREAD_MUTEX_DEFAULT = PTHREAD_MUTEX_ERRORCHECK;

    int pthread_attr_getguardsize(const scope pthread_attr_t*, size_t*);
    int pthread_attr_setguardsize(pthread_attr_t*, size_t);
    int pthread_getconcurrency();
    int pthread_mutexattr_gettype(pthread_mutexattr_t*, int*);
    int pthread_mutexattr_settype(pthread_mutexattr_t*, int) @trusted;
    int pthread_setconcurrency(int);
}
else version (OpenBSD)
{
    enum
    {
        PTHREAD_MUTEX_ERRORCHECK    = 1,
        PTHREAD_MUTEX_RECURSIVE     = 2,
        PTHREAD_MUTEX_NORMAL        = 3,
        PTHREAD_MUTEX_ADAPTIVE_NP   = 4,
        PTHREAD_MUTEX_TYPE_MAX
    }
    enum PTHREAD_MUTEX_DEFAULT = PTHREAD_MUTEX_ERRORCHECK;

    int pthread_attr_getguardsize(const scope pthread_attr_t*, size_t*);
    int pthread_attr_setguardsize(pthread_attr_t*, size_t);
    int pthread_getconcurrency();
    int pthread_mutexattr_gettype(pthread_mutexattr_t*, int*);
    int pthread_mutexattr_settype(pthread_mutexattr_t*, int) @trusted;
    int pthread_setconcurrency(int);
}
else version (DragonFlyBSD)
{
    enum
    {
        PTHREAD_MUTEX_ERRORCHECK    = 1,
        PTHREAD_MUTEX_RECURSIVE     = 2,
        PTHREAD_MUTEX_NORMAL        = 3,
        PTHREAD_MUTEX_TYPE_MAX
    }
    enum PTHREAD_MUTEX_DEFAULT = PTHREAD_MUTEX_ERRORCHECK;

    int pthread_attr_getguardsize(const scope pthread_attr_t*, size_t*);
    int pthread_attr_setguardsize(pthread_attr_t*, size_t);
    int pthread_getconcurrency();
    int pthread_mutexattr_gettype(pthread_mutexattr_t*, int*);
    int pthread_mutexattr_settype(pthread_mutexattr_t*, int) @trusted;
    int pthread_setconcurrency(int);
}
else version (Solaris)
{
    enum
    {
        PTHREAD_MUTEX_ERRORCHECK    = 2,
        PTHREAD_MUTEX_RECURSIVE     = 4,
        PTHREAD_MUTEX_NORMAL        = 0,
    }

    enum PTHREAD_MUTEX_DEFAULT = PTHREAD_MUTEX_NORMAL;

    int pthread_attr_getguardsize(const scope pthread_attr_t*, size_t*);
    int pthread_attr_setguardsize(pthread_attr_t*, size_t);
    int pthread_getconcurrency();
    int pthread_mutexattr_gettype(pthread_mutexattr_t*, int*);
    int pthread_mutexattr_settype(pthread_mutexattr_t*, int) @trusted;
    int pthread_setconcurrency(int);
}
else version (CRuntime_Bionic)
{
    enum PTHREAD_MUTEX_NORMAL     = 0;
    enum PTHREAD_MUTEX_RECURSIVE  = 1;
    enum PTHREAD_MUTEX_ERRORCHECK = 2;
    enum PTHREAD_MUTEX_DEFAULT    = PTHREAD_MUTEX_NORMAL;

    int pthread_attr_getguardsize(const scope pthread_attr_t*, size_t*);
    int pthread_attr_setguardsize(pthread_attr_t*, size_t);
    int pthread_mutexattr_gettype(const scope pthread_mutexattr_t*, int*);
    int pthread_mutexattr_settype(pthread_mutexattr_t*, int) @trusted;
}
else version (CRuntime_Musl)
{
    enum {
        PTHREAD_MUTEX_NORMAL      = 0,
        PTHREAD_MUTEX_RECURSIVE   = 1,
        PTHREAD_MUTEX_ERRORCHECK  = 2,
        PTHREAD_MUTEX_DEFAULT     = PTHREAD_MUTEX_NORMAL,
    }
    int pthread_mutexattr_settype(pthread_mutexattr_t*, int) @trusted;
}
else version (CRuntime_UClibc)
{
    enum
    {
      PTHREAD_MUTEX_TIMED_NP,
      PTHREAD_MUTEX_RECURSIVE_NP,
      PTHREAD_MUTEX_ERRORCHECK_NP,
      PTHREAD_MUTEX_ADAPTIVE_NP,
      PTHREAD_MUTEX_NORMAL = PTHREAD_MUTEX_TIMED_NP,
      PTHREAD_MUTEX_RECURSIVE = PTHREAD_MUTEX_RECURSIVE_NP,
      PTHREAD_MUTEX_ERRORCHECK = PTHREAD_MUTEX_ERRORCHECK_NP,
      PTHREAD_MUTEX_DEFAULT = PTHREAD_MUTEX_NORMAL,
      PTHREAD_MUTEX_FAST_NP = PTHREAD_MUTEX_TIMED_NP
    }

    int pthread_attr_getguardsize(const scope pthread_attr_t*, size_t*);
    int pthread_attr_setguardsize(pthread_attr_t*, size_t);
    int pthread_getconcurrency();
    int pthread_mutexattr_gettype(const scope pthread_mutexattr_t*, int*);
    int pthread_mutexattr_settype(pthread_mutexattr_t*, int) @trusted;
    int pthread_setconcurrency(int);
}
else
{
    static assert(false, "Unsupported platform");
}

//
// CPU Time (TCT)
//
/*
int pthread_getcpuclockid(pthread_t, clockid_t*);
*/

version (CRuntime_Glibc)
{
    int pthread_getcpuclockid(pthread_t, clockid_t*);
}
else version (FreeBSD)
{
    int pthread_getcpuclockid(pthread_t, clockid_t*);
}
else version (DragonFlyBSD)
{
    int pthread_getcpuclockid(pthread_t, clockid_t*);
}
else version (NetBSD)
{
}
else version (OpenBSD)
{
    int pthread_getcpuclockid(pthread_t, clockid_t*);
}
else version (Darwin)
{
}
else version (Solaris)
{
}
else version (CRuntime_Bionic)
{
    int pthread_getcpuclockid(pthread_t, clockid_t*);
}
else version (CRuntime_Musl)
{
    int pthread_getcpuclockid(pthread_t, clockid_t*);
}
else version (CRuntime_UClibc)
{
    int pthread_getcpuclockid(pthread_t, clockid_t*);
}
else
{
    static assert(false, "Unsupported platform");
}

//
// Timeouts (TMO)
//
/*
int pthread_mutex_timedlock(pthread_mutex_t*, const scope timespec*);
int pthread_rwlock_timedrdlock(pthread_rwlock_t*, const scope timespec*);
int pthread_rwlock_timedwrlock(pthread_rwlock_t*, const scope timespec*);
*/

version (CRuntime_Glibc)
{
    int pthread_mutex_timedlock(pthread_mutex_t*, const scope timespec*);
    int pthread_rwlock_timedrdlock(pthread_rwlock_t*, const scope timespec*);
    int pthread_rwlock_timedwrlock(pthread_rwlock_t*, const scope timespec*);
}
else version (Darwin)
{
    int pthread_mutex_timedlock(pthread_mutex_t*, const scope timespec*);
    int pthread_rwlock_timedrdlock(pthread_rwlock_t*, const scope timespec*);
    int pthread_rwlock_timedwrlock(pthread_rwlock_t*, const scope timespec*);
}
else version (FreeBSD)
{
    int pthread_mutex_timedlock(pthread_mutex_t*, const scope timespec*);
    int pthread_rwlock_timedrdlock(pthread_rwlock_t*, const scope timespec*);
    int pthread_rwlock_timedwrlock(pthread_rwlock_t*, const scope timespec*);
}
else version (NetBSD)
{
    int pthread_mutex_timedlock(pthread_mutex_t*, const scope timespec*);
    int pthread_rwlock_timedrdlock(pthread_rwlock_t*, const scope timespec*);
    int pthread_rwlock_timedwrlock(pthread_rwlock_t*, const scope timespec*);
}
else version (OpenBSD)
{
    int pthread_mutex_timedlock(pthread_mutex_t*, const scope timespec*);
    int pthread_rwlock_timedrdlock(pthread_rwlock_t*, const scope timespec*);
    int pthread_rwlock_timedwrlock(pthread_rwlock_t*, const scope timespec*);
}
else version (DragonFlyBSD)
{
    int pthread_mutex_timedlock(pthread_mutex_t*, const scope timespec*);
    int pthread_rwlock_timedrdlock(pthread_rwlock_t*, const scope timespec*);
    int pthread_rwlock_timedwrlock(pthread_rwlock_t*, const scope timespec*);
}
else version (Solaris)
{
    int pthread_mutex_timedlock(pthread_mutex_t*, const scope timespec*);
    int pthread_rwlock_timedrdlock(pthread_rwlock_t*, const scope timespec*);
    int pthread_rwlock_timedwrlock(pthread_rwlock_t*, const scope timespec*);
}
else version (CRuntime_Bionic)
{
    int pthread_rwlock_timedrdlock(pthread_rwlock_t*, const scope timespec*);
    int pthread_rwlock_timedwrlock(pthread_rwlock_t*, const scope timespec*);
}
else version (CRuntime_Musl)
{
    int pthread_mutex_timedlock(pthread_mutex_t*, in timespec*);
    int pthread_rwlock_timedrdlock(pthread_rwlock_t*, in timespec*);
    int pthread_rwlock_timedwrlock(pthread_rwlock_t*, in timespec*);
}
else version (CRuntime_UClibc)
{
    int pthread_mutex_timedlock(pthread_mutex_t*, const scope timespec*);
    int pthread_rwlock_timedrdlock(pthread_rwlock_t*, const scope timespec*);
    int pthread_rwlock_timedwrlock(pthread_rwlock_t*, const scope timespec*);
}
else
{
    static assert(false, "Unsupported platform");
}

//
// Priority (TPI|TPP)
//
/*
PTHREAD_PRIO_INHERIT (TPI)
PTHREAD_PRIO_NONE (TPP|TPI)
PTHREAD_PRIO_PROTECT (TPI)

int pthread_mutex_getprioceiling(const scope pthread_mutex_t*, int*); (TPP)
int pthread_mutex_setprioceiling(pthread_mutex_t*, int, int*); (TPP)
int pthread_mutexattr_getprioceiling(pthread_mutexattr_t*, int*); (TPP)
int pthread_mutexattr_getprotocol(const scope pthread_mutexattr_t*, int*); (TPI|TPP)
int pthread_mutexattr_setprioceiling(pthread_mutexattr_t*, int); (TPP)
int pthread_mutexattr_setprotocol(pthread_mutexattr_t*, int); (TPI|TPP)
*/
version (Darwin)
{
    enum
    {
        PTHREAD_PRIO_NONE,
        PTHREAD_PRIO_INHERIT,
        PTHREAD_PRIO_PROTECT
    }

    int pthread_mutex_getprioceiling(const scope pthread_mutex_t*, int*);
    int pthread_mutex_setprioceiling(pthread_mutex_t*, int, int*);
    int pthread_mutexattr_getprioceiling(const scope pthread_mutexattr_t*, int*);
    int pthread_mutexattr_getprotocol(const scope pthread_mutexattr_t*, int*);
    int pthread_mutexattr_setprioceiling(pthread_mutexattr_t*, int);
    int pthread_mutexattr_setprotocol(pthread_mutexattr_t*, int);
}
else version (Solaris)
{
    enum
    {
        PTHREAD_PRIO_NONE    = 0x00,
        PTHREAD_PRIO_INHERIT = 0x10,
        PTHREAD_PRIO_PROTECT = 0x20,
    }

    int pthread_mutex_getprioceiling(const scope pthread_mutex_t*, int*);
    int pthread_mutex_setprioceiling(pthread_mutex_t*, int, int*);
    int pthread_mutexattr_getprioceiling(const scope pthread_mutexattr_t*, int*);
    int pthread_mutexattr_getprotocol(const scope pthread_mutexattr_t*, int*);
    int pthread_mutexattr_setprioceiling(pthread_mutexattr_t*, int);
    int pthread_mutexattr_setprotocol(pthread_mutexattr_t*, int);
}

//
// Scheduling (TPS)
//
/*
PTHREAD_SCOPE_PROCESS
PTHREAD_SCOPE_SYSTEM

int pthread_attr_getinheritsched(const scope pthread_attr_t*, int*);
int pthread_attr_getschedpolicy(const scope pthread_attr_t*, int*);
int pthread_attr_getscope(const scope pthread_attr_t*, int*);
int pthread_attr_setinheritsched(pthread_attr_t*, int);
int pthread_attr_setschedpolicy(pthread_attr_t*, int);
int pthread_attr_setscope(pthread_attr_t*, int);
int pthread_getschedparam(pthread_t, int*, sched_param*);
int pthread_setschedparam(pthread_t, int, const scope sched_param*);
int pthread_setschedprio(pthread_t, int);
*/

version (CRuntime_Glibc)
{
    enum
    {
        PTHREAD_SCOPE_SYSTEM,
        PTHREAD_SCOPE_PROCESS
    }

    int pthread_attr_getinheritsched(const scope pthread_attr_t*, int*);
    int pthread_attr_getschedpolicy(const scope pthread_attr_t*, int*);
    int pthread_attr_getscope(const scope pthread_attr_t*, int*);
    int pthread_attr_setinheritsched(pthread_attr_t*, int);
    int pthread_attr_setschedpolicy(pthread_attr_t*, int);
    int pthread_attr_setscope(pthread_attr_t*, int);
    int pthread_getschedparam(pthread_t, int*, sched_param*);
    int pthread_setschedparam(pthread_t, int, const scope sched_param*);
    int pthread_setschedprio(pthread_t, int);
}
else version (Darwin)
{
    enum
    {
        PTHREAD_SCOPE_SYSTEM    = 1,
        PTHREAD_SCOPE_PROCESS   = 2
    }

    int pthread_attr_getinheritsched(const scope pthread_attr_t*, int*);
    int pthread_attr_getschedpolicy(const scope pthread_attr_t*, int*);
    int pthread_attr_getscope(const scope pthread_attr_t*, int*);
    int pthread_attr_setinheritsched(pthread_attr_t*, int);
    int pthread_attr_setschedpolicy(pthread_attr_t*, int);
    int pthread_attr_setscope(pthread_attr_t*, int);
    int pthread_getschedparam(pthread_t, int*, sched_param*);
    int pthread_setschedparam(pthread_t, int, const scope sched_param*);
    // int pthread_setschedprio(pthread_t, int); // not implemented
}
else version (FreeBSD)
{
    enum
    {
        PTHREAD_SCOPE_PROCESS   = 0,
        PTHREAD_SCOPE_SYSTEM    = 0x2
    }

    int pthread_attr_getinheritsched(const scope pthread_attr_t*, int*);
    int pthread_attr_getschedpolicy(const scope pthread_attr_t*, int*);
    int pthread_attr_getscope(const scope pthread_attr_t*, int*);
    int pthread_attr_setinheritsched(pthread_attr_t*, int);
    int pthread_attr_setschedpolicy(pthread_attr_t*, int);
    int pthread_attr_setscope(const scope pthread_attr_t*, int);
    int pthread_getschedparam(pthread_t, int*, sched_param*);
    int pthread_setschedparam(pthread_t, int, sched_param*);
    // int pthread_setschedprio(pthread_t, int); // not implemented
}
else version (NetBSD)
{
    enum
    {
        PTHREAD_SCOPE_PROCESS   = 0,
        PTHREAD_SCOPE_SYSTEM    = 0x1
    }

    int pthread_attr_getinheritsched(const scope pthread_attr_t*, int*);
    int pthread_attr_getschedpolicy(const scope pthread_attr_t*, int*);
    int pthread_attr_getscope(const scope pthread_attr_t*, int*);
    int pthread_attr_setinheritsched(pthread_attr_t*, int);
    int pthread_attr_setschedpolicy(pthread_attr_t*, int);
    int pthread_attr_setscope(const scope pthread_attr_t*, int);
    int pthread_getschedparam(pthread_t, int*, sched_param*);
    int pthread_setschedparam(pthread_t, int, sched_param*);
    //int pthread_setschedprio(pthread_t, int);
}
else version (OpenBSD)
{
    enum
    {
        PTHREAD_SCOPE_PROCESS   = 0,
        PTHREAD_SCOPE_SYSTEM    = 0x2
    }

    int pthread_attr_getinheritsched(const scope pthread_attr_t*, int*);
    int pthread_attr_getschedpolicy(const scope pthread_attr_t*, int*);
    int pthread_attr_getscope(const scope pthread_attr_t*, int*);
    int pthread_attr_setinheritsched(pthread_attr_t*, int);
    int pthread_attr_setschedpolicy(pthread_attr_t*, int);
    int pthread_attr_setscope(const scope pthread_attr_t*, int);
    int pthread_getschedparam(pthread_t, int*, sched_param*);
    int pthread_setschedparam(pthread_t, int, sched_param*);
    // int pthread_setschedprio(pthread_t, int); // not implemented
}
else version (DragonFlyBSD)
{
    enum
    {
        PTHREAD_SCOPE_PROCESS   = 0,
        PTHREAD_SCOPE_SYSTEM    = 0x2
    }

    int pthread_attr_getinheritsched(const scope pthread_attr_t*, int*);
    int pthread_attr_getschedpolicy(const scope pthread_attr_t*, int*);
    int pthread_attr_getscope(const scope pthread_attr_t*, int*);
    int pthread_attr_setinheritsched(pthread_attr_t*, int);
    int pthread_attr_setschedpolicy(pthread_attr_t*, int);
    int pthread_attr_setscope(const scope pthread_attr_t*, int);
    int pthread_getschedparam(pthread_t, int*, sched_param*);
    int pthread_setschedparam(pthread_t, int, sched_param*);
}
else version (Solaris)
{
    enum
    {
        PTHREAD_SCOPE_PROCESS = 0,
        PTHREAD_SCOPE_SYSTEM = 1,
    }

    int pthread_attr_getinheritsched(const scope pthread_attr_t*, int*);
    int pthread_attr_getschedpolicy(const scope pthread_attr_t*, int*);
    int pthread_attr_getscope(const scope pthread_attr_t*, int*);
    int pthread_attr_setinheritsched(pthread_attr_t*, int);
    int pthread_attr_setschedpolicy(pthread_attr_t*, int);
    int pthread_attr_setscope(const scope pthread_attr_t*, int);
    int pthread_getschedparam(pthread_t, int*, sched_param*);
    int pthread_setschedparam(pthread_t, int, sched_param*);
    int pthread_setschedprio(pthread_t, int);
}
else version (CRuntime_Bionic)
{
    enum
    {
        PTHREAD_SCOPE_SYSTEM,
        PTHREAD_SCOPE_PROCESS
    }

    int pthread_attr_getschedpolicy(const scope pthread_attr_t*, int*);
    int pthread_attr_getscope(const scope pthread_attr_t*);
    int pthread_attr_setschedpolicy(pthread_attr_t*, int);
    int pthread_attr_setscope(pthread_attr_t*, int);
    int pthread_getschedparam(pthread_t, int*, sched_param*);
    int pthread_setschedparam(pthread_t, int, const scope sched_param*);
}
else version (CRuntime_Musl)
{
    enum
    {
        PTHREAD_SCOPE_SYSTEM,
        PTHREAD_SCOPE_PROCESS
    }

    int pthread_getschedparam(pthread_t, int*, sched_param*);
    int pthread_setschedparam(pthread_t, int, const scope sched_param*);
    int pthread_setschedprio(pthread_t, int);
}
else version (CRuntime_UClibc)
{
    enum
    {
        PTHREAD_SCOPE_SYSTEM,
        PTHREAD_SCOPE_PROCESS
    }

    int pthread_attr_getinheritsched(const scope pthread_attr_t*, int*);
    int pthread_attr_getschedpolicy(const scope pthread_attr_t*, int*);
    int pthread_attr_getscope(const scope pthread_attr_t*, int*);
    int pthread_attr_setinheritsched(pthread_attr_t*, int);
    int pthread_attr_setschedpolicy(pthread_attr_t*, int);
    int pthread_attr_setscope(pthread_attr_t*, int);
    int pthread_getschedparam(pthread_t, int*, sched_param*);
    int pthread_setschedparam(pthread_t, int, const scope sched_param*);
    int pthread_setschedprio(pthread_t, int);
}
else
{
    static assert(false, "Unsupported platform");
}

//
// Stack (TSA|TSS)
//
/*
int pthread_attr_getstack(const scope pthread_attr_t*, void**, size_t*); (TSA|TSS)
int pthread_attr_getstackaddr(const scope pthread_attr_t*, void**); (TSA)
int pthread_attr_getstacksize(const scope pthread_attr_t*, size_t*); (TSS)
int pthread_attr_setstack(pthread_attr_t*, void*, size_t); (TSA|TSS)
int pthread_attr_setstackaddr(pthread_attr_t*, void*); (TSA)
int pthread_attr_setstacksize(pthread_attr_t*, size_t); (TSS)
*/

version (CRuntime_Glibc)
{
    int pthread_attr_getstack(const scope pthread_attr_t*, void**, size_t*);
    int pthread_attr_getstackaddr(const scope pthread_attr_t*, void**);
    int pthread_attr_getstacksize(const scope pthread_attr_t*, size_t*);
    int pthread_attr_setstack(pthread_attr_t*, void*, size_t);
    int pthread_attr_setstackaddr(pthread_attr_t*, void*);
    int pthread_attr_setstacksize(pthread_attr_t*, size_t);
}
else version (Darwin)
{
    int pthread_attr_getstack(const scope pthread_attr_t*, void**, size_t*);
    int pthread_attr_getstackaddr(const scope pthread_attr_t*, void**);
    int pthread_attr_getstacksize(const scope pthread_attr_t*, size_t*);
    int pthread_attr_setstack(pthread_attr_t*, void*, size_t);
    int pthread_attr_setstackaddr(pthread_attr_t*, void*);
    int pthread_attr_setstacksize(pthread_attr_t*, size_t);
}
else version (FreeBSD)
{
    int pthread_attr_getstack(const scope pthread_attr_t*, void**, size_t*);
    int pthread_attr_getstackaddr(const scope pthread_attr_t*, void**);
    int pthread_attr_getstacksize(const scope pthread_attr_t*, size_t*);
    int pthread_attr_setstack(pthread_attr_t*, void*, size_t);
    int pthread_attr_setstackaddr(pthread_attr_t*, void*);
    int pthread_attr_setstacksize(pthread_attr_t*, size_t);
}
else version (NetBSD)
{
    int pthread_attr_getstack(const scope pthread_attr_t*, void**, size_t*);
    int pthread_attr_getstackaddr(const scope pthread_attr_t*, void**);
    int pthread_attr_getstacksize(const scope pthread_attr_t*, size_t*);
    int pthread_attr_setstack(pthread_attr_t*, void*, size_t);
    int pthread_attr_setstackaddr(pthread_attr_t*, void*);
    int pthread_attr_setstacksize(pthread_attr_t*, size_t);
}
else version (OpenBSD)
{
    int pthread_attr_getstack(const scope pthread_attr_t*, void**, size_t*);
    int pthread_attr_getstackaddr(const scope pthread_attr_t*, void**);
    int pthread_attr_getstacksize(const scope pthread_attr_t*, size_t*);
    int pthread_attr_setstack(pthread_attr_t*, void*, size_t);
    int pthread_attr_setstackaddr(pthread_attr_t*, void*);
    int pthread_attr_setstacksize(pthread_attr_t*, size_t);
}
else version (DragonFlyBSD)
{
    int pthread_attr_getstack(const scope pthread_attr_t*, void**, size_t*);
    int pthread_attr_getstackaddr(const scope pthread_attr_t*, void**);
    int pthread_attr_getstacksize(const scope pthread_attr_t*, size_t*);
    int pthread_attr_setstack(pthread_attr_t*, void*, size_t);
    int pthread_attr_setstackaddr(pthread_attr_t*, void*);
    int pthread_attr_setstacksize(pthread_attr_t*, size_t);
}
else version (Solaris)
{
    int pthread_attr_getstack(const scope pthread_attr_t*, void**, size_t*);
    int pthread_attr_getstackaddr(const scope pthread_attr_t*, void**);
    int pthread_attr_getstacksize(const scope pthread_attr_t*, size_t*);
    int pthread_attr_setstack(pthread_attr_t*, void*, size_t);
    int pthread_attr_setstackaddr(pthread_attr_t*, void*);
    int pthread_attr_setstacksize(pthread_attr_t*, size_t);
}
else version (CRuntime_Bionic)
{
    int pthread_attr_getstack(const scope pthread_attr_t*, void**, size_t*);
    int pthread_attr_getstackaddr(const scope pthread_attr_t*, void**);
    int pthread_attr_getstacksize(const scope pthread_attr_t*, size_t*);
    int pthread_attr_setstack(pthread_attr_t*, void*, size_t);
    int pthread_attr_setstackaddr(pthread_attr_t*, void*);
    int pthread_attr_setstacksize(pthread_attr_t*, size_t);
}
else version (CRuntime_Musl)
{
    int pthread_attr_getstack(const scope pthread_attr_t*, void**, size_t*);
    int pthread_attr_setstacksize(pthread_attr_t*, size_t);
}
else version (CRuntime_UClibc)
{
    int pthread_attr_getstack(const scope pthread_attr_t*, void**, size_t*);
    int pthread_attr_getstackaddr(const scope pthread_attr_t*, void**);
    int pthread_attr_getstacksize(const scope pthread_attr_t*, size_t*);
    int pthread_attr_setstack(pthread_attr_t*, void*, size_t);
    int pthread_attr_setstackaddr(pthread_attr_t*, void*);
    int pthread_attr_setstacksize(pthread_attr_t*, size_t);
}
else
{
    static assert(false, "Unsupported platform");
}

//
// Shared Synchronization (TSH)
//
/*
int pthread_condattr_getpshared(const scope pthread_condattr_t*, int*);
int pthread_condattr_setpshared(pthread_condattr_t*, int);
int pthread_mutexattr_getpshared(const scope pthread_mutexattr_t*, int*);
int pthread_mutexattr_setpshared(pthread_mutexattr_t*, int);
int pthread_rwlockattr_getpshared(const scope pthread_rwlockattr_t*, int*);
int pthread_rwlockattr_setpshared(pthread_rwlockattr_t*, int);
*/

version (CRuntime_Glibc)
{
    int pthread_condattr_getpshared(const scope pthread_condattr_t*, int*);
    int pthread_condattr_setpshared(pthread_condattr_t*, int);
    int pthread_mutexattr_getpshared(const scope pthread_mutexattr_t*, int*);
    int pthread_mutexattr_setpshared(pthread_mutexattr_t*, int);
    int pthread_rwlockattr_getpshared(const scope pthread_rwlockattr_t*, int*);
    int pthread_rwlockattr_setpshared(pthread_rwlockattr_t*, int);
}
else version (FreeBSD)
{
    int pthread_condattr_getpshared(const scope pthread_condattr_t*, int*);
    int pthread_condattr_setpshared(pthread_condattr_t*, int);
    int pthread_mutexattr_getpshared(const scope pthread_mutexattr_t*, int*);
    int pthread_mutexattr_setpshared(pthread_mutexattr_t*, int);
    int pthread_rwlockattr_getpshared(const scope pthread_rwlockattr_t*, int*);
    int pthread_rwlockattr_setpshared(pthread_rwlockattr_t*, int);
}
else version (NetBSD)
{
    int pthread_condattr_getpshared(const scope pthread_condattr_t*, int*);
    int pthread_condattr_setpshared(pthread_condattr_t*, int);
    int pthread_mutexattr_getpshared(const scope pthread_mutexattr_t*, int*);
    int pthread_mutexattr_setpshared(pthread_mutexattr_t*, int);
    int pthread_rwlockattr_getpshared(const scope pthread_rwlockattr_t*, int*);
    int pthread_rwlockattr_setpshared(pthread_rwlockattr_t*, int);
}
else version (OpenBSD)
{
}
else version (DragonFlyBSD)
{
    int pthread_condattr_getpshared(const scope pthread_condattr_t*, int*);
    int pthread_condattr_setpshared(pthread_condattr_t*, int);
    int pthread_mutexattr_getpshared(const scope pthread_mutexattr_t*, int*);
    int pthread_mutexattr_setpshared(pthread_mutexattr_t*, int);
    int pthread_rwlockattr_getpshared(const scope pthread_rwlockattr_t*, int*);
    int pthread_rwlockattr_setpshared(pthread_rwlockattr_t*, int);
}
else version (Darwin)
{
    int pthread_condattr_getpshared(const scope pthread_condattr_t*, int*);
    int pthread_condattr_setpshared(pthread_condattr_t*, int);
    int pthread_mutexattr_getpshared(const scope pthread_mutexattr_t*, int*);
    int pthread_mutexattr_setpshared(pthread_mutexattr_t*, int);
    int pthread_rwlockattr_getpshared(const scope pthread_rwlockattr_t*, int*);
    int pthread_rwlockattr_setpshared(pthread_rwlockattr_t*, int);
}
else version (Solaris)
{
    int pthread_condattr_getpshared(const scope pthread_condattr_t*, int*);
    int pthread_condattr_setpshared(pthread_condattr_t*, int);
    int pthread_mutexattr_getpshared(const scope pthread_mutexattr_t*, int*);
    int pthread_mutexattr_setpshared(pthread_mutexattr_t*, int);
    int pthread_rwlockattr_getpshared(const scope pthread_rwlockattr_t*, int*);
    int pthread_rwlockattr_setpshared(pthread_rwlockattr_t*, int);
}
else version (CRuntime_Bionic)
{
    int pthread_condattr_getpshared(pthread_condattr_t*, int*);
    int pthread_condattr_setpshared(pthread_condattr_t*, int);
    int pthread_mutexattr_getpshared(pthread_mutexattr_t*, int*);
    int pthread_mutexattr_setpshared(pthread_mutexattr_t*, int);
    int pthread_rwlockattr_getpshared(pthread_rwlockattr_t*, int*);
    int pthread_rwlockattr_setpshared(pthread_rwlockattr_t*, int);
}
else version (CRuntime_Musl)
{
    int pthread_condattr_getpshared(pthread_condattr_t*, int*);
    int pthread_condattr_setpshared(pthread_condattr_t*, int);
    int pthread_mutexattr_getpshared(pthread_mutexattr_t*, int*);
    int pthread_mutexattr_setpshared(pthread_mutexattr_t*, int);
    int pthread_rwlockattr_getpshared(pthread_rwlockattr_t*, int*);
    int pthread_rwlockattr_setpshared(pthread_rwlockattr_t*, int);
}
else version (CRuntime_UClibc)
{
    int pthread_condattr_getpshared(const scope pthread_condattr_t*, int*);
    int pthread_condattr_setpshared(pthread_condattr_t*, int);
    int pthread_mutexattr_getpshared(const scope pthread_mutexattr_t*, int*);
    int pthread_mutexattr_setpshared(pthread_mutexattr_t*, int);
    int pthread_rwlockattr_getpshared(const scope pthread_rwlockattr_t*, int*);
    int pthread_rwlockattr_setpshared(pthread_rwlockattr_t*, int);
}
else
{
    static assert(false, "Unsupported platform");
}<|MERGE_RESOLUTION|>--- conflicted
+++ resolved
@@ -890,29 +890,17 @@
 */
 version (CRuntime_Glibc)
 {
-<<<<<<< HEAD
     int pthread_condattr_getclock(const scope pthread_condattr_t*, clockid_t*);
-=======
-    int pthread_condattr_getclock(in pthread_condattr_t*, clockid_t*);
->>>>>>> 144b0807
     int pthread_condattr_setclock(pthread_condattr_t*, clockid_t);
 }
 else version (FreeBSD)
 {
-<<<<<<< HEAD
     int pthread_condattr_getclock(const scope pthread_condattr_t*, clockid_t*);
-=======
-    int pthread_condattr_getclock(in pthread_condattr_t*, clockid_t*);
->>>>>>> 144b0807
     int pthread_condattr_setclock(pthread_condattr_t*, clockid_t);
 }
 else version (DragonFlyBSD)
 {
-<<<<<<< HEAD
     int pthread_condattr_getclock(const scope pthread_condattr_t*, clockid_t*);
-=======
-    int pthread_condattr_getclock(in pthread_condattr_t*, clockid_t*);
->>>>>>> 144b0807
     int pthread_condattr_setclock(pthread_condattr_t*, clockid_t);
 }
 else version (NetBSD)
@@ -921,11 +909,7 @@
 }
 else version (OpenBSD)
 {
-<<<<<<< HEAD
     int pthread_condattr_getclock(const scope pthread_condattr_t*, clockid_t*);
-=======
-    int pthread_condattr_getclock(in pthread_condattr_t*, clockid_t*);
->>>>>>> 144b0807
     int pthread_condattr_setclock(pthread_condattr_t*, clockid_t);
 }
 else version (Darwin)
@@ -933,11 +917,7 @@
 }
 else version (Solaris)
 {
-<<<<<<< HEAD
     int pthread_condattr_getclock(const scope pthread_condattr_t*, clockid_t*);
-=======
-    int pthread_condattr_getclock(in pthread_condattr_t*, clockid_t*);
->>>>>>> 144b0807
     int pthread_condattr_setclock(pthread_condattr_t*, clockid_t);
 }
 else version (CRuntime_Bionic)
@@ -945,19 +925,10 @@
 }
 else version (CRuntime_Musl)
 {
-<<<<<<< HEAD
 }
 else version (CRuntime_UClibc)
 {
     int pthread_condattr_getclock(const scope pthread_condattr_t*, clockid_t*);
-=======
-    int pthread_condattr_getclock(in pthread_condattr_t*, clockid_t*);
-    int pthread_condattr_setclock(pthread_condattr_t*, clockid_t);
-}
-else version (CRuntime_UClibc)
-{
-    int pthread_condattr_getclock(in pthread_condattr_t*, clockid_t*);
->>>>>>> 144b0807
     int pthread_condattr_setclock(pthread_condattr_t*, clockid_t);
 }
 else
