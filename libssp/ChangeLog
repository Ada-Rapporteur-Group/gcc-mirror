--- conflicted
+++ resolved
@@ -1,14 +1,11 @@
 2010-07-02  Rainer Orth  <ro@CeBiTec.Uni-Bielefeld.DE>
 
-<<<<<<< HEAD
-=======
 	* configure.ac (ssp_use_symver): Only check for Sun-style symbol
 	versioning on Solaris 2.
 	* configure: Regenerate.
 
 2010-07-02  Rainer Orth  <ro@CeBiTec.Uni-Bielefeld.DE>
 
->>>>>>> e8da5f64
 	* configure.ac: Check for Sun symbol versioning.
 	Check for memmove.
 	* configure: Regenerate.
