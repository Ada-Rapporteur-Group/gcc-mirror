# Process this file with autoconf to produce a configure script, like so:
# 
# aclocal -I .. -I ../config && autoconf && autoheader && automake

AC_PREREQ(2.64)
AC_INIT(libssp, 1.0)
AC_CONFIG_SRCDIR(ssp.c)
AC_CANONICAL_SYSTEM
ACX_NONCANONICAL_TARGET

AM_INIT_AUTOMAKE([no-dist])

AC_MSG_CHECKING([for --enable-version-specific-runtime-libs])
AC_ARG_ENABLE(version-specific-runtime-libs,
[  --enable-version-specific-runtime-libs    Specify that runtime libraries should be installed in a compiler-specific directory ],
[case "$enableval" in
 yes) version_specific_libs=yes ;;
 no)  version_specific_libs=no ;;
 *)   AC_MSG_ERROR([Unknown argument to enable/disable version-specific libs]);;
 esac],
[version_specific_libs=no])
AC_MSG_RESULT($version_specific_libs)

AM_MAINTAINER_MODE

GCC_NO_EXECUTABLES

AM_ENABLE_MULTILIB(, ..)

target_alias=${target_alias-$host_alias}
AC_SUBST(target_alias)

AC_CONFIG_HEADERS(config.h)

AC_LANG_C
# The same as in boehm-gc and libstdc++. Have to borrow it from there.
# We must force CC to /not/ be precious variables; otherwise
# the wrong, non-multilib-adjusted value will be used in multilibs.
# As a side effect, we have to subst CFLAGS ourselves.

m4_rename([_AC_ARG_VAR_PRECIOUS],[real_PRECIOUS])
m4_define([_AC_ARG_VAR_PRECIOUS],[])
AC_PROG_CC
m4_rename_force([real_PRECIOUS],[_AC_ARG_VAR_PRECIOUS])

AC_SUBST(CFLAGS)

if test "x$GCC" != "xyes"; then
  AC_MSG_ERROR([libssp must be built with GCC])
fi
AC_PROG_CPP

AC_MSG_CHECKING([whether -fstack-protector works])
save_CFLAGS="$CFLAGS"
CFLAGS="$CFLAGS -fstack-protector -Werror"
AC_TRY_COMPILE([
void __attribute__((noinline)) bar (char *x)
{
  __builtin_memset (x, 0, 64);
}],[char buf[64]; bar (buf);],
[AC_MSG_RESULT(yes)],
[AC_MSG_RESULT(no)])
CFLAGS="$save_CFLAGS"

AC_MSG_CHECKING([whether hidden visibility is supported])
AC_TRY_COMPILE([
void __attribute__((visibility ("hidden"))) bar (void) {}],,
[ssp_hidden=yes],[ssp_hidden=no])
AC_MSG_RESULT($ssp_hidden)
if test x$ssp_hidden = xyes; then
  AC_DEFINE([HAVE_HIDDEN_VISIBILITY],[1],[__attribute__((visibility ("hidden"))) supported])
fi

AC_MSG_CHECKING([whether symbol versioning is supported])
if test x$gcc_no_link = xyes; then
  # If we cannot link, we cannot build shared libraries, so do not use
  # symbol versioning.
  ssp_use_symver=no
else
  save_LDFLAGS="$LDFLAGS"
  LDFLAGS="$LDFLAGS -fPIC -shared -Wl,--version-script,./conftest.map"
  cat > conftest.map <<EOF
FOO_1.0 {
  global: *foo*; bar; local: *;
};
EOF
  AC_TRY_LINK([int foo;],[],[ssp_use_symver=gnu],[ssp_use_symver=no])
  if test x$ssp_use_symver = xno; then
<<<<<<< HEAD
    LDFLAGS="$save_LDFLAGS"
    LDFLAGS="$LDFLAGS -fPIC -shared -Wl,-M,./conftest.map"
    # Sun ld cannot handle wildcards and treats all entries as undefined.
    cat > conftest.map <<EOF
=======
    case "$target_os" in
      solaris2*)
        LDFLAGS="$save_LDFLAGS"
        LDFLAGS="$LDFLAGS -fPIC -shared -Wl,-M,./conftest.map"
        # Sun ld cannot handle wildcards and treats all entries as undefined.
        cat > conftest.map <<EOF
>>>>>>> e8da5f64
FOO_1.0 {
  global: foo; local: *;
};
EOF
<<<<<<< HEAD
    AC_TRY_LINK([int foo;],[],[ssp_use_symver=sun],[ssp_use_symver=no])
=======
        AC_TRY_LINK([int foo;],[],[ssp_use_symver=sun],[ssp_use_symver=no])
    	;;
    esac
>>>>>>> e8da5f64
  fi
  LDFLAGS="$save_LDFLAGS"
fi
AC_MSG_RESULT($ssp_use_symver)
AM_CONDITIONAL(LIBSSP_USE_SYMVER, [test "x$ssp_use_symver" != xno])
AM_CONDITIONAL(LIBSSP_USE_SYMVER_GNU, [test "x$ssp_use_symver" = xgnu])
AM_CONDITIONAL(LIBSSP_USE_SYMVER_SUN, [test "x$ssp_use_symver" = xsun])

AC_CHECK_HEADERS(alloca.h malloc.h paths.h syslog.h string.h unistd.h fcntl.h stdio.h limits.h)

if test x$gcc_no_link = xyes; then
  # Presume the ISO C functions are available; add target-specific
  # configuration here if required.
  AC_DEFINE(HAVE_STRNCPY)
  AC_DEFINE(HAVE_STRNCAT)
else
  AC_CHECK_FUNCS(memmove mempcpy strncpy strncat)
fi

AC_MSG_CHECKING([whether vsnprintf is usable])
AC_RUN_IFELSE(AC_LANG_PROGRAM([
#include <stdarg.h>
#include <string.h>
#include <stdio.h>
int foo (char *buf, size_t n, const char *fmt, ...)
{
  va_list ap;
  int ret;
  va_start (ap, fmt);
  ret = vsnprintf (buf, n, fmt, ap);
  va_end (ap);
  return ret;
}],
[char buf@<:@8@:>@; memset (buf, 'A', sizeof (buf));
 if (foo (buf, 4, ".%s.", "CDEFG") != 7)
   return 1;
 return memcmp (buf, ".CD\0AAAA", sizeof (buf)) != 0;]),
[ssp_have_usable_vsnprintf=define],
[ssp_have_usable_vsnprintf=undef],
[ssp_have_usable_vsnprintf=undef])
if test "x$ssp_have_usable_vsnprintf" = xdefine; then
  AC_MSG_RESULT(yes)
  AC_DEFINE([HAVE_USABLE_VSNPRINTF],[1],[vsnprintf is present and works])
else
  AC_MSG_RESULT(no)
fi
AC_SUBST(ssp_have_usable_vsnprintf)

AM_PROG_LIBTOOL
AC_SUBST(enable_shared)
AC_SUBST(enable_static)

# Calculate toolexeclibdir
# Also toolexecdir, though it's only used in toolexeclibdir
case ${version_specific_libs} in
  yes)
    # Need the gcc compiler version to know where to install libraries
    # and header files if --enable-version-specific-runtime-libs option
    # is selected.
    toolexecdir='$(libdir)/gcc/$(target_alias)'
    toolexeclibdir='$(toolexecdir)/$(gcc_version)$(MULTISUBDIR)'
    ;;
  no)
    if test -n "$with_cross_host" &&
       test x"$with_cross_host" != x"no"; then
      # Install a library built with a cross compiler in tooldir, not libdir.
      toolexecdir='$(exec_prefix)/$(target_alias)'
      toolexeclibdir='$(toolexecdir)/lib'
    else
      toolexecdir='$(libdir)/gcc-lib/$(target_alias)'
      toolexeclibdir='$(libdir)'
    fi
    multi_os_directory=`$CC -print-multi-os-directory`
    case $multi_os_directory in
      .) ;; # Avoid trailing /.
      *) toolexeclibdir=$toolexeclibdir/$multi_os_directory ;;
    esac
    ;;
esac
AC_SUBST(toolexecdir)
AC_SUBST(toolexeclibdir)

if test ${multilib} = yes; then
  multilib_arg="--enable-multilib"
else
  multilib_arg=
fi

AC_CONFIG_FILES([Makefile ssp/ssp.h])
AC_OUTPUT<|MERGE_RESOLUTION|>--- conflicted
+++ resolved
@@ -86,30 +86,19 @@
 EOF
   AC_TRY_LINK([int foo;],[],[ssp_use_symver=gnu],[ssp_use_symver=no])
   if test x$ssp_use_symver = xno; then
-<<<<<<< HEAD
-    LDFLAGS="$save_LDFLAGS"
-    LDFLAGS="$LDFLAGS -fPIC -shared -Wl,-M,./conftest.map"
-    # Sun ld cannot handle wildcards and treats all entries as undefined.
-    cat > conftest.map <<EOF
-=======
     case "$target_os" in
       solaris2*)
         LDFLAGS="$save_LDFLAGS"
         LDFLAGS="$LDFLAGS -fPIC -shared -Wl,-M,./conftest.map"
         # Sun ld cannot handle wildcards and treats all entries as undefined.
         cat > conftest.map <<EOF
->>>>>>> e8da5f64
 FOO_1.0 {
   global: foo; local: *;
 };
 EOF
-<<<<<<< HEAD
-    AC_TRY_LINK([int foo;],[],[ssp_use_symver=sun],[ssp_use_symver=no])
-=======
         AC_TRY_LINK([int foo;],[],[ssp_use_symver=sun],[ssp_use_symver=no])
     	;;
     esac
->>>>>>> e8da5f64
   fi
   LDFLAGS="$save_LDFLAGS"
 fi
