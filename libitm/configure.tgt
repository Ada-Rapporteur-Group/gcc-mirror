# -*- shell-script -*-
#   Copyright (C) 2011-2013 Free Software Foundation, Inc.

# This program is free software; you can redistribute it and/or modify
# it under the terms of the GNU General Public License as published by
# the Free Software Foundation; either version 2 of the License, or
# (at your option) any later version.
# 
# This program is distributed in the hope that it will be useful,
# but WITHOUT ANY WARRANTY; without even the implied warranty of
# MERCHANTABILITY or FITNESS FOR A PARTICULAR PURPOSE.  See the
# GNU General Public License for more details.
# 
# You should have received a copy of the GNU General Public License
# along with this program; if not, write to the Free Software
# Foundation, Inc., 51 Franklin Street, Fifth Floor, Boston, MA 02110-1301, USA.  

# This is the target specific configuration file.  This is invoked by the
# autoconf generated configure script.  Putting it in a separate shell file
# lets us skip running autoconf when modifying target specific information.

# This file switches on the shell variable ${target}, and sets the
# following shell variables:
#  config_path		An ordered list of directories to search for
#			sources and headers.  This is relative to the
#			config subdirectory of the source tree.
#  XCFLAGS		Add extra compile flags to use.
#  XLDFLAGS		Add extra link flags to use.

# Optimize TLS usage by avoiding the overhead of dynamic allocation.
if test "$gcc_cv_have_tls" = yes ; then
  case "${target}" in

    # For x86, we use slots in the TCB head for most of our TLS.
    # The setup of those slots in beginTransaction can afford to
    # use the global-dynamic model.
    i[456]86-*-linux* | x86_64-*-linux*)
	;;
    
    *-*-linux*)
	XCFLAGS="${XCFLAGS} -ftls-model=initial-exec"
	;;
  esac
fi

# Map the target cpu to an ARCH sub-directory.  At the same time,
# work out any special compilation flags as necessary.
case "${target_cpu}" in
  alpha*)		ARCH=alpha ;;
  rs6000 | powerpc*)
	XCFLAGS="${XCFLAGS} -mhtm"
	ARCH=powerpc
	;;

  arm*)		ARCH=arm ;;

  i[3456]86)
	case " ${CC} ${CFLAGS} " in
	  *" -m64 "*|*" -mx32 "*)
	    ;;
	  *)
	    if test -z "$with_arch"; then
	      XCFLAGS="${XCFLAGS} -march=i486 -mtune=${target_cpu}"
	      XCFLAGS="${XCFLAGS} -fomit-frame-pointer"
	    fi
	esac
	XCFLAGS="${XCFLAGS} -mrtm"
	ARCH=x86
	;;

  sh*)		ARCH=sh ;;

  sparc)
	case " ${CC} ${CFLAGS} " in
	  *" -m64 "*)
	    ;;
	  *)
	    if test -z "$with_cpu"; then
	      XCFLAGS="${XCFLAGS} -mcpu=v9"
	    fi
	esac
	ARCH=sparc
	;;

  sparc64|sparcv9)
	case " ${CC} ${CFLAGS} " in
	  *" -m32 "*)
	    XCFLAGS="${XCFLAGS} -mcpu=v9"
	    ;;
	  *" -m64 "*)
	    ;;
	  *)
	    if test "x$with_cpu" = xv8; then
	      XCFLAGS="${XCFLAGS} -mcpu=v9"
	    fi
	    ;;
	esac
	ARCH=sparc
	;;

  x86_64)
	case " ${CC} ${CFLAGS} " in
	  *" -m32 "*)
	    XCFLAGS="${XCFLAGS} -march=i486 -mtune=i686"
	    XCFLAGS="${XCFLAGS} -fomit-frame-pointer"
	    ;;
	esac
	XCFLAGS="${XCFLAGS} -mrtm"
	ARCH=x86
	;;
  s390|s390x)
<<<<<<< HEAD
	XCFLAGS="${XCFLAGS} -mzarch -mhtm -Wa,-march=zEC12"
=======
	XCFLAGS="${XCFLAGS} -mzarch -mhtm -msoft-float"
>>>>>>> 00233d80
	ARCH=s390
	;;

  *)
	ARCH="${target_cpu}"
	;;
esac

# For the benefit of top-level configure, determine if the cpu is supported.
test -d ${srcdir}/config/$ARCH || UNSUPPORTED=1

# Since we require POSIX threads, assume a POSIX system by default.
config_path="$ARCH posix generic"

# Other system configury
case "${target}" in
  *-*-linux*)
	if test "$enable_linux_futex" = yes; then
	  config_path="linux/$ARCH linux $config_path"
	fi
	;;

  powerpc*-*-aix* | rs6000-*-aix*)
	# The system ought to be supported, but sjlj.S has not been ported.
	UNSUPPORTED=1
	;;

  *-*-gnu* | *-*-k*bsd*-gnu \
  | *-*-netbsd* | *-*-freebsd* | *-*-openbsd* \
  | *-*-solaris2* | *-*-sysv4* | *-*-hpux11* \
  | *-*-darwin* | *-*-aix*)
	# POSIX system.  The OS is supported.
	;;

  *)	# Non-POSIX, or embedded system
	UNSUPPORTED=1
	;;
esac<|MERGE_RESOLUTION|>--- conflicted
+++ resolved
@@ -109,11 +109,7 @@
 	ARCH=x86
 	;;
   s390|s390x)
-<<<<<<< HEAD
-	XCFLAGS="${XCFLAGS} -mzarch -mhtm -Wa,-march=zEC12"
-=======
-	XCFLAGS="${XCFLAGS} -mzarch -mhtm -msoft-float"
->>>>>>> 00233d80
+	XCFLAGS="${XCFLAGS} -mzarch -mhtm"
 	ARCH=s390
 	;;
 
