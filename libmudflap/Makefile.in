--- conflicted
+++ resolved
@@ -49,14 +49,10 @@
 	$(top_srcdir)/configure ChangeLog
 subdir = .
 ACLOCAL_M4 = $(top_srcdir)/aclocal.m4
-<<<<<<< HEAD
-am__aclocal_m4_deps = $(top_srcdir)/../config/gcc-version.m4 \
-=======
 am__aclocal_m4_deps = $(top_srcdir)/../config/depstand.m4 \
 	$(top_srcdir)/../config/enable.m4 \
 	$(top_srcdir)/../config/lead-dot.m4 \
 	$(top_srcdir)/../config/tls.m4 $(top_srcdir)/acinclude.m4 \
->>>>>>> 8c044a9c
 	$(top_srcdir)/../libtool.m4 $(top_srcdir)/configure.ac
 am__configure_deps = $(am__aclocal_m4_deps) $(CONFIGURE_DEPENDENCIES) \
 	$(ACLOCAL_M4)
@@ -64,10 +60,7 @@
  configure.lineno configure.status.lineno
 mkinstalldirs = $(SHELL) $(top_srcdir)/../mkinstalldirs
 CONFIG_HEADER = config.h
-<<<<<<< HEAD
-=======
 CONFIG_CLEAN_FILES =
->>>>>>> 8c044a9c
 am__vpath_adj_setup = srcdirstrip=`echo "$(srcdir)" | sed 's|.|.|g'`;
 am__vpath_adj = case $$p in \
     $(srcdir)/*) f=`echo "$$p" | sed "s|^$$srcdirstrip/||"`;; \
@@ -200,12 +193,6 @@
 enable_shared = @enable_shared@
 enable_static = @enable_static@
 exec_prefix = @exec_prefix@
-<<<<<<< HEAD
-gcc_version = @gcc_version@
-gcc_version_full = @gcc_version_full@
-gcc_version_trigger = @gcc_version_trigger@
-=======
->>>>>>> 8c044a9c
 host = @host@
 host_alias = @host_alias@
 host_cpu = @host_cpu@
@@ -607,11 +594,7 @@
 distdir: $(DISTFILES)
 	$(am__remove_distdir)
 	mkdir $(distdir)
-<<<<<<< HEAD
-	$(mkdir_p) $(distdir)/. $(distdir)/.. $(distdir)/../config $(distdir)/testsuite
-=======
 	$(mkdir_p) $(distdir)/.. $(distdir)/../config $(distdir)/testsuite
->>>>>>> 8c044a9c
 	@srcdirstrip=`echo "$(srcdir)" | sed 's|.|.|g'`; \
 	topsrcdirstrip=`echo "$(top_srcdir)" | sed 's|.|.|g'`; \
 	list='$(DISTFILES)'; for file in $$list; do \
