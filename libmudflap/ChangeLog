--- conflicted
+++ resolved
@@ -1,5 +1,3 @@
-<<<<<<< HEAD
-=======
 2007-07-26  Tom Tromey  <tromey@redhat.com>
 
 	* Makefile.in: Rebuilt.
@@ -31,7 +29,6 @@
 	* aclocal.m4: Regenerate.
 	* testsuite/Makefile.in: Regenerate.
 
->>>>>>> 60a98cce
 2007-03-14  Uros Bizjak  <ubizjak@gmail.com>
 
 	* testsuite/libmudflap.cth/pass59-frag.c (main): Fix casting of arg.
