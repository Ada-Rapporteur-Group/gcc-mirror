--- conflicted
+++ resolved
@@ -9,10 +9,7 @@
   return 0;
 }
 int *p;
-<<<<<<< HEAD
-=======
 __attribute__((noinline))
->>>>>>> 3082eeb7
 int h (int i, int j)
 {
   int k[i];
