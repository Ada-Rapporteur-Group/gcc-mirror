<<<<<<< HEAD
=======
2013-08-08  Benjamin Kosnik  <bkoz@rehat.com>
	    Michael Meissner <meissner@linux.vnet.ibm.com>

	* configure.tgt : Simplify, just use VTV_SUPPORTED.

>>>>>>> f3c68c2d
2013-08-07  Benjamin Kosnik  <bkoz@rehat.com>

	* Makefile.am (SUBDIRS): Protect with ENABLE_VTABLE_VERIFY.
	* Makefile.in: Regenerate.
	* acinclude.m4 (LIBVTV_CONFIGURE): Move parts to..
	* configure.ac: ...here. Make configure more verbose, re-order.
	* configure: Regenerate.

2013-08-02  Caroline Tice  <cmtice@google.com>

	Initial check-in of new vtable verification feature.
	* configure.ac : New file.
	* acinclude.m4 : New file.
	* Makefile.am : New file.
	* aclocal.m4 : New file.
	* configure.tgt : New file.
	* configure: New file (generated).
	* Makefile.in: New file (generated).
	* vtv_set.h : New file.
	* vtv_utils.cc : New file.
	* vtv_utils.h : New file.
	* vtv_malloc.cc : New file.
	* vtv_rts.cc : New file.
	* vtv_malloc.h : New file.
	* vtv_rts.h : New file.
	* vtv_fail.cc : New file.
	* vtv_fail.h : New file.
	* vtv_map.h : New file.
	* scripts/run-testsuite.sh : New file.
	* scripts/sum-vtv-counts.c : New file.
	* testsuite/parts-test-main.h : New file.
	* testusite/dataentry.cc : New file.
	* testsuite/temp_deriv.cc : New file.
	* testsuite/register_pair.cc : New file.
	* testsuite/virtual_inheritance.cc : New file.
	* testsuite/field-test.cc : New file.
	* testsuite/nested_vcall_test.cc : New file.
	* testsuite/template-list-iostream.cc : New file.
	* testsuite/register_pair_inserts.cc : New file.
	* testsuite/register_pair_inserts_mt.cc : New file.
	* testsuite/event.list : New file.
	* testsuite/parts-test-extra-parts-views.cc : New file.
	* testsuite/parts-test-extra-parts-views.h : New file.
	* testsuite/environment-fail-32.s : New file.
	* testsuite/parts-test-extra-parts.h : New file.
	* testsuite/temp_deriv2.cc : New file.
	* testsuite/dlopen_mt.cc : New file.
	* testsuite/event.h : New file.
	* testsuite/template-list.cc : New file.
	* testsuite/replace-fail.cc : New file.
	* testsuite/Makefile.am : New file.
	* testsuite/Makefile.in: New file (generated).
	* testsuite/mempool_negative.c : New file.
	* testsuite/parts-test-main.cc : New file.
	* testsuite/event-private.cc : New file.
	* testsuite/thunk.cc : New file.
	* testsuite/event-defintiions.cc : New file.
	* testsuite/event-private.h : New file.
	* testsuite/parts-test.list : New file.
	* testusite/register_pair_mt.cc : New file.
	* testsuite/povray-derived.cc : New file.
	* testsuite/event-main.cc : New file.
	* testsuite/environment.cc : New file.
	* testsuite/template-list2.cc : New file.
	* testsuite/thunk_vtable_map_attack.cc : New file.
	* testsuite/parts-test-extra-parts.cc : New file.
	* testsuite/environment-fail-64.s : New file.
	* testsuite/dlopen.cc : New file.
	* testsuite/so.cc : New file.
	* testsuite/temp_deriv3.cc : New file.
	* testsuite/const_vtable.cc : New file.
	* testsuite/mempool_positive.c : New file.
	* testsuite/dup_name.cc : New file.
<|MERGE_RESOLUTION|>--- conflicted
+++ resolved
@@ -1,11 +1,8 @@
-<<<<<<< HEAD
-=======
 2013-08-08  Benjamin Kosnik  <bkoz@rehat.com>
 	    Michael Meissner <meissner@linux.vnet.ibm.com>
 
 	* configure.tgt : Simplify, just use VTV_SUPPORTED.
 
->>>>>>> f3c68c2d
 2013-08-07  Benjamin Kosnik  <bkoz@rehat.com>
 
 	* Makefile.am (SUBDIRS): Protect with ENABLE_VTABLE_VERIFY.
