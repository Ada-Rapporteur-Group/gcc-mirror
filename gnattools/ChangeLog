<<<<<<< HEAD
=======
2007-02-11  Andreas Schwab  <schwab@suse.de>

	* configure.ac: Update TOOLS_TARGET_PAIRS configuration to match
	gcc/ada/Makefile.in.
	* configure: Regenerated.

>>>>>>> 29c07800
2007-01-23  Richard Guenther  <rguenther@suse.de>

	PR bootstrap/30541
	* Makefile.in (STAGE_PREFIX): Do not define.

2006-10-10  Brooks Moses  <bmoses@stanford.edu>

	* Makefile.in: Added empty "pdf" target.

2006-06-03  Carlos O'Donell  <carlos@codesourcery.com>

	* Makefile.in: Add html and install-html targets.

2005-03-09  Arnaud Charlet  <charlet@adacore.com>

	* Makefile.in: Fix incorrect use of ' in shell command

2005-02-02  Nathanael Nerode  <neroden@gcc.gnu.org>

        * Makefile.in: Remove use of cc_set_by_configure; just use
        plain old CC from the top level in this case.

2005-01-30  Nathanael Nerode  <neroden@gcc.gnu.org>
	Merge from mainline at tag libada-gnattools-merge-20050129:
	* configure.ac: Changes propagated from gcc/ada/Makefile.in.
	* Makefile.in: Changes relocated from gcc/ada/Makefile.in.

2004-12-13  Nathanael Nerode  <neroden@gcc.gnu.org>

        * Makefile.in: Reinstate stamp-gnatlib check.

2004-12-02  Nathanael Nerode  <neroden@gcc.gnu.org>

	* Makefile.in: Inline gnattools{1,1-re,2,3,4} targets from
	gcc/ada/configure.ac into gnattools-native and gnattools-cross
	targets, collecting flags as appropriate from here,
	gcc/ada/Makefile.in, gcc/ada/configure.ac, etc.  Attempt to retain
	identical behavior.
	* configure.ac: Add necessary configure bits from
	gcc/ada/configure.ac.
	* configure: Regenerate.

2004-08-16  Nathanael Nerode  <neroden@gcc.gnu.org>

	* configure.ac: Replace AC_CANONICAL_SYSTEM with _BUILD, _HOST,
	_TARGET.  Replace _GCC_TOPLEV_NONCANONICAL_TARGET with
	ACX_NONCANONICAL_TARGET, and replace now-redundant AC_SUBST.
	* configure: Regenerate.

2004-07-18  Nathanael Nerode  <neroden@gcc.gnu.org>

	* Makefile.in, configure.ac: Remove libada-specific targets and
	variables.
	* configure: Regenerate.
	* New directory, cloned from libada.

Copyright 2004, 2005 Free Software Foundation, Inc.

This ChangeLog is free software; the Free Software Foundation gives
unlimited permission to copy, distribute, and modify it.
<|MERGE_RESOLUTION|>--- conflicted
+++ resolved
@@ -1,12 +1,9 @@
-<<<<<<< HEAD
-=======
 2007-02-11  Andreas Schwab  <schwab@suse.de>
 
 	* configure.ac: Update TOOLS_TARGET_PAIRS configuration to match
 	gcc/ada/Makefile.in.
 	* configure: Regenerated.
 
->>>>>>> 29c07800
 2007-01-23  Richard Guenther  <rguenther@suse.de>
 
 	PR bootstrap/30541
