/* Demangler for g++ V3 ABI.
   Copyright (C) 2003, 2004, 2005, 2006, 2007, 2008, 2009, 2010
   Free Software Foundation, Inc.
   Written by Ian Lance Taylor <ian@wasabisystems.com>.

   This file is part of the libiberty library, which is part of GCC.

   This file is free software; you can redistribute it and/or modify
   it under the terms of the GNU General Public License as published by
   the Free Software Foundation; either version 2 of the License, or
   (at your option) any later version.

   In addition to the permissions in the GNU General Public License, the
   Free Software Foundation gives you unlimited permission to link the
   compiled version of this file into combinations with other programs,
   and to distribute those combinations without any restriction coming
   from the use of this file.  (The General Public License restrictions
   do apply in other respects; for example, they cover modification of
   the file, and distribution when not linked into a combined
   executable.)

   This program is distributed in the hope that it will be useful,
   but WITHOUT ANY WARRANTY; without even the implied warranty of
   MERCHANTABILITY or FITNESS FOR A PARTICULAR PURPOSE.  See the
   GNU General Public License for more details.

   You should have received a copy of the GNU General Public License
   along with this program; if not, write to the Free Software
   Foundation, Inc., 51 Franklin Street - Fifth Floor, Boston, MA 02110-1301, USA. 
*/

/* This code implements a demangler for the g++ V3 ABI.  The ABI is
   described on this web page:
       http://www.codesourcery.com/cxx-abi/abi.html#mangling

   This code was written while looking at the demangler written by
   Alex Samuel <samuel@codesourcery.com>.

   This code first pulls the mangled name apart into a list of
   components, and then walks the list generating the demangled
   name.

   This file will normally define the following functions, q.v.:
      char *cplus_demangle_v3(const char *mangled, int options)
      char *java_demangle_v3(const char *mangled)
      int cplus_demangle_v3_callback(const char *mangled, int options,
                                     demangle_callbackref callback)
      int java_demangle_v3_callback(const char *mangled,
                                    demangle_callbackref callback)
      enum gnu_v3_ctor_kinds is_gnu_v3_mangled_ctor (const char *name)
      enum gnu_v3_dtor_kinds is_gnu_v3_mangled_dtor (const char *name)

   Also, the interface to the component list is public, and defined in
   demangle.h.  The interface consists of these types, which are
   defined in demangle.h:
      enum demangle_component_type
      struct demangle_component
      demangle_callbackref
   and these functions defined in this file:
      cplus_demangle_fill_name
      cplus_demangle_fill_extended_operator
      cplus_demangle_fill_ctor
      cplus_demangle_fill_dtor
      cplus_demangle_print
      cplus_demangle_print_callback
   and other functions defined in the file cp-demint.c.

   This file also defines some other functions and variables which are
   only to be used by the file cp-demint.c.

   Preprocessor macros you can define while compiling this file:

   IN_LIBGCC2
      If defined, this file defines the following functions, q.v.:
         char *__cxa_demangle (const char *mangled, char *buf, size_t *len,
                               int *status)
         int __gcclibcxx_demangle_callback (const char *,
                                            void (*)
                                              (const char *, size_t, void *),
                                            void *)
      instead of cplus_demangle_v3[_callback]() and
      java_demangle_v3[_callback]().

   IN_GLIBCPP_V3
      If defined, this file defines only __cxa_demangle() and
      __gcclibcxx_demangle_callback(), and no other publically visible
      functions or variables.

   STANDALONE_DEMANGLER
      If defined, this file defines a main() function which demangles
      any arguments, or, if none, demangles stdin.

   CP_DEMANGLE_DEBUG
      If defined, turns on debugging mode, which prints information on
      stdout about the mangled string.  This is not generally useful.
*/

#if defined (_AIX) && !defined (__GNUC__)
 #pragma alloca
#endif

#ifdef HAVE_CONFIG_H
#include "config.h"
#endif

#include <stdio.h>

#ifdef HAVE_STDLIB_H
#include <stdlib.h>
#endif
#ifdef HAVE_STRING_H
#include <string.h>
#endif

#ifdef HAVE_ALLOCA_H
# include <alloca.h>
#else
# ifndef alloca
#  ifdef __GNUC__
#   define alloca __builtin_alloca
#  else
extern char *alloca ();
#  endif /* __GNUC__ */
# endif /* alloca */
#endif /* HAVE_ALLOCA_H */

#include "ansidecl.h"
#include "libiberty.h"
#include "demangle.h"
#include "cp-demangle.h"

/* If IN_GLIBCPP_V3 is defined, some functions are made static.  We
   also rename them via #define to avoid compiler errors when the
   static definition conflicts with the extern declaration in a header
   file.  */
#ifdef IN_GLIBCPP_V3

#define CP_STATIC_IF_GLIBCPP_V3 static

#define cplus_demangle_fill_name d_fill_name
static int d_fill_name (struct demangle_component *, const char *, int);

#define cplus_demangle_fill_extended_operator d_fill_extended_operator
static int
d_fill_extended_operator (struct demangle_component *, int,
                          struct demangle_component *);

#define cplus_demangle_fill_ctor d_fill_ctor
static int
d_fill_ctor (struct demangle_component *, enum gnu_v3_ctor_kinds,
             struct demangle_component *);

#define cplus_demangle_fill_dtor d_fill_dtor
static int
d_fill_dtor (struct demangle_component *, enum gnu_v3_dtor_kinds,
             struct demangle_component *);

#define cplus_demangle_mangled_name d_mangled_name
static struct demangle_component *d_mangled_name (struct d_info *, int);

#define cplus_demangle_type d_type
static struct demangle_component *d_type (struct d_info *);

#define cplus_demangle_print d_print
static char *d_print (int, const struct demangle_component *, int, size_t *);

#define cplus_demangle_print_callback d_print_callback
static int d_print_callback (int, const struct demangle_component *,
                             demangle_callbackref, void *);

#define cplus_demangle_init_info d_init_info
static void d_init_info (const char *, int, size_t, struct d_info *);

#else /* ! defined(IN_GLIBCPP_V3) */
#define CP_STATIC_IF_GLIBCPP_V3
#endif /* ! defined(IN_GLIBCPP_V3) */

/* See if the compiler supports dynamic arrays.  */

#ifdef __GNUC__
#define CP_DYNAMIC_ARRAYS
#else
#ifdef __STDC__
#ifdef __STDC_VERSION__
#if __STDC_VERSION__ >= 199901L
#define CP_DYNAMIC_ARRAYS
#endif /* __STDC__VERSION >= 199901L */
#endif /* defined (__STDC_VERSION__) */
#endif /* defined (__STDC__) */
#endif /* ! defined (__GNUC__) */

/* We avoid pulling in the ctype tables, to prevent pulling in
   additional unresolved symbols when this code is used in a library.
   FIXME: Is this really a valid reason?  This comes from the original
   V3 demangler code.

   As of this writing this file has the following undefined references
   when compiled with -DIN_GLIBCPP_V3: realloc, free, memcpy, strcpy,
   strcat, strlen.  */

#define IS_DIGIT(c) ((c) >= '0' && (c) <= '9')
#define IS_UPPER(c) ((c) >= 'A' && (c) <= 'Z')
#define IS_LOWER(c) ((c) >= 'a' && (c) <= 'z')

/* The prefix prepended by GCC to an identifier represnting the
   anonymous namespace.  */
#define ANONYMOUS_NAMESPACE_PREFIX "_GLOBAL_"
#define ANONYMOUS_NAMESPACE_PREFIX_LEN \
  (sizeof (ANONYMOUS_NAMESPACE_PREFIX) - 1)

/* Information we keep for the standard substitutions.  */

struct d_standard_sub_info
{
  /* The code for this substitution.  */
  char code;
  /* The simple string it expands to.  */
  const char *simple_expansion;
  /* The length of the simple expansion.  */
  int simple_len;
  /* The results of a full, verbose, expansion.  This is used when
     qualifying a constructor/destructor, or when in verbose mode.  */
  const char *full_expansion;
  /* The length of the full expansion.  */
  int full_len;
  /* What to set the last_name field of d_info to; NULL if we should
     not set it.  This is only relevant when qualifying a
     constructor/destructor.  */
  const char *set_last_name;
  /* The length of set_last_name.  */
  int set_last_name_len;
};

/* Accessors for subtrees of struct demangle_component.  */

#define d_left(dc) ((dc)->u.s_binary.left)
#define d_right(dc) ((dc)->u.s_binary.right)

/* A list of templates.  This is used while printing.  */

struct d_print_template
{
  /* Next template on the list.  */
  struct d_print_template *next;
  /* This template.  */
  const struct demangle_component *template_decl;
};

/* A list of type modifiers.  This is used while printing.  */

struct d_print_mod
{
  /* Next modifier on the list.  These are in the reverse of the order
     in which they appeared in the mangled string.  */
  struct d_print_mod *next;
  /* The modifier.  */
  const struct demangle_component *mod;
  /* Whether this modifier was printed.  */
  int printed;
  /* The list of templates which applies to this modifier.  */
  struct d_print_template *templates;
};

/* We use these structures to hold information during printing.  */

struct d_growable_string
{
  /* Buffer holding the result.  */
  char *buf;
  /* Current length of data in buffer.  */
  size_t len;
  /* Allocated size of buffer.  */
  size_t alc;
  /* Set to 1 if we had a memory allocation failure.  */
  int allocation_failure;
};

enum { D_PRINT_BUFFER_LENGTH = 256 };
struct d_print_info
{
  /* The options passed to the demangler.  */
  int options;
  /* Fixed-length allocated buffer for demangled data, flushed to the
     callback with a NUL termination once full.  */
  char buf[D_PRINT_BUFFER_LENGTH];
  /* Current length of data in buffer.  */
  size_t len;
  /* The last character printed, saved individually so that it survives
     any buffer flush.  */
  char last_char;
  /* Callback function to handle demangled buffer flush.  */
  demangle_callbackref callback;
  /* Opaque callback argument.  */
  void *opaque;
  /* The current list of templates, if any.  */
  struct d_print_template *templates;
  /* The current list of modifiers (e.g., pointer, reference, etc.),
     if any.  */
  struct d_print_mod *modifiers;
  /* Set to 1 if we saw a demangling error.  */
  int demangle_failure;
  /* The current index into any template argument packs we are using
     for printing.  */
  int pack_index;
  /* Number of d_print_flush calls so far.  */
  unsigned long int flush_count;
};

#ifdef CP_DEMANGLE_DEBUG
static void d_dump (struct demangle_component *, int);
#endif

static struct demangle_component *
d_make_empty (struct d_info *);

static struct demangle_component *
d_make_comp (struct d_info *, enum demangle_component_type,
             struct demangle_component *,
             struct demangle_component *);

static struct demangle_component *
d_make_name (struct d_info *, const char *, int);

static struct demangle_component *
d_make_demangle_mangled_name (struct d_info *, const char *);

static struct demangle_component *
d_make_builtin_type (struct d_info *,
                     const struct demangle_builtin_type_info *);

static struct demangle_component *
d_make_operator (struct d_info *,
                 const struct demangle_operator_info *);

static struct demangle_component *
d_make_extended_operator (struct d_info *, int,
                          struct demangle_component *);

static struct demangle_component *
d_make_ctor (struct d_info *, enum gnu_v3_ctor_kinds,
             struct demangle_component *);

static struct demangle_component *
d_make_dtor (struct d_info *, enum gnu_v3_dtor_kinds,
             struct demangle_component *);

static struct demangle_component *
d_make_template_param (struct d_info *, long);

static struct demangle_component *
d_make_sub (struct d_info *, const char *, int);

static int
has_return_type (struct demangle_component *);

static int
is_ctor_dtor_or_conversion (struct demangle_component *);

static struct demangle_component *d_encoding (struct d_info *, int);

static struct demangle_component *d_name (struct d_info *);

static struct demangle_component *d_nested_name (struct d_info *);

static struct demangle_component *d_prefix (struct d_info *);

static struct demangle_component *d_unqualified_name (struct d_info *);

static struct demangle_component *d_source_name (struct d_info *);

static long d_number (struct d_info *);

static struct demangle_component *d_identifier (struct d_info *, int);

static struct demangle_component *d_operator_name (struct d_info *);

static struct demangle_component *d_special_name (struct d_info *);

static int d_call_offset (struct d_info *, int);

static struct demangle_component *d_ctor_dtor_name (struct d_info *);

static struct demangle_component **
d_cv_qualifiers (struct d_info *, struct demangle_component **, int);

static struct demangle_component *
d_function_type (struct d_info *);

static struct demangle_component *
d_bare_function_type (struct d_info *, int);

static struct demangle_component *
d_class_enum_type (struct d_info *);

static struct demangle_component *d_array_type (struct d_info *);

static struct demangle_component *d_vector_type (struct d_info *);

static struct demangle_component *
d_pointer_to_member_type (struct d_info *);

static struct demangle_component *
d_template_param (struct d_info *);

static struct demangle_component *d_template_args (struct d_info *);

static struct demangle_component *
d_template_arg (struct d_info *);

static struct demangle_component *d_expression (struct d_info *);

static struct demangle_component *d_expr_primary (struct d_info *);

static struct demangle_component *d_local_name (struct d_info *);

static int d_discriminator (struct d_info *);

static struct demangle_component *d_lambda (struct d_info *);

static struct demangle_component *d_unnamed_type (struct d_info *);

static int
d_add_substitution (struct d_info *, struct demangle_component *);

static struct demangle_component *d_substitution (struct d_info *, int);

static void d_growable_string_init (struct d_growable_string *, size_t);

static inline void
d_growable_string_resize (struct d_growable_string *, size_t);

static inline void
d_growable_string_append_buffer (struct d_growable_string *,
                                 const char *, size_t);
static void
d_growable_string_callback_adapter (const char *, size_t, void *);

static void
d_print_init (struct d_print_info *, int, demangle_callbackref, void *);

static inline void d_print_error (struct d_print_info *);

static inline int d_print_saw_error (struct d_print_info *);

static inline void d_print_flush (struct d_print_info *);

static inline void d_append_char (struct d_print_info *, char);

static inline void d_append_buffer (struct d_print_info *,
                                    const char *, size_t);

static inline void d_append_string (struct d_print_info *, const char *);

static inline char d_last_char (struct d_print_info *);

static void
d_print_comp (struct d_print_info *, const struct demangle_component *);

static void
d_print_java_identifier (struct d_print_info *, const char *, int);

static void
d_print_mod_list (struct d_print_info *, struct d_print_mod *, int);

static void
d_print_mod (struct d_print_info *, const struct demangle_component *);

static void
d_print_function_type (struct d_print_info *,
                       const struct demangle_component *,
                       struct d_print_mod *);

static void
d_print_array_type (struct d_print_info *,
                    const struct demangle_component *,
                    struct d_print_mod *);

static void
d_print_expr_op (struct d_print_info *, const struct demangle_component *);

static void
d_print_cast (struct d_print_info *, const struct demangle_component *);

static int d_demangle_callback (const char *, int,
                                demangle_callbackref, void *);
static char *d_demangle (const char *, int, size_t *);

#ifdef CP_DEMANGLE_DEBUG

static void
d_dump (struct demangle_component *dc, int indent)
{
  int i;

  if (dc == NULL)
    {
      if (indent == 0)
        printf ("failed demangling\n");
      return;
    }

  for (i = 0; i < indent; ++i)
    putchar (' ');

  switch (dc->type)
    {
    case DEMANGLE_COMPONENT_NAME:
      printf ("name '%.*s'\n", dc->u.s_name.len, dc->u.s_name.s);
      return;
    case DEMANGLE_COMPONENT_TEMPLATE_PARAM:
      printf ("template parameter %ld\n", dc->u.s_number.number);
      return;
    case DEMANGLE_COMPONENT_CTOR:
      printf ("constructor %d\n", (int) dc->u.s_ctor.kind);
      d_dump (dc->u.s_ctor.name, indent + 2);
      return;
    case DEMANGLE_COMPONENT_DTOR:
      printf ("destructor %d\n", (int) dc->u.s_dtor.kind);
      d_dump (dc->u.s_dtor.name, indent + 2);
      return;
    case DEMANGLE_COMPONENT_SUB_STD:
      printf ("standard substitution %s\n", dc->u.s_string.string);
      return;
    case DEMANGLE_COMPONENT_BUILTIN_TYPE:
      printf ("builtin type %s\n", dc->u.s_builtin.type->name);
      return;
    case DEMANGLE_COMPONENT_OPERATOR:
      printf ("operator %s\n", dc->u.s_operator.op->name);
      return;
    case DEMANGLE_COMPONENT_EXTENDED_OPERATOR:
      printf ("extended operator with %d args\n",
	      dc->u.s_extended_operator.args);
      d_dump (dc->u.s_extended_operator.name, indent + 2);
      return;

    case DEMANGLE_COMPONENT_QUAL_NAME:
      printf ("qualified name\n");
      break;
    case DEMANGLE_COMPONENT_LOCAL_NAME:
      printf ("local name\n");
      break;
    case DEMANGLE_COMPONENT_TYPED_NAME:
      printf ("typed name\n");
      break;
    case DEMANGLE_COMPONENT_TEMPLATE:
      printf ("template\n");
      break;
    case DEMANGLE_COMPONENT_VTABLE:
      printf ("vtable\n");
      break;
    case DEMANGLE_COMPONENT_VTT:
      printf ("VTT\n");
      break;
    case DEMANGLE_COMPONENT_CONSTRUCTION_VTABLE:
      printf ("construction vtable\n");
      break;
    case DEMANGLE_COMPONENT_TYPEINFO:
      printf ("typeinfo\n");
      break;
    case DEMANGLE_COMPONENT_TYPEINFO_NAME:
      printf ("typeinfo name\n");
      break;
    case DEMANGLE_COMPONENT_TYPEINFO_FN:
      printf ("typeinfo function\n");
      break;
    case DEMANGLE_COMPONENT_THUNK:
      printf ("thunk\n");
      break;
    case DEMANGLE_COMPONENT_VIRTUAL_THUNK:
      printf ("virtual thunk\n");
      break;
    case DEMANGLE_COMPONENT_COVARIANT_THUNK:
      printf ("covariant thunk\n");
      break;
    case DEMANGLE_COMPONENT_JAVA_CLASS:
      printf ("java class\n");
      break;
    case DEMANGLE_COMPONENT_GUARD:
      printf ("guard\n");
      break;
    case DEMANGLE_COMPONENT_REFTEMP:
      printf ("reference temporary\n");
      break;
    case DEMANGLE_COMPONENT_HIDDEN_ALIAS:
      printf ("hidden alias\n");
      break;
    case DEMANGLE_COMPONENT_RESTRICT:
      printf ("restrict\n");
      break;
    case DEMANGLE_COMPONENT_VOLATILE:
      printf ("volatile\n");
      break;
    case DEMANGLE_COMPONENT_CONST:
      printf ("const\n");
      break;
    case DEMANGLE_COMPONENT_RESTRICT_THIS:
      printf ("restrict this\n");
      break;
    case DEMANGLE_COMPONENT_VOLATILE_THIS:
      printf ("volatile this\n");
      break;
    case DEMANGLE_COMPONENT_CONST_THIS:
      printf ("const this\n");
      break;
    case DEMANGLE_COMPONENT_VENDOR_TYPE_QUAL:
      printf ("vendor type qualifier\n");
      break;
    case DEMANGLE_COMPONENT_POINTER:
      printf ("pointer\n");
      break;
    case DEMANGLE_COMPONENT_REFERENCE:
      printf ("reference\n");
      break;
    case DEMANGLE_COMPONENT_RVALUE_REFERENCE:
      printf ("rvalue reference\n");
      break;
    case DEMANGLE_COMPONENT_COMPLEX:
      printf ("complex\n");
      break;
    case DEMANGLE_COMPONENT_IMAGINARY:
      printf ("imaginary\n");
      break;
    case DEMANGLE_COMPONENT_VENDOR_TYPE:
      printf ("vendor type\n");
      break;
    case DEMANGLE_COMPONENT_FUNCTION_TYPE:
      printf ("function type\n");
      break;
    case DEMANGLE_COMPONENT_ARRAY_TYPE:
      printf ("array type\n");
      break;
    case DEMANGLE_COMPONENT_PTRMEM_TYPE:
      printf ("pointer to member type\n");
      break;
    case DEMANGLE_COMPONENT_FIXED_TYPE:
      printf ("fixed-point type\n");
      break;
    case DEMANGLE_COMPONENT_ARGLIST:
      printf ("argument list\n");
      break;
    case DEMANGLE_COMPONENT_TEMPLATE_ARGLIST:
      printf ("template argument list\n");
      break;
    case DEMANGLE_COMPONENT_CAST:
      printf ("cast\n");
      break;
    case DEMANGLE_COMPONENT_UNARY:
      printf ("unary operator\n");
      break;
    case DEMANGLE_COMPONENT_BINARY:
      printf ("binary operator\n");
      break;
    case DEMANGLE_COMPONENT_BINARY_ARGS:
      printf ("binary operator arguments\n");
      break;
    case DEMANGLE_COMPONENT_TRINARY:
      printf ("trinary operator\n");
      break;
    case DEMANGLE_COMPONENT_TRINARY_ARG1:
      printf ("trinary operator arguments 1\n");
      break;
    case DEMANGLE_COMPONENT_TRINARY_ARG2:
      printf ("trinary operator arguments 1\n");
      break;
    case DEMANGLE_COMPONENT_LITERAL:
      printf ("literal\n");
      break;
    case DEMANGLE_COMPONENT_LITERAL_NEG:
      printf ("negative literal\n");
      break;
    case DEMANGLE_COMPONENT_JAVA_RESOURCE:
      printf ("java resource\n");
      break;
    case DEMANGLE_COMPONENT_COMPOUND_NAME:
      printf ("compound name\n");
      break;
    case DEMANGLE_COMPONENT_CHARACTER:
      printf ("character '%c'\n",  dc->u.s_character.character);
      return;
    case DEMANGLE_COMPONENT_DECLTYPE:
      printf ("decltype\n");
      break;
    case DEMANGLE_COMPONENT_PACK_EXPANSION:
      printf ("pack expansion\n");
      break;
    }

  d_dump (d_left (dc), indent + 2);
  d_dump (d_right (dc), indent + 2);
}

#endif /* CP_DEMANGLE_DEBUG */

/* Fill in a DEMANGLE_COMPONENT_NAME.  */

CP_STATIC_IF_GLIBCPP_V3
int
cplus_demangle_fill_name (struct demangle_component *p, const char *s, int len)
{
  if (p == NULL || s == NULL || len == 0)
    return 0;
  p->type = DEMANGLE_COMPONENT_NAME;
  p->u.s_name.s = s;
  p->u.s_name.len = len;
  return 1;
}

/* Fill in a DEMANGLE_COMPONENT_EXTENDED_OPERATOR.  */

CP_STATIC_IF_GLIBCPP_V3
int
cplus_demangle_fill_extended_operator (struct demangle_component *p, int args,
                                       struct demangle_component *name)
{
  if (p == NULL || args < 0 || name == NULL)
    return 0;
  p->type = DEMANGLE_COMPONENT_EXTENDED_OPERATOR;
  p->u.s_extended_operator.args = args;
  p->u.s_extended_operator.name = name;
  return 1;
}

/* Fill in a DEMANGLE_COMPONENT_CTOR.  */

CP_STATIC_IF_GLIBCPP_V3
int
cplus_demangle_fill_ctor (struct demangle_component *p,
                          enum gnu_v3_ctor_kinds kind,
                          struct demangle_component *name)
{
  if (p == NULL
      || name == NULL
      || (int) kind < gnu_v3_complete_object_ctor
      || (int) kind > gnu_v3_complete_object_allocating_ctor)
    return 0;
  p->type = DEMANGLE_COMPONENT_CTOR;
  p->u.s_ctor.kind = kind;
  p->u.s_ctor.name = name;
  return 1;
}

/* Fill in a DEMANGLE_COMPONENT_DTOR.  */

CP_STATIC_IF_GLIBCPP_V3
int
cplus_demangle_fill_dtor (struct demangle_component *p,
                          enum gnu_v3_dtor_kinds kind,
                          struct demangle_component *name)
{
  if (p == NULL
      || name == NULL
      || (int) kind < gnu_v3_deleting_dtor
      || (int) kind > gnu_v3_base_object_dtor)
    return 0;
  p->type = DEMANGLE_COMPONENT_DTOR;
  p->u.s_dtor.kind = kind;
  p->u.s_dtor.name = name;
  return 1;
}

/* Add a new component.  */

static struct demangle_component *
d_make_empty (struct d_info *di)
{
  struct demangle_component *p;

  if (di->next_comp >= di->num_comps)
    return NULL;
  p = &di->comps[di->next_comp];
  ++di->next_comp;
  return p;
}

/* Add a new generic component.  */

static struct demangle_component *
d_make_comp (struct d_info *di, enum demangle_component_type type,
             struct demangle_component *left,
             struct demangle_component *right)
{
  struct demangle_component *p;

  /* We check for errors here.  A typical error would be a NULL return
     from a subroutine.  We catch those here, and return NULL
     upward.  */
  switch (type)
    {
      /* These types require two parameters.  */
    case DEMANGLE_COMPONENT_QUAL_NAME:
    case DEMANGLE_COMPONENT_LOCAL_NAME:
    case DEMANGLE_COMPONENT_TYPED_NAME:
    case DEMANGLE_COMPONENT_TEMPLATE:
    case DEMANGLE_COMPONENT_CONSTRUCTION_VTABLE:
    case DEMANGLE_COMPONENT_VENDOR_TYPE_QUAL:
    case DEMANGLE_COMPONENT_PTRMEM_TYPE:
    case DEMANGLE_COMPONENT_UNARY:
    case DEMANGLE_COMPONENT_BINARY:
    case DEMANGLE_COMPONENT_BINARY_ARGS:
    case DEMANGLE_COMPONENT_TRINARY:
    case DEMANGLE_COMPONENT_TRINARY_ARG1:
    case DEMANGLE_COMPONENT_TRINARY_ARG2:
    case DEMANGLE_COMPONENT_LITERAL:
    case DEMANGLE_COMPONENT_LITERAL_NEG:
    case DEMANGLE_COMPONENT_COMPOUND_NAME:
    case DEMANGLE_COMPONENT_VECTOR_TYPE:
      if (left == NULL || right == NULL)
	return NULL;
      break;

      /* These types only require one parameter.  */
    case DEMANGLE_COMPONENT_VTABLE:
    case DEMANGLE_COMPONENT_VTT:
    case DEMANGLE_COMPONENT_TYPEINFO:
    case DEMANGLE_COMPONENT_TYPEINFO_NAME:
    case DEMANGLE_COMPONENT_TYPEINFO_FN:
    case DEMANGLE_COMPONENT_THUNK:
    case DEMANGLE_COMPONENT_VIRTUAL_THUNK:
    case DEMANGLE_COMPONENT_COVARIANT_THUNK:
    case DEMANGLE_COMPONENT_JAVA_CLASS:
    case DEMANGLE_COMPONENT_GUARD:
    case DEMANGLE_COMPONENT_REFTEMP:
    case DEMANGLE_COMPONENT_HIDDEN_ALIAS:
    case DEMANGLE_COMPONENT_POINTER:
    case DEMANGLE_COMPONENT_REFERENCE:
    case DEMANGLE_COMPONENT_RVALUE_REFERENCE:
    case DEMANGLE_COMPONENT_COMPLEX:
    case DEMANGLE_COMPONENT_IMAGINARY:
    case DEMANGLE_COMPONENT_VENDOR_TYPE:
    case DEMANGLE_COMPONENT_CAST:
    case DEMANGLE_COMPONENT_JAVA_RESOURCE:
    case DEMANGLE_COMPONENT_DECLTYPE:
    case DEMANGLE_COMPONENT_PACK_EXPANSION:
    case DEMANGLE_COMPONENT_GLOBAL_CONSTRUCTORS:
    case DEMANGLE_COMPONENT_GLOBAL_DESTRUCTORS:
      if (left == NULL)
	return NULL;
      break;

      /* This needs a right parameter, but the left parameter can be
	 empty.  */
    case DEMANGLE_COMPONENT_ARRAY_TYPE:
      if (right == NULL)
	return NULL;
      break;

      /* These are allowed to have no parameters--in some cases they
	 will be filled in later.  */
    case DEMANGLE_COMPONENT_FUNCTION_TYPE:
    case DEMANGLE_COMPONENT_RESTRICT:
    case DEMANGLE_COMPONENT_VOLATILE:
    case DEMANGLE_COMPONENT_CONST:
    case DEMANGLE_COMPONENT_RESTRICT_THIS:
    case DEMANGLE_COMPONENT_VOLATILE_THIS:
    case DEMANGLE_COMPONENT_CONST_THIS:
    case DEMANGLE_COMPONENT_ARGLIST:
    case DEMANGLE_COMPONENT_TEMPLATE_ARGLIST:
      break;

      /* Other types should not be seen here.  */
    default:
      return NULL;
    }

  p = d_make_empty (di);
  if (p != NULL)
    {
      p->type = type;
      p->u.s_binary.left = left;
      p->u.s_binary.right = right;
    }
  return p;
}

/* Add a new demangle mangled name component.  */

static struct demangle_component *
d_make_demangle_mangled_name (struct d_info *di, const char *s)
{
  if (d_peek_char (di) != '_' || d_peek_next_char (di) != 'Z')
    return d_make_name (di, s, strlen (s));
  d_advance (di, 2);
  return d_encoding (di, 0);
}

/* Add a new name component.  */

static struct demangle_component *
d_make_name (struct d_info *di, const char *s, int len)
{
  struct demangle_component *p;

  p = d_make_empty (di);
  if (! cplus_demangle_fill_name (p, s, len))
    return NULL;
  return p;
}

/* Add a new builtin type component.  */

static struct demangle_component *
d_make_builtin_type (struct d_info *di,
                     const struct demangle_builtin_type_info *type)
{
  struct demangle_component *p;

  if (type == NULL)
    return NULL;
  p = d_make_empty (di);
  if (p != NULL)
    {
      p->type = DEMANGLE_COMPONENT_BUILTIN_TYPE;
      p->u.s_builtin.type = type;
    }
  return p;
}

/* Add a new operator component.  */

static struct demangle_component *
d_make_operator (struct d_info *di, const struct demangle_operator_info *op)
{
  struct demangle_component *p;

  p = d_make_empty (di);
  if (p != NULL)
    {
      p->type = DEMANGLE_COMPONENT_OPERATOR;
      p->u.s_operator.op = op;
    }
  return p;
}

/* Add a new extended operator component.  */

static struct demangle_component *
d_make_extended_operator (struct d_info *di, int args,
                          struct demangle_component *name)
{
  struct demangle_component *p;

  p = d_make_empty (di);
  if (! cplus_demangle_fill_extended_operator (p, args, name))
    return NULL;
  return p;
}

static struct demangle_component *
d_make_default_arg (struct d_info *di, int num,
		    struct demangle_component *sub)
{
  struct demangle_component *p = d_make_empty (di);
  if (p)
    {
      p->type = DEMANGLE_COMPONENT_DEFAULT_ARG;
      p->u.s_unary_num.num = num;
      p->u.s_unary_num.sub = sub;
    }
  return p;
}

/* Add a new constructor component.  */

static struct demangle_component *
d_make_ctor (struct d_info *di, enum gnu_v3_ctor_kinds kind,
             struct demangle_component *name)
{
  struct demangle_component *p;

  p = d_make_empty (di);
  if (! cplus_demangle_fill_ctor (p, kind, name))
    return NULL;
  return p;
}

/* Add a new destructor component.  */

static struct demangle_component *
d_make_dtor (struct d_info *di, enum gnu_v3_dtor_kinds kind,
             struct demangle_component *name)
{
  struct demangle_component *p;

  p = d_make_empty (di);
  if (! cplus_demangle_fill_dtor (p, kind, name))
    return NULL;
  return p;
}

/* Add a new template parameter.  */

static struct demangle_component *
d_make_template_param (struct d_info *di, long i)
{
  struct demangle_component *p;

  p = d_make_empty (di);
  if (p != NULL)
    {
      p->type = DEMANGLE_COMPONENT_TEMPLATE_PARAM;
      p->u.s_number.number = i;
    }
  return p;
}

/* Add a new function parameter.  */

static struct demangle_component *
d_make_function_param (struct d_info *di, long i)
{
  struct demangle_component *p;

  p = d_make_empty (di);
  if (p != NULL)
    {
      p->type = DEMANGLE_COMPONENT_FUNCTION_PARAM;
      p->u.s_number.number = i;
    }
  return p;
}

/* Add a new standard substitution component.  */

static struct demangle_component *
d_make_sub (struct d_info *di, const char *name, int len)
{
  struct demangle_component *p;

  p = d_make_empty (di);
  if (p != NULL)
    {
      p->type = DEMANGLE_COMPONENT_SUB_STD;
      p->u.s_string.string = name;
      p->u.s_string.len = len;
    }
  return p;
}

/* <mangled-name> ::= _Z <encoding>

   TOP_LEVEL is non-zero when called at the top level.  */

CP_STATIC_IF_GLIBCPP_V3
struct demangle_component *
cplus_demangle_mangled_name (struct d_info *di, int top_level)
{
  if (! d_check_char (di, '_')
      /* Allow missing _ if not at toplevel to work around a
	 bug in G++ abi-version=2 mangling; see the comment in
	 write_template_arg.  */
      && top_level)
    return NULL;
  if (! d_check_char (di, 'Z'))
    return NULL;
  return d_encoding (di, top_level);
}

/* Return whether a function should have a return type.  The argument
   is the function name, which may be qualified in various ways.  The
   rules are that template functions have return types with some
   exceptions, function types which are not part of a function name
   mangling have return types with some exceptions, and non-template
   function names do not have return types.  The exceptions are that
   constructors, destructors, and conversion operators do not have
   return types.  */

static int
has_return_type (struct demangle_component *dc)
{
  if (dc == NULL)
    return 0;
  switch (dc->type)
    {
    default:
      return 0;
    case DEMANGLE_COMPONENT_TEMPLATE:
      return ! is_ctor_dtor_or_conversion (d_left (dc));
    case DEMANGLE_COMPONENT_RESTRICT_THIS:
    case DEMANGLE_COMPONENT_VOLATILE_THIS:
    case DEMANGLE_COMPONENT_CONST_THIS:
      return has_return_type (d_left (dc));
    }
}

/* Return whether a name is a constructor, a destructor, or a
   conversion operator.  */

static int
is_ctor_dtor_or_conversion (struct demangle_component *dc)
{
  if (dc == NULL)
    return 0;
  switch (dc->type)
    {
    default:
      return 0;
    case DEMANGLE_COMPONENT_QUAL_NAME:
    case DEMANGLE_COMPONENT_LOCAL_NAME:
      return is_ctor_dtor_or_conversion (d_right (dc));
    case DEMANGLE_COMPONENT_CTOR:
    case DEMANGLE_COMPONENT_DTOR:
    case DEMANGLE_COMPONENT_CAST:
      return 1;
    }
}

/* <encoding> ::= <(function) name> <bare-function-type>
              ::= <(data) name>
              ::= <special-name>

   TOP_LEVEL is non-zero when called at the top level, in which case
   if DMGL_PARAMS is not set we do not demangle the function
   parameters.  We only set this at the top level, because otherwise
   we would not correctly demangle names in local scopes.  */

static struct demangle_component *
d_encoding (struct d_info *di, int top_level)
{
  char peek = d_peek_char (di);

  if (peek == 'G' || peek == 'T')
    return d_special_name (di);
  else
    {
      struct demangle_component *dc;

      dc = d_name (di);

      if (dc != NULL && top_level && (di->options & DMGL_PARAMS) == 0)
	{
	  /* Strip off any initial CV-qualifiers, as they really apply
	     to the `this' parameter, and they were not output by the
	     v2 demangler without DMGL_PARAMS.  */
	  while (dc->type == DEMANGLE_COMPONENT_RESTRICT_THIS
		 || dc->type == DEMANGLE_COMPONENT_VOLATILE_THIS
		 || dc->type == DEMANGLE_COMPONENT_CONST_THIS)
	    dc = d_left (dc);

	  /* If the top level is a DEMANGLE_COMPONENT_LOCAL_NAME, then
	     there may be CV-qualifiers on its right argument which
	     really apply here; this happens when parsing a class
	     which is local to a function.  */
	  if (dc->type == DEMANGLE_COMPONENT_LOCAL_NAME)
	    {
	      struct demangle_component *dcr;

	      dcr = d_right (dc);
	      while (dcr->type == DEMANGLE_COMPONENT_RESTRICT_THIS
		     || dcr->type == DEMANGLE_COMPONENT_VOLATILE_THIS
		     || dcr->type == DEMANGLE_COMPONENT_CONST_THIS)
		dcr = d_left (dcr);
	      dc->u.s_binary.right = dcr;
	    }

	  return dc;
	}

      peek = d_peek_char (di);
      if (dc == NULL || peek == '\0' || peek == 'E')
	return dc;
      return d_make_comp (di, DEMANGLE_COMPONENT_TYPED_NAME, dc,
			  d_bare_function_type (di, has_return_type (dc)));
    }
}

/* <name> ::= <nested-name>
          ::= <unscoped-name>
          ::= <unscoped-template-name> <template-args>
          ::= <local-name>

   <unscoped-name> ::= <unqualified-name>
                   ::= St <unqualified-name>

   <unscoped-template-name> ::= <unscoped-name>
                            ::= <substitution>
*/

static struct demangle_component *
d_name (struct d_info *di)
{
  char peek = d_peek_char (di);
  struct demangle_component *dc;

  switch (peek)
    {
    case 'N':
      return d_nested_name (di);

    case 'Z':
      return d_local_name (di);

    case 'L':
    case 'U':
      return d_unqualified_name (di);

    case 'S':
      {
	int subst;

	if (d_peek_next_char (di) != 't')
	  {
	    dc = d_substitution (di, 0);
	    subst = 1;
	  }
	else
	  {
	    d_advance (di, 2);
	    dc = d_make_comp (di, DEMANGLE_COMPONENT_QUAL_NAME,
			      d_make_name (di, "std", 3),
			      d_unqualified_name (di));
	    di->expansion += 3;
	    subst = 0;
	  }

	if (d_peek_char (di) != 'I')
	  {
	    /* The grammar does not permit this case to occur if we
	       called d_substitution() above (i.e., subst == 1).  We
	       don't bother to check.  */
	  }
	else
	  {
	    /* This is <template-args>, which means that we just saw
	       <unscoped-template-name>, which is a substitution
	       candidate if we didn't just get it from a
	       substitution.  */
	    if (! subst)
	      {
		if (! d_add_substitution (di, dc))
		  return NULL;
	      }
	    dc = d_make_comp (di, DEMANGLE_COMPONENT_TEMPLATE, dc,
			      d_template_args (di));
	  }

	return dc;
      }

    default:
      dc = d_unqualified_name (di);
      if (d_peek_char (di) == 'I')
	{
	  /* This is <template-args>, which means that we just saw
	     <unscoped-template-name>, which is a substitution
	     candidate.  */
	  if (! d_add_substitution (di, dc))
	    return NULL;
	  dc = d_make_comp (di, DEMANGLE_COMPONENT_TEMPLATE, dc,
			    d_template_args (di));
	}
      return dc;
    }
}

/* <nested-name> ::= N [<CV-qualifiers>] <prefix> <unqualified-name> E
                 ::= N [<CV-qualifiers>] <template-prefix> <template-args> E
*/

static struct demangle_component *
d_nested_name (struct d_info *di)
{
  struct demangle_component *ret;
  struct demangle_component **pret;

  if (! d_check_char (di, 'N'))
    return NULL;

  pret = d_cv_qualifiers (di, &ret, 1);
  if (pret == NULL)
    return NULL;

  *pret = d_prefix (di);
  if (*pret == NULL)
    return NULL;

  if (! d_check_char (di, 'E'))
    return NULL;

  return ret;
}

/* <prefix> ::= <prefix> <unqualified-name>
            ::= <template-prefix> <template-args>
            ::= <template-param>
            ::=
            ::= <substitution>

   <template-prefix> ::= <prefix> <(template) unqualified-name>
                     ::= <template-param>
                     ::= <substitution>
*/

static struct demangle_component *
d_prefix (struct d_info *di)
{
  struct demangle_component *ret = NULL;

  while (1)
    {
      char peek;
      enum demangle_component_type comb_type;
      struct demangle_component *dc;

      peek = d_peek_char (di);
      if (peek == '\0')
	return NULL;

      /* The older code accepts a <local-name> here, but I don't see
	 that in the grammar.  The older code does not accept a
	 <template-param> here.  */

      comb_type = DEMANGLE_COMPONENT_QUAL_NAME;
      if (IS_DIGIT (peek)
	  || IS_LOWER (peek)
	  || peek == 'C'
	  || peek == 'D'
	  || peek == 'U'
	  || peek == 'L')
	dc = d_unqualified_name (di);
      else if (peek == 'S')
	dc = d_substitution (di, 1);
      else if (peek == 'I')
	{
	  if (ret == NULL)
	    return NULL;
	  comb_type = DEMANGLE_COMPONENT_TEMPLATE;
	  dc = d_template_args (di);
	}
      else if (peek == 'T')
	dc = d_template_param (di);
      else if (peek == 'E')
	return ret;
      else if (peek == 'M')
	{
	  /* Initializer scope for a lambda.  We don't need to represent
	     this; the normal code will just treat the variable as a type
	     scope, which gives appropriate output.  */
	  if (ret == NULL)
	    return NULL;
	  d_advance (di, 1);
	  continue;
	}
      else
	return NULL;

      if (ret == NULL)
	ret = dc;
      else
	ret = d_make_comp (di, comb_type, ret, dc);

      if (peek != 'S' && d_peek_char (di) != 'E')
	{
	  if (! d_add_substitution (di, ret))
	    return NULL;
	}
    }
}

/* <unqualified-name> ::= <operator-name>
                      ::= <ctor-dtor-name>
                      ::= <source-name>
		      ::= <local-source-name> 

    <local-source-name>	::= L <source-name> <discriminator>
*/

static struct demangle_component *
d_unqualified_name (struct d_info *di)
{
  char peek;

  peek = d_peek_char (di);
  if (IS_DIGIT (peek))
    return d_source_name (di);
  else if (IS_LOWER (peek))
    {
      struct demangle_component *ret;

      ret = d_operator_name (di);
      if (ret != NULL && ret->type == DEMANGLE_COMPONENT_OPERATOR)
	di->expansion += sizeof "operator" + ret->u.s_operator.op->len - 2;
      return ret;
    }
  else if (peek == 'C' || peek == 'D')
    return d_ctor_dtor_name (di);
  else if (peek == 'L')
    {
      struct demangle_component * ret;

      d_advance (di, 1);

      ret = d_source_name (di);
      if (ret == NULL)
	return NULL;
      if (! d_discriminator (di))
	return NULL;
      return ret;
    }
  else if (peek == 'U')
    {
      switch (d_peek_next_char (di))
	{
	case 'l':
	  return d_lambda (di);
	case 't':
	  return d_unnamed_type (di);
	default:
	  return NULL;
	}
    }
  else
    return NULL;
}

/* <source-name> ::= <(positive length) number> <identifier>  */

static struct demangle_component *
d_source_name (struct d_info *di)
{
  long len;
  struct demangle_component *ret;

  len = d_number (di);
  if (len <= 0)
    return NULL;
  ret = d_identifier (di, len);
  di->last_name = ret;
  return ret;
}

/* number ::= [n] <(non-negative decimal integer)>  */

static long
d_number (struct d_info *di)
{
  int negative;
  char peek;
  long ret;

  negative = 0;
  peek = d_peek_char (di);
  if (peek == 'n')
    {
      negative = 1;
      d_advance (di, 1);
      peek = d_peek_char (di);
    }

  ret = 0;
  while (1)
    {
      if (! IS_DIGIT (peek))
	{
	  if (negative)
	    ret = - ret;
	  return ret;
	}
      ret = ret * 10 + peek - '0';
      d_advance (di, 1);
      peek = d_peek_char (di);
    }
}

/* Like d_number, but returns a demangle_component.  */

static struct demangle_component *
d_number_component (struct d_info *di)
{
  struct demangle_component *ret = d_make_empty (di);
  if (ret)
    {
      ret->type = DEMANGLE_COMPONENT_NUMBER;
      ret->u.s_number.number = d_number (di);
    }
  return ret;
}

/* identifier ::= <(unqualified source code identifier)>  */

static struct demangle_component *
d_identifier (struct d_info *di, int len)
{
  const char *name;

  name = d_str (di);

  if (di->send - name < len)
    return NULL;

  d_advance (di, len);

  /* A Java mangled name may have a trailing '$' if it is a C++
     keyword.  This '$' is not included in the length count.  We just
     ignore the '$'.  */
  if ((di->options & DMGL_JAVA) != 0
      && d_peek_char (di) == '$')
    d_advance (di, 1);

  /* Look for something which looks like a gcc encoding of an
     anonymous namespace, and replace it with a more user friendly
     name.  */
  if (len >= (int) ANONYMOUS_NAMESPACE_PREFIX_LEN + 2
      && memcmp (name, ANONYMOUS_NAMESPACE_PREFIX,
		 ANONYMOUS_NAMESPACE_PREFIX_LEN) == 0)
    {
      const char *s;

      s = name + ANONYMOUS_NAMESPACE_PREFIX_LEN;
      if ((*s == '.' || *s == '_' || *s == '$')
	  && s[1] == 'N')
	{
	  di->expansion -= len - sizeof "(anonymous namespace)";
	  return d_make_name (di, "(anonymous namespace)",
			      sizeof "(anonymous namespace)" - 1);
	}
    }

  return d_make_name (di, name, len);
}

/* operator_name ::= many different two character encodings.
                 ::= cv <type>
                 ::= v <digit> <source-name>
*/

#define NL(s) s, (sizeof s) - 1

CP_STATIC_IF_GLIBCPP_V3
const struct demangle_operator_info cplus_demangle_operators[] =
{
  { "aN", NL ("&="),        2 },
  { "aS", NL ("="),         2 },
  { "aa", NL ("&&"),        2 },
  { "ad", NL ("&"),         1 },
  { "an", NL ("&"),         2 },
  { "cl", NL ("()"),        2 },
  { "cm", NL (","),         2 },
  { "co", NL ("~"),         1 },
  { "dV", NL ("/="),        2 },
  { "da", NL ("delete[]"),  1 },
  { "de", NL ("*"),         1 },
  { "dl", NL ("delete"),    1 },
  { "dt", NL ("."),         2 },
  { "dv", NL ("/"),         2 },
  { "eO", NL ("^="),        2 },
  { "eo", NL ("^"),         2 },
  { "eq", NL ("=="),        2 },
  { "ge", NL (">="),        2 },
  { "gt", NL (">"),         2 },
  { "ix", NL ("[]"),        2 },
  { "lS", NL ("<<="),       2 },
  { "le", NL ("<="),        2 },
  { "ls", NL ("<<"),        2 },
  { "lt", NL ("<"),         2 },
  { "mI", NL ("-="),        2 },
  { "mL", NL ("*="),        2 },
  { "mi", NL ("-"),         2 },
  { "ml", NL ("*"),         2 },
  { "mm", NL ("--"),        1 },
  { "na", NL ("new[]"),     1 },
  { "ne", NL ("!="),        2 },
  { "ng", NL ("-"),         1 },
  { "nt", NL ("!"),         1 },
  { "nw", NL ("new"),       1 },
  { "oR", NL ("|="),        2 },
  { "oo", NL ("||"),        2 },
  { "or", NL ("|"),         2 },
  { "pL", NL ("+="),        2 },
  { "pl", NL ("+"),         2 },
  { "pm", NL ("->*"),       2 },
  { "pp", NL ("++"),        1 },
  { "ps", NL ("+"),         1 },
  { "pt", NL ("->"),        2 },
  { "qu", NL ("?"),         3 },
  { "rM", NL ("%="),        2 },
  { "rS", NL (">>="),       2 },
  { "rm", NL ("%"),         2 },
  { "rs", NL (">>"),        2 },
  { "st", NL ("sizeof "),   1 },
  { "sz", NL ("sizeof "),   1 },
  { "at", NL ("alignof "),   1 },
  { "az", NL ("alignof "),   1 },
  { NULL, NULL, 0,          0 }
};

static struct demangle_component *
d_operator_name (struct d_info *di)
{
  char c1;
  char c2;

  c1 = d_next_char (di);
  c2 = d_next_char (di);
  if (c1 == 'v' && IS_DIGIT (c2))
    return d_make_extended_operator (di, c2 - '0', d_source_name (di));
  else if (c1 == 'c' && c2 == 'v')
    return d_make_comp (di, DEMANGLE_COMPONENT_CAST,
			cplus_demangle_type (di), NULL);
  else
    {
      /* LOW is the inclusive lower bound.  */
      int low = 0;
      /* HIGH is the exclusive upper bound.  We subtract one to ignore
	 the sentinel at the end of the array.  */
      int high = ((sizeof (cplus_demangle_operators)
		   / sizeof (cplus_demangle_operators[0]))
		  - 1);

      while (1)
	{
	  int i;
	  const struct demangle_operator_info *p;

	  i = low + (high - low) / 2;
	  p = cplus_demangle_operators + i;

	  if (c1 == p->code[0] && c2 == p->code[1])
	    return d_make_operator (di, p);

	  if (c1 < p->code[0] || (c1 == p->code[0] && c2 < p->code[1]))
	    high = i;
	  else
	    low = i + 1;
	  if (low == high)
	    return NULL;
	}
    }
}

static struct demangle_component *
d_make_character (struct d_info *di, int c)
{
  struct demangle_component *p;
  p = d_make_empty (di);
  if (p != NULL)
    {
      p->type = DEMANGLE_COMPONENT_CHARACTER;
      p->u.s_character.character = c;
    }
  return p;
}

static struct demangle_component *
d_java_resource (struct d_info *di)
{
  struct demangle_component *p = NULL;
  struct demangle_component *next = NULL;
  long len, i;
  char c;
  const char *str;

  len = d_number (di);
  if (len <= 1)
    return NULL;

  /* Eat the leading '_'.  */
  if (d_next_char (di) != '_')
    return NULL;
  len--;

  str = d_str (di);
  i = 0;

  while (len > 0)
    {
      c = str[i];
      if (!c)
	return NULL;

      /* Each chunk is either a '$' escape...  */
      if (c == '$')
	{
	  i++;
	  switch (str[i++])
	    {
	    case 'S':
	      c = '/';
	      break;
	    case '_':
	      c = '.';
	      break;
	    case '$':
	      c = '$';
	      break;
	    default:
	      return NULL;
	    }
	  next = d_make_character (di, c);
	  d_advance (di, i);
	  str = d_str (di);
	  len -= i;
	  i = 0;
	  if (next == NULL)
	    return NULL;
	}
      /* ... or a sequence of characters.  */
      else
	{
	  while (i < len && str[i] && str[i] != '$')
	    i++;

	  next = d_make_name (di, str, i);
	  d_advance (di, i);
	  str = d_str (di);
	  len -= i;
	  i = 0;
	  if (next == NULL)
	    return NULL;
	}

      if (p == NULL)
	p = next;
      else
	{
	  p = d_make_comp (di, DEMANGLE_COMPONENT_COMPOUND_NAME, p, next);
	  if (p == NULL)
	    return NULL;
	}
    }

  p = d_make_comp (di, DEMANGLE_COMPONENT_JAVA_RESOURCE, p, NULL);

  return p;
}

/* <special-name> ::= TV <type>
                  ::= TT <type>
                  ::= TI <type>
                  ::= TS <type>
                  ::= GV <(object) name>
                  ::= T <call-offset> <(base) encoding>
                  ::= Tc <call-offset> <call-offset> <(base) encoding>
   Also g++ extensions:
                  ::= TC <type> <(offset) number> _ <(base) type>
                  ::= TF <type>
                  ::= TJ <type>
                  ::= GR <name>
		  ::= GA <encoding>
		  ::= Gr <resource name>
*/

static struct demangle_component *
d_special_name (struct d_info *di)
{
  di->expansion += 20;
  if (d_check_char (di, 'T'))
    {
      switch (d_next_char (di))
	{
	case 'V':
	  di->expansion -= 5;
	  return d_make_comp (di, DEMANGLE_COMPONENT_VTABLE,
			      cplus_demangle_type (di), NULL);
	case 'T':
	  di->expansion -= 10;
	  return d_make_comp (di, DEMANGLE_COMPONENT_VTT,
			      cplus_demangle_type (di), NULL);
	case 'I':
	  return d_make_comp (di, DEMANGLE_COMPONENT_TYPEINFO,
			      cplus_demangle_type (di), NULL);
	case 'S':
	  return d_make_comp (di, DEMANGLE_COMPONENT_TYPEINFO_NAME,
			      cplus_demangle_type (di), NULL);

	case 'h':
	  if (! d_call_offset (di, 'h'))
	    return NULL;
	  return d_make_comp (di, DEMANGLE_COMPONENT_THUNK,
			      d_encoding (di, 0), NULL);

	case 'v':
	  if (! d_call_offset (di, 'v'))
	    return NULL;
	  return d_make_comp (di, DEMANGLE_COMPONENT_VIRTUAL_THUNK,
			      d_encoding (di, 0), NULL);

	case 'c':
	  if (! d_call_offset (di, '\0'))
	    return NULL;
	  if (! d_call_offset (di, '\0'))
	    return NULL;
	  return d_make_comp (di, DEMANGLE_COMPONENT_COVARIANT_THUNK,
			      d_encoding (di, 0), NULL);

	case 'C':
	  {
	    struct demangle_component *derived_type;
	    long offset;
	    struct demangle_component *base_type;

	    derived_type = cplus_demangle_type (di);
	    offset = d_number (di);
	    if (offset < 0)
	      return NULL;
	    if (! d_check_char (di, '_'))
	      return NULL;
	    base_type = cplus_demangle_type (di);
	    /* We don't display the offset.  FIXME: We should display
	       it in verbose mode.  */
	    di->expansion += 5;
	    return d_make_comp (di, DEMANGLE_COMPONENT_CONSTRUCTION_VTABLE,
				base_type, derived_type);
	  }

	case 'F':
	  return d_make_comp (di, DEMANGLE_COMPONENT_TYPEINFO_FN,
			      cplus_demangle_type (di), NULL);
	case 'J':
	  return d_make_comp (di, DEMANGLE_COMPONENT_JAVA_CLASS,
			      cplus_demangle_type (di), NULL);

	default:
	  return NULL;
	}
    }
  else if (d_check_char (di, 'G'))
    {
      switch (d_next_char (di))
	{
	case 'V':
	  return d_make_comp (di, DEMANGLE_COMPONENT_GUARD, d_name (di), NULL);

	case 'R':
	  return d_make_comp (di, DEMANGLE_COMPONENT_REFTEMP, d_name (di),
			      NULL);

	case 'A':
	  return d_make_comp (di, DEMANGLE_COMPONENT_HIDDEN_ALIAS,
			      d_encoding (di, 0), NULL);

	case 'r':
	  return d_java_resource (di);

	default:
	  return NULL;
	}
    }
  else
    return NULL;
}

/* <call-offset> ::= h <nv-offset> _
                 ::= v <v-offset> _

   <nv-offset> ::= <(offset) number>

   <v-offset> ::= <(offset) number> _ <(virtual offset) number>

   The C parameter, if not '\0', is a character we just read which is
   the start of the <call-offset>.

   We don't display the offset information anywhere.  FIXME: We should
   display it in verbose mode.  */

static int
d_call_offset (struct d_info *di, int c)
{
  if (c == '\0')
    c = d_next_char (di);

  if (c == 'h')
    d_number (di);
  else if (c == 'v')
    {
      d_number (di);
      if (! d_check_char (di, '_'))
	return 0;
      d_number (di);
    }
  else
    return 0;

  if (! d_check_char (di, '_'))
    return 0;

  return 1;
}

/* <ctor-dtor-name> ::= C1
                    ::= C2
                    ::= C3
                    ::= D0
                    ::= D1
                    ::= D2
*/

static struct demangle_component *
d_ctor_dtor_name (struct d_info *di)
{
  if (di->last_name != NULL)
    {
      if (di->last_name->type == DEMANGLE_COMPONENT_NAME)
	di->expansion += di->last_name->u.s_name.len;
      else if (di->last_name->type == DEMANGLE_COMPONENT_SUB_STD)
	di->expansion += di->last_name->u.s_string.len;
    }
  switch (d_peek_char (di))
    {
    case 'C':
      {
	enum gnu_v3_ctor_kinds kind;

	switch (d_peek_next_char (di))
	  {
	  case '1':
	    kind = gnu_v3_complete_object_ctor;
	    break;
	  case '2':
	    kind = gnu_v3_base_object_ctor;
	    break;
	  case '3':
	    kind = gnu_v3_complete_object_allocating_ctor;
	    break;
	  default:
	    return NULL;
	  }
	d_advance (di, 2);
	return d_make_ctor (di, kind, di->last_name);
      }

    case 'D':
      {
	enum gnu_v3_dtor_kinds kind;

	switch (d_peek_next_char (di))
	  {
	  case '0':
	    kind = gnu_v3_deleting_dtor;
	    break;
	  case '1':
	    kind = gnu_v3_complete_object_dtor;
	    break;
	  case '2':
	    kind = gnu_v3_base_object_dtor;
	    break;
	  default:
	    return NULL;
	  }
	d_advance (di, 2);
	return d_make_dtor (di, kind, di->last_name);
      }

    default:
      return NULL;
    }
}

/* <type> ::= <builtin-type>
          ::= <function-type>
          ::= <class-enum-type>
          ::= <array-type>
          ::= <pointer-to-member-type>
          ::= <template-param>
          ::= <template-template-param> <template-args>
          ::= <substitution>
          ::= <CV-qualifiers> <type>
          ::= P <type>
          ::= R <type>
          ::= O <type> (C++0x)
          ::= C <type>
          ::= G <type>
          ::= U <source-name> <type>

   <builtin-type> ::= various one letter codes
                  ::= u <source-name>
*/

CP_STATIC_IF_GLIBCPP_V3
const struct demangle_builtin_type_info
cplus_demangle_builtin_types[D_BUILTIN_TYPE_COUNT] =
{
  /* a */ { NL ("signed char"),	NL ("signed char"),	D_PRINT_DEFAULT },
  /* b */ { NL ("bool"),	NL ("boolean"),		D_PRINT_BOOL },
  /* c */ { NL ("char"),	NL ("byte"),		D_PRINT_DEFAULT },
  /* d */ { NL ("double"),	NL ("double"),		D_PRINT_FLOAT },
  /* e */ { NL ("long double"),	NL ("long double"),	D_PRINT_FLOAT },
  /* f */ { NL ("float"),	NL ("float"),		D_PRINT_FLOAT },
  /* g */ { NL ("__float128"),	NL ("__float128"),	D_PRINT_FLOAT },
  /* h */ { NL ("unsigned char"), NL ("unsigned char"),	D_PRINT_DEFAULT },
  /* i */ { NL ("int"),		NL ("int"),		D_PRINT_INT },
  /* j */ { NL ("unsigned int"), NL ("unsigned"),	D_PRINT_UNSIGNED },
  /* k */ { NULL, 0,		NULL, 0,		D_PRINT_DEFAULT },
  /* l */ { NL ("long"),	NL ("long"),		D_PRINT_LONG },
  /* m */ { NL ("unsigned long"), NL ("unsigned long"),	D_PRINT_UNSIGNED_LONG },
  /* n */ { NL ("__int128"),	NL ("__int128"),	D_PRINT_DEFAULT },
  /* o */ { NL ("unsigned __int128"), NL ("unsigned __int128"),
	    D_PRINT_DEFAULT },
  /* p */ { NULL, 0,		NULL, 0,		D_PRINT_DEFAULT },
  /* q */ { NULL, 0,		NULL, 0,		D_PRINT_DEFAULT },
  /* r */ { NULL, 0,		NULL, 0,		D_PRINT_DEFAULT },
  /* s */ { NL ("short"),	NL ("short"),		D_PRINT_DEFAULT },
  /* t */ { NL ("unsigned short"), NL ("unsigned short"), D_PRINT_DEFAULT },
  /* u */ { NULL, 0,		NULL, 0,		D_PRINT_DEFAULT },
  /* v */ { NL ("void"),	NL ("void"),		D_PRINT_VOID },
  /* w */ { NL ("wchar_t"),	NL ("char"),		D_PRINT_DEFAULT },
  /* x */ { NL ("long long"),	NL ("long"),		D_PRINT_LONG_LONG },
  /* y */ { NL ("unsigned long long"), NL ("unsigned long long"),
	    D_PRINT_UNSIGNED_LONG_LONG },
  /* z */ { NL ("..."),		NL ("..."),		D_PRINT_DEFAULT },
  /* 26 */ { NL ("decimal32"),	NL ("decimal32"),	D_PRINT_DEFAULT },
  /* 27 */ { NL ("decimal64"),	NL ("decimal64"),	D_PRINT_DEFAULT },
  /* 28 */ { NL ("decimal128"),	NL ("decimal128"),	D_PRINT_DEFAULT },
  /* 29 */ { NL ("half"),	NL ("half"),		D_PRINT_FLOAT },
  /* 30 */ { NL ("char16_t"),	NL ("char16_t"),	D_PRINT_DEFAULT },
  /* 31 */ { NL ("char32_t"),	NL ("char32_t"),	D_PRINT_DEFAULT },
  /* 32 */ { NL ("decltype(nullptr)"),	NL ("decltype(nullptr)"),
	     D_PRINT_DEFAULT },
};

CP_STATIC_IF_GLIBCPP_V3
struct demangle_component *
cplus_demangle_type (struct d_info *di)
{
  char peek;
  struct demangle_component *ret;
  int can_subst;

  /* The ABI specifies that when CV-qualifiers are used, the base type
     is substitutable, and the fully qualified type is substitutable,
     but the base type with a strict subset of the CV-qualifiers is
     not substitutable.  The natural recursive implementation of the
     CV-qualifiers would cause subsets to be substitutable, so instead
     we pull them all off now.

     FIXME: The ABI says that order-insensitive vendor qualifiers
     should be handled in the same way, but we have no way to tell
     which vendor qualifiers are order-insensitive and which are
     order-sensitive.  So we just assume that they are all
     order-sensitive.  g++ 3.4 supports only one vendor qualifier,
     __vector, and it treats it as order-sensitive when mangling
     names.  */

  peek = d_peek_char (di);
  if (peek == 'r' || peek == 'V' || peek == 'K')
    {
      struct demangle_component **pret;

      pret = d_cv_qualifiers (di, &ret, 0);
      if (pret == NULL)
	return NULL;
      *pret = cplus_demangle_type (di);
      if (! *pret || ! d_add_substitution (di, ret))
	return NULL;
      return ret;
    }

  can_subst = 1;

  switch (peek)
    {
    case 'a': case 'b': case 'c': case 'd': case 'e': case 'f': case 'g':
    case 'h': case 'i': case 'j':           case 'l': case 'm': case 'n':
    case 'o':                               case 's': case 't':
    case 'v': case 'w': case 'x': case 'y': case 'z':
      ret = d_make_builtin_type (di,
				 &cplus_demangle_builtin_types[peek - 'a']);
      di->expansion += ret->u.s_builtin.type->len;
      can_subst = 0;
      d_advance (di, 1);
      break;

    case 'u':
      d_advance (di, 1);
      ret = d_make_comp (di, DEMANGLE_COMPONENT_VENDOR_TYPE,
			 d_source_name (di), NULL);
      break;

    case 'F':
      ret = d_function_type (di);
      break;

    case '0': case '1': case '2': case '3': case '4':
    case '5': case '6': case '7': case '8': case '9':
    case 'N':
    case 'Z':
      ret = d_class_enum_type (di);
      break;

    case 'A':
      ret = d_array_type (di);
      break;

    case 'M':
      ret = d_pointer_to_member_type (di);
      break;

    case 'T':
      ret = d_template_param (di);
      if (d_peek_char (di) == 'I')
	{
	  /* This is <template-template-param> <template-args>.  The
	     <template-template-param> part is a substitution
	     candidate.  */
	  if (! d_add_substitution (di, ret))
	    return NULL;
	  ret = d_make_comp (di, DEMANGLE_COMPONENT_TEMPLATE, ret,
			     d_template_args (di));
	}
      break;

    case 'S':
      /* If this is a special substitution, then it is the start of
	 <class-enum-type>.  */
      {
	char peek_next;

	peek_next = d_peek_next_char (di);
	if (IS_DIGIT (peek_next)
	    || peek_next == '_'
	    || IS_UPPER (peek_next))
	  {
	    ret = d_substitution (di, 0);
	    /* The substituted name may have been a template name and
	       may be followed by tepmlate args.  */
	    if (d_peek_char (di) == 'I')
	      ret = d_make_comp (di, DEMANGLE_COMPONENT_TEMPLATE, ret,
				 d_template_args (di));
	    else
	      can_subst = 0;
	  }
	else
	  {
	    ret = d_class_enum_type (di);
	    /* If the substitution was a complete type, then it is not
	       a new substitution candidate.  However, if the
	       substitution was followed by template arguments, then
	       the whole thing is a substitution candidate.  */
	    if (ret != NULL && ret->type == DEMANGLE_COMPONENT_SUB_STD)
	      can_subst = 0;
	  }
      }
      break;

    case 'O':
      d_advance (di, 1);
      ret = d_make_comp (di, DEMANGLE_COMPONENT_RVALUE_REFERENCE,
                         cplus_demangle_type (di), NULL);
      break;

    case 'P':
      d_advance (di, 1);
      ret = d_make_comp (di, DEMANGLE_COMPONENT_POINTER,
			 cplus_demangle_type (di), NULL);
      break;

    case 'R':
      d_advance (di, 1);
      ret = d_make_comp (di, DEMANGLE_COMPONENT_REFERENCE,
                         cplus_demangle_type (di), NULL);
      break;

    case 'C':
      d_advance (di, 1);
      ret = d_make_comp (di, DEMANGLE_COMPONENT_COMPLEX,
			 cplus_demangle_type (di), NULL);
      break;

    case 'G':
      d_advance (di, 1);
      ret = d_make_comp (di, DEMANGLE_COMPONENT_IMAGINARY,
			 cplus_demangle_type (di), NULL);
      break;

    case 'U':
      d_advance (di, 1);
      ret = d_source_name (di);
      ret = d_make_comp (di, DEMANGLE_COMPONENT_VENDOR_TYPE_QUAL,
			 cplus_demangle_type (di), ret);
      break;

    case 'D':
      can_subst = 0;
      d_advance (di, 1);
      peek = d_next_char (di);
      switch (peek)
	{
	case 'T':
	case 't':
	  /* decltype (expression) */
	  ret = d_make_comp (di, DEMANGLE_COMPONENT_DECLTYPE,
			     d_expression (di), NULL);
	  if (ret && d_next_char (di) != 'E')
	    ret = NULL;
	  break;
	  
	case 'p':
	  /* Pack expansion.  */
	  ret = d_make_comp (di, DEMANGLE_COMPONENT_PACK_EXPANSION,
			     cplus_demangle_type (di), NULL);
	  break;
	  
	case 'f':
	  /* 32-bit decimal floating point */
	  ret = d_make_builtin_type (di, &cplus_demangle_builtin_types[26]);
	  di->expansion += ret->u.s_builtin.type->len;
	  break;
	case 'd':
	  /* 64-bit DFP */
	  ret = d_make_builtin_type (di, &cplus_demangle_builtin_types[27]);
	  di->expansion += ret->u.s_builtin.type->len;
	  break;
	case 'e':
	  /* 128-bit DFP */
	  ret = d_make_builtin_type (di, &cplus_demangle_builtin_types[28]);
	  di->expansion += ret->u.s_builtin.type->len;
	  break;
	case 'h':
	  /* 16-bit half-precision FP */
	  ret = d_make_builtin_type (di, &cplus_demangle_builtin_types[29]);
	  di->expansion += ret->u.s_builtin.type->len;
	  break;
	case 's':
	  /* char16_t */
	  ret = d_make_builtin_type (di, &cplus_demangle_builtin_types[30]);
	  di->expansion += ret->u.s_builtin.type->len;
	  break;
	case 'i':
	  /* char32_t */
	  ret = d_make_builtin_type (di, &cplus_demangle_builtin_types[31]);
	  di->expansion += ret->u.s_builtin.type->len;
	  break;

	case 'F':
	  /* Fixed point types. DF<int bits><length><fract bits><sat>  */
	  ret = d_make_empty (di);
	  ret->type = DEMANGLE_COMPONENT_FIXED_TYPE;
	  if ((ret->u.s_fixed.accum = IS_DIGIT (d_peek_char (di))))
	    /* For demangling we don't care about the bits.  */
	    d_number (di);
	  ret->u.s_fixed.length = cplus_demangle_type (di);
	  if (ret->u.s_fixed.length == NULL)
	    return NULL;
	  d_number (di);
	  peek = d_next_char (di);
	  ret->u.s_fixed.sat = (peek == 's');
	  break;

	case 'v':
	  ret = d_vector_type (di);
	  break;

        case 'n':
          /* decltype(nullptr) */
	  ret = d_make_builtin_type (di, &cplus_demangle_builtin_types[32]);
	  di->expansion += ret->u.s_builtin.type->len;
	  break;

	default:
	  return NULL;
	}
      break;

    default:
      return NULL;
    }

  if (can_subst)
    {
      if (! d_add_substitution (di, ret))
	return NULL;
    }

  return ret;
}

/* <CV-qualifiers> ::= [r] [V] [K]  */

static struct demangle_component **
d_cv_qualifiers (struct d_info *di,
                 struct demangle_component **pret, int member_fn)
{
  char peek;

  peek = d_peek_char (di);
  while (peek == 'r' || peek == 'V' || peek == 'K')
    {
      enum demangle_component_type t;

      d_advance (di, 1);
      if (peek == 'r')
	{
	  t = (member_fn
	       ? DEMANGLE_COMPONENT_RESTRICT_THIS
	       : DEMANGLE_COMPONENT_RESTRICT);
	  di->expansion += sizeof "restrict";
	}
      else if (peek == 'V')
	{
	  t = (member_fn
	       ? DEMANGLE_COMPONENT_VOLATILE_THIS
	       : DEMANGLE_COMPONENT_VOLATILE);
	  di->expansion += sizeof "volatile";
	}
      else
	{
	  t = (member_fn
	       ? DEMANGLE_COMPONENT_CONST_THIS
	       : DEMANGLE_COMPONENT_CONST);
	  di->expansion += sizeof "const";
	}

      *pret = d_make_comp (di, t, NULL, NULL);
      if (*pret == NULL)
	return NULL;
      pret = &d_left (*pret);

      peek = d_peek_char (di);
    }

  return pret;
}

/* <function-type> ::= F [Y] <bare-function-type> E  */

static struct demangle_component *
d_function_type (struct d_info *di)
{
  struct demangle_component *ret;

  if (! d_check_char (di, 'F'))
    return NULL;
  if (d_peek_char (di) == 'Y')
    {
      /* Function has C linkage.  We don't print this information.
	 FIXME: We should print it in verbose mode.  */
      d_advance (di, 1);
    }
  ret = d_bare_function_type (di, 1);
  if (! d_check_char (di, 'E'))
    return NULL;
  return ret;
}

/* <type>+ */

static struct demangle_component *
d_parmlist (struct d_info *di)
{
  struct demangle_component *tl;
  struct demangle_component **ptl;

  tl = NULL;
  ptl = &tl;
  while (1)
    {
      struct demangle_component *type;

      char peek = d_peek_char (di);
      if (peek == '\0' || peek == 'E')
	break;
      type = cplus_demangle_type (di);
      if (type == NULL)
	return NULL;
      *ptl = d_make_comp (di, DEMANGLE_COMPONENT_ARGLIST, type, NULL);
      if (*ptl == NULL)
	return NULL;
      ptl = &d_right (*ptl);
    }

  /* There should be at least one parameter type besides the optional
     return type.  A function which takes no arguments will have a
     single parameter type void.  */
  if (tl == NULL)
    return NULL;

  /* If we have a single parameter type void, omit it.  */
  if (d_right (tl) == NULL
      && d_left (tl)->type == DEMANGLE_COMPONENT_BUILTIN_TYPE
      && d_left (tl)->u.s_builtin.type->print == D_PRINT_VOID)
    {
      di->expansion -= d_left (tl)->u.s_builtin.type->len;
      d_left (tl) = NULL;
    }

  return tl;
}

/* <bare-function-type> ::= [J]<type>+  */

static struct demangle_component *
d_bare_function_type (struct d_info *di, int has_return_type)
{
  struct demangle_component *return_type;
  struct demangle_component *tl;
  char peek;

  /* Detect special qualifier indicating that the first argument
     is the return type.  */
  peek = d_peek_char (di);
  if (peek == 'J')
    {
      d_advance (di, 1);
      has_return_type = 1;
<<<<<<< HEAD
    }

  if (has_return_type)
    {
      return_type = cplus_demangle_type (di);
      if (return_type == NULL)
	return NULL;
=======
>>>>>>> b56a5220
    }
  else
    return_type = NULL;

<<<<<<< HEAD
=======
  if (has_return_type)
    {
      return_type = cplus_demangle_type (di);
      if (return_type == NULL)
	return NULL;
    }
  else
    return_type = NULL;

>>>>>>> b56a5220
  tl = d_parmlist (di);
  if (tl == NULL)
    return NULL;

  return d_make_comp (di, DEMANGLE_COMPONENT_FUNCTION_TYPE,
		      return_type, tl);
}

/* <class-enum-type> ::= <name>  */

static struct demangle_component *
d_class_enum_type (struct d_info *di)
{
  return d_name (di);
}

/* <array-type> ::= A <(positive dimension) number> _ <(element) type>
                ::= A [<(dimension) expression>] _ <(element) type>
*/

static struct demangle_component *
d_array_type (struct d_info *di)
{
  char peek;
  struct demangle_component *dim;

  if (! d_check_char (di, 'A'))
    return NULL;

  peek = d_peek_char (di);
  if (peek == '_')
    dim = NULL;
  else if (IS_DIGIT (peek))
    {
      const char *s;

      s = d_str (di);
      do
	{
	  d_advance (di, 1);
	  peek = d_peek_char (di);
	}
      while (IS_DIGIT (peek));
      dim = d_make_name (di, s, d_str (di) - s);
      if (dim == NULL)
	return NULL;
    }
  else
    {
      dim = d_expression (di);
      if (dim == NULL)
	return NULL;
    }

  if (! d_check_char (di, '_'))
    return NULL;

  return d_make_comp (di, DEMANGLE_COMPONENT_ARRAY_TYPE, dim,
		      cplus_demangle_type (di));
}

/* <vector-type> ::= Dv <number> _ <type>
                 ::= Dv _ <expression> _ <type> */

static struct demangle_component *
d_vector_type (struct d_info *di)
{
  char peek;
  struct demangle_component *dim;

  peek = d_peek_char (di);
  if (peek == '_')
    {
      d_advance (di, 1);
      dim = d_expression (di);
    }
  else
    dim = d_number_component (di);

  if (dim == NULL)
    return NULL;

  if (! d_check_char (di, '_'))
    return NULL;

  return d_make_comp (di, DEMANGLE_COMPONENT_VECTOR_TYPE, dim,
		      cplus_demangle_type (di));
}

/* <pointer-to-member-type> ::= M <(class) type> <(member) type>  */

static struct demangle_component *
d_pointer_to_member_type (struct d_info *di)
{
  struct demangle_component *cl;
  struct demangle_component *mem;
  struct demangle_component **pmem;

  if (! d_check_char (di, 'M'))
    return NULL;

  cl = cplus_demangle_type (di);

  /* The ABI specifies that any type can be a substitution source, and
     that M is followed by two types, and that when a CV-qualified
     type is seen both the base type and the CV-qualified types are
     substitution sources.  The ABI also specifies that for a pointer
     to a CV-qualified member function, the qualifiers are attached to
     the second type.  Given the grammar, a plain reading of the ABI
     suggests that both the CV-qualified member function and the
     non-qualified member function are substitution sources.  However,
     g++ does not work that way.  g++ treats only the CV-qualified
     member function as a substitution source.  FIXME.  So to work
     with g++, we need to pull off the CV-qualifiers here, in order to
     avoid calling add_substitution() in cplus_demangle_type().  But
     for a CV-qualified member which is not a function, g++ does
     follow the ABI, so we need to handle that case here by calling
     d_add_substitution ourselves.  */

  pmem = d_cv_qualifiers (di, &mem, 1);
  if (pmem == NULL)
    return NULL;
  *pmem = cplus_demangle_type (di);
  if (*pmem == NULL)
    return NULL;

  if (pmem != &mem && (*pmem)->type != DEMANGLE_COMPONENT_FUNCTION_TYPE)
    {
      if (! d_add_substitution (di, mem))
	return NULL;
    }

  return d_make_comp (di, DEMANGLE_COMPONENT_PTRMEM_TYPE, cl, mem);
}

/* <non-negative number> _ */

static long
d_compact_number (struct d_info *di)
{
  long num;
  if (d_peek_char (di) == '_')
    num = 0;
  else if (d_peek_char (di) == 'n')
    return -1;
  else
    num = d_number (di) + 1;

  if (! d_check_char (di, '_'))
    return -1;
  return num;
}

/* <template-param> ::= T_
                    ::= T <(parameter-2 non-negative) number> _
*/

static struct demangle_component *
d_template_param (struct d_info *di)
{
  long param;

  if (! d_check_char (di, 'T'))
    return NULL;

  param = d_compact_number (di);
  if (param < 0)
    return NULL;

  ++di->did_subs;

  return d_make_template_param (di, param);
}

/* <template-args> ::= I <template-arg>+ E  */

static struct demangle_component *
d_template_args (struct d_info *di)
{
  struct demangle_component *hold_last_name;
  struct demangle_component *al;
  struct demangle_component **pal;

  /* Preserve the last name we saw--don't let the template arguments
     clobber it, as that would give us the wrong name for a subsequent
     constructor or destructor.  */
  hold_last_name = di->last_name;

  if (! d_check_char (di, 'I'))
    return NULL;

  if (d_peek_char (di) == 'E')
    {
      /* An argument pack can be empty.  */
      d_advance (di, 1);
      return d_make_comp (di, DEMANGLE_COMPONENT_TEMPLATE_ARGLIST, NULL, NULL);
    }

  al = NULL;
  pal = &al;
  while (1)
    {
      struct demangle_component *a;

      a = d_template_arg (di);
      if (a == NULL)
	return NULL;

      *pal = d_make_comp (di, DEMANGLE_COMPONENT_TEMPLATE_ARGLIST, a, NULL);
      if (*pal == NULL)
	return NULL;
      pal = &d_right (*pal);

      if (d_peek_char (di) == 'E')
	{
	  d_advance (di, 1);
	  break;
	}
    }

  di->last_name = hold_last_name;

  return al;
}

/* <template-arg> ::= <type>
                  ::= X <expression> E
                  ::= <expr-primary>
*/

static struct demangle_component *
d_template_arg (struct d_info *di)
{
  struct demangle_component *ret;

  switch (d_peek_char (di))
    {
    case 'X':
      d_advance (di, 1);
      ret = d_expression (di);
      if (! d_check_char (di, 'E'))
	return NULL;
      return ret;

    case 'L':
      return d_expr_primary (di);

    case 'I':
      /* An argument pack.  */
      return d_template_args (di);

    default:
      return cplus_demangle_type (di);
    }
}

/* Subroutine of <expression> ::= cl <expression>+ E */

static struct demangle_component *
d_exprlist (struct d_info *di)
{
  struct demangle_component *list = NULL;
  struct demangle_component **p = &list;

  if (d_peek_char (di) == 'E')
    {
      d_advance (di, 1);
      return d_make_comp (di, DEMANGLE_COMPONENT_ARGLIST, NULL, NULL);
    }

  while (1)
    {
      struct demangle_component *arg = d_expression (di);
      if (arg == NULL)
	return NULL;

      *p = d_make_comp (di, DEMANGLE_COMPONENT_ARGLIST, arg, NULL);
      if (*p == NULL)
	return NULL;
      p = &d_right (*p);

      if (d_peek_char (di) == 'E')
	{
	  d_advance (di, 1);
	  break;
	}
    }

  return list;
}

/* <expression> ::= <(unary) operator-name> <expression>
                ::= <(binary) operator-name> <expression> <expression>
                ::= <(trinary) operator-name> <expression> <expression> <expression>
		::= cl <expression>+ E
                ::= st <type>
                ::= <template-param>
                ::= sr <type> <unqualified-name>
                ::= sr <type> <unqualified-name> <template-args>
                ::= <expr-primary>
*/

static struct demangle_component *
d_expression (struct d_info *di)
{
  char peek;

  peek = d_peek_char (di);
  if (peek == 'L')
    return d_expr_primary (di);
  else if (peek == 'T')
    return d_template_param (di);
  else if (peek == 's' && d_peek_next_char (di) == 'r')
    {
      struct demangle_component *type;
      struct demangle_component *name;

      d_advance (di, 2);
      type = cplus_demangle_type (di);
      name = d_unqualified_name (di);
      if (d_peek_char (di) != 'I')
	return d_make_comp (di, DEMANGLE_COMPONENT_QUAL_NAME, type, name);
      else
	return d_make_comp (di, DEMANGLE_COMPONENT_QUAL_NAME, type,
			    d_make_comp (di, DEMANGLE_COMPONENT_TEMPLATE, name,
					 d_template_args (di)));
    }
  else if (peek == 's' && d_peek_next_char (di) == 'p')
    {
      d_advance (di, 2);
      return d_make_comp (di, DEMANGLE_COMPONENT_PACK_EXPANSION,
			  d_expression (di), NULL);
    }
  else if (peek == 'f' && d_peek_next_char (di) == 'p')
    {
      /* Function parameter used in a late-specified return type.  */
      int index;
      d_advance (di, 2);
      index = d_compact_number (di);
      if (index < 0)
	return NULL;

      return d_make_function_param (di, index);
    }
  else if (IS_DIGIT (peek)
	   || (peek == 'o' && d_peek_next_char (di) == 'n'))
    {
      /* We can get an unqualified name as an expression in the case of
         a dependent function call, i.e. decltype(f(t)).  */
      struct demangle_component *name;

      if (peek == 'o')
	/* operator-function-id, i.e. operator+(t).  */
	d_advance (di, 2);

      name = d_unqualified_name (di);
      if (name == NULL)
	return NULL;
      if (d_peek_char (di) == 'I')
	return d_make_comp (di, DEMANGLE_COMPONENT_TEMPLATE, name,
			    d_template_args (di));
      else
	return name;
    }
  else
    {
      struct demangle_component *op;
      int args;

      op = d_operator_name (di);
      if (op == NULL)
	return NULL;

      if (op->type == DEMANGLE_COMPONENT_OPERATOR)
	di->expansion += op->u.s_operator.op->len - 2;

      if (op->type == DEMANGLE_COMPONENT_OPERATOR
	  && strcmp (op->u.s_operator.op->code, "st") == 0)
	return d_make_comp (di, DEMANGLE_COMPONENT_UNARY, op,
			    cplus_demangle_type (di));

      switch (op->type)
	{
	default:
	  return NULL;
	case DEMANGLE_COMPONENT_OPERATOR:
	  args = op->u.s_operator.op->args;
	  break;
	case DEMANGLE_COMPONENT_EXTENDED_OPERATOR:
	  args = op->u.s_extended_operator.args;
	  break;
	case DEMANGLE_COMPONENT_CAST:
	  args = 1;
	  break;
	}

      switch (args)
	{
	case 1:
	  {
	    struct demangle_component *operand;
	    if (op->type == DEMANGLE_COMPONENT_CAST
		&& d_check_char (di, '_'))
	      operand = d_exprlist (di);
	    else
	      operand = d_expression (di);
	    return d_make_comp (di, DEMANGLE_COMPONENT_UNARY, op,
				operand);
	  }
	case 2:
	  {
	    struct demangle_component *left;
	    struct demangle_component *right;
	    const char *code = op->u.s_operator.op->code;

	    left = d_expression (di);
	    if (!strcmp (code, "cl"))
	      right = d_exprlist (di);
	    else if (!strcmp (code, "dt") || !strcmp (code, "pt"))
	      {
		right = d_unqualified_name (di);
		if (d_peek_char (di) == 'I')
		  right = d_make_comp (di, DEMANGLE_COMPONENT_TEMPLATE,
				       right, d_template_args (di));
	      }
	    else
	      right = d_expression (di);

	    return d_make_comp (di, DEMANGLE_COMPONENT_BINARY, op,
				d_make_comp (di,
					     DEMANGLE_COMPONENT_BINARY_ARGS,
					     left, right));
	  }
	case 3:
	  {
	    struct demangle_component *first;
	    struct demangle_component *second;

	    first = d_expression (di);
	    second = d_expression (di);
	    return d_make_comp (di, DEMANGLE_COMPONENT_TRINARY, op,
				d_make_comp (di,
					     DEMANGLE_COMPONENT_TRINARY_ARG1,
					     first,
					     d_make_comp (di,
							  DEMANGLE_COMPONENT_TRINARY_ARG2,
							  second,
							  d_expression (di))));
	  }
	default:
	  return NULL;
	}
    }
}

/* <expr-primary> ::= L <type> <(value) number> E
                  ::= L <type> <(value) float> E
                  ::= L <mangled-name> E
*/

static struct demangle_component *
d_expr_primary (struct d_info *di)
{
  struct demangle_component *ret;

  if (! d_check_char (di, 'L'))
    return NULL;
  if (d_peek_char (di) == '_'
      /* Workaround for G++ bug; see comment in write_template_arg.  */
      || d_peek_char (di) == 'Z')
    ret = cplus_demangle_mangled_name (di, 0);
  else
    {
      struct demangle_component *type;
      enum demangle_component_type t;
      const char *s;

      type = cplus_demangle_type (di);
      if (type == NULL)
	return NULL;

      /* If we have a type we know how to print, we aren't going to
	 print the type name itself.  */
      if (type->type == DEMANGLE_COMPONENT_BUILTIN_TYPE
	  && type->u.s_builtin.type->print != D_PRINT_DEFAULT)
	di->expansion -= type->u.s_builtin.type->len;

      /* Rather than try to interpret the literal value, we just
	 collect it as a string.  Note that it's possible to have a
	 floating point literal here.  The ABI specifies that the
	 format of such literals is machine independent.  That's fine,
	 but what's not fine is that versions of g++ up to 3.2 with
	 -fabi-version=1 used upper case letters in the hex constant,
	 and dumped out gcc's internal representation.  That makes it
	 hard to tell where the constant ends, and hard to dump the
	 constant in any readable form anyhow.  We don't attempt to
	 handle these cases.  */

      t = DEMANGLE_COMPONENT_LITERAL;
      if (d_peek_char (di) == 'n')
	{
	  t = DEMANGLE_COMPONENT_LITERAL_NEG;
	  d_advance (di, 1);
	}
      s = d_str (di);
      while (d_peek_char (di) != 'E')
	{
	  if (d_peek_char (di) == '\0')
	    return NULL;
	  d_advance (di, 1);
	}
      ret = d_make_comp (di, t, type, d_make_name (di, s, d_str (di) - s));
    }
  if (! d_check_char (di, 'E'))
    return NULL;
  return ret;
}

/* <local-name> ::= Z <(function) encoding> E <(entity) name> [<discriminator>]
                ::= Z <(function) encoding> E s [<discriminator>]
*/

static struct demangle_component *
d_local_name (struct d_info *di)
{
  struct demangle_component *function;

  if (! d_check_char (di, 'Z'))
    return NULL;

  function = d_encoding (di, 0);

  if (! d_check_char (di, 'E'))
    return NULL;

  if (d_peek_char (di) == 's')
    {
      d_advance (di, 1);
      if (! d_discriminator (di))
	return NULL;
      return d_make_comp (di, DEMANGLE_COMPONENT_LOCAL_NAME, function,
			  d_make_name (di, "string literal",
				       sizeof "string literal" - 1));
    }
  else
    {
      struct demangle_component *name;
      int num = -1;

      if (d_peek_char (di) == 'd')
	{
	  /* Default argument scope: d <number> _.  */
	  d_advance (di, 1);
	  num = d_compact_number (di);
	  if (num < 0)
	    return NULL;
	}

      name = d_name (di);
      if (name)
	switch (name->type)
	  {
	    /* Lambdas and unnamed types have internal discriminators.  */
	  case DEMANGLE_COMPONENT_LAMBDA:
	  case DEMANGLE_COMPONENT_UNNAMED_TYPE:
	    break;
	  default:
	    if (! d_discriminator (di))
	      return NULL;
	  }
      if (num >= 0)
	name = d_make_default_arg (di, num, name);
      return d_make_comp (di, DEMANGLE_COMPONENT_LOCAL_NAME, function, name);
    }
}

/* <discriminator> ::= _ <(non-negative) number>

   We demangle the discriminator, but we don't print it out.  FIXME:
   We should print it out in verbose mode.  */

static int
d_discriminator (struct d_info *di)
{
  long discrim;

  if (d_peek_char (di) != '_')
    return 1;
  d_advance (di, 1);
  discrim = d_number (di);
  if (discrim < 0)
    return 0;
  return 1;
}

/* <closure-type-name> ::= Ul <lambda-sig> E [ <nonnegative number> ] _ */

static struct demangle_component *
d_lambda (struct d_info *di)
{
  struct demangle_component *tl;
  struct demangle_component *ret;
  int num;

  if (! d_check_char (di, 'U'))
    return NULL;
  if (! d_check_char (di, 'l'))
    return NULL;

  tl = d_parmlist (di);
  if (tl == NULL)
    return NULL;

  if (! d_check_char (di, 'E'))
    return NULL;

  num = d_compact_number (di);
  if (num < 0)
    return NULL;

  ret = d_make_empty (di);
  if (ret)
    {
      ret->type = DEMANGLE_COMPONENT_LAMBDA;
      ret->u.s_unary_num.sub = tl;
      ret->u.s_unary_num.num = num;
    }

  if (! d_add_substitution (di, ret))
    return NULL;

  return ret;
}

/* <unnamed-type-name> ::= Ut [ <nonnegative number> ] _ */

static struct demangle_component *
d_unnamed_type (struct d_info *di)
{
  struct demangle_component *ret;
  long num;

  if (! d_check_char (di, 'U'))
    return NULL;
  if (! d_check_char (di, 't'))
    return NULL;

  num = d_compact_number (di);
  if (num < 0)
    return NULL;

  ret = d_make_empty (di);
  if (ret)
    {
      ret->type = DEMANGLE_COMPONENT_UNNAMED_TYPE;
      ret->u.s_number.number = num;
    }

  if (! d_add_substitution (di, ret))
    return NULL;

  return ret;
}

/* Add a new substitution.  */

static int
d_add_substitution (struct d_info *di, struct demangle_component *dc)
{
  if (dc == NULL)
    return 0;
  if (di->next_sub >= di->num_subs)
    return 0;
  di->subs[di->next_sub] = dc;
  ++di->next_sub;
  return 1;
}

/* <substitution> ::= S <seq-id> _
                  ::= S_
                  ::= St
                  ::= Sa
                  ::= Sb
                  ::= Ss
                  ::= Si
                  ::= So
                  ::= Sd

   If PREFIX is non-zero, then this type is being used as a prefix in
   a qualified name.  In this case, for the standard substitutions, we
   need to check whether we are being used as a prefix for a
   constructor or destructor, and return a full template name.
   Otherwise we will get something like std::iostream::~iostream()
   which does not correspond particularly well to any function which
   actually appears in the source.
*/

static const struct d_standard_sub_info standard_subs[] =
{
  { 't', NL ("std"),
    NL ("std"),
    NULL, 0 },
  { 'a', NL ("std::allocator"),
    NL ("std::allocator"),
    NL ("allocator") },
  { 'b', NL ("std::basic_string"),
    NL ("std::basic_string"),
    NL ("basic_string") },
  { 's', NL ("std::string"),
    NL ("std::basic_string<char, std::char_traits<char>, std::allocator<char> >"),
    NL ("basic_string") },
  { 'i', NL ("std::istream"),
    NL ("std::basic_istream<char, std::char_traits<char> >"),
    NL ("basic_istream") },
  { 'o', NL ("std::ostream"),
    NL ("std::basic_ostream<char, std::char_traits<char> >"),
    NL ("basic_ostream") },
  { 'd', NL ("std::iostream"),
    NL ("std::basic_iostream<char, std::char_traits<char> >"),
    NL ("basic_iostream") }
};

static struct demangle_component *
d_substitution (struct d_info *di, int prefix)
{
  char c;

  if (! d_check_char (di, 'S'))
    return NULL;

  c = d_next_char (di);
  if (c == '_' || IS_DIGIT (c) || IS_UPPER (c))
    {
      unsigned int id;

      id = 0;
      if (c != '_')
	{
	  do
	    {
	      unsigned int new_id;

	      if (IS_DIGIT (c))
		new_id = id * 36 + c - '0';
	      else if (IS_UPPER (c))
		new_id = id * 36 + c - 'A' + 10;
	      else
		return NULL;
	      if (new_id < id)
		return NULL;
	      id = new_id;
	      c = d_next_char (di);
	    }
	  while (c != '_');

	  ++id;
	}

      if (id >= (unsigned int) di->next_sub)
	return NULL;

      ++di->did_subs;

      return di->subs[id];
    }
  else
    {
      int verbose;
      const struct d_standard_sub_info *p;
      const struct d_standard_sub_info *pend;

      verbose = (di->options & DMGL_VERBOSE) != 0;
      if (! verbose && prefix)
	{
	  char peek;

	  peek = d_peek_char (di);
	  if (peek == 'C' || peek == 'D')
	    verbose = 1;
	}

      pend = (&standard_subs[0]
	      + sizeof standard_subs / sizeof standard_subs[0]);
      for (p = &standard_subs[0]; p < pend; ++p)
	{
	  if (c == p->code)
	    {
	      const char *s;
	      int len;

	      if (p->set_last_name != NULL)
		di->last_name = d_make_sub (di, p->set_last_name,
					    p->set_last_name_len);
	      if (verbose)
		{
		  s = p->full_expansion;
		  len = p->full_len;
		}
	      else
		{
		  s = p->simple_expansion;
		  len = p->simple_len;
		}
	      di->expansion += len;
	      return d_make_sub (di, s, len);
	    }
	}

      return NULL;
    }
}

/* Initialize a growable string.  */

static void
d_growable_string_init (struct d_growable_string *dgs, size_t estimate)
{
  dgs->buf = NULL;
  dgs->len = 0;
  dgs->alc = 0;
  dgs->allocation_failure = 0;

  if (estimate > 0)
    d_growable_string_resize (dgs, estimate);
}

/* Grow a growable string to a given size.  */

static inline void
d_growable_string_resize (struct d_growable_string *dgs, size_t need)
{
  size_t newalc;
  char *newbuf;

  if (dgs->allocation_failure)
    return;

  /* Start allocation at two bytes to avoid any possibility of confusion
     with the special value of 1 used as a return in *palc to indicate
     allocation failures.  */
  newalc = dgs->alc > 0 ? dgs->alc : 2;
  while (newalc < need)
    newalc <<= 1;

  newbuf = (char *) realloc (dgs->buf, newalc);
  if (newbuf == NULL)
    {
      free (dgs->buf);
      dgs->buf = NULL;
      dgs->len = 0;
      dgs->alc = 0;
      dgs->allocation_failure = 1;
      return;
    }
  dgs->buf = newbuf;
  dgs->alc = newalc;
}

/* Append a buffer to a growable string.  */

static inline void
d_growable_string_append_buffer (struct d_growable_string *dgs,
                                 const char *s, size_t l)
{
  size_t need;

  need = dgs->len + l + 1;
  if (need > dgs->alc)
    d_growable_string_resize (dgs, need);

  if (dgs->allocation_failure)
    return;

  memcpy (dgs->buf + dgs->len, s, l);
  dgs->buf[dgs->len + l] = '\0';
  dgs->len += l;
}

/* Bridge growable strings to the callback mechanism.  */

static void
d_growable_string_callback_adapter (const char *s, size_t l, void *opaque)
{
  struct d_growable_string *dgs = (struct d_growable_string*) opaque;

  d_growable_string_append_buffer (dgs, s, l);
}

/* Initialize a print information structure.  */

static void
d_print_init (struct d_print_info *dpi, int options,
              demangle_callbackref callback, void *opaque)
{
  dpi->options = options;
  dpi->len = 0;
  dpi->last_char = '\0';
  dpi->templates = NULL;
  dpi->modifiers = NULL;
  dpi->flush_count = 0;

  dpi->callback = callback;
  dpi->opaque = opaque;

  dpi->demangle_failure = 0;
}

/* Indicate that an error occurred during printing, and test for error.  */

static inline void
d_print_error (struct d_print_info *dpi)
{
  dpi->demangle_failure = 1;
}

static inline int
d_print_saw_error (struct d_print_info *dpi)
{
  return dpi->demangle_failure != 0;
}

/* Flush buffered characters to the callback.  */

static inline void
d_print_flush (struct d_print_info *dpi)
{
  dpi->buf[dpi->len] = '\0';
  dpi->callback (dpi->buf, dpi->len, dpi->opaque);
  dpi->len = 0;
  dpi->flush_count++;
}

/* Append characters and buffers for printing.  */

static inline void
d_append_char (struct d_print_info *dpi, char c)
{
  if (dpi->len == sizeof (dpi->buf) - 1)
    d_print_flush (dpi);

  dpi->buf[dpi->len++] = c;
  dpi->last_char = c;
}

static inline void
d_append_buffer (struct d_print_info *dpi, const char *s, size_t l)
{
  size_t i;

  for (i = 0; i < l; i++)
    d_append_char (dpi, s[i]);
}

static inline void
d_append_string (struct d_print_info *dpi, const char *s)
{
  d_append_buffer (dpi, s, strlen (s));
}

static inline void
d_append_num (struct d_print_info *dpi, long l)
{
  char buf[25];
  sprintf (buf,"%ld", l);
  d_append_string (dpi, buf);
}

static inline char
d_last_char (struct d_print_info *dpi)
{
  return dpi->last_char;
}

/* Turn components into a human readable string.  OPTIONS is the
   options bits passed to the demangler.  DC is the tree to print.
   CALLBACK is a function to call to flush demangled string segments
   as they fill the intermediate buffer, and OPAQUE is a generalized
   callback argument.  On success, this returns 1.  On failure,
   it returns 0, indicating a bad parse.  It does not use heap
   memory to build an output string, so cannot encounter memory
   allocation failure.  */

CP_STATIC_IF_GLIBCPP_V3
int
cplus_demangle_print_callback (int options,
                               const struct demangle_component *dc,
                               demangle_callbackref callback, void *opaque)
{
  struct d_print_info dpi;

  d_print_init (&dpi, options, callback, opaque);

  d_print_comp (&dpi, dc);

  d_print_flush (&dpi);

  return ! d_print_saw_error (&dpi);
}

/* Turn components into a human readable string.  OPTIONS is the
   options bits passed to the demangler.  DC is the tree to print.
   ESTIMATE is a guess at the length of the result.  This returns a
   string allocated by malloc, or NULL on error.  On success, this
   sets *PALC to the size of the allocated buffer.  On failure, this
   sets *PALC to 0 for a bad parse, or to 1 for a memory allocation
   failure.  */

CP_STATIC_IF_GLIBCPP_V3
char *
cplus_demangle_print (int options, const struct demangle_component *dc,
                      int estimate, size_t *palc)
{
  struct d_growable_string dgs;

  d_growable_string_init (&dgs, estimate);

  if (! cplus_demangle_print_callback (options, dc,
                                       d_growable_string_callback_adapter,
                                       &dgs))
    {
      free (dgs.buf);
      *palc = 0;
      return NULL;
    }

  *palc = dgs.allocation_failure ? 1 : dgs.alc;
  return dgs.buf;
}

/* Returns the I'th element of the template arglist ARGS, or NULL on
   failure.  */

static struct demangle_component *
d_index_template_argument (struct demangle_component *args, int i)
{
  struct demangle_component *a;

  for (a = args;
       a != NULL;
       a = d_right (a))
    {
      if (a->type != DEMANGLE_COMPONENT_TEMPLATE_ARGLIST)
	return NULL;
      if (i <= 0)
	break;
      --i;
    }
  if (i != 0 || a == NULL)
    return NULL;

  return d_left (a);
}

/* Returns the template argument from the current context indicated by DC,
   which is a DEMANGLE_COMPONENT_TEMPLATE_PARAM, or NULL.  */

static struct demangle_component *
d_lookup_template_argument (struct d_print_info *dpi,
			    const struct demangle_component *dc)
{
  if (dpi->templates == NULL)
    {
      d_print_error (dpi);
      return NULL;
    }
	
  return d_index_template_argument
    (d_right (dpi->templates->template_decl),
     dc->u.s_number.number);
}

/* Returns a template argument pack used in DC (any will do), or NULL.  */

static struct demangle_component *
d_find_pack (struct d_print_info *dpi,
	     const struct demangle_component *dc)
{
  struct demangle_component *a;
  if (dc == NULL)
    return NULL;

  switch (dc->type)
    {
    case DEMANGLE_COMPONENT_TEMPLATE_PARAM:
      a = d_lookup_template_argument (dpi, dc);
      if (a && a->type == DEMANGLE_COMPONENT_TEMPLATE_ARGLIST)
	return a;
      return NULL;

    case DEMANGLE_COMPONENT_PACK_EXPANSION:
      return NULL;
      
    case DEMANGLE_COMPONENT_LAMBDA:
    case DEMANGLE_COMPONENT_NAME:
    case DEMANGLE_COMPONENT_OPERATOR:
    case DEMANGLE_COMPONENT_BUILTIN_TYPE:
    case DEMANGLE_COMPONENT_SUB_STD:
    case DEMANGLE_COMPONENT_CHARACTER:
    case DEMANGLE_COMPONENT_FUNCTION_PARAM:
      return NULL;

    case DEMANGLE_COMPONENT_EXTENDED_OPERATOR:
      return d_find_pack (dpi, dc->u.s_extended_operator.name);
    case DEMANGLE_COMPONENT_CTOR:
      return d_find_pack (dpi, dc->u.s_ctor.name);
    case DEMANGLE_COMPONENT_DTOR:
      return d_find_pack (dpi, dc->u.s_dtor.name);

    default:
      a = d_find_pack (dpi, d_left (dc));
      if (a)
	return a;
      return d_find_pack (dpi, d_right (dc));
    }
}

/* Returns the length of the template argument pack DC.  */

static int
d_pack_length (const struct demangle_component *dc)
{
  int count = 0;
  while (dc && dc->type == DEMANGLE_COMPONENT_TEMPLATE_ARGLIST
	 && d_left (dc) != NULL)
    {
      ++count;
      dc = d_right (dc);
    }
  return count;
}

/* DC is a component of a mangled expression.  Print it, wrapped in parens
   if needed.  */

static void
d_print_subexpr (struct d_print_info *dpi,
		 const struct demangle_component *dc)
{
  int simple = 0;
  if (dc->type == DEMANGLE_COMPONENT_NAME
      || dc->type == DEMANGLE_COMPONENT_FUNCTION_PARAM)
    simple = 1;
  if (!simple)
    d_append_char (dpi, '(');
  d_print_comp (dpi, dc);
  if (!simple)
    d_append_char (dpi, ')');
}

/* Subroutine to handle components.  */

static void
d_print_comp (struct d_print_info *dpi,
              const struct demangle_component *dc)
{
  if (dc == NULL)
    {
      d_print_error (dpi);
      return;
    }
  if (d_print_saw_error (dpi))
    return;

  switch (dc->type)
    {
    case DEMANGLE_COMPONENT_NAME:
      if ((dpi->options & DMGL_JAVA) == 0)
	d_append_buffer (dpi, dc->u.s_name.s, dc->u.s_name.len);
      else
	d_print_java_identifier (dpi, dc->u.s_name.s, dc->u.s_name.len);
      return;

    case DEMANGLE_COMPONENT_QUAL_NAME:
    case DEMANGLE_COMPONENT_LOCAL_NAME:
      d_print_comp (dpi, d_left (dc));
      if ((dpi->options & DMGL_JAVA) == 0)
	d_append_string (dpi, "::");
      else
	d_append_char (dpi, '.');
      d_print_comp (dpi, d_right (dc));
      return;

    case DEMANGLE_COMPONENT_TYPED_NAME:
      {
	struct d_print_mod *hold_modifiers;
	struct demangle_component *typed_name;
	struct d_print_mod adpm[4];
	unsigned int i;
	struct d_print_template dpt;

	/* Pass the name down to the type so that it can be printed in
	   the right place for the type.  We also have to pass down
	   any CV-qualifiers, which apply to the this parameter.  */
	hold_modifiers = dpi->modifiers;
	dpi->modifiers = 0;
	i = 0;
	typed_name = d_left (dc);
	while (typed_name != NULL)
	  {
	    if (i >= sizeof adpm / sizeof adpm[0])
	      {
		d_print_error (dpi);
		return;
	      }

	    adpm[i].next = dpi->modifiers;
	    dpi->modifiers = &adpm[i];
	    adpm[i].mod = typed_name;
	    adpm[i].printed = 0;
	    adpm[i].templates = dpi->templates;
	    ++i;

	    if (typed_name->type != DEMANGLE_COMPONENT_RESTRICT_THIS
		&& typed_name->type != DEMANGLE_COMPONENT_VOLATILE_THIS
		&& typed_name->type != DEMANGLE_COMPONENT_CONST_THIS)
	      break;

	    typed_name = d_left (typed_name);
	  }

	if (typed_name == NULL)
	  {
	    d_print_error (dpi);
	    return;
	  }

	/* If typed_name is a template, then it applies to the
	   function type as well.  */
	if (typed_name->type == DEMANGLE_COMPONENT_TEMPLATE)
	  {
	    dpt.next = dpi->templates;
	    dpi->templates = &dpt;
	    dpt.template_decl = typed_name;
	  }

	/* If typed_name is a DEMANGLE_COMPONENT_LOCAL_NAME, then
	   there may be CV-qualifiers on its right argument which
	   really apply here; this happens when parsing a class which
	   is local to a function.  */
	if (typed_name->type == DEMANGLE_COMPONENT_LOCAL_NAME)
	  {
	    struct demangle_component *local_name;

	    local_name = d_right (typed_name);
	    if (local_name->type == DEMANGLE_COMPONENT_DEFAULT_ARG)
	      local_name = local_name->u.s_unary_num.sub;
	    while (local_name->type == DEMANGLE_COMPONENT_RESTRICT_THIS
		   || local_name->type == DEMANGLE_COMPONENT_VOLATILE_THIS
		   || local_name->type == DEMANGLE_COMPONENT_CONST_THIS)
	      {
		if (i >= sizeof adpm / sizeof adpm[0])
		  {
		    d_print_error (dpi);
		    return;
		  }

		adpm[i] = adpm[i - 1];
		adpm[i].next = &adpm[i - 1];
		dpi->modifiers = &adpm[i];

		adpm[i - 1].mod = local_name;
		adpm[i - 1].printed = 0;
		adpm[i - 1].templates = dpi->templates;
		++i;

		local_name = d_left (local_name);
	      }
	  }

	d_print_comp (dpi, d_right (dc));

	if (typed_name->type == DEMANGLE_COMPONENT_TEMPLATE)
	  dpi->templates = dpt.next;

	/* If the modifiers didn't get printed by the type, print them
	   now.  */
	while (i > 0)
	  {
	    --i;
	    if (! adpm[i].printed)
	      {
		d_append_char (dpi, ' ');
		d_print_mod (dpi, adpm[i].mod);
	      }
	  }

	dpi->modifiers = hold_modifiers;

	return;
      }

    case DEMANGLE_COMPONENT_TEMPLATE:
      {
	struct d_print_mod *hold_dpm;
	struct demangle_component *dcl;

	/* Don't push modifiers into a template definition.  Doing so
	   could give the wrong definition for a template argument.
	   Instead, treat the template essentially as a name.  */

	hold_dpm = dpi->modifiers;
	dpi->modifiers = NULL;

        dcl = d_left (dc);

        if ((dpi->options & DMGL_JAVA) != 0
            && dcl->type == DEMANGLE_COMPONENT_NAME
            && dcl->u.s_name.len == 6
            && strncmp (dcl->u.s_name.s, "JArray", 6) == 0)
          {
            /* Special-case Java arrays, so that JArray<TYPE> appears
               instead as TYPE[].  */

            d_print_comp (dpi, d_right (dc));
            d_append_string (dpi, "[]");
          }
        else
          {
	    d_print_comp (dpi, dcl);
	    if (d_last_char (dpi) == '<')
	      d_append_char (dpi, ' ');
	    d_append_char (dpi, '<');
	    d_print_comp (dpi, d_right (dc));
	    /* Avoid generating two consecutive '>' characters, to avoid
	       the C++ syntactic ambiguity.  */
	    if (d_last_char (dpi) == '>')
	      d_append_char (dpi, ' ');
	    d_append_char (dpi, '>');
          }

	dpi->modifiers = hold_dpm;

	return;
      }

    case DEMANGLE_COMPONENT_TEMPLATE_PARAM:
      {
	struct d_print_template *hold_dpt;
	struct demangle_component *a = d_lookup_template_argument (dpi, dc);

	if (a && a->type == DEMANGLE_COMPONENT_TEMPLATE_ARGLIST)
	  a = d_index_template_argument (a, dpi->pack_index);

	if (a == NULL)
	  {
	    d_print_error (dpi);
	    return;
	  }

	/* While processing this parameter, we need to pop the list of
	   templates.  This is because the template parameter may
	   itself be a reference to a parameter of an outer
	   template.  */

	hold_dpt = dpi->templates;
	dpi->templates = hold_dpt->next;

	d_print_comp (dpi, a);

	dpi->templates = hold_dpt;

	return;
      }

    case DEMANGLE_COMPONENT_CTOR:
      d_print_comp (dpi, dc->u.s_ctor.name);
      return;

    case DEMANGLE_COMPONENT_DTOR:
      d_append_char (dpi, '~');
      d_print_comp (dpi, dc->u.s_dtor.name);
      return;

    case DEMANGLE_COMPONENT_VTABLE:
      d_append_string (dpi, "vtable for ");
      d_print_comp (dpi, d_left (dc));
      return;

    case DEMANGLE_COMPONENT_VTT:
      d_append_string (dpi, "VTT for ");
      d_print_comp (dpi, d_left (dc));
      return;

    case DEMANGLE_COMPONENT_CONSTRUCTION_VTABLE:
      d_append_string (dpi, "construction vtable for ");
      d_print_comp (dpi, d_left (dc));
      d_append_string (dpi, "-in-");
      d_print_comp (dpi, d_right (dc));
      return;

    case DEMANGLE_COMPONENT_TYPEINFO:
      d_append_string (dpi, "typeinfo for ");
      d_print_comp (dpi, d_left (dc));
      return;

    case DEMANGLE_COMPONENT_TYPEINFO_NAME:
      d_append_string (dpi, "typeinfo name for ");
      d_print_comp (dpi, d_left (dc));
      return;

    case DEMANGLE_COMPONENT_TYPEINFO_FN:
      d_append_string (dpi, "typeinfo fn for ");
      d_print_comp (dpi, d_left (dc));
      return;

    case DEMANGLE_COMPONENT_THUNK:
      d_append_string (dpi, "non-virtual thunk to ");
      d_print_comp (dpi, d_left (dc));
      return;

    case DEMANGLE_COMPONENT_VIRTUAL_THUNK:
      d_append_string (dpi, "virtual thunk to ");
      d_print_comp (dpi, d_left (dc));
      return;

    case DEMANGLE_COMPONENT_COVARIANT_THUNK:
      d_append_string (dpi, "covariant return thunk to ");
      d_print_comp (dpi, d_left (dc));
      return;

    case DEMANGLE_COMPONENT_JAVA_CLASS:
      d_append_string (dpi, "java Class for ");
      d_print_comp (dpi, d_left (dc));
      return;

    case DEMANGLE_COMPONENT_GUARD:
      d_append_string (dpi, "guard variable for ");
      d_print_comp (dpi, d_left (dc));
      return;

    case DEMANGLE_COMPONENT_REFTEMP:
      d_append_string (dpi, "reference temporary for ");
      d_print_comp (dpi, d_left (dc));
      return;

    case DEMANGLE_COMPONENT_HIDDEN_ALIAS:
      d_append_string (dpi, "hidden alias for ");
      d_print_comp (dpi, d_left (dc));
      return;

    case DEMANGLE_COMPONENT_SUB_STD:
      d_append_buffer (dpi, dc->u.s_string.string, dc->u.s_string.len);
      return;

    case DEMANGLE_COMPONENT_RESTRICT:
    case DEMANGLE_COMPONENT_VOLATILE:
    case DEMANGLE_COMPONENT_CONST:
      {
	struct d_print_mod *pdpm;

	/* When printing arrays, it's possible to have cases where the
	   same CV-qualifier gets pushed on the stack multiple times.
	   We only need to print it once.  */

	for (pdpm = dpi->modifiers; pdpm != NULL; pdpm = pdpm->next)
	  {
	    if (! pdpm->printed)
	      {
		if (pdpm->mod->type != DEMANGLE_COMPONENT_RESTRICT
		    && pdpm->mod->type != DEMANGLE_COMPONENT_VOLATILE
		    && pdpm->mod->type != DEMANGLE_COMPONENT_CONST)
		  break;
		if (pdpm->mod->type == dc->type)
		  {
		    d_print_comp (dpi, d_left (dc));
		    return;
		  }
	      }
	  }
      }
      /* Fall through.  */
    case DEMANGLE_COMPONENT_RESTRICT_THIS:
    case DEMANGLE_COMPONENT_VOLATILE_THIS:
    case DEMANGLE_COMPONENT_CONST_THIS:
    case DEMANGLE_COMPONENT_VENDOR_TYPE_QUAL:
    case DEMANGLE_COMPONENT_POINTER:
    case DEMANGLE_COMPONENT_REFERENCE:
    case DEMANGLE_COMPONENT_RVALUE_REFERENCE:
    case DEMANGLE_COMPONENT_COMPLEX:
    case DEMANGLE_COMPONENT_IMAGINARY:
      {
	/* We keep a list of modifiers on the stack.  */
	struct d_print_mod dpm;

	dpm.next = dpi->modifiers;
	dpi->modifiers = &dpm;
	dpm.mod = dc;
	dpm.printed = 0;
	dpm.templates = dpi->templates;

	d_print_comp (dpi, d_left (dc));

	/* If the modifier didn't get printed by the type, print it
	   now.  */
	if (! dpm.printed)
	  d_print_mod (dpi, dc);

	dpi->modifiers = dpm.next;

	return;
      }

    case DEMANGLE_COMPONENT_BUILTIN_TYPE:
      if ((dpi->options & DMGL_JAVA) == 0)
	d_append_buffer (dpi, dc->u.s_builtin.type->name,
			 dc->u.s_builtin.type->len);
      else
	d_append_buffer (dpi, dc->u.s_builtin.type->java_name,
			 dc->u.s_builtin.type->java_len);
      return;

    case DEMANGLE_COMPONENT_VENDOR_TYPE:
      d_print_comp (dpi, d_left (dc));
      return;

    case DEMANGLE_COMPONENT_FUNCTION_TYPE:
      {
	if ((dpi->options & DMGL_RET_POSTFIX) != 0)
	  d_print_function_type (dpi, dc, dpi->modifiers);

	/* Print return type if present */
	if (d_left (dc) != NULL)
	  {
	    struct d_print_mod dpm;

	    /* We must pass this type down as a modifier in order to
	       print it in the right location.  */
	    dpm.next = dpi->modifiers;
	    dpi->modifiers = &dpm;
	    dpm.mod = dc;
	    dpm.printed = 0;
	    dpm.templates = dpi->templates;

	    d_print_comp (dpi, d_left (dc));

	    dpi->modifiers = dpm.next;

	    if (dpm.printed)
	      return;

	    /* In standard prefix notation, there is a space between the
	       return type and the function signature.  */
	    if ((dpi->options & DMGL_RET_POSTFIX) == 0)
	      d_append_char (dpi, ' ');
	  }

	if ((dpi->options & DMGL_RET_POSTFIX) == 0) 
	  d_print_function_type (dpi, dc, dpi->modifiers);

	return;
      }

    case DEMANGLE_COMPONENT_ARRAY_TYPE:
      {
	struct d_print_mod *hold_modifiers;
	struct d_print_mod adpm[4];
	unsigned int i;
	struct d_print_mod *pdpm;

	/* We must pass this type down as a modifier in order to print
	   multi-dimensional arrays correctly.  If the array itself is
	   CV-qualified, we act as though the element type were
	   CV-qualified.  We do this by copying the modifiers down
	   rather than fiddling pointers, so that we don't wind up
	   with a d_print_mod higher on the stack pointing into our
	   stack frame after we return.  */

	hold_modifiers = dpi->modifiers;

	adpm[0].next = hold_modifiers;
	dpi->modifiers = &adpm[0];
	adpm[0].mod = dc;
	adpm[0].printed = 0;
	adpm[0].templates = dpi->templates;

	i = 1;
	pdpm = hold_modifiers;
	while (pdpm != NULL
	       && (pdpm->mod->type == DEMANGLE_COMPONENT_RESTRICT
		   || pdpm->mod->type == DEMANGLE_COMPONENT_VOLATILE
		   || pdpm->mod->type == DEMANGLE_COMPONENT_CONST))
	  {
	    if (! pdpm->printed)
	      {
		if (i >= sizeof adpm / sizeof adpm[0])
		  {
		    d_print_error (dpi);
		    return;
		  }

		adpm[i] = *pdpm;
		adpm[i].next = dpi->modifiers;
		dpi->modifiers = &adpm[i];
		pdpm->printed = 1;
		++i;
	      }

	    pdpm = pdpm->next;
	  }

	d_print_comp (dpi, d_right (dc));

	dpi->modifiers = hold_modifiers;

	if (adpm[0].printed)
	  return;

	while (i > 1)
	  {
	    --i;
	    d_print_mod (dpi, adpm[i].mod);
	  }

	d_print_array_type (dpi, dc, dpi->modifiers);

	return;
      }

    case DEMANGLE_COMPONENT_PTRMEM_TYPE:
    case DEMANGLE_COMPONENT_VECTOR_TYPE:
      {
	struct d_print_mod dpm;

	dpm.next = dpi->modifiers;
	dpi->modifiers = &dpm;
	dpm.mod = dc;
	dpm.printed = 0;
	dpm.templates = dpi->templates;

	d_print_comp (dpi, d_right (dc));

	/* If the modifier didn't get printed by the type, print it
	   now.  */
	if (! dpm.printed)
	  d_print_mod (dpi, dc);

	dpi->modifiers = dpm.next;

	return;
      }

    case DEMANGLE_COMPONENT_FIXED_TYPE:
      if (dc->u.s_fixed.sat)
	d_append_string (dpi, "_Sat ");
      /* Don't print "int _Accum".  */
      if (dc->u.s_fixed.length->u.s_builtin.type
	  != &cplus_demangle_builtin_types['i'-'a'])
	{
	  d_print_comp (dpi, dc->u.s_fixed.length);
	  d_append_char (dpi, ' ');
	}
      if (dc->u.s_fixed.accum)
	d_append_string (dpi, "_Accum");
      else
	d_append_string (dpi, "_Fract");
      return;

    case DEMANGLE_COMPONENT_ARGLIST:
    case DEMANGLE_COMPONENT_TEMPLATE_ARGLIST:
      if (d_left (dc) != NULL)
	d_print_comp (dpi, d_left (dc));
      if (d_right (dc) != NULL)
	{
	  size_t len;
	  unsigned long int flush_count;
	  /* Make sure ", " isn't flushed by d_append_string, otherwise
	     dpi->len -= 2 wouldn't work.  */
	  if (dpi->len >= sizeof (dpi->buf) - 2)
	    d_print_flush (dpi);
	  d_append_string (dpi, ", ");
	  len = dpi->len;
	  flush_count = dpi->flush_count;
	  d_print_comp (dpi, d_right (dc));
	  /* If that didn't print anything (which can happen with empty
	     template argument packs), remove the comma and space.  */
	  if (dpi->flush_count == flush_count && dpi->len == len)
	    dpi->len -= 2;
	}
      return;

    case DEMANGLE_COMPONENT_OPERATOR:
      {
	char c;

	d_append_string (dpi, "operator");
	c = dc->u.s_operator.op->name[0];
	if (IS_LOWER (c))
	  d_append_char (dpi, ' ');
	d_append_buffer (dpi, dc->u.s_operator.op->name,
			 dc->u.s_operator.op->len);
	return;
      }

    case DEMANGLE_COMPONENT_EXTENDED_OPERATOR:
      d_append_string (dpi, "operator ");
      d_print_comp (dpi, dc->u.s_extended_operator.name);
      return;

    case DEMANGLE_COMPONENT_CAST:
      d_append_string (dpi, "operator ");
      d_print_cast (dpi, dc);
      return;

    case DEMANGLE_COMPONENT_UNARY:
      if (d_left (dc)->type != DEMANGLE_COMPONENT_CAST)
	d_print_expr_op (dpi, d_left (dc));
      else
	{
	  d_append_char (dpi, '(');
	  d_print_cast (dpi, d_left (dc));
	  d_append_char (dpi, ')');
	}
      d_print_subexpr (dpi, d_right (dc));
      return;

    case DEMANGLE_COMPONENT_BINARY:
      if (d_right (dc)->type != DEMANGLE_COMPONENT_BINARY_ARGS)
	{
	  d_print_error (dpi);
	  return;
	}

      /* We wrap an expression which uses the greater-than operator in
	 an extra layer of parens so that it does not get confused
	 with the '>' which ends the template parameters.  */
      if (d_left (dc)->type == DEMANGLE_COMPONENT_OPERATOR
	  && d_left (dc)->u.s_operator.op->len == 1
	  && d_left (dc)->u.s_operator.op->name[0] == '>')
	d_append_char (dpi, '(');

      d_print_subexpr (dpi, d_left (d_right (dc)));
      if (strcmp (d_left (dc)->u.s_operator.op->code, "ix") == 0)
	{
	  d_append_char (dpi, '[');
	  d_print_comp (dpi, d_right (d_right (dc)));
	  d_append_char (dpi, ']');
	}
      else
	{
	  if (strcmp (d_left (dc)->u.s_operator.op->code, "cl") != 0)
	    d_print_expr_op (dpi, d_left (dc));
	  d_print_subexpr (dpi, d_right (d_right (dc)));
	}

      if (d_left (dc)->type == DEMANGLE_COMPONENT_OPERATOR
	  && d_left (dc)->u.s_operator.op->len == 1
	  && d_left (dc)->u.s_operator.op->name[0] == '>')
	d_append_char (dpi, ')');

      return;

    case DEMANGLE_COMPONENT_BINARY_ARGS:
      /* We should only see this as part of DEMANGLE_COMPONENT_BINARY.  */
      d_print_error (dpi);
      return;

    case DEMANGLE_COMPONENT_TRINARY:
      if (d_right (dc)->type != DEMANGLE_COMPONENT_TRINARY_ARG1
	  || d_right (d_right (dc))->type != DEMANGLE_COMPONENT_TRINARY_ARG2)
	{
	  d_print_error (dpi);
	  return;
	}
      d_print_subexpr (dpi, d_left (d_right (dc)));
      d_print_expr_op (dpi, d_left (dc));
      d_print_subexpr (dpi, d_left (d_right (d_right (dc))));
      d_append_string (dpi, " : ");
      d_print_subexpr (dpi, d_right (d_right (d_right (dc))));
      return;

    case DEMANGLE_COMPONENT_TRINARY_ARG1:
    case DEMANGLE_COMPONENT_TRINARY_ARG2:
      /* We should only see these are part of DEMANGLE_COMPONENT_TRINARY.  */
      d_print_error (dpi);
      return;

    case DEMANGLE_COMPONENT_LITERAL:
    case DEMANGLE_COMPONENT_LITERAL_NEG:
      {
	enum d_builtin_type_print tp;

	/* For some builtin types, produce simpler output.  */
	tp = D_PRINT_DEFAULT;
	if (d_left (dc)->type == DEMANGLE_COMPONENT_BUILTIN_TYPE)
	  {
	    tp = d_left (dc)->u.s_builtin.type->print;
	    switch (tp)
	      {
	      case D_PRINT_INT:
	      case D_PRINT_UNSIGNED:
	      case D_PRINT_LONG:
	      case D_PRINT_UNSIGNED_LONG:
	      case D_PRINT_LONG_LONG:
	      case D_PRINT_UNSIGNED_LONG_LONG:
		if (d_right (dc)->type == DEMANGLE_COMPONENT_NAME)
		  {
		    if (dc->type == DEMANGLE_COMPONENT_LITERAL_NEG)
		      d_append_char (dpi, '-');
		    d_print_comp (dpi, d_right (dc));
		    switch (tp)
		      {
		      default:
			break;
		      case D_PRINT_UNSIGNED:
			d_append_char (dpi, 'u');
			break;
		      case D_PRINT_LONG:
			d_append_char (dpi, 'l');
			break;
		      case D_PRINT_UNSIGNED_LONG:
			d_append_string (dpi, "ul");
			break;
		      case D_PRINT_LONG_LONG:
			d_append_string (dpi, "ll");
			break;
		      case D_PRINT_UNSIGNED_LONG_LONG:
			d_append_string (dpi, "ull");
			break;
		      }
		    return;
		  }
		break;

	      case D_PRINT_BOOL:
		if (d_right (dc)->type == DEMANGLE_COMPONENT_NAME
		    && d_right (dc)->u.s_name.len == 1
		    && dc->type == DEMANGLE_COMPONENT_LITERAL)
		  {
		    switch (d_right (dc)->u.s_name.s[0])
		      {
		      case '0':
			d_append_string (dpi, "false");
			return;
		      case '1':
			d_append_string (dpi, "true");
			return;
		      default:
			break;
		      }
		  }
		break;

	      default:
		break;
	      }
	  }

	d_append_char (dpi, '(');
	d_print_comp (dpi, d_left (dc));
	d_append_char (dpi, ')');
	if (dc->type == DEMANGLE_COMPONENT_LITERAL_NEG)
	  d_append_char (dpi, '-');
	if (tp == D_PRINT_FLOAT)
	  d_append_char (dpi, '[');
	d_print_comp (dpi, d_right (dc));
	if (tp == D_PRINT_FLOAT)
	  d_append_char (dpi, ']');
      }
      return;

    case DEMANGLE_COMPONENT_NUMBER:
      d_append_num (dpi, dc->u.s_number.number);
      return;

    case DEMANGLE_COMPONENT_JAVA_RESOURCE:
      d_append_string (dpi, "java resource ");
      d_print_comp (dpi, d_left (dc));
      return;

    case DEMANGLE_COMPONENT_COMPOUND_NAME:
      d_print_comp (dpi, d_left (dc));
      d_print_comp (dpi, d_right (dc));
      return;

    case DEMANGLE_COMPONENT_CHARACTER:
      d_append_char (dpi, dc->u.s_character.character);
      return;

    case DEMANGLE_COMPONENT_DECLTYPE:
      d_append_string (dpi, "decltype (");
      d_print_comp (dpi, d_left (dc));
      d_append_char (dpi, ')');
      return;

    case DEMANGLE_COMPONENT_PACK_EXPANSION:
      {
	int len;
	int i;
	struct demangle_component *a = d_find_pack (dpi, d_left (dc));
	if (a == NULL)
	  {
	    /* d_find_pack won't find anything if the only packs involved
	       in this expansion are function parameter packs; in that
	       case, just print the pattern and "...".  */
	    d_print_subexpr (dpi, d_left (dc));
	    d_append_string (dpi, "...");
	    return;
	  }

	len = d_pack_length (a);
	dc = d_left (dc);
	for (i = 0; i < len; ++i)
	  {
	    dpi->pack_index = i;
	    d_print_comp (dpi, dc);
	    if (i < len-1)
	      d_append_string (dpi, ", ");
	  }
      }
      return;

    case DEMANGLE_COMPONENT_FUNCTION_PARAM:
      d_append_string (dpi, "{parm#");
      d_append_num (dpi, dc->u.s_number.number + 1);
      d_append_char (dpi, '}');
      return;

    case DEMANGLE_COMPONENT_GLOBAL_CONSTRUCTORS:
      d_append_string (dpi, "global constructors keyed to ");
      d_print_comp (dpi, dc->u.s_binary.left);
      return;

    case DEMANGLE_COMPONENT_GLOBAL_DESTRUCTORS:
      d_append_string (dpi, "global destructors keyed to ");
      d_print_comp (dpi, dc->u.s_binary.left);
      return;

    case DEMANGLE_COMPONENT_LAMBDA:
      d_append_string (dpi, "{lambda(");
      d_print_comp (dpi, dc->u.s_unary_num.sub);
      d_append_string (dpi, ")#");
      d_append_num (dpi, dc->u.s_unary_num.num + 1);
      d_append_char (dpi, '}');
      return;

    case DEMANGLE_COMPONENT_UNNAMED_TYPE:
      d_append_string (dpi, "{unnamed type#");
      d_append_num (dpi, dc->u.s_number.number + 1);
      d_append_char (dpi, '}');
      return;

    default:
      d_print_error (dpi);
      return;
    }
}

/* Print a Java dentifier.  For Java we try to handle encoded extended
   Unicode characters.  The C++ ABI doesn't mention Unicode encoding,
   so we don't it for C++.  Characters are encoded as
   __U<hex-char>+_.  */

static void
d_print_java_identifier (struct d_print_info *dpi, const char *name, int len)
{
  const char *p;
  const char *end;

  end = name + len;
  for (p = name; p < end; ++p)
    {
      if (end - p > 3
	  && p[0] == '_'
	  && p[1] == '_'
	  && p[2] == 'U')
	{
	  unsigned long c;
	  const char *q;

	  c = 0;
	  for (q = p + 3; q < end; ++q)
	    {
	      int dig;

	      if (IS_DIGIT (*q))
		dig = *q - '0';
	      else if (*q >= 'A' && *q <= 'F')
		dig = *q - 'A' + 10;
	      else if (*q >= 'a' && *q <= 'f')
		dig = *q - 'a' + 10;
	      else
		break;

	      c = c * 16 + dig;
	    }
	  /* If the Unicode character is larger than 256, we don't try
	     to deal with it here.  FIXME.  */
	  if (q < end && *q == '_' && c < 256)
	    {
	      d_append_char (dpi, c);
	      p = q;
	      continue;
	    }
	}

      d_append_char (dpi, *p);
    }
}

/* Print a list of modifiers.  SUFFIX is 1 if we are printing
   qualifiers on this after printing a function.  */

static void
d_print_mod_list (struct d_print_info *dpi,
                  struct d_print_mod *mods, int suffix)
{
  struct d_print_template *hold_dpt;

  if (mods == NULL || d_print_saw_error (dpi))
    return;

  if (mods->printed
      || (! suffix
	  && (mods->mod->type == DEMANGLE_COMPONENT_RESTRICT_THIS
	      || mods->mod->type == DEMANGLE_COMPONENT_VOLATILE_THIS
	      || mods->mod->type == DEMANGLE_COMPONENT_CONST_THIS)))
    {
      d_print_mod_list (dpi, mods->next, suffix);
      return;
    }

  mods->printed = 1;

  hold_dpt = dpi->templates;
  dpi->templates = mods->templates;

  if (mods->mod->type == DEMANGLE_COMPONENT_FUNCTION_TYPE)
    {
      d_print_function_type (dpi, mods->mod, mods->next);
      dpi->templates = hold_dpt;
      return;
    }
  else if (mods->mod->type == DEMANGLE_COMPONENT_ARRAY_TYPE)
    {
      d_print_array_type (dpi, mods->mod, mods->next);
      dpi->templates = hold_dpt;
      return;
    }
  else if (mods->mod->type == DEMANGLE_COMPONENT_LOCAL_NAME)
    {
      struct d_print_mod *hold_modifiers;
      struct demangle_component *dc;

      /* When this is on the modifier stack, we have pulled any
	 qualifiers off the right argument already.  Otherwise, we
	 print it as usual, but don't let the left argument see any
	 modifiers.  */

      hold_modifiers = dpi->modifiers;
      dpi->modifiers = NULL;
      d_print_comp (dpi, d_left (mods->mod));
      dpi->modifiers = hold_modifiers;

      if ((dpi->options & DMGL_JAVA) == 0)
	d_append_string (dpi, "::");
      else
	d_append_char (dpi, '.');

      dc = d_right (mods->mod);

      if (dc->type == DEMANGLE_COMPONENT_DEFAULT_ARG)
	{
	  d_append_string (dpi, "{default arg#");
	  d_append_num (dpi, dc->u.s_unary_num.num + 1);
	  d_append_string (dpi, "}::");
	  dc = dc->u.s_unary_num.sub;
	}

      while (dc->type == DEMANGLE_COMPONENT_RESTRICT_THIS
	     || dc->type == DEMANGLE_COMPONENT_VOLATILE_THIS
	     || dc->type == DEMANGLE_COMPONENT_CONST_THIS)
	dc = d_left (dc);

      d_print_comp (dpi, dc);

      dpi->templates = hold_dpt;
      return;
    }

  d_print_mod (dpi, mods->mod);

  dpi->templates = hold_dpt;

  d_print_mod_list (dpi, mods->next, suffix);
}

/* Print a modifier.  */

static void
d_print_mod (struct d_print_info *dpi,
             const struct demangle_component *mod)
{
  switch (mod->type)
    {
    case DEMANGLE_COMPONENT_RESTRICT:
    case DEMANGLE_COMPONENT_RESTRICT_THIS:
      d_append_string (dpi, " restrict");
      return;
    case DEMANGLE_COMPONENT_VOLATILE:
    case DEMANGLE_COMPONENT_VOLATILE_THIS:
      d_append_string (dpi, " volatile");
      return;
    case DEMANGLE_COMPONENT_CONST:
    case DEMANGLE_COMPONENT_CONST_THIS:
      d_append_string (dpi, " const");
      return;
    case DEMANGLE_COMPONENT_VENDOR_TYPE_QUAL:
      d_append_char (dpi, ' ');
      d_print_comp (dpi, d_right (mod));
      return;
    case DEMANGLE_COMPONENT_POINTER:
      /* There is no pointer symbol in Java.  */
      if ((dpi->options & DMGL_JAVA) == 0)
	d_append_char (dpi, '*');
      return;
    case DEMANGLE_COMPONENT_REFERENCE:
      d_append_char (dpi, '&');
      return;
    case DEMANGLE_COMPONENT_RVALUE_REFERENCE:
      d_append_string (dpi, "&&");
      return;
    case DEMANGLE_COMPONENT_COMPLEX:
      d_append_string (dpi, "complex ");
      return;
    case DEMANGLE_COMPONENT_IMAGINARY:
      d_append_string (dpi, "imaginary ");
      return;
    case DEMANGLE_COMPONENT_PTRMEM_TYPE:
      if (d_last_char (dpi) != '(')
	d_append_char (dpi, ' ');
      d_print_comp (dpi, d_left (mod));
      d_append_string (dpi, "::*");
      return;
    case DEMANGLE_COMPONENT_TYPED_NAME:
      d_print_comp (dpi, d_left (mod));
      return;
    case DEMANGLE_COMPONENT_VECTOR_TYPE:
      d_append_string (dpi, " __vector(");
      d_print_comp (dpi, d_left (mod));
      d_append_char (dpi, ')');
      return;

    default:
      /* Otherwise, we have something that won't go back on the
	 modifier stack, so we can just print it.  */
      d_print_comp (dpi, mod);
      return;
    }
}

/* Print a function type, except for the return type.  */

static void
d_print_function_type (struct d_print_info *dpi,
                       const struct demangle_component *dc,
                       struct d_print_mod *mods)
{
  int need_paren;
  int need_space;
  struct d_print_mod *p;
  struct d_print_mod *hold_modifiers;

  need_paren = 0;
  need_space = 0;
  for (p = mods; p != NULL; p = p->next)
    {
      if (p->printed)
	break;

      switch (p->mod->type)
	{
	case DEMANGLE_COMPONENT_POINTER:
	case DEMANGLE_COMPONENT_REFERENCE:
	case DEMANGLE_COMPONENT_RVALUE_REFERENCE:
	  need_paren = 1;
	  break;
	case DEMANGLE_COMPONENT_RESTRICT:
	case DEMANGLE_COMPONENT_VOLATILE:
	case DEMANGLE_COMPONENT_CONST:
	case DEMANGLE_COMPONENT_VENDOR_TYPE_QUAL:
	case DEMANGLE_COMPONENT_COMPLEX:
	case DEMANGLE_COMPONENT_IMAGINARY:
	case DEMANGLE_COMPONENT_PTRMEM_TYPE:
	  need_space = 1;
	  need_paren = 1;
	  break;
	case DEMANGLE_COMPONENT_RESTRICT_THIS:
	case DEMANGLE_COMPONENT_VOLATILE_THIS:
	case DEMANGLE_COMPONENT_CONST_THIS:
	  break;
	default:
	  break;
	}
      if (need_paren)
	break;
    }

  if (need_paren)
    {
      if (! need_space)
	{
	  if (d_last_char (dpi) != '('
	      && d_last_char (dpi) != '*')
	    need_space = 1;
	}
      if (need_space && d_last_char (dpi) != ' ')
	d_append_char (dpi, ' ');
      d_append_char (dpi, '(');
    }

  hold_modifiers = dpi->modifiers;
  dpi->modifiers = NULL;

  d_print_mod_list (dpi, mods, 0);

  if (need_paren)
    d_append_char (dpi, ')');

  d_append_char (dpi, '(');

  if (d_right (dc) != NULL)
    d_print_comp (dpi, d_right (dc));

  d_append_char (dpi, ')');

  d_print_mod_list (dpi, mods, 1);

  dpi->modifiers = hold_modifiers;
}

/* Print an array type, except for the element type.  */

static void
d_print_array_type (struct d_print_info *dpi,
                    const struct demangle_component *dc,
                    struct d_print_mod *mods)
{
  int need_space;

  need_space = 1;
  if (mods != NULL)
    {
      int need_paren;
      struct d_print_mod *p;

      need_paren = 0;
      for (p = mods; p != NULL; p = p->next)
	{
	  if (! p->printed)
	    {
	      if (p->mod->type == DEMANGLE_COMPONENT_ARRAY_TYPE)
		{
		  need_space = 0;
		  break;
		}
	      else
		{
		  need_paren = 1;
		  need_space = 1;
		  break;
		}
	    }
	}

      if (need_paren)
	d_append_string (dpi, " (");

      d_print_mod_list (dpi, mods, 0);

      if (need_paren)
	d_append_char (dpi, ')');
    }

  if (need_space)
    d_append_char (dpi, ' ');

  d_append_char (dpi, '[');

  if (d_left (dc) != NULL)
    d_print_comp (dpi, d_left (dc));

  d_append_char (dpi, ']');
}

/* Print an operator in an expression.  */

static void
d_print_expr_op (struct d_print_info *dpi,
                 const struct demangle_component *dc)
{
  if (dc->type == DEMANGLE_COMPONENT_OPERATOR)
    d_append_buffer (dpi, dc->u.s_operator.op->name,
		     dc->u.s_operator.op->len);
  else
    d_print_comp (dpi, dc);
}

/* Print a cast.  */

static void
d_print_cast (struct d_print_info *dpi,
              const struct demangle_component *dc)
{
  if (d_left (dc)->type != DEMANGLE_COMPONENT_TEMPLATE)
    d_print_comp (dpi, d_left (dc));
  else
    {
      struct d_print_mod *hold_dpm;
      struct d_print_template dpt;

      /* It appears that for a templated cast operator, we need to put
	 the template parameters in scope for the operator name, but
	 not for the parameters.  The effect is that we need to handle
	 the template printing here.  */

      hold_dpm = dpi->modifiers;
      dpi->modifiers = NULL;

      dpt.next = dpi->templates;
      dpi->templates = &dpt;
      dpt.template_decl = d_left (dc);

      d_print_comp (dpi, d_left (d_left (dc)));

      dpi->templates = dpt.next;

      if (d_last_char (dpi) == '<')
	d_append_char (dpi, ' ');
      d_append_char (dpi, '<');
      d_print_comp (dpi, d_right (d_left (dc)));
      /* Avoid generating two consecutive '>' characters, to avoid
	 the C++ syntactic ambiguity.  */
      if (d_last_char (dpi) == '>')
	d_append_char (dpi, ' ');
      d_append_char (dpi, '>');

      dpi->modifiers = hold_dpm;
    }
}

/* Initialize the information structure we use to pass around
   information.  */

CP_STATIC_IF_GLIBCPP_V3
void
cplus_demangle_init_info (const char *mangled, int options, size_t len,
                          struct d_info *di)
{
  di->s = mangled;
  di->send = mangled + len;
  di->options = options;

  di->n = mangled;

  /* We can not need more components than twice the number of chars in
     the mangled string.  Most components correspond directly to
     chars, but the ARGLIST types are exceptions.  */
  di->num_comps = 2 * len;
  di->next_comp = 0;

  /* Similarly, we can not need more substitutions than there are
     chars in the mangled string.  */
  di->num_subs = len;
  di->next_sub = 0;
  di->did_subs = 0;

  di->last_name = NULL;

  di->expansion = 0;
}

/* Internal implementation for the demangler.  If MANGLED is a g++ v3 ABI
   mangled name, return strings in repeated callback giving the demangled
   name.  OPTIONS is the usual libiberty demangler options.  On success,
   this returns 1.  On failure, returns 0.  */

static int
d_demangle_callback (const char *mangled, int options,
                     demangle_callbackref callback, void *opaque)
{
  enum
    {
      DCT_TYPE,
      DCT_MANGLED,
      DCT_GLOBAL_CTORS,
      DCT_GLOBAL_DTORS
    }
  type;
  struct d_info di;
  struct demangle_component *dc;
  int status;

  if (mangled[0] == '_' && mangled[1] == 'Z')
    type = DCT_MANGLED;
  else if (strncmp (mangled, "_GLOBAL_", 8) == 0
	   && (mangled[8] == '.' || mangled[8] == '_' || mangled[8] == '$')
	   && (mangled[9] == 'D' || mangled[9] == 'I')
	   && mangled[10] == '_')
    type = mangled[9] == 'I' ? DCT_GLOBAL_CTORS : DCT_GLOBAL_DTORS;
  else
    {
      if ((options & DMGL_TYPES) == 0)
	return 0;
      type = DCT_TYPE;
    }

  cplus_demangle_init_info (mangled, options, strlen (mangled), &di);

  {
#ifdef CP_DYNAMIC_ARRAYS
    __extension__ struct demangle_component comps[di.num_comps];
    __extension__ struct demangle_component *subs[di.num_subs];

    di.comps = comps;
    di.subs = subs;
#else
    di.comps = alloca (di.num_comps * sizeof (*di.comps));
    di.subs = alloca (di.num_subs * sizeof (*di.subs));
#endif

    switch (type)
      {
      case DCT_TYPE:
	dc = cplus_demangle_type (&di);
	break;
      case DCT_MANGLED:
	dc = cplus_demangle_mangled_name (&di, 1);
	break;
      case DCT_GLOBAL_CTORS:
      case DCT_GLOBAL_DTORS:
	d_advance (&di, 11);
	dc = d_make_comp (&di,
			  (type == DCT_GLOBAL_CTORS
			   ? DEMANGLE_COMPONENT_GLOBAL_CONSTRUCTORS
			   : DEMANGLE_COMPONENT_GLOBAL_DESTRUCTORS),
<<<<<<< HEAD
			  d_make_name (&di, d_str (&di), strlen (d_str (&di))),
=======
			  d_make_demangle_mangled_name (&di, d_str (&di)),
>>>>>>> b56a5220
			  NULL);
	d_advance (&di, strlen (d_str (&di)));
	break;
      }

    /* If DMGL_PARAMS is set, then if we didn't consume the entire
       mangled string, then we didn't successfully demangle it.  If
       DMGL_PARAMS is not set, we didn't look at the trailing
       parameters.  */
    if (((options & DMGL_PARAMS) != 0) && d_peek_char (&di) != '\0')
      dc = NULL;

#ifdef CP_DEMANGLE_DEBUG
    d_dump (dc, 0);
#endif

    status = (dc != NULL)
             ? cplus_demangle_print_callback (options, dc, callback, opaque)
             : 0;
  }

  return status;
}

/* Entry point for the demangler.  If MANGLED is a g++ v3 ABI mangled
   name, return a buffer allocated with malloc holding the demangled
   name.  OPTIONS is the usual libiberty demangler options.  On
   success, this sets *PALC to the allocated size of the returned
   buffer.  On failure, this sets *PALC to 0 for a bad name, or 1 for
   a memory allocation failure, and returns NULL.  */

static char *
d_demangle (const char *mangled, int options, size_t *palc)
{
  struct d_growable_string dgs;
  int status;

  d_growable_string_init (&dgs, 0);

  status = d_demangle_callback (mangled, options,
                                d_growable_string_callback_adapter, &dgs);
  if (status == 0)
    {
      free (dgs.buf);
      *palc = 0;
      return NULL;
    }

  *palc = dgs.allocation_failure ? 1 : dgs.alc;
  return dgs.buf;
}

#if defined(IN_LIBGCC2) || defined(IN_GLIBCPP_V3)

extern char *__cxa_demangle (const char *, char *, size_t *, int *);

/* ia64 ABI-mandated entry point in the C++ runtime library for
   performing demangling.  MANGLED_NAME is a NUL-terminated character
   string containing the name to be demangled.

   OUTPUT_BUFFER is a region of memory, allocated with malloc, of
   *LENGTH bytes, into which the demangled name is stored.  If
   OUTPUT_BUFFER is not long enough, it is expanded using realloc.
   OUTPUT_BUFFER may instead be NULL; in that case, the demangled name
   is placed in a region of memory allocated with malloc.

   If LENGTH is non-NULL, the length of the buffer containing the
   demangled name, is placed in *LENGTH.

   The return value is a pointer to the start of the NUL-terminated
   demangled name, or NULL if the demangling fails.  The caller is
   responsible for deallocating this memory using free.

   *STATUS is set to one of the following values:
      0: The demangling operation succeeded.
     -1: A memory allocation failure occurred.
     -2: MANGLED_NAME is not a valid name under the C++ ABI mangling rules.
     -3: One of the arguments is invalid.

   The demangling is performed using the C++ ABI mangling rules, with
   GNU extensions.  */

char *
__cxa_demangle (const char *mangled_name, char *output_buffer,
                size_t *length, int *status)
{
  char *demangled;
  size_t alc;

  if (mangled_name == NULL)
    {
      if (status != NULL)
	*status = -3;
      return NULL;
    }

  if (output_buffer != NULL && length == NULL)
    {
      if (status != NULL)
	*status = -3;
      return NULL;
    }

  demangled = d_demangle (mangled_name, DMGL_PARAMS | DMGL_TYPES, &alc);

  if (demangled == NULL)
    {
      if (status != NULL)
	{
	  if (alc == 1)
	    *status = -1;
	  else
	    *status = -2;
	}
      return NULL;
    }

  if (output_buffer == NULL)
    {
      if (length != NULL)
	*length = alc;
    }
  else
    {
      if (strlen (demangled) < *length)
	{
	  strcpy (output_buffer, demangled);
	  free (demangled);
	  demangled = output_buffer;
	}
      else
	{
	  free (output_buffer);
	  *length = alc;
	}
    }

  if (status != NULL)
    *status = 0;

  return demangled;
}

extern int __gcclibcxx_demangle_callback (const char *,
                                          void (*)
                                            (const char *, size_t, void *),
                                          void *);

/* Alternative, allocationless entry point in the C++ runtime library
   for performing demangling.  MANGLED_NAME is a NUL-terminated character
   string containing the name to be demangled.

   CALLBACK is a callback function, called with demangled string
   segments as demangling progresses; it is called at least once,
   but may be called more than once.  OPAQUE is a generalized pointer
   used as a callback argument.

   The return code is one of the following values, equivalent to
   the STATUS values of __cxa_demangle() (excluding -1, since this
   function performs no memory allocations):
      0: The demangling operation succeeded.
     -2: MANGLED_NAME is not a valid name under the C++ ABI mangling rules.
     -3: One of the arguments is invalid.

   The demangling is performed using the C++ ABI mangling rules, with
   GNU extensions.  */

int
__gcclibcxx_demangle_callback (const char *mangled_name,
                               void (*callback) (const char *, size_t, void *),
                               void *opaque)
{
  int status;

  if (mangled_name == NULL || callback == NULL)
    return -3;

  status = d_demangle_callback (mangled_name, DMGL_PARAMS | DMGL_TYPES,
                                callback, opaque);
  if (status == 0)
    return -2;

  return 0;
}

#else /* ! (IN_LIBGCC2 || IN_GLIBCPP_V3) */

/* Entry point for libiberty demangler.  If MANGLED is a g++ v3 ABI
   mangled name, return a buffer allocated with malloc holding the
   demangled name.  Otherwise, return NULL.  */

char *
cplus_demangle_v3 (const char *mangled, int options)
{
  size_t alc;

  return d_demangle (mangled, options, &alc);
}

int
cplus_demangle_v3_callback (const char *mangled, int options,
                            demangle_callbackref callback, void *opaque)
{
  return d_demangle_callback (mangled, options, callback, opaque);
}

/* Demangle a Java symbol.  Java uses a subset of the V3 ABI C++ mangling 
   conventions, but the output formatting is a little different.
   This instructs the C++ demangler not to emit pointer characters ("*"), to
   use Java's namespace separator symbol ("." instead of "::"), and to output
   JArray<TYPE> as TYPE[].  */

char *
java_demangle_v3 (const char *mangled)
{
  size_t alc;

  return d_demangle (mangled, DMGL_JAVA | DMGL_PARAMS | DMGL_RET_POSTFIX, &alc);
}

int
java_demangle_v3_callback (const char *mangled,
                           demangle_callbackref callback, void *opaque)
{
  return d_demangle_callback (mangled,
                              DMGL_JAVA | DMGL_PARAMS | DMGL_RET_POSTFIX,
                              callback, opaque);
}

#endif /* IN_LIBGCC2 || IN_GLIBCPP_V3 */

#ifndef IN_GLIBCPP_V3

/* Demangle a string in order to find out whether it is a constructor
   or destructor.  Return non-zero on success.  Set *CTOR_KIND and
   *DTOR_KIND appropriately.  */

static int
is_ctor_or_dtor (const char *mangled,
                 enum gnu_v3_ctor_kinds *ctor_kind,
                 enum gnu_v3_dtor_kinds *dtor_kind)
{
  struct d_info di;
  struct demangle_component *dc;
  int ret;

  *ctor_kind = (enum gnu_v3_ctor_kinds) 0;
  *dtor_kind = (enum gnu_v3_dtor_kinds) 0;

  cplus_demangle_init_info (mangled, DMGL_GNU_V3, strlen (mangled), &di);

  {
#ifdef CP_DYNAMIC_ARRAYS
    __extension__ struct demangle_component comps[di.num_comps];
    __extension__ struct demangle_component *subs[di.num_subs];

    di.comps = comps;
    di.subs = subs;
#else
    di.comps = alloca (di.num_comps * sizeof (*di.comps));
    di.subs = alloca (di.num_subs * sizeof (*di.subs));
#endif

    dc = cplus_demangle_mangled_name (&di, 1);

    /* Note that because we did not pass DMGL_PARAMS, we don't expect
       to demangle the entire string.  */

    ret = 0;
    while (dc != NULL)
      {
	switch (dc->type)
	  {
	  default:
	    dc = NULL;
	    break;
	  case DEMANGLE_COMPONENT_TYPED_NAME:
	  case DEMANGLE_COMPONENT_TEMPLATE:
	  case DEMANGLE_COMPONENT_RESTRICT_THIS:
	  case DEMANGLE_COMPONENT_VOLATILE_THIS:
	  case DEMANGLE_COMPONENT_CONST_THIS:
	    dc = d_left (dc);
	    break;
	  case DEMANGLE_COMPONENT_QUAL_NAME:
	  case DEMANGLE_COMPONENT_LOCAL_NAME:
	    dc = d_right (dc);
	    break;
	  case DEMANGLE_COMPONENT_CTOR:
	    *ctor_kind = dc->u.s_ctor.kind;
	    ret = 1;
	    dc = NULL;
	    break;
	  case DEMANGLE_COMPONENT_DTOR:
	    *dtor_kind = dc->u.s_dtor.kind;
	    ret = 1;
	    dc = NULL;
	    break;
	  }
      }
  }

  return ret;
}

/* Return whether NAME is the mangled form of a g++ V3 ABI constructor
   name.  A non-zero return indicates the type of constructor.  */

enum gnu_v3_ctor_kinds
is_gnu_v3_mangled_ctor (const char *name)
{
  enum gnu_v3_ctor_kinds ctor_kind;
  enum gnu_v3_dtor_kinds dtor_kind;

  if (! is_ctor_or_dtor (name, &ctor_kind, &dtor_kind))
    return (enum gnu_v3_ctor_kinds) 0;
  return ctor_kind;
}


/* Return whether NAME is the mangled form of a g++ V3 ABI destructor
   name.  A non-zero return indicates the type of destructor.  */

enum gnu_v3_dtor_kinds
is_gnu_v3_mangled_dtor (const char *name)
{
  enum gnu_v3_ctor_kinds ctor_kind;
  enum gnu_v3_dtor_kinds dtor_kind;

  if (! is_ctor_or_dtor (name, &ctor_kind, &dtor_kind))
    return (enum gnu_v3_dtor_kinds) 0;
  return dtor_kind;
}

#endif /* IN_GLIBCPP_V3 */

#ifdef STANDALONE_DEMANGLER

#include "getopt.h"
#include "dyn-string.h"

static void print_usage (FILE* fp, int exit_value);

#define IS_ALPHA(CHAR)                                                  \
  (((CHAR) >= 'a' && (CHAR) <= 'z')                                     \
   || ((CHAR) >= 'A' && (CHAR) <= 'Z'))

/* Non-zero if CHAR is a character than can occur in a mangled name.  */
#define is_mangled_char(CHAR)                                           \
  (IS_ALPHA (CHAR) || IS_DIGIT (CHAR)                                   \
   || (CHAR) == '_' || (CHAR) == '.' || (CHAR) == '$')

/* The name of this program, as invoked.  */
const char* program_name;

/* Prints usage summary to FP and then exits with EXIT_VALUE.  */

static void
print_usage (FILE* fp, int exit_value)
{
  fprintf (fp, "Usage: %s [options] [names ...]\n", program_name);
  fprintf (fp, "Options:\n");
  fprintf (fp, "  -h,--help       Display this message.\n");
  fprintf (fp, "  -p,--no-params  Don't display function parameters\n");
  fprintf (fp, "  -v,--verbose    Produce verbose demanglings.\n");
  fprintf (fp, "If names are provided, they are demangled.  Otherwise filters standard input.\n");

  exit (exit_value);
}

/* Option specification for getopt_long.  */
static const struct option long_options[] = 
{
  { "help",	 no_argument, NULL, 'h' },
  { "no-params", no_argument, NULL, 'p' },
  { "verbose",   no_argument, NULL, 'v' },
  { NULL,        no_argument, NULL, 0   },
};

/* Main entry for a demangling filter executable.  It will demangle
   its command line arguments, if any.  If none are provided, it will
   filter stdin to stdout, replacing any recognized mangled C++ names
   with their demangled equivalents.  */

int
main (int argc, char *argv[])
{
  int i;
  int opt_char;
  int options = DMGL_PARAMS | DMGL_ANSI | DMGL_TYPES;

  /* Use the program name of this program, as invoked.  */
  program_name = argv[0];

  /* Parse options.  */
  do 
    {
      opt_char = getopt_long (argc, argv, "hpv", long_options, NULL);
      switch (opt_char)
	{
	case '?':  /* Unrecognized option.  */
	  print_usage (stderr, 1);
	  break;

	case 'h':
	  print_usage (stdout, 0);
	  break;

	case 'p':
	  options &= ~ DMGL_PARAMS;
	  break;

	case 'v':
	  options |= DMGL_VERBOSE;
	  break;
	}
    }
  while (opt_char != -1);

  if (optind == argc) 
    /* No command line arguments were provided.  Filter stdin.  */
    {
      dyn_string_t mangled = dyn_string_new (3);
      char *s;

      /* Read all of input.  */
      while (!feof (stdin))
	{
	  char c;

	  /* Pile characters into mangled until we hit one that can't
	     occur in a mangled name.  */
	  c = getchar ();
	  while (!feof (stdin) && is_mangled_char (c))
	    {
	      dyn_string_append_char (mangled, c);
	      if (feof (stdin))
		break;
	      c = getchar ();
	    }

	  if (dyn_string_length (mangled) > 0)
	    {
#ifdef IN_GLIBCPP_V3
	      s = __cxa_demangle (dyn_string_buf (mangled), NULL, NULL, NULL);
#else
	      s = cplus_demangle_v3 (dyn_string_buf (mangled), options);
#endif

	      if (s != NULL)
		{
		  fputs (s, stdout);
		  free (s);
		}
	      else
		{
		  /* It might not have been a mangled name.  Print the
		     original text.  */
		  fputs (dyn_string_buf (mangled), stdout);
		}

	      dyn_string_clear (mangled);
	    }

	  /* If we haven't hit EOF yet, we've read one character that
	     can't occur in a mangled name, so print it out.  */
	  if (!feof (stdin))
	    putchar (c);
	}

      dyn_string_delete (mangled);
    }
  else
    /* Demangle command line arguments.  */
    {
      /* Loop over command line arguments.  */
      for (i = optind; i < argc; ++i)
	{
	  char *s;
#ifdef IN_GLIBCPP_V3
	  int status;
#endif

	  /* Attempt to demangle.  */
#ifdef IN_GLIBCPP_V3
	  s = __cxa_demangle (argv[i], NULL, NULL, &status);
#else
	  s = cplus_demangle_v3 (argv[i], options);
#endif

	  /* If it worked, print the demangled name.  */
	  if (s != NULL)
	    {
	      printf ("%s\n", s);
	      free (s);
	    }
	  else
	    {
#ifdef IN_GLIBCPP_V3
	      fprintf (stderr, "Failed: %s (status %d)\n", argv[i], status);
#else
	      fprintf (stderr, "Failed: %s\n", argv[i]);
#endif
	    }
	}
    }

  return 0;
}

#endif /* STANDALONE_DEMANGLER */<|MERGE_RESOLUTION|>--- conflicted
+++ resolved
@@ -2391,7 +2391,6 @@
     {
       d_advance (di, 1);
       has_return_type = 1;
-<<<<<<< HEAD
     }
 
   if (has_return_type)
@@ -2399,24 +2398,10 @@
       return_type = cplus_demangle_type (di);
       if (return_type == NULL)
 	return NULL;
-=======
->>>>>>> b56a5220
     }
   else
     return_type = NULL;
 
-<<<<<<< HEAD
-=======
-  if (has_return_type)
-    {
-      return_type = cplus_demangle_type (di);
-      if (return_type == NULL)
-	return NULL;
-    }
-  else
-    return_type = NULL;
-
->>>>>>> b56a5220
   tl = d_parmlist (di);
   if (tl == NULL)
     return NULL;
@@ -4852,11 +4837,7 @@
 			  (type == DCT_GLOBAL_CTORS
 			   ? DEMANGLE_COMPONENT_GLOBAL_CONSTRUCTORS
 			   : DEMANGLE_COMPONENT_GLOBAL_DESTRUCTORS),
-<<<<<<< HEAD
-			  d_make_name (&di, d_str (&di), strlen (d_str (&di))),
-=======
 			  d_make_demangle_mangled_name (&di, d_str (&di)),
->>>>>>> b56a5220
 			  NULL);
 	d_advance (&di, strlen (d_str (&di)));
 	break;
