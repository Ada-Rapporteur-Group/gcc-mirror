--- conflicted
+++ resolved
@@ -1,5 +1,3 @@
-<<<<<<< HEAD
-=======
 2010-11-29  Rainer Orth  <ro@CeBiTec.Uni-Bielefeld.DE>
 
 	* setproctitle.c [HAVE_SYS_PRCTL_H]: Include <sys/types.h>.
@@ -159,7 +157,6 @@
 	* floatformat.c (floatformat_ieee_half_big): New variable.
 	(floatformat_ieee_half_little): Likewise.
 
->>>>>>> 155d23aa
 2010-06-14  Gerald Pfeifer  <gerald@pfeifer.com>
 
 	* libiberty.texi: Remove reference to GCC 3 and 2001 (thrice).
