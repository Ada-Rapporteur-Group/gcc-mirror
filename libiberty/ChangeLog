--- conflicted
+++ resolved
@@ -1,8 +1,3 @@
-<<<<<<< HEAD
-2014-04-22  Release Manager
-
-	* GCC 4.9.0 released.
-=======
 2014-06-11  Andrew Burgess  <aburgess@broadcom.com>
 
 	* cplus-dem.c (do_type): Call string_delete even if the call to
@@ -50,7 +45,6 @@
 	subdir.
 	(stamp-noasandir): New goal.
 	* configure: Regenerated.
->>>>>>> 02d42640
 
 2014-04-01  Richard Biener  <rguenther@suse.de>
 
