--- conflicted
+++ resolved
@@ -1156,11 +1156,8 @@
 gomp_load_plugin_for_device (struct gomp_device_descr *device,
 			     const char *plugin_name)
 {
-<<<<<<< HEAD
   gomp_debug (0, "%s (\"%s\")\n", __FUNCTION__, plugin_name);
 
-=======
->>>>>>> 3bf38a0b
   const char *err = NULL, *last_missing = NULL;
 
   void *plugin_handle = dlopen (plugin_name, RTLD_LAZY);
@@ -1242,10 +1239,6 @@
 #undef DLSYM
 #undef DLSYM_OPT
 
-<<<<<<< HEAD
-
-=======
->>>>>>> 3bf38a0b
   return 1;
 
  dl_fail:
@@ -1258,7 +1251,6 @@
     dlclose (plugin_handle);
 
   return 0;
-<<<<<<< HEAD
 }
 
 /* Helper, to translate from an offload target to the corresponding plugin name.  */
@@ -1292,8 +1284,6 @@
   assert (!gomp_offload_targets_init);
   gomp_offload_targets_init = true;
   gomp_offload_targets = offload_targets;
-=======
->>>>>>> 3bf38a0b
 }
 
 /* This function initializes the runtime needed for offloading.
