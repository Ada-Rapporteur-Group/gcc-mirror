--- conflicted
+++ resolved
@@ -34,10 +34,6 @@
 #include <stdbool.h>
 #include <stdlib.h>
 #include <string.h>
-<<<<<<< HEAD
-#include <stdio.h>
-=======
->>>>>>> ca4c3545
 #include <assert.h>
 
 #ifdef PLUGIN_SUPPORT
@@ -171,13 +167,9 @@
       tgt_align = align;
       tgt_size = mapnum * sizeof (void *);
     }
+
   gomp_mutex_lock (&mm->lock);
 
-<<<<<<< HEAD
-=======
-  gomp_mutex_lock (&mm->lock);
-
->>>>>>> ca4c3545
   for (i = 0; i < mapnum; i++)
     {
       int kind = get_kind (is_openacc, kinds, i);
@@ -296,13 +288,7 @@
 		tgt->refcount++;
 		array->left = NULL;
 		array->right = NULL;
-<<<<<<< HEAD
-
 		splay_tree_insert (&mm->splay_tree, array);
-
-=======
-		splay_tree_insert (&mm->splay_tree, array);
->>>>>>> ca4c3545
 		switch (kind & typemask)
 		  {
 		  case GOMP_MAP_ALLOC:
@@ -314,10 +300,6 @@
 		  case GOMP_MAP_TOFROM:
 		  case GOMP_MAP_FORCE_TO:
 		  case GOMP_MAP_FORCE_TOFROM:
-<<<<<<< HEAD
-		    /* Copy from host to device memory.  */
-=======
->>>>>>> ca4c3545
 		    /* FIXME: Perhaps add some smarts, like if copying
 		       several adjacent fields from host to target, use some
 		       host buffer to avoid sending each var individually.  */
@@ -333,10 +315,6 @@
 		    if (cur_node.host_start == (uintptr_t) NULL)
 		      {
 			cur_node.tgt_offset = (uintptr_t) NULL;
-<<<<<<< HEAD
-			/* Copy from host to device memory.  */
-=======
->>>>>>> ca4c3545
 			/* FIXME: see above FIXME comment.  */
 			devicep->host2dev_func (devicep->target_id,
 						(void *) (tgt->tgt_start
@@ -364,7 +342,6 @@
 		    if (n == NULL)
 		      gomp_fatal ("Pointer target of array section "
 				  "wasn't mapped");
-
 		    cur_node.host_start -= n->host_start;
 		    cur_node.tgt_offset = n->tgt->tgt_start + n->tgt_offset
 					  + cur_node.host_start;
@@ -372,10 +349,6 @@
 		       array section.  Now subtract bias to get what we want
 		       to initialize the pointer with.  */
 		    cur_node.tgt_offset -= sizes[i];
-<<<<<<< HEAD
-		    /* Copy from host to device memory.  */
-=======
->>>>>>> ca4c3545
 		    /* FIXME: see above FIXME comment.  */
 		    devicep->host2dev_func (devicep->target_id,
 					    (void *) (tgt->tgt_start
@@ -384,10 +357,6 @@
 					    sizeof (void *));
 		    break;
 		  case GOMP_MAP_TO_PSET:
-<<<<<<< HEAD
-		    /* Copy from host to device memory.  */
-=======
->>>>>>> ca4c3545
 		    /* FIXME: see above FIXME comment.  */
 		    devicep->host2dev_func (devicep->target_id,
 					    (void *) (tgt->tgt_start
@@ -412,10 +381,6 @@
 			  if (cur_node.host_start == (uintptr_t) NULL)
 			    {
 			      cur_node.tgt_offset = (uintptr_t) NULL;
-<<<<<<< HEAD
-			      /* Copy from host to device memory.  */
-=======
->>>>>>> ca4c3545
 			      /* FIXME: see above FIXME comment.  */
 			      devicep->host2dev_func (devicep->target_id,
 				 (void *) (tgt->tgt_start + k->tgt_offset
@@ -455,10 +420,6 @@
 			     array section.  Now subtract bias to get what we
 			     want to initialize the pointer with.  */
 			  cur_node.tgt_offset -= sizes[j];
-<<<<<<< HEAD
-			  /* Copy from host to device memory.  */
-=======
->>>>>>> ca4c3545
 			  /* FIXME: see above FIXME comment.  */
 			  devicep->host2dev_func (devicep->target_id,
 			     (void *) (tgt->tgt_start + k->tgt_offset
@@ -506,10 +467,6 @@
 	  else
 	    cur_node.tgt_offset = tgt->list[i]->tgt->tgt_start
 				  + tgt->list[i]->tgt_offset;
-<<<<<<< HEAD
-	  /* Copy from host to device memory.  */
-=======
->>>>>>> ca4c3545
 	  /* FIXME: see above FIXME comment.  */
 	  devicep->host2dev_func (devicep->target_id,
 				  (void *) (tgt->tgt_start
@@ -561,10 +518,6 @@
       {
 	splay_tree_key k = tgt->list[i];
 	if (k->copy_from)
-<<<<<<< HEAD
-	  /* Copy from device to host memory.  */
-=======
->>>>>>> ca4c3545
 	  devicep->dev2host_func (devicep->target_id, (void *) k->host_start,
 				  (void *) (k->tgt->tgt_start + k->tgt_offset),
 				  k->host_end - k->host_start);
@@ -603,10 +556,6 @@
       {
 	splay_tree_key k = tgt->list[i];
 	if (k->copy_from && do_copyfrom)
-<<<<<<< HEAD
-	  /* Copy from device to host memory.  */
-=======
->>>>>>> ca4c3545
 	  devicep->dev2host_func (devicep->target_id, (void *) k->host_start,
 				  (void *) (k->tgt->tgt_start + k->tgt_offset),
 				  k->host_end - k->host_start);
@@ -660,10 +609,6 @@
 			  (void *) n->host_start,
 			  (void *) n->host_end);
 	    if (GOMP_MAP_COPY_TO_P (kind & typemask))
-<<<<<<< HEAD
-	      /* Copy from host to device memory.  */
-=======
->>>>>>> ca4c3545
 	      devicep->host2dev_func (devicep->target_id,
 				      (void *) (n->tgt->tgt_start
 						+ n->tgt_offset
@@ -672,10 +617,6 @@
 				      (void *) cur_node.host_start,
 				      cur_node.host_end - cur_node.host_start);
 	    if (GOMP_MAP_COPY_FROM_P (kind & typemask))
-<<<<<<< HEAD
-	      /* Copy from device to host memory.  */
-=======
->>>>>>> ca4c3545
 	      devicep->dev2host_func (devicep->target_id,
 				      (void *) cur_node.host_start,
 				      (void *) (n->tgt->tgt_start
@@ -692,9 +633,6 @@
   gomp_mutex_unlock (&mm->lock);
 }
 
-static void gomp_register_image_for_device (struct gomp_device_descr *device,
-					    struct offload_image_descr *image);
-
 /* This function should be called from every offload image.
    It gets the descriptor of the host func and var tables HOST_TABLE, TYPE of
    the target, and TARGET_DATA needed by target plugin.  */
@@ -707,9 +645,6 @@
 				 (num_offload_images + 1)
 				 * sizeof (struct offload_image_descr));
 
-  if (offload_images == NULL)
-    return;
-
   offload_images[num_offload_images].type = target_type;
   offload_images[num_offload_images].host_table = host_table;
   offload_images[num_offload_images].target_data = target_data;
@@ -726,26 +661,20 @@
   devicep->init_device_func (devicep->target_id);
   devicep->is_initialized = true;
 }
-<<<<<<< HEAD
 
 /* Initialize address mapping tables.  MM must be locked on entry, and remains
    locked on return.  */
 
-=======
-
-/* Initialize address mapping tables.  MM must be locked on entry, and remains
-   locked on return.  */
-
->>>>>>> ca4c3545
 attribute_hidden void
 gomp_init_tables (struct gomp_device_descr *devicep,
 		  struct gomp_memory_mapping *mm)
 {
   /* Get address mapping table for device.  */
   struct mapping_table *table = NULL;
-  int i, num_entries = devicep->get_table_func (devicep->target_id, &table);
+  int num_entries = devicep->get_table_func (devicep->target_id, &table);
 
   /* Insert host-target address mapping into dev_splay_tree.  */
+  int i;
   for (i = 0; i < num_entries; i++)
     {
       struct target_mem_desc *tgt = gomp_malloc (sizeof (*tgt));
@@ -852,7 +781,6 @@
     {
       struct gomp_memory_mapping *mm = &devicep->mem_map;
       gomp_mutex_lock (&mm->lock);
-<<<<<<< HEAD
 
       if (!mm->is_initialized)
 	gomp_init_tables (devicep, mm);
@@ -864,19 +792,6 @@
       if (tgt_fn == NULL)
 	gomp_fatal ("Target function wasn't mapped");
 
-=======
-
-      if (!mm->is_initialized)
-	gomp_init_tables (devicep, mm);
-
-      struct splay_tree_key_s k;
-      k.host_start = (uintptr_t) fn;
-      k.host_end = k.host_start + 1;
-      splay_tree_key tgt_fn = splay_tree_lookup (&mm->splay_tree, &k);
-      if (tgt_fn == NULL)
-	gomp_fatal ("Target function wasn't mapped");
-
->>>>>>> ca4c3545
       gomp_mutex_unlock (&mm->lock);
 
       fn_addr = (void *) tgt_fn->tgt->tgt_start;
@@ -1185,18 +1100,10 @@
 		current_device.name = current_device.get_name_func ();
 		/* current_device.capabilities has already been set.  */
 		current_device.type = current_device.get_type_func ();
-<<<<<<< HEAD
-		current_device.name = current_device.get_name_func ();
-		current_device.is_initialized = false;
-		current_device.offload_regions_registered = false;
-		current_device.mem_map.splay_tree.root = NULL;
-		current_device.mem_map.is_initialized = false;
-=======
 		current_device.mem_map.is_initialized = false;
 		current_device.mem_map.splay_tree.root = NULL;
 		current_device.is_initialized = false;
 		current_device.offload_regions_registered = false;
->>>>>>> ca4c3545
 		current_device.openacc.data_environ = NULL;
 		current_device.openacc.target_data = NULL;
 		for (i = 0; i < new_num_devices; i++)
