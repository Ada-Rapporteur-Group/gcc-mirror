/* Copyright (C) 2013-2020 Free Software Foundation, Inc.
   Contributed by Jakub Jelinek <jakub@redhat.com>.

   This file is part of the GNU Offloading and Multi Processing Library
   (libgomp).

   Libgomp is free software; you can redistribute it and/or modify it
   under the terms of the GNU General Public License as published by
   the Free Software Foundation; either version 3, or (at your option)
   any later version.

   Libgomp is distributed in the hope that it will be useful, but WITHOUT ANY
   WARRANTY; without even the implied warranty of MERCHANTABILITY or FITNESS
   FOR A PARTICULAR PURPOSE.  See the GNU General Public License for
   more details.

   Under Section 7 of GPL version 3, you are granted additional
   permissions described in the GCC Runtime Library Exception, version
   3.1, as published by the Free Software Foundation.

   You should have received a copy of the GNU General Public License and
   a copy of the GCC Runtime Library Exception along with this program;
   see the files COPYING3 and COPYING.RUNTIME respectively.  If not, see
   <http://www.gnu.org/licenses/>.  */

/* This file contains the support of offloading.  */

#include "libgomp.h"
#include "oacc-plugin.h"
#include "oacc-int.h"
#include "gomp-constants.h"
#include <limits.h>
#include <stdbool.h>
#include <stdlib.h>
#ifdef HAVE_INTTYPES_H
# include <inttypes.h>  /* For PRIu64.  */
#endif
#include <string.h>
#include <assert.h>
#include <errno.h>

#ifdef PLUGIN_SUPPORT
#include <dlfcn.h>
#include "plugin-suffix.h"
#endif

#define FIELD_TGT_EMPTY (~(size_t) 0)

static void gomp_target_init (void);

/* The whole initialization code for offloading plugins is only run one.  */
static pthread_once_t gomp_is_initialized = PTHREAD_ONCE_INIT;

/* Mutex for offload image registration.  */
static gomp_mutex_t register_lock;

/* This structure describes an offload image.
   It contains type of the target device, pointer to host table descriptor, and
   pointer to target data.  */
struct offload_image_descr {
  unsigned version;
  enum offload_target_type type;
  const void *host_table;
  const void *target_data;
};

/* Array of descriptors of offload images.  */
static struct offload_image_descr *offload_images;

/* Total number of offload images.  */
static int num_offload_images;

/* Array of descriptors for all available devices.  */
static struct gomp_device_descr *devices;

/* Total number of available devices.  */
static int num_devices;

/* Number of GOMP_OFFLOAD_CAP_OPENMP_400 devices.  */
static int num_devices_openmp;

/* Similar to gomp_realloc, but release register_lock before gomp_fatal.  */

static void *
gomp_realloc_unlock (void *old, size_t size)
{
  void *ret = realloc (old, size);
  if (ret == NULL)
    {
      gomp_mutex_unlock (&register_lock);
      gomp_fatal ("Out of memory allocating %lu bytes", (unsigned long) size);
    }
  return ret;
}

attribute_hidden void
gomp_init_targets_once (void)
{
  (void) pthread_once (&gomp_is_initialized, gomp_target_init);
}

attribute_hidden int
gomp_get_num_devices (void)
{
  gomp_init_targets_once ();
  return num_devices_openmp;
}

static struct gomp_device_descr *
resolve_device (int device_id)
{
  if (device_id == GOMP_DEVICE_ICV)
    {
      struct gomp_task_icv *icv = gomp_icv (false);
      device_id = icv->default_device_var;
    }

  if (device_id < 0 || device_id >= gomp_get_num_devices ())
    return NULL;

  gomp_mutex_lock (&devices[device_id].lock);
  if (devices[device_id].state == GOMP_DEVICE_UNINITIALIZED)
    gomp_init_device (&devices[device_id]);
  else if (devices[device_id].state == GOMP_DEVICE_FINALIZED)
    {
      gomp_mutex_unlock (&devices[device_id].lock);
      return NULL;
    }
  gomp_mutex_unlock (&devices[device_id].lock);

  return &devices[device_id];
}


static inline splay_tree_key
gomp_map_lookup (splay_tree mem_map, splay_tree_key key)
{
  if (key->host_start != key->host_end)
    return splay_tree_lookup (mem_map, key);

  key->host_end++;
  splay_tree_key n = splay_tree_lookup (mem_map, key);
  key->host_end--;
  if (n)
    return n;
  key->host_start--;
  n = splay_tree_lookup (mem_map, key);
  key->host_start++;
  if (n)
    return n;
  return splay_tree_lookup (mem_map, key);
}

static inline splay_tree_key
gomp_map_0len_lookup (splay_tree mem_map, splay_tree_key key)
{
  if (key->host_start != key->host_end)
    return splay_tree_lookup (mem_map, key);

  key->host_end++;
  splay_tree_key n = splay_tree_lookup (mem_map, key);
  key->host_end--;
  return n;
}

static inline void
gomp_device_copy (struct gomp_device_descr *devicep,
		  bool (*copy_func) (int, void *, const void *, size_t),
		  const char *dst, void *dstaddr,
		  const char *src, const void *srcaddr,
		  size_t size)
{
  if (!copy_func (devicep->target_id, dstaddr, srcaddr, size))
    {
      gomp_mutex_unlock (&devicep->lock);
      gomp_fatal ("Copying of %s object [%p..%p) to %s object [%p..%p) failed",
		  src, srcaddr, srcaddr + size, dst, dstaddr, dstaddr + size);
    }
}

/* Infrastructure for coalescing adjacent or nearly adjacent (in device addresses)
   host to device memory transfers.  */

struct gomp_coalesce_chunk
{
  /* The starting and ending point of a coalesced chunk of memory.  */
  size_t start, end;
};

struct gomp_coalesce_buf
{
  /* Buffer into which gomp_copy_host2dev will memcpy data and from which
     it will be copied to the device.  */
  void *buf;
  struct target_mem_desc *tgt;
  /* Array with offsets, chunks[i].start is the starting offset and
     chunks[i].end ending offset relative to tgt->tgt_start device address
     of chunks which are to be copied to buf and later copied to device.  */
  struct gomp_coalesce_chunk *chunks;
  /* Number of chunks in chunks array, or -1 if coalesce buffering should not
     be performed.  */
  long chunk_cnt;
  /* During construction of chunks array, how many memory regions are within
     the last chunk.  If there is just one memory region for a chunk, we copy
     it directly to device rather than going through buf.  */
  long use_cnt;
};

/* Maximum size of memory region considered for coalescing.  Larger copies
   are performed directly.  */
#define MAX_COALESCE_BUF_SIZE	(32 * 1024)

/* Maximum size of a gap in between regions to consider them being copied
   within the same chunk.  All the device offsets considered are within
   newly allocated device memory, so it isn't fatal if we copy some padding
   in between from host to device.  The gaps come either from alignment
   padding or from memory regions which are not supposed to be copied from
   host to device (e.g. map(alloc:), map(from:) etc.).  */
#define MAX_COALESCE_BUF_GAP	(4 * 1024)

/* Add region with device tgt_start relative offset and length to CBUF.  */

static inline void
gomp_coalesce_buf_add (struct gomp_coalesce_buf *cbuf, size_t start, size_t len)
{
  if (len > MAX_COALESCE_BUF_SIZE || len == 0)
    return;
  if (cbuf->chunk_cnt)
    {
      if (cbuf->chunk_cnt < 0)
	return;
      if (start < cbuf->chunks[cbuf->chunk_cnt - 1].end)
	{
	  cbuf->chunk_cnt = -1;
	  return;
	}
      if (start < cbuf->chunks[cbuf->chunk_cnt - 1].end + MAX_COALESCE_BUF_GAP)
	{
	  cbuf->chunks[cbuf->chunk_cnt - 1].end = start + len;
	  cbuf->use_cnt++;
	  return;
	}
      /* If the last chunk is only used by one mapping, discard it,
	 as it will be one host to device copy anyway and
	 memcpying it around will only waste cycles.  */
      if (cbuf->use_cnt == 1)
	cbuf->chunk_cnt--;
    }
  cbuf->chunks[cbuf->chunk_cnt].start = start;
  cbuf->chunks[cbuf->chunk_cnt].end = start + len;
  cbuf->chunk_cnt++;
  cbuf->use_cnt = 1;
}

/* Return true for mapping kinds which need to copy data from the
   host to device for regions that weren't previously mapped.  */

static inline bool
gomp_to_device_kind_p (int kind)
{
  switch (kind)
    {
    case GOMP_MAP_ALLOC:
    case GOMP_MAP_FROM:
    case GOMP_MAP_FORCE_ALLOC:
    case GOMP_MAP_FORCE_FROM:
    case GOMP_MAP_ALWAYS_FROM:
      return false;
    default:
      return true;
    }
}

 /* Copy host memory to an offload device.  In asynchronous mode (if AQ is
   non-NULL), when the source data is stack or may otherwise be deallocated
   before the asynchronous copy takes place, EPHEMERAL must be passed as
   TRUE.  The CBUF isn't used for non-ephemeral asynchronous copies, because
   the host data might not be computed yet (by an earlier asynchronous compute
   region).  */

attribute_hidden void
gomp_copy_host2dev (struct gomp_device_descr *devicep,
		    struct goacc_asyncqueue *aq,
		    void *d, const void *h, size_t sz,
		    bool ephemeral, struct gomp_coalesce_buf *cbuf)
{
  if (cbuf)
    {
      uintptr_t doff = (uintptr_t) d - cbuf->tgt->tgt_start;
      if (doff < cbuf->chunks[cbuf->chunk_cnt - 1].end)
	{
	  long first = 0;
	  long last = cbuf->chunk_cnt - 1;
	  while (first <= last)
	    {
	      long middle = (first + last) >> 1;
	      if (cbuf->chunks[middle].end <= doff)
		first = middle + 1;
	      else if (cbuf->chunks[middle].start <= doff)
		{
		  if (doff + sz > cbuf->chunks[middle].end)
		    gomp_fatal ("internal libgomp cbuf error");
		  memcpy ((char *) cbuf->buf + (doff - cbuf->chunks[0].start),
			  h, sz);
		  return;
		}
	      else
		last = middle - 1;
	    }
	}
    }
  if (__builtin_expect (aq != NULL, 0))
    {
      if (!devicep->openacc.async.host2dev_func (devicep->target_id, d, h, sz,
						 ephemeral, aq))
	{
	  gomp_mutex_unlock (&devicep->lock);
	  gomp_fatal ("Copying of host object [%p..%p) to dev object [%p..%p) "
		      "failed", h, h + sz, d, d + sz);
	}
    }
  else
    gomp_device_copy (devicep, devicep->host2dev_func, "dev", d, "host", h, sz);
}

attribute_hidden void
gomp_copy_dev2host (struct gomp_device_descr *devicep,
		    struct goacc_asyncqueue *aq,
		    void *h, const void *d, size_t sz)
{
  if (__builtin_expect (aq != NULL, 0))
    {
      if (!devicep->openacc.async.dev2host_func (devicep->target_id, h, d, sz,
						 aq))
	{
	  gomp_mutex_unlock (&devicep->lock);
	  gomp_fatal ("Copying of dev object [%p..%p) to host object [%p..%p) "
		      "failed", d, d + sz, h, h + sz);
	}
    }
  else
    gomp_device_copy (devicep, devicep->dev2host_func, "host", h, "dev", d, sz);
}

static void
gomp_free_device_memory (struct gomp_device_descr *devicep, void *devptr)
{
  if (!devicep->free_func (devicep->target_id, devptr))
    {
      gomp_mutex_unlock (&devicep->lock);
      gomp_fatal ("error in freeing device memory block at %p", devptr);
    }
}

/* Handle the case where gomp_map_lookup, splay_tree_lookup or
   gomp_map_0len_lookup found oldn for newn.
   Helper function of gomp_map_vars.  */

static inline void
gomp_map_vars_existing (struct gomp_device_descr *devicep,
			struct goacc_asyncqueue *aq, splay_tree_key oldn,
			splay_tree_key newn, struct target_var_desc *tgt_var,
			unsigned char kind, struct gomp_coalesce_buf *cbuf)
{
  assert (kind != GOMP_MAP_ATTACH);

  tgt_var->key = oldn;
  tgt_var->copy_from = GOMP_MAP_COPY_FROM_P (kind);
  tgt_var->always_copy_from = GOMP_MAP_ALWAYS_FROM_P (kind);
  tgt_var->is_attach = false;
  tgt_var->offset = newn->host_start - oldn->host_start;
  tgt_var->length = newn->host_end - newn->host_start;

  if ((kind & GOMP_MAP_FLAG_FORCE)
      || oldn->host_start > newn->host_start
      || oldn->host_end < newn->host_end)
    {
      gomp_mutex_unlock (&devicep->lock);
      gomp_fatal ("Trying to map into device [%p..%p) object when "
		  "[%p..%p) is already mapped",
		  (void *) newn->host_start, (void *) newn->host_end,
		  (void *) oldn->host_start, (void *) oldn->host_end);
    }

  if (GOMP_MAP_ALWAYS_TO_P (kind))
    gomp_copy_host2dev (devicep, aq,
			(void *) (oldn->tgt->tgt_start + oldn->tgt_offset
				  + newn->host_start - oldn->host_start),
			(void *) newn->host_start,
			newn->host_end - newn->host_start, false, cbuf);

  if (oldn->refcount != REFCOUNT_INFINITY)
    oldn->refcount++;
}

static int
get_kind (bool short_mapkind, void *kinds, int idx)
{
  return short_mapkind ? ((unsigned short *) kinds)[idx]
		       : ((unsigned char *) kinds)[idx];
}

static void
gomp_map_pointer (struct target_mem_desc *tgt, struct goacc_asyncqueue *aq,
		  uintptr_t host_ptr, uintptr_t target_offset, uintptr_t bias,
		  struct gomp_coalesce_buf *cbuf)
{
  struct gomp_device_descr *devicep = tgt->device_descr;
  struct splay_tree_s *mem_map = &devicep->mem_map;
  struct splay_tree_key_s cur_node;

  cur_node.host_start = host_ptr;
  if (cur_node.host_start == (uintptr_t) NULL)
    {
      cur_node.tgt_offset = (uintptr_t) NULL;
      gomp_copy_host2dev (devicep, aq,
			  (void *) (tgt->tgt_start + target_offset),
			  (void *) &cur_node.tgt_offset,
			  sizeof (void *), true, cbuf);
      return;
    }
  /* Add bias to the pointer value.  */
  cur_node.host_start += bias;
  cur_node.host_end = cur_node.host_start;
  splay_tree_key n = gomp_map_lookup (mem_map, &cur_node);
  if (n == NULL)
    {
      gomp_mutex_unlock (&devicep->lock);
      gomp_fatal ("Pointer target of array section wasn't mapped");
    }
  cur_node.host_start -= n->host_start;
  cur_node.tgt_offset
    = n->tgt->tgt_start + n->tgt_offset + cur_node.host_start;
  /* At this point tgt_offset is target address of the
     array section.  Now subtract bias to get what we want
     to initialize the pointer with.  */
  cur_node.tgt_offset -= bias;
  gomp_copy_host2dev (devicep, aq, (void *) (tgt->tgt_start + target_offset),
		      (void *) &cur_node.tgt_offset, sizeof (void *), true,
		      cbuf);
}

static void
gomp_map_fields_existing (struct target_mem_desc *tgt,
			  struct goacc_asyncqueue *aq, splay_tree_key n,
			  size_t first, size_t i, void **hostaddrs,
			  size_t *sizes, void *kinds,
			  struct gomp_coalesce_buf *cbuf)
{
  struct gomp_device_descr *devicep = tgt->device_descr;
  struct splay_tree_s *mem_map = &devicep->mem_map;
  struct splay_tree_key_s cur_node;
  int kind;
  const bool short_mapkind = true;
  const int typemask = short_mapkind ? 0xff : 0x7;

  cur_node.host_start = (uintptr_t) hostaddrs[i];
  cur_node.host_end = cur_node.host_start + sizes[i];
  splay_tree_key n2 = splay_tree_lookup (mem_map, &cur_node);
  kind = get_kind (short_mapkind, kinds, i);
  if (n2
      && n2->tgt == n->tgt
      && n2->host_start - n->host_start == n2->tgt_offset - n->tgt_offset)
    {
      gomp_map_vars_existing (devicep, aq, n2, &cur_node,
			      &tgt->list[i], kind & typemask, cbuf);
      return;
    }
  if (sizes[i] == 0)
    {
      if (cur_node.host_start > (uintptr_t) hostaddrs[first - 1])
	{
	  cur_node.host_start--;
	  n2 = splay_tree_lookup (mem_map, &cur_node);
	  cur_node.host_start++;
	  if (n2
	      && n2->tgt == n->tgt
	      && n2->host_start - n->host_start
		 == n2->tgt_offset - n->tgt_offset)
	    {
	      gomp_map_vars_existing (devicep, aq, n2, &cur_node,
				      &tgt->list[i], kind & typemask, cbuf);
	      return;
	    }
	}
      cur_node.host_end++;
      n2 = splay_tree_lookup (mem_map, &cur_node);
      cur_node.host_end--;
      if (n2
	  && n2->tgt == n->tgt
	  && n2->host_start - n->host_start == n2->tgt_offset - n->tgt_offset)
	{
	  gomp_map_vars_existing (devicep, aq, n2, &cur_node, &tgt->list[i],
				  kind & typemask, cbuf);
	  return;
	}
    }
  gomp_mutex_unlock (&devicep->lock);
  gomp_fatal ("Trying to map into device [%p..%p) structure element when "
	      "other mapped elements from the same structure weren't mapped "
	      "together with it", (void *) cur_node.host_start,
	      (void *) cur_node.host_end);
}

attribute_hidden void
gomp_attach_pointer (struct gomp_device_descr *devicep,
		     struct goacc_asyncqueue *aq, splay_tree mem_map,
		     splay_tree_key n, uintptr_t attach_to, size_t bias,
		     struct gomp_coalesce_buf *cbufp)
{
  struct splay_tree_key_s s;
  size_t size, idx;

  if (n == NULL)
    {
      gomp_mutex_unlock (&devicep->lock);
      gomp_fatal ("enclosing struct not mapped for attach");
    }

  size = (n->host_end - n->host_start + sizeof (void *) - 1) / sizeof (void *);
  /* We might have a pointer in a packed struct: however we cannot have more
     than one such pointer in each pointer-sized portion of the struct, so
     this is safe.  */
  idx = (attach_to - n->host_start) / sizeof (void *);

  if (!n->aux)
    n->aux = gomp_malloc_cleared (sizeof (struct splay_tree_aux));

  if (!n->aux->attach_count)
    n->aux->attach_count
      = gomp_malloc_cleared (sizeof (*n->aux->attach_count) * size);

  if (n->aux->attach_count[idx] < UINTPTR_MAX)
    n->aux->attach_count[idx]++;
  else
    {
      gomp_mutex_unlock (&devicep->lock);
      gomp_fatal ("attach count overflow");
    }

  if (n->aux->attach_count[idx] == 1)
    {
      uintptr_t devptr = n->tgt->tgt_start + n->tgt_offset + attach_to
			 - n->host_start;
      uintptr_t target = (uintptr_t) *(void **) attach_to;
      splay_tree_key tn;
      uintptr_t data;

      if ((void *) target == NULL)
	{
	  gomp_mutex_unlock (&devicep->lock);
	  gomp_fatal ("attempt to attach null pointer");
	}

      s.host_start = target + bias;
      s.host_end = s.host_start + 1;
      tn = splay_tree_lookup (mem_map, &s);

      if (!tn)
	{
	  gomp_mutex_unlock (&devicep->lock);
	  gomp_fatal ("pointer target not mapped for attach");
	}

      data = tn->tgt->tgt_start + tn->tgt_offset + target - tn->host_start;

      gomp_debug (1,
		  "%s: attaching host %p, target %p (struct base %p) to %p\n",
		  __FUNCTION__, (void *) attach_to, (void *) devptr,
		  (void *) (n->tgt->tgt_start + n->tgt_offset), (void *) data);

      gomp_copy_host2dev (devicep, aq, (void *) devptr, (void *) &data,
			  sizeof (void *), true, cbufp);
    }
  else
    gomp_debug (1, "%s: attach count for %p -> %u\n", __FUNCTION__,
		(void *) attach_to, (int) n->aux->attach_count[idx]);
}

attribute_hidden void
gomp_detach_pointer (struct gomp_device_descr *devicep,
		     struct goacc_asyncqueue *aq, splay_tree_key n,
		     uintptr_t detach_from, bool finalize,
		     struct gomp_coalesce_buf *cbufp)
{
  size_t idx;

  if (n == NULL)
    {
      gomp_mutex_unlock (&devicep->lock);
      gomp_fatal ("enclosing struct not mapped for detach");
    }

  idx = (detach_from - n->host_start) / sizeof (void *);

  if (!n->aux || !n->aux->attach_count)
    {
      gomp_mutex_unlock (&devicep->lock);
      gomp_fatal ("no attachment counters for struct");
    }

  if (finalize)
    n->aux->attach_count[idx] = 1;

  if (n->aux->attach_count[idx] == 0)
    {
      gomp_mutex_unlock (&devicep->lock);
      gomp_fatal ("attach count underflow");
    }
  else
    n->aux->attach_count[idx]--;

  if (n->aux->attach_count[idx] == 0)
    {
      uintptr_t devptr = n->tgt->tgt_start + n->tgt_offset + detach_from
			 - n->host_start;
      uintptr_t target = (uintptr_t) *(void **) detach_from;

      gomp_debug (1,
		  "%s: detaching host %p, target %p (struct base %p) to %p\n",
		  __FUNCTION__, (void *) detach_from, (void *) devptr,
		  (void *) (n->tgt->tgt_start + n->tgt_offset),
		  (void *) target);

      gomp_copy_host2dev (devicep, aq, (void *) devptr, (void *) &target,
			  sizeof (void *), true, cbufp);
    }
  else
    gomp_debug (1, "%s: attach count for %p -> %u\n", __FUNCTION__,
		(void *) detach_from, (int) n->aux->attach_count[idx]);
}

attribute_hidden uintptr_t
gomp_map_val (struct target_mem_desc *tgt, void **hostaddrs, size_t i)
{
  if (tgt->list[i].key != NULL)
    return tgt->list[i].key->tgt->tgt_start
	   + tgt->list[i].key->tgt_offset
	   + tgt->list[i].offset;

  switch (tgt->list[i].offset)
    {
    case OFFSET_INLINED:
      return (uintptr_t) hostaddrs[i];

    case OFFSET_POINTER:
      return 0;

    case OFFSET_STRUCT:
      return tgt->list[i + 1].key->tgt->tgt_start
	     + tgt->list[i + 1].key->tgt_offset
	     + tgt->list[i + 1].offset
	     + (uintptr_t) hostaddrs[i]
	     - (uintptr_t) hostaddrs[i + 1];

    default:
      return tgt->tgt_start + tgt->list[i].offset;
    }
}

static inline __attribute__((always_inline)) struct target_mem_desc *
gomp_map_vars_internal (struct gomp_device_descr *devicep,
			struct goacc_asyncqueue *aq, size_t mapnum,
			void **hostaddrs, void **devaddrs, size_t *sizes,
			void *kinds, struct goacc_ncarray_info *nca_info,
			bool short_mapkind, enum gomp_map_vars_kind pragma_kind)
{
  size_t i, tgt_align, tgt_size, not_found_cnt = 0;
  size_t nca_data_row_num = (nca_info ? nca_info->num_data_rows : 0);
  bool has_firstprivate = false;
  const int rshift = short_mapkind ? 8 : 3;
  const int typemask = short_mapkind ? 0xff : 0x7;
  struct splay_tree_s *mem_map = &devicep->mem_map;
  struct splay_tree_key_s cur_node;
  struct target_mem_desc *tgt
<<<<<<< HEAD
    = gomp_malloc (sizeof (*tgt)
		   + sizeof (tgt->list[0]) * (mapnum + nca_data_row_num));
  tgt->list_count = mapnum + nca_data_row_num;
  tgt->refcount = (pragma_kind == GOMP_MAP_VARS_ENTER_DATA
		   || pragma_kind == GOMP_MAP_VARS_OPENACC_ENTER_DATA) ? 0 : 1;
=======
    = gomp_malloc (sizeof (*tgt) + sizeof (tgt->list[0]) * mapnum);
  tgt->list_count = mapnum;
  tgt->refcount = pragma_kind == GOMP_MAP_VARS_ENTER_DATA ? 0 : 1;
>>>>>>> 44d662cf
  tgt->device_descr = devicep;
  tgt->prev = NULL;
  struct gomp_coalesce_buf cbuf, *cbufp = NULL;

  if (mapnum == 0)
    {
      tgt->tgt_start = 0;
      tgt->tgt_end = 0;
      return tgt;
    }

  tgt_align = sizeof (void *);
  tgt_size = 0;
  cbuf.chunks = NULL;
  cbuf.chunk_cnt = -1;
  cbuf.use_cnt = 0;
  cbuf.buf = NULL;
  if (mapnum > 1 || pragma_kind == GOMP_MAP_VARS_TARGET)
    {
      size_t chunks_size = (mapnum + 1) * sizeof (struct gomp_coalesce_chunk);
      cbuf.chunks = (struct gomp_coalesce_chunk *) gomp_alloca (chunks_size);
      cbuf.chunk_cnt = 0;
    }
  if (pragma_kind == GOMP_MAP_VARS_TARGET)
    {
      size_t align = 4 * sizeof (void *);
      tgt_align = align;
      tgt_size = mapnum * sizeof (void *);
      cbuf.chunk_cnt = 1;
      cbuf.use_cnt = 1 + (mapnum > 1);
      cbuf.chunks[0].start = 0;
      cbuf.chunks[0].end = tgt_size;
    }

  gomp_mutex_lock (&devicep->lock);
  if (devicep->state == GOMP_DEVICE_FINALIZED)
    {
      gomp_mutex_unlock (&devicep->lock);
      free (tgt);
      return NULL;
    }

  for (i = 0; i < mapnum; i++)
    {
      int kind = get_kind (short_mapkind, kinds, i);
      if (hostaddrs[i] == NULL
	  || (kind & typemask) == GOMP_MAP_FIRSTPRIVATE_INT)
	{
	  tgt->list[i].key = NULL;
	  tgt->list[i].offset = OFFSET_INLINED;
	  continue;
	}
      else if ((kind & typemask) == GOMP_MAP_USE_DEVICE_PTR
	       || (kind & typemask) == GOMP_MAP_USE_DEVICE_PTR_IF_PRESENT)
	{
	  tgt->list[i].key = NULL;
	  if (!not_found_cnt)
	    {
	      /* In OpenMP < 5.0 and OpenACC the mapping has to be done
		 on a separate construct prior to using use_device_{addr,ptr}.
		 In OpenMP 5.0, map directives need to be ordered by the
		 middle-end before the use_device_* clauses.  If
		 !not_found_cnt, all mappings requested (if any) are already
		 mapped, so use_device_{addr,ptr} can be resolved right away.
		 Otherwise, if not_found_cnt, gomp_map_lookup might fail
		 now but would succeed after performing the mappings in the
		 following loop.  We can't defer this always to the second
		 loop, because it is not even invoked when !not_found_cnt
		 after the first loop.  */
	      cur_node.host_start = (uintptr_t) hostaddrs[i];
	      cur_node.host_end = cur_node.host_start;
	      splay_tree_key n = gomp_map_lookup (mem_map, &cur_node);
	      if (n != NULL)
		{
		  cur_node.host_start -= n->host_start;
		  hostaddrs[i]
		    = (void *) (n->tgt->tgt_start + n->tgt_offset
				+ cur_node.host_start);
		}
	      else if ((kind & typemask) == GOMP_MAP_USE_DEVICE_PTR)
		{
		  gomp_mutex_unlock (&devicep->lock);
		  gomp_fatal ("use_device_ptr pointer wasn't mapped");
		}
	      else if ((kind & typemask) == GOMP_MAP_USE_DEVICE_PTR_IF_PRESENT)
		/* If not present, continue using the host address.  */
		;
	      else
		__builtin_unreachable ();
	      tgt->list[i].offset = OFFSET_INLINED;
	    }
	  else
	    tgt->list[i].offset = 0;
	  continue;
	}
      else if ((kind & typemask) == GOMP_MAP_STRUCT)
	{
	  size_t first = i + 1;
	  size_t last = i + sizes[i];
	  cur_node.host_start = (uintptr_t) hostaddrs[i];
	  cur_node.host_end = (uintptr_t) hostaddrs[last]
			      + sizes[last];
	  tgt->list[i].key = NULL;
	  tgt->list[i].offset = OFFSET_STRUCT;
	  splay_tree_key n = splay_tree_lookup (mem_map, &cur_node);
	  if (n == NULL)
	    {
	      size_t align = (size_t) 1 << (kind >> rshift);
	      if (tgt_align < align)
		tgt_align = align;
	      tgt_size -= (uintptr_t) hostaddrs[first] - cur_node.host_start;
	      tgt_size = (tgt_size + align - 1) & ~(align - 1);
	      tgt_size += cur_node.host_end - cur_node.host_start;
	      not_found_cnt += last - i;
	      for (i = first; i <= last; i++)
		{
		  tgt->list[i].key = NULL;
		  if (!aq
		      && gomp_to_device_kind_p (get_kind (short_mapkind, kinds,
							  i) & typemask))
		    gomp_coalesce_buf_add (&cbuf,
					   tgt_size - cur_node.host_end
					   + (uintptr_t) hostaddrs[i],
					   sizes[i]);
		}
	      i--;
	      continue;
	    }
	  for (i = first; i <= last; i++)
	    gomp_map_fields_existing (tgt, aq, n, first, i, hostaddrs,
				      sizes, kinds, NULL);
	  i--;
	  continue;
	}
      else if ((kind & typemask) == GOMP_MAP_ALWAYS_POINTER)
	{
	  tgt->list[i].key = NULL;
	  tgt->list[i].offset = OFFSET_POINTER;
	  has_firstprivate = true;
	  continue;
	}
      else if ((kind & typemask) == GOMP_MAP_ATTACH)
	{
	  tgt->list[i].key = NULL;
	  has_firstprivate = true;
	  continue;
	}
      else if (GOMP_MAP_NONCONTIG_ARRAY_P (kind & typemask))
	{
	  /* Ignore non-contiguous arrays for now, we process them together
	     later.  */
	  tgt->list[i].key = NULL;
	  tgt->list[i].offset = 0;
	  not_found_cnt++;

	  /* The map for the non-contiguous array itself is never copied from
	     during unmapping, its the data rows that count. Set copy-from
	     flags to false here.  */
	  tgt->list[i].copy_from = false;
	  tgt->list[i].always_copy_from = false;
	  tgt->list[i].do_detach = false;

	  size_t align = (size_t) 1 << (kind >> rshift);
	  if (tgt_align < align)
	    tgt_align = align;

	  continue;
	}

      cur_node.host_start = (uintptr_t) hostaddrs[i];
      if (!GOMP_MAP_POINTER_P (kind & typemask))
	cur_node.host_end = cur_node.host_start + sizes[i];
      else
	cur_node.host_end = cur_node.host_start + sizeof (void *);
      if ((kind & typemask) == GOMP_MAP_FIRSTPRIVATE)
	{
	  tgt->list[i].key = NULL;

	  size_t align = (size_t) 1 << (kind >> rshift);
	  if (tgt_align < align)
	    tgt_align = align;
	  tgt_size = (tgt_size + align - 1) & ~(align - 1);
	  if (!aq)
	    gomp_coalesce_buf_add (&cbuf, tgt_size,
				   cur_node.host_end - cur_node.host_start);
	  tgt_size += cur_node.host_end - cur_node.host_start;
	  has_firstprivate = true;
	  continue;
	}
      splay_tree_key n;
      if ((kind & typemask) == GOMP_MAP_ZERO_LEN_ARRAY_SECTION)
	{
	  n = gomp_map_0len_lookup (mem_map, &cur_node);
	  if (!n)
	    {
	      tgt->list[i].key = NULL;
	      tgt->list[i].offset = OFFSET_POINTER;
	      continue;
	    }
	}
      else
	n = splay_tree_lookup (mem_map, &cur_node);
      if (n && n->refcount != REFCOUNT_LINK)
	gomp_map_vars_existing (devicep, aq, n, &cur_node, &tgt->list[i],
				kind & typemask, NULL);
      else
	{
	  tgt->list[i].key = NULL;

	  if ((kind & typemask) == GOMP_MAP_IF_PRESENT)
	    {
	      /* Not present, hence, skip entry - including its MAP_POINTER,
		 when existing.  */
	      tgt->list[i].offset = OFFSET_POINTER;
	      if (i + 1 < mapnum
		  && ((typemask & get_kind (short_mapkind, kinds, i + 1))
		      == GOMP_MAP_POINTER))
		{
		  ++i;
		  tgt->list[i].key = NULL;
		  tgt->list[i].offset = 0;
		}
	      continue;
	    }
	  size_t align = (size_t) 1 << (kind >> rshift);
	  not_found_cnt++;
	  if (tgt_align < align)
	    tgt_align = align;
	  tgt_size = (tgt_size + align - 1) & ~(align - 1);
	  if (!aq && gomp_to_device_kind_p (kind & typemask))
	    gomp_coalesce_buf_add (&cbuf, tgt_size,
				   cur_node.host_end - cur_node.host_start);
	  tgt_size += cur_node.host_end - cur_node.host_start;
	  if ((kind & typemask) == GOMP_MAP_TO_PSET)
	    {
	      size_t j;
	      for (j = i + 1; j < mapnum; j++)
		if (!GOMP_MAP_POINTER_P (get_kind (short_mapkind, kinds, j)
					 & typemask))
		  break;
		else if ((uintptr_t) hostaddrs[j] < cur_node.host_start
			 || ((uintptr_t) hostaddrs[j] + sizeof (void *)
			     > cur_node.host_end))
		  break;
		else
		  {
		    tgt->list[j].key = NULL;
		    i++;
		  }
	    }
	}
    }

  /* For non-contiguous arrays. Each data row is one target item, separated
     from the normal map clause items, hence we order them after mapnum.  */
  if (nca_info)
    {
      struct target_var_desc *next_var_desc = &tgt->list[mapnum];
      for (i = 0; i < nca_info->num_ncarray; i++)
	{
	  struct goacc_ncarray *nca = &nca_info->ncarray[i];
	  int kind = get_kind (short_mapkind, kinds, nca->map_index);
	  size_t align = (size_t) 1 << (kind >> rshift);
	  tgt_size = (tgt_size + align - 1) & ~(align - 1);
	  tgt_size += nca->ptrblock_size;

	  for (size_t j = 0; j < nca->data_row_num; j++)
	    {
	      struct target_var_desc *row_desc = next_var_desc++;
	      void *row = nca->data_rows[j];
	      cur_node.host_start = (uintptr_t) row;
	      cur_node.host_end = cur_node.host_start + nca->data_row_size;
	      splay_tree_key n = splay_tree_lookup (mem_map, &cur_node);
	      if (n)
		{
		  assert (n->refcount != REFCOUNT_LINK);
		  gomp_map_vars_existing (devicep, aq, n, &cur_node, row_desc,
					  kind & typemask,
					  /* TODO: cbuf? */ NULL);
		}
	      else
		{
		  tgt_size = (tgt_size + align - 1) & ~(align - 1);
		  tgt_size += nca->data_row_size;
		  not_found_cnt++;
		}
	    }
	}
      assert (next_var_desc == &tgt->list[mapnum + nca_info->num_data_rows]);
    }

  if (devaddrs)
    {
      if (mapnum != 1)
	{
	  gomp_mutex_unlock (&devicep->lock);
	  gomp_fatal ("unexpected aggregation");
	}
      tgt->to_free = devaddrs[0];
      tgt->tgt_start = (uintptr_t) tgt->to_free;
      tgt->tgt_end = tgt->tgt_start + sizes[0];
    }
  else if (not_found_cnt || pragma_kind == GOMP_MAP_VARS_TARGET)
    {
      /* Allocate tgt_align aligned tgt_size block of memory.  */
      /* FIXME: Perhaps change interface to allocate properly aligned
	 memory.  */
      tgt->to_free = devicep->alloc_func (devicep->target_id,
					  tgt_size + tgt_align - 1);
      if (!tgt->to_free)
	{
	  gomp_mutex_unlock (&devicep->lock);
	  gomp_fatal ("device memory allocation fail");
	}

      tgt->tgt_start = (uintptr_t) tgt->to_free;
      tgt->tgt_start = (tgt->tgt_start + tgt_align - 1) & ~(tgt_align - 1);
      tgt->tgt_end = tgt->tgt_start + tgt_size;

      if (cbuf.use_cnt == 1)
	cbuf.chunk_cnt--;
      if (cbuf.chunk_cnt > 0)
	{
	  cbuf.buf
	    = malloc (cbuf.chunks[cbuf.chunk_cnt - 1].end - cbuf.chunks[0].start);
	  if (cbuf.buf)
	    {
	      cbuf.tgt = tgt;
	      cbufp = &cbuf;
	    }
	}
    }
  else
    {
      tgt->to_free = NULL;
      tgt->tgt_start = 0;
      tgt->tgt_end = 0;
    }

  tgt_size = 0;
  if (pragma_kind == GOMP_MAP_VARS_TARGET)
    tgt_size = mapnum * sizeof (void *);

  tgt->array = NULL;
  if (not_found_cnt || has_firstprivate)
    {
      if (not_found_cnt)
	tgt->array = gomp_malloc (not_found_cnt * sizeof (*tgt->array));
      splay_tree_node array = tgt->array;
      size_t j, field_tgt_offset = 0, field_tgt_clear = ~(size_t) 0;
      uintptr_t field_tgt_base = 0;

      for (i = 0; i < mapnum; i++)
	if (tgt->list[i].key == NULL)
	  {
	    int kind = get_kind (short_mapkind, kinds, i);
	    if (hostaddrs[i] == NULL)
	      continue;
	    switch (kind & typemask)
	      {
		size_t align, len, first, last;
		splay_tree_key n;
	      case GOMP_MAP_FIRSTPRIVATE:
		align = (size_t) 1 << (kind >> rshift);
		tgt_size = (tgt_size + align - 1) & ~(align - 1);
		tgt->list[i].offset = tgt_size;
		len = sizes[i];
		gomp_copy_host2dev (devicep, aq,
				    (void *) (tgt->tgt_start + tgt_size),
				    (void *) hostaddrs[i], len, false, cbufp);
		tgt_size += len;
		continue;
	      case GOMP_MAP_FIRSTPRIVATE_INT:
	      case GOMP_MAP_ZERO_LEN_ARRAY_SECTION:
		continue;
	      case GOMP_MAP_USE_DEVICE_PTR_IF_PRESENT:
		/* The OpenACC 'host_data' construct only allows 'use_device'
		   "mapping" clauses, so in the first loop, 'not_found_cnt'
		   must always have been zero, so all OpenACC 'use_device'
		   clauses have already been handled.  (We can only easily test
		   'use_device' with 'if_present' clause here.)  */
		assert (tgt->list[i].offset == OFFSET_INLINED);
		/* Nevertheless, FALLTHRU to the normal handling, to keep the
		   code conceptually simple, similar to the first loop.  */
	      case GOMP_MAP_USE_DEVICE_PTR:
		if (tgt->list[i].offset == 0)
		  {
		    cur_node.host_start = (uintptr_t) hostaddrs[i];
		    cur_node.host_end = cur_node.host_start;
		    n = gomp_map_lookup (mem_map, &cur_node);
		    if (n != NULL)
		      {
			cur_node.host_start -= n->host_start;
			hostaddrs[i]
			  = (void *) (n->tgt->tgt_start + n->tgt_offset
				      + cur_node.host_start);
		      }
		    else if ((kind & typemask) == GOMP_MAP_USE_DEVICE_PTR)
		      {
			gomp_mutex_unlock (&devicep->lock);
			gomp_fatal ("use_device_ptr pointer wasn't mapped");
		      }
		    else if ((kind & typemask)
			     == GOMP_MAP_USE_DEVICE_PTR_IF_PRESENT)
		      /* If not present, continue using the host address.  */
		      ;
		    else
		      __builtin_unreachable ();
		    tgt->list[i].offset = OFFSET_INLINED;
		  }
		continue;
	      case GOMP_MAP_STRUCT:
		first = i + 1;
		last = i + sizes[i];
		cur_node.host_start = (uintptr_t) hostaddrs[i];
		cur_node.host_end = (uintptr_t) hostaddrs[last]
				    + sizes[last];
		if (tgt->list[first].key != NULL)
		  continue;
		n = splay_tree_lookup (mem_map, &cur_node);
		if (n == NULL)
		  {
		    size_t align = (size_t) 1 << (kind >> rshift);
		    tgt_size -= (uintptr_t) hostaddrs[first]
				- (uintptr_t) hostaddrs[i];
		    tgt_size = (tgt_size + align - 1) & ~(align - 1);
		    tgt_size += (uintptr_t) hostaddrs[first]
				- (uintptr_t) hostaddrs[i];
		    field_tgt_base = (uintptr_t) hostaddrs[first];
		    field_tgt_offset = tgt_size;
		    field_tgt_clear = last;
		    tgt_size += cur_node.host_end
				- (uintptr_t) hostaddrs[first];
		    continue;
		  }
		for (i = first; i <= last; i++)
		  gomp_map_fields_existing (tgt, aq, n, first, i, hostaddrs,
					    sizes, kinds, cbufp);
		i--;
		continue;
	      case GOMP_MAP_ALWAYS_POINTER:
		cur_node.host_start = (uintptr_t) hostaddrs[i];
		cur_node.host_end = cur_node.host_start + sizeof (void *);
		n = splay_tree_lookup (mem_map, &cur_node);
		if (n == NULL
		    || n->host_start > cur_node.host_start
		    || n->host_end < cur_node.host_end)
		  {
		    gomp_mutex_unlock (&devicep->lock);
		    gomp_fatal ("always pointer not mapped");
		  }
		if ((get_kind (short_mapkind, kinds, i - 1) & typemask)
		    != GOMP_MAP_ALWAYS_POINTER)
		  cur_node.tgt_offset = gomp_map_val (tgt, hostaddrs, i - 1);
		if (cur_node.tgt_offset)
		  cur_node.tgt_offset -= sizes[i];
		gomp_copy_host2dev (devicep, aq,
				    (void *) (n->tgt->tgt_start + n->tgt_offset
					      + cur_node.host_start
					      - n->host_start),
				    (void *) &cur_node.tgt_offset,
				    sizeof (void *), true, cbufp);
		cur_node.tgt_offset = n->tgt->tgt_start + n->tgt_offset
				      + cur_node.host_start - n->host_start;
		continue;
	      case GOMP_MAP_IF_PRESENT:
		/* Not present - otherwise handled above. Skip over its
		   MAP_POINTER as well.  */
		if (i + 1 < mapnum
		    && ((typemask & get_kind (short_mapkind, kinds, i + 1))
			== GOMP_MAP_POINTER))
		  ++i;
		continue;
	      case GOMP_MAP_ATTACH:
		{
		  cur_node.host_start = (uintptr_t) hostaddrs[i];
		  cur_node.host_end = cur_node.host_start + sizeof (void *);
		  splay_tree_key n = splay_tree_lookup (mem_map, &cur_node);
		  if (n != NULL)
		    {
		      tgt->list[i].key = n;
		      tgt->list[i].offset = cur_node.host_start - n->host_start;
		      tgt->list[i].length = n->host_end - n->host_start;
		      tgt->list[i].copy_from = false;
		      tgt->list[i].always_copy_from = false;
		      tgt->list[i].is_attach = true;
		      /* OpenACC 'attach'/'detach' doesn't affect
			 structured/dynamic reference counts ('n->refcount',
			 'n->dynamic_refcount').  */
		    }
		  else
		    {
		      gomp_mutex_unlock (&devicep->lock);
		      gomp_fatal ("outer struct not mapped for attach");
		    }
		  gomp_attach_pointer (devicep, aq, mem_map, n,
				       (uintptr_t) hostaddrs[i], sizes[i],
				       cbufp);
		  continue;
		}
	      default:
		break;
	      }

	    if (GOMP_MAP_NONCONTIG_ARRAY_P (kind & typemask))
	      {
		tgt->list[i].key = &array->key;
		tgt->list[i].key->tgt = tgt;
		array++;
		continue;
	      }

	    splay_tree_key k = &array->key;
	    k->host_start = (uintptr_t) hostaddrs[i];
	    if (!GOMP_MAP_POINTER_P (kind & typemask))
	      k->host_end = k->host_start + sizes[i];
	    else
	      k->host_end = k->host_start + sizeof (void *);
	    splay_tree_key n = splay_tree_lookup (mem_map, k);
	    if (n && n->refcount != REFCOUNT_LINK)
	      gomp_map_vars_existing (devicep, aq, n, k, &tgt->list[i],
				      kind & typemask, cbufp);
	    else
	      {
		k->aux = NULL;
		if (n && n->refcount == REFCOUNT_LINK)
		  {
		    /* Replace target address of the pointer with target address
		       of mapped object in the splay tree.  */
		    splay_tree_remove (mem_map, n);
		    k->aux
		      = gomp_malloc_cleared (sizeof (struct splay_tree_aux));
		    k->aux->link_key = n;
		  }
		size_t align = (size_t) 1 << (kind >> rshift);
		tgt->list[i].key = k;
		k->tgt = tgt;
		if (field_tgt_clear != FIELD_TGT_EMPTY)
		  {
		    k->tgt_offset = k->host_start - field_tgt_base
				    + field_tgt_offset;
		    if (i == field_tgt_clear)
		      field_tgt_clear = FIELD_TGT_EMPTY;
		  }
		else
		  {
		    tgt_size = (tgt_size + align - 1) & ~(align - 1);
		    k->tgt_offset = tgt_size;
		    tgt_size += k->host_end - k->host_start;
		  }
		tgt->list[i].copy_from = GOMP_MAP_COPY_FROM_P (kind & typemask);
		tgt->list[i].always_copy_from
		  = GOMP_MAP_ALWAYS_FROM_P (kind & typemask);
		tgt->list[i].is_attach = false;
		tgt->list[i].offset = 0;
		tgt->list[i].length = k->host_end - k->host_start;
		k->refcount = 1;
		k->dynamic_refcount = 0;
		tgt->refcount++;
		array->left = NULL;
		array->right = NULL;
		splay_tree_insert (mem_map, array);
		switch (kind & typemask)
		  {
		  case GOMP_MAP_ALLOC:
		  case GOMP_MAP_FROM:
		  case GOMP_MAP_FORCE_ALLOC:
		  case GOMP_MAP_FORCE_FROM:
		  case GOMP_MAP_ALWAYS_FROM:
		    break;
		  case GOMP_MAP_TO:
		  case GOMP_MAP_TOFROM:
		  case GOMP_MAP_FORCE_TO:
		  case GOMP_MAP_FORCE_TOFROM:
		  case GOMP_MAP_ALWAYS_TO:
		  case GOMP_MAP_ALWAYS_TOFROM:
		    gomp_copy_host2dev (devicep, aq,
					(void *) (tgt->tgt_start
						  + k->tgt_offset),
					(void *) k->host_start,
					k->host_end - k->host_start, false,
					cbufp);
		    break;
		  case GOMP_MAP_POINTER:
		    gomp_map_pointer (tgt, aq,
				      (uintptr_t) *(void **) k->host_start,
				      k->tgt_offset, sizes[i], cbufp);
		    break;
		  case GOMP_MAP_TO_PSET:
		    gomp_copy_host2dev (devicep, aq,
					(void *) (tgt->tgt_start
						  + k->tgt_offset),
					(void *) k->host_start,
					k->host_end - k->host_start, false,
					cbufp);

		    for (j = i + 1; j < mapnum; j++)
		      if (!GOMP_MAP_POINTER_P (get_kind (short_mapkind, kinds,
							 j)
					       & typemask))
			break;
		      else if ((uintptr_t) hostaddrs[j] < k->host_start
			       || ((uintptr_t) hostaddrs[j] + sizeof (void *)
				   > k->host_end))
			break;
		      else
			{
			  tgt->list[j].key = k;
			  tgt->list[j].copy_from = false;
			  tgt->list[j].always_copy_from = false;
			  tgt->list[j].is_attach = false;
			  if (k->refcount != REFCOUNT_INFINITY)
			    k->refcount++;
			  gomp_map_pointer (tgt, aq,
					    (uintptr_t) *(void **) hostaddrs[j],
					    k->tgt_offset
					    + ((uintptr_t) hostaddrs[j]
					       - k->host_start),
					    sizes[j], cbufp);
			  i++;
			}
		    break;
		  case GOMP_MAP_FORCE_PRESENT:
		    {
		      /* We already looked up the memory region above and it
			 was missing.  */
		      size_t size = k->host_end - k->host_start;
		      gomp_mutex_unlock (&devicep->lock);
#ifdef HAVE_INTTYPES_H
		      gomp_fatal ("present clause: !acc_is_present (%p, "
				  "%"PRIu64" (0x%"PRIx64"))",
				  (void *) k->host_start,
				  (uint64_t) size, (uint64_t) size);
#else
		      gomp_fatal ("present clause: !acc_is_present (%p, "
				  "%lu (0x%lx))", (void *) k->host_start,
				  (unsigned long) size, (unsigned long) size);
#endif
		    }
		    break;
		  case GOMP_MAP_FORCE_DEVICEPTR:
		    assert (k->host_end - k->host_start == sizeof (void *));
		    gomp_copy_host2dev (devicep, aq,
					(void *) (tgt->tgt_start
						  + k->tgt_offset),
					(void *) k->host_start,
					sizeof (void *), false, cbufp);
		    break;
		  default:
		    gomp_mutex_unlock (&devicep->lock);
		    gomp_fatal ("%s: unhandled kind 0x%.2x", __FUNCTION__,
				kind);
		  }

		if (k->aux && k->aux->link_key)
		  {
		    /* Set link pointer on target to the device address of the
		       mapped object.  */
		    void *tgt_addr = (void *) (tgt->tgt_start + k->tgt_offset);
		    /* We intentionally do not use coalescing here, as it's not
		       data allocated by the current call to this function.  */
		    gomp_copy_host2dev (devicep, aq, (void *) n->tgt_offset,
					&tgt_addr, sizeof (void *), true, NULL);
		  }
		array++;
	      }
	  }

      /* Processing of non-contiguous array rows.  */
      if (nca_info)
	{
	  struct target_var_desc *next_var_desc = &tgt->list[mapnum];
	  for (i = 0; i < nca_info->num_ncarray; i++)
	    {
	      struct goacc_ncarray *nca = &nca_info->ncarray[i];
	      int kind = get_kind (short_mapkind, kinds, nca->map_index);
	      size_t align = (size_t) 1 << (kind >> rshift);
	      tgt_size = (tgt_size + align - 1) & ~(align - 1);

	      assert (nca->ptr == hostaddrs[nca->map_index]);

	      /* For the map of the non-contiguous array itself, adjust so that
		 the passed device address points to the beginning of the
		 ptrblock. Remember to adjust the first-dimension's bias here.   */
	      tgt->list[nca->map_index].key->tgt_offset
		= tgt_size - nca->descr->dims[0].base;

	      void *target_ptrblock = (void*) tgt->tgt_start + tgt_size;
	      tgt_size += nca->ptrblock_size;

	      /* Add splay key for each data row in current non-contiguous
		 array.  */
	      for (size_t j = 0; j < nca->data_row_num; j++)
		{
		  struct target_var_desc *row_desc = next_var_desc++;
		  void *row = nca->data_rows[j];
		  cur_node.host_start = (uintptr_t) row;
		  cur_node.host_end = cur_node.host_start + nca->data_row_size;
		  splay_tree_key k = splay_tree_lookup (mem_map, &cur_node);
		  if (k)
		    {
		      assert (k->refcount != REFCOUNT_LINK);
		      gomp_map_vars_existing (devicep, aq, k, &cur_node, row_desc,
					      kind & typemask,
					      cbufp);
		    }
		  else
		    {
		      tgt->refcount++;
		      tgt_size = (tgt_size + align - 1) & ~(align - 1);

		      k = &array->key;
		      k->host_start = (uintptr_t) row;
		      k->host_end = k->host_start + nca->data_row_size;

		      k->tgt = tgt;
		      k->refcount = 1;
		      k->virtual_refcount = 0;
		      k->aux = NULL;
		      k->tgt_offset = tgt_size;

		      tgt_size += nca->data_row_size;

		      row_desc->key = k;
		      row_desc->copy_from
			= GOMP_MAP_COPY_FROM_P (kind & typemask);
		      row_desc->always_copy_from
			= GOMP_MAP_COPY_FROM_P (kind & typemask);
		      row_desc->do_detach = false;
		      row_desc->offset = 0;
		      row_desc->length = nca->data_row_size;

		      array->left = NULL;
		      array->right = NULL;
		      splay_tree_insert (mem_map, array);

		      if (GOMP_MAP_COPY_TO_P (kind & typemask))
			gomp_copy_host2dev (devicep, aq,
					    (void *) tgt->tgt_start + k->tgt_offset,
					    (void *) k->host_start,
					    nca->data_row_size,
					    true, cbufp);
		      array++;
		    }
		  nca->tgt_data_rows[j]
		    = (void *) (k->tgt->tgt_start + k->tgt_offset);
		}

	      /* Now we have the target memory allocated, and target offsets of all
		 row blocks assigned and calculated, we can construct the
		 accelerator side ptrblock and copy it in.  */
	      if (nca->ptrblock_size)
		{
		  void *ptrblock = goacc_noncontig_array_create_ptrblock
		    (nca, target_ptrblock);
		  gomp_copy_host2dev (devicep, aq, target_ptrblock, ptrblock,
				      nca->ptrblock_size, true, cbufp);
		  free (ptrblock);
		}
	    }
	}
    }

  if (pragma_kind == GOMP_MAP_VARS_TARGET)
    {
      for (i = 0; i < mapnum; i++)
	{
	  cur_node.tgt_offset = gomp_map_val (tgt, hostaddrs, i);
	  gomp_copy_host2dev (devicep, aq,
			      (void *) (tgt->tgt_start + i * sizeof (void *)),
			      (void *) &cur_node.tgt_offset, sizeof (void *),
			      true, cbufp);
	}
    }

  if (cbufp)
    {
      long c = 0;
      for (c = 0; c < cbuf.chunk_cnt; ++c)
	gomp_copy_host2dev (devicep, aq,
			    (void *) (tgt->tgt_start + cbuf.chunks[c].start),
			    (char *) cbuf.buf + (cbuf.chunks[c].start
						 - cbuf.chunks[0].start),
			    cbuf.chunks[c].end - cbuf.chunks[c].start, true,
			    NULL);
      free (cbuf.buf);
      cbuf.buf = NULL;
      cbufp = NULL;
    }

  /* If the variable from "omp target enter data" map-list was already mapped,
     tgt is not needed.  Otherwise tgt will be freed by gomp_unmap_vars or
     gomp_exit_data.  */
  if (pragma_kind == GOMP_MAP_VARS_ENTER_DATA && tgt->refcount == 0)
    {
      free (tgt);
      tgt = NULL;
    }

  gomp_mutex_unlock (&devicep->lock);
  return tgt;
}

attribute_hidden struct target_mem_desc *
gomp_map_vars_openacc (struct gomp_device_descr *devicep,
		       struct goacc_asyncqueue *aq, size_t mapnum,
		       void **hostaddrs, size_t *sizes, unsigned short *kinds,
		       void *nca_info)
{
  return gomp_map_vars_internal (devicep, aq, mapnum, hostaddrs, NULL,
				 sizes, (void *) kinds,
				 (struct goacc_ncarray_info *) nca_info,
				 true, GOMP_MAP_VARS_OPENACC);
}

attribute_hidden struct target_mem_desc *
gomp_map_vars (struct gomp_device_descr *devicep, size_t mapnum,
	       void **hostaddrs, void **devaddrs, size_t *sizes, void *kinds,
	       bool short_mapkind, enum gomp_map_vars_kind pragma_kind)
{
  return gomp_map_vars_internal (devicep, NULL, mapnum, hostaddrs, devaddrs,
				 sizes, kinds, NULL, short_mapkind,
				 pragma_kind);
}

attribute_hidden struct target_mem_desc *
gomp_map_vars_async (struct gomp_device_descr *devicep,
		     struct goacc_asyncqueue *aq, size_t mapnum,
		     void **hostaddrs, void **devaddrs, size_t *sizes,
		     void *kinds, bool short_mapkind,
		     enum gomp_map_vars_kind pragma_kind)
{
  return gomp_map_vars_internal (devicep, aq, mapnum, hostaddrs, devaddrs,
				 sizes, kinds, NULL, short_mapkind, pragma_kind);
}

static void
gomp_unmap_tgt (struct target_mem_desc *tgt)
{
  /* Deallocate on target the tgt->tgt_start .. tgt->tgt_end region.  */
  if (tgt->tgt_end)
    gomp_free_device_memory (tgt->device_descr, tgt->to_free);

  free (tgt->array);
  free (tgt);
}

static bool
gomp_unref_tgt (void *ptr)
{
  bool is_tgt_unmapped = false;

  struct target_mem_desc *tgt = (struct target_mem_desc *) ptr;

  if (tgt->refcount > 1)
    tgt->refcount--;
  else
    {
      gomp_unmap_tgt (tgt);
      is_tgt_unmapped = true;
    }

  return is_tgt_unmapped;
}

static void
gomp_unref_tgt_void (void *ptr)
{
  (void) gomp_unref_tgt (ptr);
}

static inline __attribute__((always_inline)) bool
gomp_remove_var_internal (struct gomp_device_descr *devicep, splay_tree_key k,
			  struct goacc_asyncqueue *aq)
{
  bool is_tgt_unmapped = false;
  splay_tree_remove (&devicep->mem_map, k);
  if (k->aux)
    {
      if (k->aux->link_key)
	splay_tree_insert (&devicep->mem_map,
			   (splay_tree_node) k->aux->link_key);
      if (k->aux->attach_count)
	free (k->aux->attach_count);
      free (k->aux);
      k->aux = NULL;
    }
  if (aq)
    devicep->openacc.async.queue_callback_func (aq, gomp_unref_tgt_void,
						(void *) k->tgt);
  else
    is_tgt_unmapped = gomp_unref_tgt ((void *) k->tgt);
  return is_tgt_unmapped;
}

attribute_hidden bool
gomp_remove_var (struct gomp_device_descr *devicep, splay_tree_key k)
{
  return gomp_remove_var_internal (devicep, k, NULL);
}

/* Remove a variable asynchronously.  This actually removes the variable
   mapping immediately, but retains the linked target_mem_desc until the
   asynchronous operation has completed (as it may still refer to target
   memory).  The device lock must be held before entry, and remains locked on
   exit.  */

attribute_hidden void
gomp_remove_var_async (struct gomp_device_descr *devicep, splay_tree_key k,
		       struct goacc_asyncqueue *aq)
{
  (void) gomp_remove_var_internal (devicep, k, aq);
}

/* Unmap variables described by TGT.  If DO_COPYFROM is true, copy relevant
   variables back from device to host: if it is false, it is assumed that this
   has been done already.  */

static inline __attribute__((always_inline)) void
gomp_unmap_vars_internal (struct target_mem_desc *tgt, bool do_copyfrom,
			  struct goacc_asyncqueue *aq)
{
  struct gomp_device_descr *devicep = tgt->device_descr;

  if (tgt->list_count == 0)
    {
      free (tgt);
      return;
    }

  gomp_mutex_lock (&devicep->lock);
  if (devicep->state == GOMP_DEVICE_FINALIZED)
    {
      gomp_mutex_unlock (&devicep->lock);
      free (tgt->array);
      free (tgt);
      return;
    }

  size_t i;

  /* We must perform detachments before any copies back to the host.  */
  for (i = 0; i < tgt->list_count; i++)
    {
      splay_tree_key k = tgt->list[i].key;

      if (k != NULL && tgt->list[i].is_attach)
	gomp_detach_pointer (devicep, aq, k, tgt->list[i].key->host_start
					     + tgt->list[i].offset,
			     false, NULL);
    }

  for (i = 0; i < tgt->list_count; i++)
    {
      splay_tree_key k = tgt->list[i].key;
      if (k == NULL)
	continue;

      /* OpenACC 'attach'/'detach' doesn't affect structured/dynamic reference
	 counts ('n->refcount', 'n->dynamic_refcount').  */
      if (tgt->list[i].is_attach)
	continue;

      bool do_unmap = false;
      if (k->refcount > 1 && k->refcount != REFCOUNT_INFINITY)
	k->refcount--;
      else if (k->refcount == 1)
	{
	  k->refcount--;
	  do_unmap = true;
	}

      if ((do_unmap && do_copyfrom && tgt->list[i].copy_from)
	  || tgt->list[i].always_copy_from)
	gomp_copy_dev2host (devicep, aq,
			    (void *) (k->host_start + tgt->list[i].offset),
			    (void *) (k->tgt->tgt_start + k->tgt_offset
				      + tgt->list[i].offset),
			    tgt->list[i].length);
      if (do_unmap)
	{
	  struct target_mem_desc *k_tgt = k->tgt;
	  bool is_tgt_unmapped = gomp_remove_var (devicep, k);
	  /* It would be bad if TGT got unmapped while we're still iterating
	     over its LIST_COUNT, and also expect to use it in the following
	     code.  */
	  assert (!is_tgt_unmapped
		  || k_tgt != tgt);
	}
    }

  if (aq)
    devicep->openacc.async.queue_callback_func (aq, gomp_unref_tgt_void,
						(void *) tgt);
  else
    gomp_unref_tgt ((void *) tgt);

  gomp_mutex_unlock (&devicep->lock);
}

attribute_hidden void
gomp_unmap_vars (struct target_mem_desc *tgt, bool do_copyfrom)
{
  gomp_unmap_vars_internal (tgt, do_copyfrom, NULL);
}

attribute_hidden void
gomp_unmap_vars_async (struct target_mem_desc *tgt, bool do_copyfrom,
		       struct goacc_asyncqueue *aq)
{
  gomp_unmap_vars_internal (tgt, do_copyfrom, aq);
}

static void
gomp_update (struct gomp_device_descr *devicep, size_t mapnum, void **hostaddrs,
	     size_t *sizes, void *kinds, bool short_mapkind)
{
  size_t i;
  struct splay_tree_key_s cur_node;
  const int typemask = short_mapkind ? 0xff : 0x7;

  if (!devicep)
    return;

  if (mapnum == 0)
    return;

  gomp_mutex_lock (&devicep->lock);
  if (devicep->state == GOMP_DEVICE_FINALIZED)
    {
      gomp_mutex_unlock (&devicep->lock);
      return;
    }

  for (i = 0; i < mapnum; i++)
    if (sizes[i])
      {
	cur_node.host_start = (uintptr_t) hostaddrs[i];
	cur_node.host_end = cur_node.host_start + sizes[i];
	splay_tree_key n = splay_tree_lookup (&devicep->mem_map, &cur_node);
	if (n)
	  {
	    int kind = get_kind (short_mapkind, kinds, i);
	    if (n->host_start > cur_node.host_start
		|| n->host_end < cur_node.host_end)
	      {
		gomp_mutex_unlock (&devicep->lock);
		gomp_fatal ("Trying to update [%p..%p) object when "
			    "only [%p..%p) is mapped",
			    (void *) cur_node.host_start,
			    (void *) cur_node.host_end,
			    (void *) n->host_start,
			    (void *) n->host_end);
	      }


	    void *hostaddr = (void *) cur_node.host_start;
	    void *devaddr = (void *) (n->tgt->tgt_start + n->tgt_offset
				      + cur_node.host_start - n->host_start);
	    size_t size = cur_node.host_end - cur_node.host_start;

	    if (GOMP_MAP_COPY_TO_P (kind & typemask))
	      gomp_copy_host2dev (devicep, NULL, devaddr, hostaddr, size,
				  false, NULL);
	    if (GOMP_MAP_COPY_FROM_P (kind & typemask))
	      gomp_copy_dev2host (devicep, NULL, hostaddr, devaddr, size);
	  }
      }
  gomp_mutex_unlock (&devicep->lock);
}

/* Load image pointed by TARGET_DATA to the device, specified by DEVICEP.
   And insert to splay tree the mapping between addresses from HOST_TABLE and
   from loaded target image.  We rely in the host and device compiler
   emitting variable and functions in the same order.  */

static void
gomp_load_image_to_device (struct gomp_device_descr *devicep, unsigned version,
			   const void *host_table, const void *target_data,
			   bool is_register_lock)
{
  void **host_func_table = ((void ***) host_table)[0];
  void **host_funcs_end  = ((void ***) host_table)[1];
  void **host_var_table  = ((void ***) host_table)[2];
  void **host_vars_end   = ((void ***) host_table)[3];

  /* The func table contains only addresses, the var table contains addresses
     and corresponding sizes.  */
  int num_funcs = host_funcs_end - host_func_table;
  int num_vars  = (host_vars_end - host_var_table) / 2;

  /* Load image to device and get target addresses for the image.  */
  struct addr_pair *target_table = NULL;
  int i, num_target_entries;

  num_target_entries
    = devicep->load_image_func (devicep->target_id, version,
				target_data, &target_table);

  if (num_target_entries < num_funcs + num_vars)
    {
      gomp_mutex_unlock (&devicep->lock);
      if (is_register_lock)
	gomp_mutex_unlock (&register_lock);
      gomp_fatal ("Cannot map target functions or variables"
		  " (expected %u, have %u)", num_funcs + num_vars,
		  num_target_entries);
    }

  /* Insert host-target address mapping into splay tree.  */
  struct target_mem_desc *tgt = gomp_malloc (sizeof (*tgt));
  tgt->array = gomp_malloc ((num_funcs + num_vars) * sizeof (*tgt->array));
  tgt->refcount = REFCOUNT_INFINITY;
  tgt->tgt_start = 0;
  tgt->tgt_end = 0;
  tgt->to_free = NULL;
  tgt->prev = NULL;
  tgt->list_count = 0;
  tgt->device_descr = devicep;
  splay_tree_node array = tgt->array;

  for (i = 0; i < num_funcs; i++)
    {
      splay_tree_key k = &array->key;
      k->host_start = (uintptr_t) host_func_table[i];
      k->host_end = k->host_start + 1;
      k->tgt = tgt;
      k->tgt_offset = target_table[i].start;
      k->refcount = REFCOUNT_INFINITY;
      k->dynamic_refcount = 0;
      k->aux = NULL;
      array->left = NULL;
      array->right = NULL;
      splay_tree_insert (&devicep->mem_map, array);
      array++;
    }

  /* Most significant bit of the size in host and target tables marks
     "omp declare target link" variables.  */
  const uintptr_t link_bit = 1ULL << (sizeof (uintptr_t) * __CHAR_BIT__ - 1);
  const uintptr_t size_mask = ~link_bit;

  for (i = 0; i < num_vars; i++)
    {
      struct addr_pair *target_var = &target_table[num_funcs + i];
      uintptr_t target_size = target_var->end - target_var->start;
      bool is_link_var = link_bit & (uintptr_t) host_var_table[i * 2 + 1];

      if (!is_link_var && (uintptr_t) host_var_table[i * 2 + 1] != target_size)
	{
	  gomp_mutex_unlock (&devicep->lock);
	  if (is_register_lock)
	    gomp_mutex_unlock (&register_lock);
	  gomp_fatal ("Cannot map target variables (size mismatch)");
	}

      splay_tree_key k = &array->key;
      k->host_start = (uintptr_t) host_var_table[i * 2];
      k->host_end
	= k->host_start + (size_mask & (uintptr_t) host_var_table[i * 2 + 1]);
      k->tgt = tgt;
      k->tgt_offset = target_var->start;
      k->refcount = is_link_var ? REFCOUNT_LINK : REFCOUNT_INFINITY;
      k->dynamic_refcount = 0;
      k->aux = NULL;
      array->left = NULL;
      array->right = NULL;
      splay_tree_insert (&devicep->mem_map, array);
      array++;
    }

  free (target_table);
}

/* Unload the mappings described by target_data from device DEVICE_P.
   The device must be locked.   */

static void
gomp_unload_image_from_device (struct gomp_device_descr *devicep,
			       unsigned version,
			       const void *host_table, const void *target_data)
{
  void **host_func_table = ((void ***) host_table)[0];
  void **host_funcs_end  = ((void ***) host_table)[1];
  void **host_var_table  = ((void ***) host_table)[2];
  void **host_vars_end   = ((void ***) host_table)[3];

  /* The func table contains only addresses, the var table contains addresses
     and corresponding sizes.  */
  int num_funcs = host_funcs_end - host_func_table;
  int num_vars  = (host_vars_end - host_var_table) / 2;

  struct splay_tree_key_s k;
  splay_tree_key node = NULL;

  /* Find mapping at start of node array */
  if (num_funcs || num_vars)
    {
      k.host_start = (num_funcs ? (uintptr_t) host_func_table[0]
		      : (uintptr_t) host_var_table[0]);
      k.host_end = k.host_start + 1;
      node = splay_tree_lookup (&devicep->mem_map, &k);
    }

  if (!devicep->unload_image_func (devicep->target_id, version, target_data))
    {
      gomp_mutex_unlock (&devicep->lock);
      gomp_fatal ("image unload fail");
    }

  /* Remove mappings from splay tree.  */
  int i;
  for (i = 0; i < num_funcs; i++)
    {
      k.host_start = (uintptr_t) host_func_table[i];
      k.host_end = k.host_start + 1;
      splay_tree_remove (&devicep->mem_map, &k);
    }

  /* Most significant bit of the size in host and target tables marks
     "omp declare target link" variables.  */
  const uintptr_t link_bit = 1ULL << (sizeof (uintptr_t) * __CHAR_BIT__ - 1);
  const uintptr_t size_mask = ~link_bit;
  bool is_tgt_unmapped = false;

  for (i = 0; i < num_vars; i++)
    {
      k.host_start = (uintptr_t) host_var_table[i * 2];
      k.host_end
	= k.host_start + (size_mask & (uintptr_t) host_var_table[i * 2 + 1]);

      if (!(link_bit & (uintptr_t) host_var_table[i * 2 + 1]))
	splay_tree_remove (&devicep->mem_map, &k);
      else
	{
	  splay_tree_key n = splay_tree_lookup (&devicep->mem_map, &k);
	  is_tgt_unmapped = gomp_remove_var (devicep, n);
	}
    }

  if (node && !is_tgt_unmapped)
    {
      free (node->tgt);
      free (node);
    }
}

/* This function should be called from every offload image while loading.
   It gets the descriptor of the host func and var tables HOST_TABLE, TYPE of
   the target, and TARGET_DATA needed by target plugin.  */

void
GOMP_offload_register_ver (unsigned version, const void *host_table,
			   int target_type, const void *target_data)
{
  int i;

  if (GOMP_VERSION_LIB (version) > GOMP_VERSION)
    gomp_fatal ("Library too old for offload (version %u < %u)",
		GOMP_VERSION, GOMP_VERSION_LIB (version));
  
  gomp_mutex_lock (&register_lock);

  /* Load image to all initialized devices.  */
  for (i = 0; i < num_devices; i++)
    {
      struct gomp_device_descr *devicep = &devices[i];
      gomp_mutex_lock (&devicep->lock);
      if (devicep->type == target_type
	  && devicep->state == GOMP_DEVICE_INITIALIZED)
	gomp_load_image_to_device (devicep, version,
				   host_table, target_data, true);
      gomp_mutex_unlock (&devicep->lock);
    }

  /* Insert image to array of pending images.  */
  offload_images
    = gomp_realloc_unlock (offload_images,
			   (num_offload_images + 1)
			   * sizeof (struct offload_image_descr));
  offload_images[num_offload_images].version = version;
  offload_images[num_offload_images].type = target_type;
  offload_images[num_offload_images].host_table = host_table;
  offload_images[num_offload_images].target_data = target_data;

  num_offload_images++;
  gomp_mutex_unlock (&register_lock);
}

void
GOMP_offload_register (const void *host_table, int target_type,
		       const void *target_data)
{
  GOMP_offload_register_ver (0, host_table, target_type, target_data);
}

/* This function should be called from every offload image while unloading.
   It gets the descriptor of the host func and var tables HOST_TABLE, TYPE of
   the target, and TARGET_DATA needed by target plugin.  */

void
GOMP_offload_unregister_ver (unsigned version, const void *host_table,
			     int target_type, const void *target_data)
{
  int i;

  gomp_mutex_lock (&register_lock);

  /* Unload image from all initialized devices.  */
  for (i = 0; i < num_devices; i++)
    {
      struct gomp_device_descr *devicep = &devices[i];
      gomp_mutex_lock (&devicep->lock);
      if (devicep->type == target_type
	  && devicep->state == GOMP_DEVICE_INITIALIZED)
	gomp_unload_image_from_device (devicep, version,
				       host_table, target_data);
      gomp_mutex_unlock (&devicep->lock);
    }

  /* Remove image from array of pending images.  */
  for (i = 0; i < num_offload_images; i++)
    if (offload_images[i].target_data == target_data)
      {
	offload_images[i] = offload_images[--num_offload_images];
	break;
      }

  gomp_mutex_unlock (&register_lock);
}

void
GOMP_offload_unregister (const void *host_table, int target_type,
			 const void *target_data)
{
  GOMP_offload_unregister_ver (0, host_table, target_type, target_data);
}

/* This function initializes the target device, specified by DEVICEP.  DEVICEP
   must be locked on entry, and remains locked on return.  */

attribute_hidden void
gomp_init_device (struct gomp_device_descr *devicep)
{
  int i;
  if (!devicep->init_device_func (devicep->target_id))
    {
      gomp_mutex_unlock (&devicep->lock);
      gomp_fatal ("device initialization failed");
    }

  /* Load to device all images registered by the moment.  */
  for (i = 0; i < num_offload_images; i++)
    {
      struct offload_image_descr *image = &offload_images[i];
      if (image->type == devicep->type)
	gomp_load_image_to_device (devicep, image->version,
				   image->host_table, image->target_data,
				   false);
    }

  /* Initialize OpenACC asynchronous queues.  */
  goacc_init_asyncqueues (devicep);

  devicep->state = GOMP_DEVICE_INITIALIZED;
}

/* This function finalizes the target device, specified by DEVICEP.  DEVICEP
   must be locked on entry, and remains locked on return.  */

attribute_hidden bool
gomp_fini_device (struct gomp_device_descr *devicep)
{
  bool ret = goacc_fini_asyncqueues (devicep);
  ret &= devicep->fini_device_func (devicep->target_id);
  devicep->state = GOMP_DEVICE_FINALIZED;
  return ret;
}

attribute_hidden void
gomp_unload_device (struct gomp_device_descr *devicep)
{
  if (devicep->state == GOMP_DEVICE_INITIALIZED)
    {
      unsigned i;
      
      /* Unload from device all images registered at the moment.  */
      for (i = 0; i < num_offload_images; i++)
	{
	  struct offload_image_descr *image = &offload_images[i];
	  if (image->type == devicep->type)
	    gomp_unload_image_from_device (devicep, image->version,
					   image->host_table,
					   image->target_data);
	}
    }
}

/* Host fallback for GOMP_target{,_ext} routines.  */

static void
gomp_target_fallback (void (*fn) (void *), void **hostaddrs)
{
  struct gomp_thread old_thr, *thr = gomp_thread ();
  old_thr = *thr;
  memset (thr, '\0', sizeof (*thr));
  if (gomp_places_list)
    {
      thr->place = old_thr.place;
      thr->ts.place_partition_len = gomp_places_list_len;
    }
  fn (hostaddrs);
  gomp_free_thread (thr);
  *thr = old_thr;
}

/* Calculate alignment and size requirements of a private copy of data shared
   as GOMP_MAP_FIRSTPRIVATE and store them to TGT_ALIGN and TGT_SIZE.  */

static inline void
calculate_firstprivate_requirements (size_t mapnum, size_t *sizes,
				     unsigned short *kinds, size_t *tgt_align,
				     size_t *tgt_size)
{
  size_t i;
  for (i = 0; i < mapnum; i++)
    if ((kinds[i] & 0xff) == GOMP_MAP_FIRSTPRIVATE)
      {
	size_t align = (size_t) 1 << (kinds[i] >> 8);
	if (*tgt_align < align)
	  *tgt_align = align;
	*tgt_size = (*tgt_size + align - 1) & ~(align - 1);
	*tgt_size += sizes[i];
      }
}

/* Copy data shared as GOMP_MAP_FIRSTPRIVATE to DST.  */

static inline void
copy_firstprivate_data (char *tgt, size_t mapnum, void **hostaddrs,
			size_t *sizes, unsigned short *kinds, size_t tgt_align,
			size_t tgt_size)
{
  uintptr_t al = (uintptr_t) tgt & (tgt_align - 1);
  if (al)
    tgt += tgt_align - al;
  tgt_size = 0;
  size_t i;
  for (i = 0; i < mapnum; i++)
    if ((kinds[i] & 0xff) == GOMP_MAP_FIRSTPRIVATE)
      {
	size_t align = (size_t) 1 << (kinds[i] >> 8);
	tgt_size = (tgt_size + align - 1) & ~(align - 1);
	memcpy (tgt + tgt_size, hostaddrs[i], sizes[i]);
	hostaddrs[i] = tgt + tgt_size;
	tgt_size = tgt_size + sizes[i];
      }
}

/* Helper function of GOMP_target{,_ext} routines.  */

static void *
gomp_get_target_fn_addr (struct gomp_device_descr *devicep,
			 void (*host_fn) (void *))
{
  if (devicep->capabilities & GOMP_OFFLOAD_CAP_NATIVE_EXEC)
    return (void *) host_fn;
  else
    {
      gomp_mutex_lock (&devicep->lock);
      if (devicep->state == GOMP_DEVICE_FINALIZED)
	{
	  gomp_mutex_unlock (&devicep->lock);
	  return NULL;
	}

      struct splay_tree_key_s k;
      k.host_start = (uintptr_t) host_fn;
      k.host_end = k.host_start + 1;
      splay_tree_key tgt_fn = splay_tree_lookup (&devicep->mem_map, &k);
      gomp_mutex_unlock (&devicep->lock);
      if (tgt_fn == NULL)
	return NULL;

      return (void *) tgt_fn->tgt_offset;
    }
}

/* Called when encountering a target directive.  If DEVICE
   is GOMP_DEVICE_ICV, it means use device-var ICV.  If it is
   GOMP_DEVICE_HOST_FALLBACK (or any value
   larger than last available hw device), use host fallback.
   FN is address of host code, UNUSED is part of the current ABI, but
   we're not actually using it.  HOSTADDRS, SIZES and KINDS are arrays
   with MAPNUM entries, with addresses of the host objects,
   sizes of the host objects (resp. for pointer kind pointer bias
   and assumed sizeof (void *) size) and kinds.  */

void
GOMP_target (int device, void (*fn) (void *), const void *unused,
	     size_t mapnum, void **hostaddrs, size_t *sizes,
	     unsigned char *kinds)
{
  struct gomp_device_descr *devicep = resolve_device (device);

  void *fn_addr;
  if (devicep == NULL
      || !(devicep->capabilities & GOMP_OFFLOAD_CAP_OPENMP_400)
      /* All shared memory devices should use the GOMP_target_ext function.  */
      || devicep->capabilities & GOMP_OFFLOAD_CAP_SHARED_MEM
      || !(fn_addr = gomp_get_target_fn_addr (devicep, fn)))
    return gomp_target_fallback (fn, hostaddrs);

  struct target_mem_desc *tgt_vars
    = gomp_map_vars (devicep, mapnum, hostaddrs, NULL, sizes, kinds, false,
		     GOMP_MAP_VARS_TARGET);
  devicep->run_func (devicep->target_id, fn_addr, (void *) tgt_vars->tgt_start,
		     NULL);
  gomp_unmap_vars (tgt_vars, true);
}

static inline unsigned int
clear_unsupported_flags (struct gomp_device_descr *devicep, unsigned int flags)
{
  /* If we cannot run asynchronously, simply ignore nowait.  */
  if (devicep != NULL && devicep->async_run_func == NULL)
    flags &= ~GOMP_TARGET_FLAG_NOWAIT;

  return flags;
}

/* Like GOMP_target, but KINDS is 16-bit, UNUSED is no longer present,
   and several arguments have been added:
   FLAGS is a bitmask, see GOMP_TARGET_FLAG_* in gomp-constants.h.
   DEPEND is array of dependencies, see GOMP_task for details.

   ARGS is a pointer to an array consisting of a variable number of both
   device-independent and device-specific arguments, which can take one two
   elements where the first specifies for which device it is intended, the type
   and optionally also the value.  If the value is not present in the first
   one, the whole second element the actual value.  The last element of the
   array is a single NULL.  Among the device independent can be for example
   NUM_TEAMS and THREAD_LIMIT.

   NUM_TEAMS is positive if GOMP_teams will be called in the body with
   that value, or 1 if teams construct is not present, or 0, if
   teams construct does not have num_teams clause and so the choice is
   implementation defined, and -1 if it can't be determined on the host
   what value will GOMP_teams have on the device.
   THREAD_LIMIT similarly is positive if GOMP_teams will be called in the
   body with that value, or 0, if teams construct does not have thread_limit
   clause or the teams construct is not present, or -1 if it can't be
   determined on the host what value will GOMP_teams have on the device.  */

void
GOMP_target_ext (int device, void (*fn) (void *), size_t mapnum,
		 void **hostaddrs, size_t *sizes, unsigned short *kinds,
		 unsigned int flags, void **depend, void **args)
{
  struct gomp_device_descr *devicep = resolve_device (device);
  size_t tgt_align = 0, tgt_size = 0;
  bool fpc_done = false;

  flags = clear_unsupported_flags (devicep, flags);

  if (flags & GOMP_TARGET_FLAG_NOWAIT)
    {
      struct gomp_thread *thr = gomp_thread ();
      /* Create a team if we don't have any around, as nowait
	 target tasks make sense to run asynchronously even when
	 outside of any parallel.  */
      if (__builtin_expect (thr->ts.team == NULL, 0))
	{
	  struct gomp_team *team = gomp_new_team (1);
	  struct gomp_task *task = thr->task;
	  struct gomp_task_icv *icv = task ? &task->icv : &gomp_global_icv;
	  team->prev_ts = thr->ts;
	  thr->ts.team = team;
	  thr->ts.team_id = 0;
	  thr->ts.work_share = &team->work_shares[0];
	  thr->ts.last_work_share = NULL;
#ifdef HAVE_SYNC_BUILTINS
	  thr->ts.single_count = 0;
#endif
	  thr->ts.static_trip = 0;
	  thr->task = &team->implicit_task[0];
	  gomp_init_task (thr->task, NULL, icv);
	  if (task)
	    {
	      thr->task = task;
	      gomp_end_task ();
	      free (task);
	      thr->task = &team->implicit_task[0];
	    }
	  else
	    pthread_setspecific (gomp_thread_destructor, thr);
	}
      if (thr->ts.team
	  && !thr->task->final_task)
	{
	  gomp_create_target_task (devicep, fn, mapnum, hostaddrs,
				   sizes, kinds, flags, depend, args,
				   GOMP_TARGET_TASK_BEFORE_MAP);
	  return;
	}
    }

  /* If there are depend clauses, but nowait is not present
     (or we are in a final task), block the parent task until the
     dependencies are resolved and then just continue with the rest
     of the function as if it is a merged task.  */
  if (depend != NULL)
    {
      struct gomp_thread *thr = gomp_thread ();
      if (thr->task && thr->task->depend_hash)
	{
	  /* If we might need to wait, copy firstprivate now.  */
	  calculate_firstprivate_requirements (mapnum, sizes, kinds,
					       &tgt_align, &tgt_size);
	  if (tgt_align)
	    {
	      char *tgt = gomp_alloca (tgt_size + tgt_align - 1);
	      copy_firstprivate_data (tgt, mapnum, hostaddrs, sizes, kinds,
				      tgt_align, tgt_size);
	    }
	  fpc_done = true;
	  gomp_task_maybe_wait_for_dependencies (depend);
	}
    }

  void *fn_addr;
  if (devicep == NULL
      || !(devicep->capabilities & GOMP_OFFLOAD_CAP_OPENMP_400)
      || !(fn_addr = gomp_get_target_fn_addr (devicep, fn))
      || (devicep->can_run_func && !devicep->can_run_func (fn_addr)))
    {
      if (!fpc_done)
	{
	  calculate_firstprivate_requirements (mapnum, sizes, kinds,
					       &tgt_align, &tgt_size);
	  if (tgt_align)
	    {
	      char *tgt = gomp_alloca (tgt_size + tgt_align - 1);
	      copy_firstprivate_data (tgt, mapnum, hostaddrs, sizes, kinds,
				      tgt_align, tgt_size);
	    }
	}
      gomp_target_fallback (fn, hostaddrs);
      return;
    }

  struct target_mem_desc *tgt_vars;
  if (devicep->capabilities & GOMP_OFFLOAD_CAP_SHARED_MEM)
    {
      if (!fpc_done)
	{
	  calculate_firstprivate_requirements (mapnum, sizes, kinds,
					       &tgt_align, &tgt_size);
	  if (tgt_align)
	    {
	      char *tgt = gomp_alloca (tgt_size + tgt_align - 1);
	      copy_firstprivate_data (tgt, mapnum, hostaddrs, sizes, kinds,
				      tgt_align, tgt_size);
	    }
	}
      tgt_vars = NULL;
    }
  else
    tgt_vars = gomp_map_vars (devicep, mapnum, hostaddrs, NULL, sizes, kinds,
			      true, GOMP_MAP_VARS_TARGET);
  devicep->run_func (devicep->target_id, fn_addr,
		     tgt_vars ? (void *) tgt_vars->tgt_start : hostaddrs,
		     args);
  if (tgt_vars)
    gomp_unmap_vars (tgt_vars, true);
}

/* Host fallback for GOMP_target_data{,_ext} routines.  */

static void
gomp_target_data_fallback (void)
{
  struct gomp_task_icv *icv = gomp_icv (false);
  if (icv->target_data)
    {
      /* Even when doing a host fallback, if there are any active
         #pragma omp target data constructs, need to remember the
         new #pragma omp target data, otherwise GOMP_target_end_data
         would get out of sync.  */
      struct target_mem_desc *tgt
	= gomp_map_vars (NULL, 0, NULL, NULL, NULL, NULL, false,
			 GOMP_MAP_VARS_DATA);
      tgt->prev = icv->target_data;
      icv->target_data = tgt;
    }
}

void
GOMP_target_data (int device, const void *unused, size_t mapnum,
		  void **hostaddrs, size_t *sizes, unsigned char *kinds)
{
  struct gomp_device_descr *devicep = resolve_device (device);

  if (devicep == NULL
      || !(devicep->capabilities & GOMP_OFFLOAD_CAP_OPENMP_400)
      || (devicep->capabilities & GOMP_OFFLOAD_CAP_SHARED_MEM))
    return gomp_target_data_fallback ();

  struct target_mem_desc *tgt
    = gomp_map_vars (devicep, mapnum, hostaddrs, NULL, sizes, kinds, false,
		     GOMP_MAP_VARS_DATA);
  struct gomp_task_icv *icv = gomp_icv (true);
  tgt->prev = icv->target_data;
  icv->target_data = tgt;
}

void
GOMP_target_data_ext (int device, size_t mapnum, void **hostaddrs,
		      size_t *sizes, unsigned short *kinds)
{
  struct gomp_device_descr *devicep = resolve_device (device);

  if (devicep == NULL
      || !(devicep->capabilities & GOMP_OFFLOAD_CAP_OPENMP_400)
      || devicep->capabilities & GOMP_OFFLOAD_CAP_SHARED_MEM)
    return gomp_target_data_fallback ();

  struct target_mem_desc *tgt
    = gomp_map_vars (devicep, mapnum, hostaddrs, NULL, sizes, kinds, true,
		     GOMP_MAP_VARS_DATA);
  struct gomp_task_icv *icv = gomp_icv (true);
  tgt->prev = icv->target_data;
  icv->target_data = tgt;
}

void
GOMP_target_end_data (void)
{
  struct gomp_task_icv *icv = gomp_icv (false);
  if (icv->target_data)
    {
      struct target_mem_desc *tgt = icv->target_data;
      icv->target_data = tgt->prev;
      gomp_unmap_vars (tgt, true);
    }
}

void
GOMP_target_update (int device, const void *unused, size_t mapnum,
		    void **hostaddrs, size_t *sizes, unsigned char *kinds)
{
  struct gomp_device_descr *devicep = resolve_device (device);

  if (devicep == NULL
      || !(devicep->capabilities & GOMP_OFFLOAD_CAP_OPENMP_400)
      || devicep->capabilities & GOMP_OFFLOAD_CAP_SHARED_MEM)
    return;

  gomp_update (devicep, mapnum, hostaddrs, sizes, kinds, false);
}

void
GOMP_target_update_ext (int device, size_t mapnum, void **hostaddrs,
			size_t *sizes, unsigned short *kinds,
			unsigned int flags, void **depend)
{
  struct gomp_device_descr *devicep = resolve_device (device);

  /* If there are depend clauses, but nowait is not present,
     block the parent task until the dependencies are resolved
     and then just continue with the rest of the function as if it
     is a merged task.  Until we are able to schedule task during
     variable mapping or unmapping, ignore nowait if depend clauses
     are not present.  */
  if (depend != NULL)
    {
      struct gomp_thread *thr = gomp_thread ();
      if (thr->task && thr->task->depend_hash)
	{
	  if ((flags & GOMP_TARGET_FLAG_NOWAIT)
	      && thr->ts.team
	      && !thr->task->final_task)
	    {
	      if (gomp_create_target_task (devicep, (void (*) (void *)) NULL,
					   mapnum, hostaddrs, sizes, kinds,
					   flags | GOMP_TARGET_FLAG_UPDATE,
					   depend, NULL, GOMP_TARGET_TASK_DATA))
		return;
	    }
	  else
	    {
	      struct gomp_team *team = thr->ts.team;
	      /* If parallel or taskgroup has been cancelled, don't start new
		 tasks.  */
	      if (__builtin_expect (gomp_cancel_var, 0) && team)
		{
		  if (gomp_team_barrier_cancelled (&team->barrier))
		    return;
		  if (thr->task->taskgroup)
		    {
		      if (thr->task->taskgroup->cancelled)
			return;
		      if (thr->task->taskgroup->workshare
			  && thr->task->taskgroup->prev
			  && thr->task->taskgroup->prev->cancelled)
			return;
		    }
		}

	      gomp_task_maybe_wait_for_dependencies (depend);
	    }
	}
    }

  if (devicep == NULL
      || !(devicep->capabilities & GOMP_OFFLOAD_CAP_OPENMP_400)
      || devicep->capabilities & GOMP_OFFLOAD_CAP_SHARED_MEM)
    return;

  struct gomp_thread *thr = gomp_thread ();
  struct gomp_team *team = thr->ts.team;
  /* If parallel or taskgroup has been cancelled, don't start new tasks.  */
  if (__builtin_expect (gomp_cancel_var, 0) && team)
    {
      if (gomp_team_barrier_cancelled (&team->barrier))
	return;
      if (thr->task->taskgroup)
	{
	  if (thr->task->taskgroup->cancelled)
	    return;
	  if (thr->task->taskgroup->workshare
	      && thr->task->taskgroup->prev
	      && thr->task->taskgroup->prev->cancelled)
	    return;
	}
    }

  gomp_update (devicep, mapnum, hostaddrs, sizes, kinds, true);
}

static void
gomp_exit_data (struct gomp_device_descr *devicep, size_t mapnum,
		void **hostaddrs, size_t *sizes, unsigned short *kinds)
{
  const int typemask = 0xff;
  size_t i;
  gomp_mutex_lock (&devicep->lock);
  if (devicep->state == GOMP_DEVICE_FINALIZED)
    {
      gomp_mutex_unlock (&devicep->lock);
      return;
    }

  for (i = 0; i < mapnum; i++)
    {
      struct splay_tree_key_s cur_node;
      unsigned char kind = kinds[i] & typemask;
      switch (kind)
	{
	case GOMP_MAP_FROM:
	case GOMP_MAP_ALWAYS_FROM:
	case GOMP_MAP_DELETE:
	case GOMP_MAP_RELEASE:
	case GOMP_MAP_ZERO_LEN_ARRAY_SECTION:
	case GOMP_MAP_DELETE_ZERO_LEN_ARRAY_SECTION:
	  cur_node.host_start = (uintptr_t) hostaddrs[i];
	  cur_node.host_end = cur_node.host_start + sizes[i];
	  splay_tree_key k = (kind == GOMP_MAP_DELETE_ZERO_LEN_ARRAY_SECTION
			      || kind == GOMP_MAP_ZERO_LEN_ARRAY_SECTION)
	    ? gomp_map_0len_lookup (&devicep->mem_map, &cur_node)
	    : splay_tree_lookup (&devicep->mem_map, &cur_node);
	  if (!k)
	    continue;

	  if (k->refcount > 0 && k->refcount != REFCOUNT_INFINITY)
	    k->refcount--;
	  if ((kind == GOMP_MAP_DELETE
	       || kind == GOMP_MAP_DELETE_ZERO_LEN_ARRAY_SECTION)
	      && k->refcount != REFCOUNT_INFINITY)
	    k->refcount = 0;

	  if ((kind == GOMP_MAP_FROM && k->refcount == 0)
	      || kind == GOMP_MAP_ALWAYS_FROM)
	    gomp_copy_dev2host (devicep, NULL, (void *) cur_node.host_start,
				(void *) (k->tgt->tgt_start + k->tgt_offset
					  + cur_node.host_start
					  - k->host_start),
				cur_node.host_end - cur_node.host_start);
	  if (k->refcount == 0)
	    gomp_remove_var (devicep, k);

	  break;
	default:
	  gomp_mutex_unlock (&devicep->lock);
	  gomp_fatal ("GOMP_target_enter_exit_data unhandled kind 0x%.2x",
		      kind);
	}
    }

  gomp_mutex_unlock (&devicep->lock);
}

void
GOMP_target_enter_exit_data (int device, size_t mapnum, void **hostaddrs,
			     size_t *sizes, unsigned short *kinds,
			     unsigned int flags, void **depend)
{
  struct gomp_device_descr *devicep = resolve_device (device);

  /* If there are depend clauses, but nowait is not present,
     block the parent task until the dependencies are resolved
     and then just continue with the rest of the function as if it
     is a merged task.  Until we are able to schedule task during
     variable mapping or unmapping, ignore nowait if depend clauses
     are not present.  */
  if (depend != NULL)
    {
      struct gomp_thread *thr = gomp_thread ();
      if (thr->task && thr->task->depend_hash)
	{
	  if ((flags & GOMP_TARGET_FLAG_NOWAIT)
	      && thr->ts.team
	      && !thr->task->final_task)
	    {
	      if (gomp_create_target_task (devicep, (void (*) (void *)) NULL,
					   mapnum, hostaddrs, sizes, kinds,
					   flags, depend, NULL,
					   GOMP_TARGET_TASK_DATA))
		return;
	    }
	  else
	    {
	      struct gomp_team *team = thr->ts.team;
	      /* If parallel or taskgroup has been cancelled, don't start new
		 tasks.  */
	      if (__builtin_expect (gomp_cancel_var, 0) && team)
		{
		  if (gomp_team_barrier_cancelled (&team->barrier))
		    return;
		  if (thr->task->taskgroup)
		    {
		      if (thr->task->taskgroup->cancelled)
			return;
		      if (thr->task->taskgroup->workshare
			  && thr->task->taskgroup->prev
			  && thr->task->taskgroup->prev->cancelled)
			return;
		    }
		}

	      gomp_task_maybe_wait_for_dependencies (depend);
	    }
	}
    }

  if (devicep == NULL
      || !(devicep->capabilities & GOMP_OFFLOAD_CAP_OPENMP_400)
      || devicep->capabilities & GOMP_OFFLOAD_CAP_SHARED_MEM)
    return;

  struct gomp_thread *thr = gomp_thread ();
  struct gomp_team *team = thr->ts.team;
  /* If parallel or taskgroup has been cancelled, don't start new tasks.  */
  if (__builtin_expect (gomp_cancel_var, 0) && team)
    {
      if (gomp_team_barrier_cancelled (&team->barrier))
	return;
      if (thr->task->taskgroup)
	{
	  if (thr->task->taskgroup->cancelled)
	    return;
	  if (thr->task->taskgroup->workshare
	      && thr->task->taskgroup->prev
	      && thr->task->taskgroup->prev->cancelled)
	    return;
	}
    }

  /* The variables are mapped separately such that they can be released
     independently.  */
  size_t i, j;
  if ((flags & GOMP_TARGET_FLAG_EXIT_DATA) == 0)
    for (i = 0; i < mapnum; i++)
      if ((kinds[i] & 0xff) == GOMP_MAP_STRUCT)
	{
	  gomp_map_vars (devicep, sizes[i] + 1, &hostaddrs[i], NULL, &sizes[i],
			 &kinds[i], true, GOMP_MAP_VARS_ENTER_DATA);
	  i += sizes[i];
	}
      else if ((kinds[i] & 0xff) == GOMP_MAP_TO_PSET)
	{
	  for (j = i + 1; j < mapnum; j++)
	    if (!GOMP_MAP_POINTER_P (get_kind (true, kinds, j) & 0xff))
	      break;
	  gomp_map_vars (devicep, j-i, &hostaddrs[i], NULL, &sizes[i],
			 &kinds[i], true, GOMP_MAP_VARS_ENTER_DATA);
	  i += j - i - 1;
	}
      else
	gomp_map_vars (devicep, 1, &hostaddrs[i], NULL, &sizes[i], &kinds[i],
		       true, GOMP_MAP_VARS_ENTER_DATA);
  else
    gomp_exit_data (devicep, mapnum, hostaddrs, sizes, kinds);
}

bool
gomp_target_task_fn (void *data)
{
  struct gomp_target_task *ttask = (struct gomp_target_task *) data;
  struct gomp_device_descr *devicep = ttask->devicep;

  if (ttask->fn != NULL)
    {
      void *fn_addr;
      if (devicep == NULL
	  || !(devicep->capabilities & GOMP_OFFLOAD_CAP_OPENMP_400)
	  || !(fn_addr = gomp_get_target_fn_addr (devicep, ttask->fn))
	  || (devicep->can_run_func && !devicep->can_run_func (fn_addr)))
	{
	  ttask->state = GOMP_TARGET_TASK_FALLBACK;
	  gomp_target_fallback (ttask->fn, ttask->hostaddrs);
	  return false;
	}

      if (ttask->state == GOMP_TARGET_TASK_FINISHED)
	{
	  if (ttask->tgt)
	    gomp_unmap_vars (ttask->tgt, true);
	  return false;
	}

      void *actual_arguments;
      if (devicep->capabilities & GOMP_OFFLOAD_CAP_SHARED_MEM)
	{
	  ttask->tgt = NULL;
	  actual_arguments = ttask->hostaddrs;
	}
      else
	{
	  ttask->tgt = gomp_map_vars (devicep, ttask->mapnum, ttask->hostaddrs,
				      NULL, ttask->sizes, ttask->kinds, true,
				      GOMP_MAP_VARS_TARGET);
	  actual_arguments = (void *) ttask->tgt->tgt_start;
	}
      ttask->state = GOMP_TARGET_TASK_READY_TO_RUN;

      assert (devicep->async_run_func);
      devicep->async_run_func (devicep->target_id, fn_addr, actual_arguments,
			       ttask->args, (void *) ttask);
      return true;
    }
  else if (devicep == NULL
	   || !(devicep->capabilities & GOMP_OFFLOAD_CAP_OPENMP_400)
	   || devicep->capabilities & GOMP_OFFLOAD_CAP_SHARED_MEM)
    return false;

  size_t i;
  if (ttask->flags & GOMP_TARGET_FLAG_UPDATE)
    gomp_update (devicep, ttask->mapnum, ttask->hostaddrs, ttask->sizes,
		 ttask->kinds, true);
  else if ((ttask->flags & GOMP_TARGET_FLAG_EXIT_DATA) == 0)
    for (i = 0; i < ttask->mapnum; i++)
      if ((ttask->kinds[i] & 0xff) == GOMP_MAP_STRUCT)
	{
	  gomp_map_vars (devicep, ttask->sizes[i] + 1, &ttask->hostaddrs[i],
			 NULL, &ttask->sizes[i], &ttask->kinds[i], true,
			 GOMP_MAP_VARS_ENTER_DATA);
	  i += ttask->sizes[i];
	}
      else
	gomp_map_vars (devicep, 1, &ttask->hostaddrs[i], NULL, &ttask->sizes[i],
		       &ttask->kinds[i], true, GOMP_MAP_VARS_ENTER_DATA);
  else
    gomp_exit_data (devicep, ttask->mapnum, ttask->hostaddrs, ttask->sizes,
		    ttask->kinds);
  return false;
}

void
GOMP_teams (unsigned int num_teams, unsigned int thread_limit)
{
  if (thread_limit)
    {
      struct gomp_task_icv *icv = gomp_icv (true);
      icv->thread_limit_var
	= thread_limit > INT_MAX ? UINT_MAX : thread_limit;
    }
  (void) num_teams;
}

void *
omp_target_alloc (size_t size, int device_num)
{
  if (device_num == GOMP_DEVICE_HOST_FALLBACK)
    return malloc (size);

  if (device_num < 0)
    return NULL;

  struct gomp_device_descr *devicep = resolve_device (device_num);
  if (devicep == NULL)
    return NULL;

  if (!(devicep->capabilities & GOMP_OFFLOAD_CAP_OPENMP_400)
      || devicep->capabilities & GOMP_OFFLOAD_CAP_SHARED_MEM)
    return malloc (size);

  gomp_mutex_lock (&devicep->lock);
  void *ret = devicep->alloc_func (devicep->target_id, size);
  gomp_mutex_unlock (&devicep->lock);
  return ret;
}

void
omp_target_free (void *device_ptr, int device_num)
{
  if (device_ptr == NULL)
    return;

  if (device_num == GOMP_DEVICE_HOST_FALLBACK)
    {
      free (device_ptr);
      return;
    }

  if (device_num < 0)
    return;

  struct gomp_device_descr *devicep = resolve_device (device_num);
  if (devicep == NULL)
    return;

  if (!(devicep->capabilities & GOMP_OFFLOAD_CAP_OPENMP_400)
      || devicep->capabilities & GOMP_OFFLOAD_CAP_SHARED_MEM)
    {
      free (device_ptr);
      return;
    }

  gomp_mutex_lock (&devicep->lock);
  gomp_free_device_memory (devicep, device_ptr);
  gomp_mutex_unlock (&devicep->lock);
}

int
omp_target_is_present (const void *ptr, int device_num)
{
  if (ptr == NULL)
    return 1;

  if (device_num == GOMP_DEVICE_HOST_FALLBACK)
    return 1;

  if (device_num < 0)
    return 0;

  struct gomp_device_descr *devicep = resolve_device (device_num);
  if (devicep == NULL)
    return 0;

  if (!(devicep->capabilities & GOMP_OFFLOAD_CAP_OPENMP_400)
      || devicep->capabilities & GOMP_OFFLOAD_CAP_SHARED_MEM)
    return 1;

  gomp_mutex_lock (&devicep->lock);
  struct splay_tree_s *mem_map = &devicep->mem_map;
  struct splay_tree_key_s cur_node;

  cur_node.host_start = (uintptr_t) ptr;
  cur_node.host_end = cur_node.host_start;
  splay_tree_key n = gomp_map_0len_lookup (mem_map, &cur_node);
  int ret = n != NULL;
  gomp_mutex_unlock (&devicep->lock);
  return ret;
}

int
omp_target_memcpy (void *dst, const void *src, size_t length,
		   size_t dst_offset, size_t src_offset, int dst_device_num,
		   int src_device_num)
{
  struct gomp_device_descr *dst_devicep = NULL, *src_devicep = NULL;
  bool ret;

  if (dst_device_num != GOMP_DEVICE_HOST_FALLBACK)
    {
      if (dst_device_num < 0)
	return EINVAL;

      dst_devicep = resolve_device (dst_device_num);
      if (dst_devicep == NULL)
	return EINVAL;

      if (!(dst_devicep->capabilities & GOMP_OFFLOAD_CAP_OPENMP_400)
	  || dst_devicep->capabilities & GOMP_OFFLOAD_CAP_SHARED_MEM)
	dst_devicep = NULL;
    }
  if (src_device_num != GOMP_DEVICE_HOST_FALLBACK)
    {
      if (src_device_num < 0)
	return EINVAL;

      src_devicep = resolve_device (src_device_num);
      if (src_devicep == NULL)
	return EINVAL;

      if (!(src_devicep->capabilities & GOMP_OFFLOAD_CAP_OPENMP_400)
	  || src_devicep->capabilities & GOMP_OFFLOAD_CAP_SHARED_MEM)
	src_devicep = NULL;
    }
  if (src_devicep == NULL && dst_devicep == NULL)
    {
      memcpy ((char *) dst + dst_offset, (char *) src + src_offset, length);
      return 0;
    }
  if (src_devicep == NULL)
    {
      gomp_mutex_lock (&dst_devicep->lock);
      ret = dst_devicep->host2dev_func (dst_devicep->target_id,
					(char *) dst + dst_offset,
					(char *) src + src_offset, length);
      gomp_mutex_unlock (&dst_devicep->lock);
      return (ret ? 0 : EINVAL);
    }
  if (dst_devicep == NULL)
    {
      gomp_mutex_lock (&src_devicep->lock);
      ret = src_devicep->dev2host_func (src_devicep->target_id,
					(char *) dst + dst_offset,
					(char *) src + src_offset, length);
      gomp_mutex_unlock (&src_devicep->lock);
      return (ret ? 0 : EINVAL);
    }
  if (src_devicep == dst_devicep)
    {
      gomp_mutex_lock (&src_devicep->lock);
      ret = src_devicep->dev2dev_func (src_devicep->target_id,
				       (char *) dst + dst_offset,
				       (char *) src + src_offset, length);
      gomp_mutex_unlock (&src_devicep->lock);
      return (ret ? 0 : EINVAL);
    }
  return EINVAL;
}

static int
omp_target_memcpy_rect_worker (void *dst, const void *src, size_t element_size,
			       int num_dims, const size_t *volume,
			       const size_t *dst_offsets,
			       const size_t *src_offsets,
			       const size_t *dst_dimensions,
			       const size_t *src_dimensions,
			       struct gomp_device_descr *dst_devicep,
			       struct gomp_device_descr *src_devicep)
{
  size_t dst_slice = element_size;
  size_t src_slice = element_size;
  size_t j, dst_off, src_off, length;
  int i, ret;

  if (num_dims == 1)
    {
      if (__builtin_mul_overflow (element_size, volume[0], &length)
	  || __builtin_mul_overflow (element_size, dst_offsets[0], &dst_off)
	  || __builtin_mul_overflow (element_size, src_offsets[0], &src_off))
	return EINVAL;
      if (dst_devicep == NULL && src_devicep == NULL)
	{
	  memcpy ((char *) dst + dst_off, (const char *) src + src_off,
		  length);
	  ret = 1;
	}
      else if (src_devicep == NULL)
	ret = dst_devicep->host2dev_func (dst_devicep->target_id,
					  (char *) dst + dst_off,
					  (const char *) src + src_off,
					  length);
      else if (dst_devicep == NULL)
	ret = src_devicep->dev2host_func (src_devicep->target_id,
					  (char *) dst + dst_off,
					  (const char *) src + src_off,
					  length);
      else if (src_devicep == dst_devicep)
	ret = src_devicep->dev2dev_func (src_devicep->target_id,
					 (char *) dst + dst_off,
					 (const char *) src + src_off,
					 length);
      else
	ret = 0;
      return ret ? 0 : EINVAL;
    }

  /* FIXME: it would be nice to have some plugin function to handle
     num_dims == 2 and num_dims == 3 more efficiently.  Larger ones can
     be handled in the generic recursion below, and for host-host it
     should be used even for any num_dims >= 2.  */

  for (i = 1; i < num_dims; i++)
    if (__builtin_mul_overflow (dst_slice, dst_dimensions[i], &dst_slice)
	|| __builtin_mul_overflow (src_slice, src_dimensions[i], &src_slice))
      return EINVAL;
  if (__builtin_mul_overflow (dst_slice, dst_offsets[0], &dst_off)
      || __builtin_mul_overflow (src_slice, src_offsets[0], &src_off))
    return EINVAL;
  for (j = 0; j < volume[0]; j++)
    {
      ret = omp_target_memcpy_rect_worker ((char *) dst + dst_off,
					   (const char *) src + src_off,
					   element_size, num_dims - 1,
					   volume + 1, dst_offsets + 1,
					   src_offsets + 1, dst_dimensions + 1,
					   src_dimensions + 1, dst_devicep,
					   src_devicep);
      if (ret)
	return ret;
      dst_off += dst_slice;
      src_off += src_slice;
    }
  return 0;
}

int
omp_target_memcpy_rect (void *dst, const void *src, size_t element_size,
			int num_dims, const size_t *volume,
			const size_t *dst_offsets,
			const size_t *src_offsets,
			const size_t *dst_dimensions,
			const size_t *src_dimensions,
			int dst_device_num, int src_device_num)
{
  struct gomp_device_descr *dst_devicep = NULL, *src_devicep = NULL;

  if (!dst && !src)
    return INT_MAX;

  if (dst_device_num != GOMP_DEVICE_HOST_FALLBACK)
    {
      if (dst_device_num < 0)
	return EINVAL;

      dst_devicep = resolve_device (dst_device_num);
      if (dst_devicep == NULL)
	return EINVAL;

      if (!(dst_devicep->capabilities & GOMP_OFFLOAD_CAP_OPENMP_400)
	  || dst_devicep->capabilities & GOMP_OFFLOAD_CAP_SHARED_MEM)
	dst_devicep = NULL;
    }
  if (src_device_num != GOMP_DEVICE_HOST_FALLBACK)
    {
      if (src_device_num < 0)
	return EINVAL;

      src_devicep = resolve_device (src_device_num);
      if (src_devicep == NULL)
	return EINVAL;

      if (!(src_devicep->capabilities & GOMP_OFFLOAD_CAP_OPENMP_400)
	  || src_devicep->capabilities & GOMP_OFFLOAD_CAP_SHARED_MEM)
	src_devicep = NULL;
    }

  if (src_devicep != NULL && dst_devicep != NULL && src_devicep != dst_devicep)
    return EINVAL;

  if (src_devicep)
    gomp_mutex_lock (&src_devicep->lock);
  else if (dst_devicep)
    gomp_mutex_lock (&dst_devicep->lock);
  int ret = omp_target_memcpy_rect_worker (dst, src, element_size, num_dims,
					   volume, dst_offsets, src_offsets,
					   dst_dimensions, src_dimensions,
					   dst_devicep, src_devicep);
  if (src_devicep)
    gomp_mutex_unlock (&src_devicep->lock);
  else if (dst_devicep)
    gomp_mutex_unlock (&dst_devicep->lock);
  return ret;
}

int
omp_target_associate_ptr (const void *host_ptr, const void *device_ptr,
			  size_t size, size_t device_offset, int device_num)
{
  if (device_num == GOMP_DEVICE_HOST_FALLBACK)
    return EINVAL;

  if (device_num < 0)
    return EINVAL;

  struct gomp_device_descr *devicep = resolve_device (device_num);
  if (devicep == NULL)
    return EINVAL;

  if (!(devicep->capabilities & GOMP_OFFLOAD_CAP_OPENMP_400)
      || devicep->capabilities & GOMP_OFFLOAD_CAP_SHARED_MEM)
    return EINVAL;

  gomp_mutex_lock (&devicep->lock);

  struct splay_tree_s *mem_map = &devicep->mem_map;
  struct splay_tree_key_s cur_node;
  int ret = EINVAL;

  cur_node.host_start = (uintptr_t) host_ptr;
  cur_node.host_end = cur_node.host_start + size;
  splay_tree_key n = gomp_map_lookup (mem_map, &cur_node);
  if (n)
    {
      if (n->tgt->tgt_start + n->tgt_offset
	  == (uintptr_t) device_ptr + device_offset
	  && n->host_start <= cur_node.host_start
	  && n->host_end >= cur_node.host_end)
	ret = 0;
    }
  else
    {
      struct target_mem_desc *tgt = gomp_malloc (sizeof (*tgt));
      tgt->array = gomp_malloc (sizeof (*tgt->array));
      tgt->refcount = 1;
      tgt->tgt_start = 0;
      tgt->tgt_end = 0;
      tgt->to_free = NULL;
      tgt->prev = NULL;
      tgt->list_count = 0;
      tgt->device_descr = devicep;
      splay_tree_node array = tgt->array;
      splay_tree_key k = &array->key;
      k->host_start = cur_node.host_start;
      k->host_end = cur_node.host_end;
      k->tgt = tgt;
      k->tgt_offset = (uintptr_t) device_ptr + device_offset;
      k->refcount = REFCOUNT_INFINITY;
      k->dynamic_refcount = 0;
      k->aux = NULL;
      array->left = NULL;
      array->right = NULL;
      splay_tree_insert (&devicep->mem_map, array);
      ret = 0;
    }
  gomp_mutex_unlock (&devicep->lock);
  return ret;
}

int
omp_target_disassociate_ptr (const void *ptr, int device_num)
{
  if (device_num == GOMP_DEVICE_HOST_FALLBACK)
    return EINVAL;

  if (device_num < 0)
    return EINVAL;

  struct gomp_device_descr *devicep = resolve_device (device_num);
  if (devicep == NULL)
    return EINVAL;

  if (!(devicep->capabilities & GOMP_OFFLOAD_CAP_OPENMP_400))
    return EINVAL;

  gomp_mutex_lock (&devicep->lock);

  struct splay_tree_s *mem_map = &devicep->mem_map;
  struct splay_tree_key_s cur_node;
  int ret = EINVAL;

  cur_node.host_start = (uintptr_t) ptr;
  cur_node.host_end = cur_node.host_start;
  splay_tree_key n = gomp_map_lookup (mem_map, &cur_node);
  if (n
      && n->host_start == cur_node.host_start
      && n->refcount == REFCOUNT_INFINITY
      && n->tgt->tgt_start == 0
      && n->tgt->to_free == NULL
      && n->tgt->refcount == 1
      && n->tgt->list_count == 0)
    {
      splay_tree_remove (&devicep->mem_map, n);
      gomp_unmap_tgt (n->tgt);
      ret = 0;
    }

  gomp_mutex_unlock (&devicep->lock);
  return ret;
}

int
omp_pause_resource (omp_pause_resource_t kind, int device_num)
{
  (void) kind;
  if (device_num == GOMP_DEVICE_HOST_FALLBACK)
    return gomp_pause_host ();
  if (device_num < 0 || device_num >= gomp_get_num_devices ())
    return -1;
  /* Do nothing for target devices for now.  */
  return 0;
}

int
omp_pause_resource_all (omp_pause_resource_t kind)
{
  (void) kind;
  if (gomp_pause_host ())
    return -1;
  /* Do nothing for target devices for now.  */
  return 0;
}

ialias (omp_pause_resource)
ialias (omp_pause_resource_all)

#ifdef PLUGIN_SUPPORT

/* This function tries to load a plugin for DEVICE.  Name of plugin is passed
   in PLUGIN_NAME.
   The handles of the found functions are stored in the corresponding fields
   of DEVICE.  The function returns TRUE on success and FALSE otherwise.  */

static bool
gomp_load_plugin_for_device (struct gomp_device_descr *device,
			     const char *plugin_name)
{
  const char *err = NULL, *last_missing = NULL;

  void *plugin_handle = dlopen (plugin_name, RTLD_LAZY);
  if (!plugin_handle)
    goto dl_fail;

  /* Check if all required functions are available in the plugin and store
     their handlers.  None of the symbols can legitimately be NULL,
     so we don't need to check dlerror all the time.  */
#define DLSYM(f)							\
  if (!(device->f##_func = dlsym (plugin_handle, "GOMP_OFFLOAD_" #f)))	\
    goto dl_fail
  /* Similar, but missing functions are not an error.  Return false if
     failed, true otherwise.  */
#define DLSYM_OPT(f, n)							\
  ((device->f##_func = dlsym (plugin_handle, "GOMP_OFFLOAD_" #n))	\
   || (last_missing = #n, 0))

  DLSYM (version);
  if (device->version_func () != GOMP_VERSION)
    {
      err = "plugin version mismatch";
      goto fail;
    }

  DLSYM (get_name);
  DLSYM (get_caps);
  DLSYM (get_type);
  DLSYM (get_num_devices);
  DLSYM (init_device);
  DLSYM (fini_device);
  DLSYM (load_image);
  DLSYM (unload_image);
  DLSYM (alloc);
  DLSYM (free);
  DLSYM (dev2host);
  DLSYM (host2dev);
  device->capabilities = device->get_caps_func ();
  if (device->capabilities & GOMP_OFFLOAD_CAP_OPENMP_400)
    {
      DLSYM (run);
      DLSYM_OPT (async_run, async_run);
      DLSYM_OPT (can_run, can_run);
      DLSYM (dev2dev);
    }
  if (device->capabilities & GOMP_OFFLOAD_CAP_OPENACC_200)
    {
      if (!DLSYM_OPT (openacc.exec, openacc_exec)
	  || !DLSYM_OPT (openacc.exec_params, openacc_exec_params)
	  || !DLSYM_OPT (openacc.create_thread_data,
			 openacc_create_thread_data)
	  || !DLSYM_OPT (openacc.destroy_thread_data,
			 openacc_destroy_thread_data)
	  || !DLSYM_OPT (openacc.async.construct, openacc_async_construct)
	  || !DLSYM_OPT (openacc.async.destruct, openacc_async_destruct)
	  || !DLSYM_OPT (openacc.async.test, openacc_async_test)
	  || !DLSYM_OPT (openacc.async.synchronize, openacc_async_synchronize)
	  || !DLSYM_OPT (openacc.async.serialize, openacc_async_serialize)
	  || !DLSYM_OPT (openacc.async.queue_callback,
			 openacc_async_queue_callback)
	  || !DLSYM_OPT (openacc.async.exec, openacc_async_exec)
	  || !DLSYM_OPT (openacc.async.exec_params, openacc_async_exec_params)
	  || !DLSYM_OPT (openacc.async.dev2host, openacc_async_dev2host)
	  || !DLSYM_OPT (openacc.async.host2dev, openacc_async_host2dev)
	  || !DLSYM_OPT (openacc.get_property, openacc_get_property))
	{
	  /* Require all the OpenACC handlers if we have
	     GOMP_OFFLOAD_CAP_OPENACC_200.  */
	  err = "plugin missing OpenACC handler function";
	  goto fail;
	}

      unsigned cuda = 0;
      cuda += DLSYM_OPT (openacc.cuda.get_current_device,
			 openacc_cuda_get_current_device);
      cuda += DLSYM_OPT (openacc.cuda.get_current_context,
			 openacc_cuda_get_current_context);
      cuda += DLSYM_OPT (openacc.cuda.get_stream, openacc_cuda_get_stream);
      cuda += DLSYM_OPT (openacc.cuda.set_stream, openacc_cuda_set_stream);
      if (cuda && cuda != 4)
	{
	  /* Make sure all the CUDA functions are there if any of them are.  */
	  err = "plugin missing OpenACC CUDA handler function";
	  goto fail;
	}
    }
#undef DLSYM
#undef DLSYM_OPT

  return 1;

 dl_fail:
  err = dlerror ();
 fail:
  gomp_error ("while loading %s: %s", plugin_name, err);
  if (last_missing)
    gomp_error ("missing function was %s", last_missing);
  if (plugin_handle)
    dlclose (plugin_handle);

  return 0;
}

/* This function finalizes all initialized devices.  */

static void
gomp_target_fini (void)
{
  int i;
  for (i = 0; i < num_devices; i++)
    {
      bool ret = true;
      struct gomp_device_descr *devicep = &devices[i];
      gomp_mutex_lock (&devicep->lock);
      if (devicep->state == GOMP_DEVICE_INITIALIZED)
	ret = gomp_fini_device (devicep);
      gomp_mutex_unlock (&devicep->lock);
      if (!ret)
	gomp_fatal ("device finalization failed");
    }
}

/* This function initializes the runtime for offloading.
   It parses the list of offload plugins, and tries to load these.
   On return, the variables NUM_DEVICES and NUM_DEVICES_OPENMP
   will be set, and the array DEVICES initialized, containing descriptors for
   corresponding devices, first the GOMP_OFFLOAD_CAP_OPENMP_400 ones, follows
   by the others.  */

static void
gomp_target_init (void)
{
  const char *prefix ="libgomp-plugin-";
  const char *suffix = SONAME_SUFFIX (1);
  const char *cur, *next;
  char *plugin_name;
  int i, new_num_devices;

  num_devices = 0;
  devices = NULL;

  cur = OFFLOAD_PLUGINS;
  if (*cur)
    do
      {
	struct gomp_device_descr current_device;
	size_t prefix_len, suffix_len, cur_len;

	next = strchr (cur, ',');

	prefix_len = strlen (prefix);
	cur_len = next ? next - cur : strlen (cur);
	suffix_len = strlen (suffix);

	plugin_name = (char *) malloc (prefix_len + cur_len + suffix_len + 1);
	if (!plugin_name)
	  {
	    num_devices = 0;
	    break;
	  }

	memcpy (plugin_name, prefix, prefix_len);
	memcpy (plugin_name + prefix_len, cur, cur_len);
	memcpy (plugin_name + prefix_len + cur_len, suffix, suffix_len + 1);

	if (gomp_load_plugin_for_device (&current_device, plugin_name))
	  {
	    new_num_devices = current_device.get_num_devices_func ();
	    if (new_num_devices >= 1)
	      {
		/* Augment DEVICES and NUM_DEVICES.  */

		devices = realloc (devices, (num_devices + new_num_devices)
				   * sizeof (struct gomp_device_descr));
		if (!devices)
		  {
		    num_devices = 0;
		    free (plugin_name);
		    break;
		  }

		current_device.name = current_device.get_name_func ();
		/* current_device.capabilities has already been set.  */
		current_device.type = current_device.get_type_func ();
		current_device.mem_map.root = NULL;
		current_device.state = GOMP_DEVICE_UNINITIALIZED;
		for (i = 0; i < new_num_devices; i++)
		  {
		    current_device.target_id = i;
		    devices[num_devices] = current_device;
		    gomp_mutex_init (&devices[num_devices].lock);
		    num_devices++;
		  }
	      }
	  }

	free (plugin_name);
	cur = next + 1;
      }
    while (next);

  /* In DEVICES, sort the GOMP_OFFLOAD_CAP_OPENMP_400 ones first, and set
     NUM_DEVICES_OPENMP.  */
  struct gomp_device_descr *devices_s
    = malloc (num_devices * sizeof (struct gomp_device_descr));
  if (!devices_s)
    {
      num_devices = 0;
      free (devices);
      devices = NULL;
    }
  num_devices_openmp = 0;
  for (i = 0; i < num_devices; i++)
    if (devices[i].capabilities & GOMP_OFFLOAD_CAP_OPENMP_400)
      devices_s[num_devices_openmp++] = devices[i];
  int num_devices_after_openmp = num_devices_openmp;
  for (i = 0; i < num_devices; i++)
    if (!(devices[i].capabilities & GOMP_OFFLOAD_CAP_OPENMP_400))
      devices_s[num_devices_after_openmp++] = devices[i];
  free (devices);
  devices = devices_s;

  for (i = 0; i < num_devices; i++)
    {
      /* The 'devices' array can be moved (by the realloc call) until we have
	 found all the plugins, so registering with the OpenACC runtime (which
	 takes a copy of the pointer argument) must be delayed until now.  */
      if (devices[i].capabilities & GOMP_OFFLOAD_CAP_OPENACC_200)
	goacc_register (&devices[i]);
    }

  if (atexit (gomp_target_fini) != 0)
    gomp_fatal ("atexit failed");
}

#else /* PLUGIN_SUPPORT */
/* If dlfcn.h is unavailable we always fallback to host execution.
   GOMP_target* routines are just stubs for this case.  */
static void
gomp_target_init (void)
{
}
#endif /* PLUGIN_SUPPORT */<|MERGE_RESOLUTION|>--- conflicted
+++ resolved
@@ -673,17 +673,10 @@
   struct splay_tree_s *mem_map = &devicep->mem_map;
   struct splay_tree_key_s cur_node;
   struct target_mem_desc *tgt
-<<<<<<< HEAD
     = gomp_malloc (sizeof (*tgt)
 		   + sizeof (tgt->list[0]) * (mapnum + nca_data_row_num));
   tgt->list_count = mapnum + nca_data_row_num;
-  tgt->refcount = (pragma_kind == GOMP_MAP_VARS_ENTER_DATA
-		   || pragma_kind == GOMP_MAP_VARS_OPENACC_ENTER_DATA) ? 0 : 1;
-=======
-    = gomp_malloc (sizeof (*tgt) + sizeof (tgt->list[0]) * mapnum);
-  tgt->list_count = mapnum;
   tgt->refcount = pragma_kind == GOMP_MAP_VARS_ENTER_DATA ? 0 : 1;
->>>>>>> 44d662cf
   tgt->device_descr = devicep;
   tgt->prev = NULL;
   struct gomp_coalesce_buf cbuf, *cbufp = NULL;
@@ -844,7 +837,7 @@
 	     flags to false here.  */
 	  tgt->list[i].copy_from = false;
 	  tgt->list[i].always_copy_from = false;
-	  tgt->list[i].do_detach = false;
+	  tgt->list[i].is_attach = false;
 
 	  size_t align = (size_t) 1 << (kind >> rshift);
 	  if (tgt_align < align)
@@ -1401,7 +1394,7 @@
 
 		      k->tgt = tgt;
 		      k->refcount = 1;
-		      k->virtual_refcount = 0;
+		      k->dynamic_refcount = 0;
 		      k->aux = NULL;
 		      k->tgt_offset = tgt_size;
 
@@ -1412,7 +1405,7 @@
 			= GOMP_MAP_COPY_FROM_P (kind & typemask);
 		      row_desc->always_copy_from
 			= GOMP_MAP_COPY_FROM_P (kind & typemask);
-		      row_desc->do_detach = false;
+		      row_desc->is_attach = false;
 		      row_desc->offset = 0;
 		      row_desc->length = nca->data_row_size;
 
