--- conflicted
+++ resolved
@@ -1467,12 +1467,9 @@
   void *fn_addr;
   if (devicep == NULL
       || !(devicep->capabilities & GOMP_OFFLOAD_CAP_OPENMP_400)
-<<<<<<< HEAD
       /* All shared memory devices should use the GOMP_target_ext function.  */
-      || devicep->capabilities & GOMP_OFFLOAD_CAP_SHARED_MEM)
-=======
+      || devicep->capabilities & GOMP_OFFLOAD_CAP_SHARED_MEM
       || !(fn_addr = gomp_get_target_fn_addr (devicep, fn)))
->>>>>>> d7d6a3ab
     return gomp_target_fallback (fn, hostaddrs);
 
   struct target_mem_desc *tgt_vars
@@ -1569,18 +1566,13 @@
   void *fn_addr;
   if (devicep == NULL
       || !(devicep->capabilities & GOMP_OFFLOAD_CAP_OPENMP_400)
-<<<<<<< HEAD
       || !(fn_addr = gomp_get_target_fn_addr (devicep, fn))
       || (devicep->can_run_func && !devicep->can_run_func (fn_addr)))
-=======
-      || !(fn_addr = gomp_get_target_fn_addr (devicep, fn)))
->>>>>>> d7d6a3ab
     {
       gomp_target_fallback_firstprivate (fn, mapnum, hostaddrs, sizes, kinds);
       return;
     }
 
-<<<<<<< HEAD
   struct target_mem_desc *tgt_vars;
   void *fpc = NULL;
   if (devicep->capabilities & GOMP_OFFLOAD_CAP_SHARED_MEM)
@@ -1598,13 +1590,6 @@
     gomp_unmap_vars (tgt_vars, true);
   else
     free (fpc);
-=======
-  struct target_mem_desc *tgt_vars
-    = gomp_map_vars (devicep, mapnum, hostaddrs, NULL, sizes, kinds, true,
-		     GOMP_MAP_VARS_TARGET);
-  devicep->run_func (devicep->target_id, fn_addr, (void *) tgt_vars->tgt_start);
-  gomp_unmap_vars (tgt_vars, true);
->>>>>>> d7d6a3ab
 }
 
 /* Host fallback for GOMP_target_data{,_ext} routines.  */
@@ -1907,12 +1892,8 @@
       void *fn_addr;
       if (devicep == NULL
 	  || !(devicep->capabilities & GOMP_OFFLOAD_CAP_OPENMP_400)
-<<<<<<< HEAD
 	  || !(fn_addr = gomp_get_target_fn_addr (devicep, ttask->fn))
 	  || (devicep->can_run_func && !devicep->can_run_func (fn_addr)))
-=======
-	  || !(fn_addr = gomp_get_target_fn_addr (devicep, ttask->fn)))
->>>>>>> d7d6a3ab
 	{
 	  ttask->state = GOMP_TARGET_TASK_FALLBACK;
 	  gomp_target_fallback_firstprivate (ttask->fn, ttask->mapnum,
@@ -1927,7 +1908,6 @@
 	  return false;
 	}
 
-<<<<<<< HEAD
       void *actual_arguments;
       if (devicep->capabilities & GOMP_OFFLOAD_CAP_SHARED_MEM)
 	{
@@ -1944,12 +1924,6 @@
 				      GOMP_MAP_VARS_TARGET);
 	  actual_arguments = (void *) ttask->tgt->tgt_start;
 	}
-=======
-      ttask->tgt
-	= gomp_map_vars (devicep, ttask->mapnum, ttask->hostaddrs, NULL,
-			 ttask->sizes, ttask->kinds, true,
-			 GOMP_MAP_VARS_TARGET);
->>>>>>> d7d6a3ab
       ttask->state = GOMP_TARGET_TASK_READY_TO_RUN;
 
       devicep->async_run_func (devicep->target_id, fn_addr, actual_arguments,
