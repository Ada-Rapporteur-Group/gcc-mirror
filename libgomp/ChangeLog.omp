<<<<<<< HEAD
2025-03-25  Thomas Schwinge  <thomas@codesourcery.com>

	Backported from trunk:
	2025-03-24  Thomas Schwinge  <tschwinge@baylibre.com>

	PR libgomp/96835
	* testsuite/libgomp.c++/pr96835-1.C: New.
	* testsuite/libgomp.c++/pr96835-1-O0.C: Likewise.
	* testsuite/libgomp.oacc-c++/pr96835-1.C: Likewise.

	Backported from trunk:
	2025-03-24  Thomas Schwinge  <thomas@codesourcery.com>

	PR target/101544
	* testsuite/libgomp.c++/pr101544-1.C: New.
	* testsuite/libgomp.c++/pr101544-1-O0.C: Likewise.
	* testsuite/libgomp.oacc-c++/pr101544-1.C: Likewise.
=======
2025-03-24  Tobias Burnus  <tburnus@baylibre.com>

	Backported from master:
	2025-03-24  Tobias Burnus  <tburnus@baylibre.com>

	* plugin/plugin-nvptx.c (GOMP_OFFLOAD_interop): Set context for
	stream creation to use the specified device.
>>>>>>> 10041f14

2025-03-21  Tobias Burnus  <tburnus@baylibre.com>

	Backported from master:
	2025-03-21  Tobias Burnus  <tburnus@baylibre.com>

	* testsuite/libgomp.fortran/get-mapped-ptr-1.f90: Use -6
	not -5 as non-conforming device number.

2025-03-21  Tobias Burnus  <tburnus@baylibre.com>

	Backported from master:
	2025-03-21  Tobias Burnus  <tburnus@baylibre.com>

	* plugin/plugin-gcn.c (_LIBGOMP_PLUGIN_INCLUDE): Define.
	(struct hsa_runtime_fn_info): Add two queue functions.
	(hipError_t, hipCtx_t, hipStream_s, hipStream_t): New types.
	(struct hip_runtime_fn_info): New.
	(hip_runtime_lib, hip_fns): New global vars.
	(init_environment_variables): Handle hip_runtime_lib.
	(init_hsa_runtime_functions): Load the two queue functions.
	(init_hip_runtime_functions, GOMP_OFFLOAD_interop,
	GOMP_OFFLOAD_get_interop_int, GOMP_OFFLOAD_get_interop_ptr,
	GOMP_OFFLOAD_get_interop_str,
	GOMP_OFFLOAD_get_interop_type_desc): New.
	* plugin/plugin-nvptx.c (_LIBGOMP_PLUGIN_INCLUDE): Define.
	(GOMP_OFFLOAD_interop, GOMP_OFFLOAD_get_interop_int,
	GOMP_OFFLOAD_get_interop_ptr, GOMP_OFFLOAD_get_interop_str,
	GOMP_OFFLOAD_get_interop_type_desc): New.
	* testsuite/libgomp.c/interop-fr-1.c: New test.
	* testsuite/libgomp.c-c++-common/get-mapped-ptr-1.c: Use -6
	not -5 as non-conforming device number.

2025-03-21  Paul-Antoine Arras  <parras@baylibre.com>

	Backported from master:
	2025-03-21  Paul-Antoine Arras  <parras@baylibre.com>
		    Tobias Burnus  <tburnus@baylibre.com>

	* icv-device.c (omp_set_default_device): Check
	GOMP_DEVICE_DEFAULT_OMP_61.
	* libgomp-plugin.h (struct interop_obj_t): New.
	(enum gomp_interop_flag): New.
	(GOMP_OFFLOAD_interop): Declare.
	(GOMP_OFFLOAD_get_interop_int): Declare.
	(GOMP_OFFLOAD_get_interop_ptr): Declare.
	(GOMP_OFFLOAD_get_interop_str): Declare.
	(GOMP_OFFLOAD_get_interop_type_desc): Declare.
	* libgomp.h (_LIBGOMP_OMP_LOCK_DEFINED): Define.
	(struct gomp_device_descr): Add interop_func, get_interop_int_func,
	get_interop_ptr_func, get_interop_str_func, get_interop_type_desc_func.
	* libgomp.map: Add GOMP_interop.
	* libgomp_g.h (GOMP_interop): Declare.
	* target.c (resolve_device): Handle GOMP_DEVICE_DEFAULT_OMP_61.
	(omp_get_interop_int): Replace stub with actual implementation.
	(omp_get_interop_ptr): Likewise.
	(omp_get_interop_str): Likewise.
	(omp_get_interop_type_desc): Likewise.
	(struct interop_data_t): Define.
	(gomp_interop_internal): New function.
	(GOMP_interop): Likewise.
	(gomp_load_plugin_for_device): Load symbols for get_interop_int,
	get_interop_ptr, get_interop_str and get_interop_type_desc.
	* testsuite/libgomp.c-c++-common/interop-1.c: New test.

2025-03-18  Tobias Burnus  <tburnus@baylibre.com>

	Backported from master:
	2025-03-17  Tobias Burnus  <tburnus@baylibre.com>

	PR fortran/115271
	* testsuite/libgomp.fortran/declare-variant-mod-1-use.f90: Moved
	from gcc/testsuite/gfortran.dg/gomp/.
	* testsuite/libgomp.fortran/declare-variant-mod-1.f90: Likewise.

2025-01-30  Tobias Burnus  <tburnus@baylibre.com>

	Backported from master:
	2025-01-30  Tobias Burnus  <tburnus@baylibre.com>

	* libgomp.texi (Impl. Status): Update for accumpulated changes
	related to 'dispatch' and interop.

2025-01-27  Tobias Burnus  <tburnus@baylibre.com>

	Backported from master:
	2024-12-19  Tobias Burnus  <tburnus@baylibre.com>

	* libgomp.texi (OpenMP Context Selectors): Document that 'kind' also
	accepts 'cpu'/'any' on host and 'any'/'nohost' on 'nohost' devices.

2025-01-27  Paul-Antoine Arras  <parras@baylibre.com>

	Backported from master:
	2025-01-13  Paul-Antoine Arras  <parras@baylibre.com>

	* testsuite/libgomp.fortran/dispatch-1.f90: Add missing target
	directive.

2025-01-27  Paul-Antoine Arras  <parras@baylibre.com>

	Backported from master:
	2025-01-03  Paul-Antoine Arras  <parras@baylibre.com>

	* libgomp.texi: Update dispatch and adjust_args status.

2025-01-27  Paul-Antoine Arras  <parras@baylibre.com>

	Backported from master:
	2025-01-02  Paul-Antoine Arras  <parras@baylibre.com>

	* testsuite/libgomp.fortran/declare-variant-2-aux.f90: New test.
	* testsuite/libgomp.fortran/declare-variant-2.f90: New test (xfail).
	* testsuite/libgomp.fortran/dispatch-1.f90: New test.
	* testsuite/libgomp.fortran/dispatch-2.f90: New test.
	* testsuite/libgomp.fortran/dispatch-3.f90: New test.

2025-01-27  Paul-Antoine Arras  <parras@baylibre.com>

	Backported from master:
	2024-11-20  Paul-Antoine Arras  <parras@baylibre.com>

	* testsuite/libgomp.c-c++-common/dispatch-1.c: New test.
	* testsuite/libgomp.c-c++-common/dispatch-2.c: New test.

2025-01-23  Tobias Burnus  <tburnus@baylibre.com>

	Backported from master:
	2024-11-11  Tobias Burnus  <tburnus@baylibre.com>

	* testsuite/libgomp.c-c++-common/pr109062.c: Update dg-output
	to also accept GOMP_SPINCOUNT = 1 for x86-64.

2025-01-23  Tobias Burnus  <tburnus@baylibre.com>

	Backported from master:
	2024-11-07  Tobias Burnus  <tburnus@baylibre.com>

	* libgomp.texi (OpenMP Technical Report 13): Remove 'iterator'
	in 'map' clause of 'declare mapper' as it is already the list above.
	(Interoperability Routines): Add.
	(omp_target_memcpy_async, omp_target_memcpy_rect_async):
	Document that depobj_list may be omitted in C++ and Fortran.

2025-01-23  Tobias Burnus  <tburnus@baylibre.com>

	Backported from master:
	2024-09-23  Tobias Burnus  <tburnus@baylibre.com>

	* fortran.c (omp_get_device_from_uid_): New function.
	* libgomp.map (GOMP_6.0): Add it.
	* oacc-host.c (host_dispatch): Init '.uid' and '.get_uid_func'.
	* omp_lib.f90.in: Make it used by removing bind(C).
	* omp_lib.h.in: Likewise.
	* target.c (omp_get_device_from_uid): Ensure the device is initialized.
	* plugin/plugin-gcn.c (GOMP_OFFLOAD_get_uid): Add function comment;
	return NULL in case of an error.
	* plugin/plugin-nvptx.c (GOMP_OFFLOAD_get_uid): Likewise.
	* testsuite/libgomp.fortran/device_uid.f90: Update to test substrings.

2025-01-23  Tobias Burnus  <tburnus@baylibre.com>

	Backported from master:
	2024-09-20  Tobias Burnus  <tburnus@baylibre.com>

	* config/gcn/target.c (omp_get_uid_from_device,
	omp_get_device_from_uid): Add stub implementation.
	* config/nvptx/target.c (omp_get_uid_from_device,
	omp_get_device_from_uid): Likewise.
	* fortran.c (omp_get_uid_from_device_,
	omp_get_uid_from_device_8_): New functions.
	* libgomp-plugin.h (GOMP_OFFLOAD_get_uid): Add prototype.
	* libgomp.h (struct gomp_device_descr): Add 'uid' and 'get_uid_func'.
	* libgomp.map (GOMP_6.0): New, includind the new UID routines.
	* libgomp.texi (OpenMP Technical Report 13): Mark UID routines as 'Y'.
	(Device Information Routines): Document new UID routines.
	(Offload-Target Specifics): Document UID format.
	* omp.h.in (omp_get_device_from_uid, omp_get_uid_from_device):
	New prototype.
	* omp_lib.f90.in (omp_get_device_from_uid, omp_get_uid_from_device):
	New interface.
	* omp_lib.h.in: Likewise.
	* plugin/cuda-lib.def: Add cuDeviceGetUuid and cuDeviceGetUuid_v2 via
	CUDA_ONE_CALL_MAYBE_NULL.
	* plugin/plugin-gcn.c (GOMP_OFFLOAD_get_uid): New.
	* plugin/plugin-nvptx.c (GOMP_OFFLOAD_get_uid): New.
	* target.c (str_omp_initial_device): New static var.
	(STR_OMP_DEV_PREFIX): Define.
	(gomp_get_uid_for_device, omp_get_uid_from_device,
	omp_get_device_from_uid): New.
	(gomp_load_plugin_for_device): DLSYM_OPT the function 'get_uid'.
	(gomp_target_init): Set the device's 'uid' field to NULL.
	* testsuite/libgomp.c/device_uid.c: New test.
	* testsuite/libgomp.fortran/device_uid.f90: New test.

2025-01-23  Tobias Burnus  <tburnus@baylibre.com>

	Backported from master:
	2024-08-28  Tobias Burnus  <tburnus@baylibre.com>

	* fortran.c (omp_get_interop_str_, omp_get_interop_name_,
	omp_get_interop_type_desc_, omp_get_interop_rc_desc_): Add.
	* libgomp.map (GOMP_5.1.3): New; add interop routines.
	* omp.h.in: Add interop typedefs, enum and prototypes.
	(__GOMP_DEFAULT_NULL): Define.
	(omp_target_memcpy_async, omp_target_memcpy_rect_async):
	Use it for the optional depend argument.
	* omp_lib.f90.in: Add paramters and interfaces for interop.
	* omp_lib.h.in: Likewise; move F90 '&' to column 81 for
	-ffree-length-80.
	* target.c (omp_get_num_interop_properties, omp_get_interop_int,
	omp_get_interop_ptr, omp_get_interop_str, omp_get_interop_name,
	omp_get_interop_type_desc, omp_get_interop_rc_desc): Add.
	* config/gcn/target.c (omp_get_num_interop_properties,
	omp_get_interop_int, omp_get_interop_ptr, omp_get_interop_str,
	omp_get_interop_name, omp_get_interop_type_desc,
	omp_get_interop_rc_desc): Add.
	* config/nvptx/target.c (omp_get_num_interop_properties,
	omp_get_interop_int, omp_get_interop_ptr, omp_get_interop_str,
	omp_get_interop_name, omp_get_interop_type_desc,
	omp_get_interop_rc_desc): Add.
	* testsuite/libgomp.c-c++-common/interop-routines-1.c: New test.
	* testsuite/libgomp.c-c++-common/interop-routines-2.c: New test.
	* testsuite/libgomp.fortran/interop-routines-1.F90: New test.
	* testsuite/libgomp.fortran/interop-routines-2.F90: New test.
	* testsuite/libgomp.fortran/interop-routines-3.F: New test.
	* testsuite/libgomp.fortran/interop-routines-4.F: New test.
	* testsuite/libgomp.fortran/interop-routines-5.F: New test.
	* testsuite/libgomp.fortran/interop-routines-6.F: New test.
	* testsuite/libgomp.fortran/interop-routines-7.F90: New test.

2024-12-19  Thomas Schwinge  <tschwinge@baylibre.com>

	PR target/65181
	* testsuite/libgomp.oacc-fortran/privatized-ref-2.f90: Adjust.

2024-12-18  Thomas Schwinge  <tschwinge@baylibre.com>

	Backported from trunk:
	2024-12-06  Thomas Schwinge  <tschwinge@baylibre.com>

	* testsuite/libgomp.c/declare-variant-3-sm89.c: New.
	* testsuite/libgomp.c/declare-variant-3.h: Adjust.

	Backported from trunk:
	2024-12-06  Thomas Schwinge  <tschwinge@baylibre.com>

	* testsuite/libgomp.c/declare-variant-3-sm52.c: New.
	* testsuite/libgomp.c/declare-variant-3.h: Adjust.

	Backported from trunk:
	2024-12-06  Thomas Schwinge  <tschwinge@baylibre.com>

	* testsuite/libgomp.c/declare-variant-3-sm37.c: New.
	* testsuite/libgomp.c/declare-variant-3.h: Adjust.

	Backported from trunk:
	2024-12-10  Tobias Burnus  <tburnus@baylibre.com>

	* plugin/plugin-gcn.c (GOMP_OFFLOAD_dev2dev, GOMP_OFFLOAD_async_run):
	Handle omp_async_queue == NULL after call to maybe_init_omp_async.
	(GOMP_OFFLOAD_openacc_async_construct): Use error not fatal error,
	partially reverting r15-5392.

	Backported from trunk:
	2024-11-18  Tobias Burnus  <tburnus@baylibre.com>

	* plugin/plugin-gcn.c (GOMP_OFFLOAD_openacc_async_construct): In
	case of an error, call GOMP_PLUGIN_fatal not ..._error; use NULL
	not false in return.

	Backported from trunk:
	2024-08-07  Tobias Burnus  <tburnus@baylibre.com>

	* testsuite/libgomp.c-c++-common/target-link-2.c: Reset variable
	value to handle multi-device tests.

	Backported from trunk:
	2024-11-18  Tobias Burnus  <tburnus@baylibre.com>

	PR libgomp/117626
	* plugin/plugin-nvptx.c (nvptx_open_device): Use 'CUDA_CALL_ERET'
	with 'NULL' as error return instead of 'CUDA_CALL' that returns false.

2024-08-01  Tobias Burnus  <tburnus@baylibre.com>

	Backported from master:
	2024-08-01  Tobias Burnus  <tburnus@baylibre.com>
		    Richard Biener  <rguenther@suse.de

	PR middle-end/115637
	* testsuite/libgomp.fortran/declare-target-link.f90: Uncomment
	now working code.

2024-07-29  Tobias Burnus  <tburnus@baylibre.com>

	Backported from master:
	2024-07-29  Tobias Burnus  <tburnus@baylibre.com>

	PR fortran/115559
	* testsuite/libgomp.fortran/declare-target-link.f90: New test.

2024-07-29  Tobias Burnus  <tburnus@baylibre.com>

	Backported from master:
	2024-07-29  Tobias Burnus  <tburnus@baylibre.com>

	PR middle-end/116107
	* target.c (gomp_map_vars_internal): Honor array mapping offsets
	with declare-target 'link' variables.
	* testsuite/libgomp.c-c++-common/target-link-2.c: New test.

2024-07-19  Thomas Schwinge  <tschwinge@baylibre.com>

	Backported from trunk:
	2024-07-19  Thomas Schwinge  <tschwinge@baylibre.com>

	* config/gcn/target.c (GOMP_teams4): Document.
	* config/nvptx/target.c (GOMP_teams4): Likewise.
	* target.c (GOMP_teams4): Likewise.

	Backported from trunk:
	2024-07-19  Thomas Schwinge  <tschwinge@baylibre.com>

	* config/gcn/libgomp-gcn.h (GOMP_TEAM_NUM): Inject.
	* config/gcn/target.c (GOMP_teams4): Handle.
	* config/gcn/team.c (gomp_gcn_enter_kernel): Initialize.
	* config/gcn/teams.c (omp_get_team_num): Adjust.

2024-04-16  Andrew Pinski  <quic_apinski@quicinc.com>

	* gfortran.dg/gomp/atomic-21.f90: Update testcase for the removal of `;`.

2024-05-02  Jakub Jelinek  <jakub@redhat.com>

	* testsuite/libgomp.c/declare-variant-4.h (gfx90c, gfx1036, gfx1103):
	New functions.
	(f): Add #pragma omp declare variant directives for those.
	* testsuite/libgomp.c/declare-variant-4-gfx90c.c: New test.
	* testsuite/libgomp.c/declare-variant-4-gfx1036.c: New test.
	* testsuite/libgomp.c/declare-variant-4-gfx1103.c: New test.

2024-05-04  Sandra Loosemore  <sloosemore@baylibre.com>

	* libgomp.texi (OpenMP 5.0): Mark metadirective and declare variant
	as implemented.
	(OpenMP 5.1): Mark target_device as supported.
	Add changed interaction between declare target and OpenMP context
	and dynamic selector support.
	(OpenMP 5.2): Mark otherwise clause as supported, note that
	default is also still accepted.

2024-05-04  Sandra Loosemore  <sloosemore@baylibre.com>

	* testsuite/libgomp.fortran/metadirective-1.f90: New.
	* testsuite/libgomp.fortran/metadirective-2.f90: New.
	* testsuite/libgomp.fortran/metadirective-3.f90: New.
	* testsuite/libgomp.fortran/metadirective-4.f90: New.
	* testsuite/libgomp.fortran/metadirective-5.f90: New.
	* testsuite/libgomp.fortran/metadirective-6.f90: New.

2024-05-04  Sandra Loosemore  <sloosemore@baylibre.com>

	* testsuite/libgomp.c-c++-common/metadirective-1.c: New.
	* testsuite/libgomp.c-c++-common/metadirective-2.c: New.
	* testsuite/libgomp.c-c++-common/metadirective-3.c: New.
	* testsuite/libgomp.c-c++-common/metadirective-4.c: New.
	* testsuite/libgomp.c-c++-common/metadirective-5.c: New.

2024-05-04  Sandra Loosemore  <sloosemore@baylibre.com>

	* testsuite/libgomp.c++/metadirective-template-1.C: New.
	* testsuite/libgomp.c++/metadirective-template-2.C: New.
	* testsuite/libgomp.c++/metadirective-template-3.C: New.

2024-05-04  Sandra Loosemore  <sloosemore@baylibre.com>

	* Makefile.am (libgomp_la_SOURCES): Add selector.c.
	* Makefile.in: Regenerate.
	* config/gcn/selector.c: New.
	* config/linux/selector.c: New.
	* config/linux/x86/selector.c: New.
	* config/nvptx/selector.c: New.
	* libgomp-plugin.h (GOMP_OFFLOAD_evaluate_device): New.
	* libgomp.h (struct gomp_device_descr): Add evaluate_device_func field.
	* libgomp.map (GOMP_5.1.3): New, add GOMP_evaluate_target_device.
	* libgomp.texi (OpenMP Context Selectors): Document dynamic selector
	matching of kind/arch/isa.
	* libgomp_g.h (GOMP_evaluate_current_device): New.
	(GOMP_evaluate_target_device): New.
	* oacc-host.c (host_evaluate_device): New.
	(host_openacc_exec): Initialize evaluate_device_func field to
	host_evaluate_device.
	* plugin/plugin-gcn.c (gomp_match_selectors): New.
	(gomp_match_isa): New.
	(GOMP_OFFLOAD_evaluate_device): New.
	* plugin/plugin-nvptx.c (struct ptx_device): Add compute_major and
	compute_minor fields.
	(nvptx_open_device): Read compute capability information from device.
	(gomp_match_selectors): New.
	(gomp_match_selector): New.
	(CHECK_ISA): New macro.
	(GOMP_OFFLOAD_evaluate_device): New.
	* selector.c: New.
	* target.c (GOMP_evaluate_target_device): New.
	(gomp_load_plugin_for_device): Load evaluate_device plugin function.

2023-10-30  Tobias Burnus  <tobias@codesourcery.com>

	* testsuite/libgomp.fortran/allocate-8a.f90: New test.

2023-10-26  Tobias Burnus  <tobias@codesourcery.com>

	* libgomp.texi (OpenMP Impl. Status): Document that 'omp allocate'
	is now supported for C++ stack/automatic variables.
	* testsuite/libgomp.c-c++-common/allocate-4.c: Renamed from ...
	* testsuite/libgomp.c/allocate-4.c: ... this.
	* testsuite/libgomp.c-c++-common/allocate-5.c: Renamed from ...
	* testsuite/libgomp.c/allocate-5.c: ... this.
	* testsuite/libgomp.c-c++-common/allocate-6.c: Renamed from ...
	* testsuite/libgomp.c/allocate-6.c: ... this.
	* testsuite/libgomp.c++/allocate-2.C: New test.

2023-09-19  Julian Brown  <julian@codesourcery.com>

	* target.c (omp_target_memcpy_rect_worker): Add 1D strided transfer
	support.

2023-08-10  Julian Brown  <julian@codesourcery.com>

	* testsuite/libgomp.c-c++-common/declare-mapper-18.c: New test.
	* testsuite/libgomp.fortran/declare-mapper-25.f90: New test.
	* testsuite/libgomp.fortran/declare-mapper-28.f90: New test.

2023-07-14  Julian Brown  <julian@codesourcery.com>

	* testsuite/libgomp.c-c++-common/array-shaping-14.c: New test.

2023-09-05  Julian Brown  <julian@codesourcery.com>

	* testsuite/libgomp.c/array-shaping-1.c: New test.
	* testsuite/libgomp.c/array-shaping-2.c: New test.
	* testsuite/libgomp.c/array-shaping-3.c: New test.
	* testsuite/libgomp.c/array-shaping-4.c: New test.
	* testsuite/libgomp.c/array-shaping-5.c: New test.
	* testsuite/libgomp.c/array-shaping-6.c: New test.

2023-07-03  Julian Brown  <julian@codesourcery.com>

	* libgomp.h (omp_noncontig_array_desc): Add span field.
	* target.c (omp_target_memcpy_rect_worker): Add span parameter. Update
	forward declaration. Handle span != element_size.
	(gomp_update): Handle bias in descriptor's size slot.  Update calls to
	omp_target_memcpy_rect_worker.
	* testsuite/libgomp.fortran/noncontig-updates-1.f90: New test.
	* testsuite/libgomp.fortran/noncontig-updates-2.f90: New test.
	* testsuite/libgomp.fortran/noncontig-updates-3.f90: New test.
	* testsuite/libgomp.fortran/noncontig-updates-4.f90: New test.
	* testsuite/libgomp.fortran/noncontig-updates-5.f90: New test.
	* testsuite/libgomp.fortran/noncontig-updates-6.f90: New test.
	* testsuite/libgomp.fortran/noncontig-updates-7.f90: New test.
	* testsuite/libgomp.fortran/noncontig-updates-8.f90: New test.
	* testsuite/libgomp.fortran/noncontig-updates-9.f90: New test.
	* testsuite/libgomp.fortran/noncontig-updates-10.f90: New test.
	* testsuite/libgomp.fortran/noncontig-updates-11.f90: New test.
	* testsuite/libgomp.fortran/noncontig-updates-12.f90: New test.
	* testsuite/libgomp.fortran/noncontig-updates-13.f90: New test.

2023-07-03  Julian Brown  <julian@codesourcery.com>

	* libgomp.h (omp_noncontig_array_desc): New struct.
	* target.c (omp_target_memcpy_rect_worker): Add stride array
	parameter.  Forward declare.  Add STRIDES parameter and strided
	update support.
	(gomp_update): Add noncontiguous (strided/shaped) update support.
	* testsuite/libgomp.c++/array-shaping-1.C: New test.
	* testsuite/libgomp.c++/array-shaping-2.C: New test.
	* testsuite/libgomp.c++/array-shaping-3.C: New test.
	* testsuite/libgomp.c++/array-shaping-4.C: New test.
	* testsuite/libgomp.c++/array-shaping-5.C: New test.
	* testsuite/libgomp.c++/array-shaping-6.C: New test.
	* testsuite/libgomp.c++/array-shaping-7.C: New test.
	* testsuite/libgomp.c++/array-shaping-8.C: New test.
	* testsuite/libgomp.c++/array-shaping-9.C: New test.
	* testsuite/libgomp.c++/array-shaping-10.C: New test.
	* testsuite/libgomp.c++/array-shaping-11.C: New test.
	* testsuite/libgomp.c++/array-shaping-12.C: New test.
	* testsuite/libgomp.c++/array-shaping-13.C: New test.

2023-08-10  Julian Brown  <julian@codesourcery.com>

	* testsuite/libgomp.fortran/declare-mapper-30.f90: New test.
	* testsuite/libgomp.fortran/declare-mapper-4.f90: Adjust test for new
	lookup behaviour.

2023-07-12  Julian Brown  <julian@codesourcery.com>

	* testsuite/libgomp.oacc-c-c++-common/implicit-mapping-1.c: Add
	expected warning.
	* testsuite/libgomp.oacc-fortran/declare-create-1.f90: Likewise.
	* testsuite/libgomp.oacc-fortran/declare-create-2.f90: Likewise.
	* testsuite/libgomp.oacc-fortran/declare-create-3.f90: Likewise.
	* testsuite/libgomp.oacc-fortran/nonlexical-assumed-size-1.f90:
	Likewise.
	* testsuite/libgomp.oacc-fortran/nonlexical-assumed-size-2.f90:
	Likewise.

2023-06-30  Julian Brown  <julian@codesourcery.com>

	* testsuite/libgomp.fortran/declare-mapper-2.f90: New test.
	* testsuite/libgomp.fortran/declare-mapper-3.f90: New test.
	* testsuite/libgomp.fortran/declare-mapper-4.f90: New test.
	* testsuite/libgomp.fortran/declare-mapper-6.f90: New test.
	* testsuite/libgomp.fortran/declare-mapper-7.f90: New test.
	* testsuite/libgomp.fortran/declare-mapper-8.f90: New test.
	* testsuite/libgomp.fortran/declare-mapper-9.f90: New test.
	* testsuite/libgomp.fortran/declare-mapper-10.f90: New test.
	* testsuite/libgomp.fortran/declare-mapper-11.f90: New test.
	* testsuite/libgomp.fortran/declare-mapper-12.f90: New test.
	* testsuite/libgomp.fortran/declare-mapper-13.f90: New test.
	* testsuite/libgomp.fortran/declare-mapper-15.f90: New test.
	* testsuite/libgomp.fortran/declare-mapper-17.f90: New test.
	* testsuite/libgomp.fortran/declare-mapper-18.f90: New test.
	* testsuite/libgomp.fortran/declare-mapper-19.f90: New test.
	* testsuite/libgomp.fortran/declare-mapper-20.f90: New test.
	* testsuite/libgomp.fortran/declare-mapper-21.f90: New test.

2023-06-30  Julian Brown  <julian@codesourcery.com>

	* testsuite/libgomp.c-c++-common/declare-mapper-9.c: Enable for C.
	* testsuite/libgomp.c-c++-common/declare-mapper-10.c: Likewise.
	* testsuite/libgomp.c-c++-common/declare-mapper-11.c: Likewise.
	* testsuite/libgomp.c-c++-common/declare-mapper-12.c: Likewise.
	* testsuite/libgomp.c-c++-common/declare-mapper-13.c: Likewise.
	* testsuite/libgomp.c-c++-common/declare-mapper-14.c: Likewise.

2023-06-30  Julian Brown  <julian@codesourcery.com>

	* testsuite/libgomp.c++/declare-mapper-1.C: New test.
	* testsuite/libgomp.c++/declare-mapper-2.C: New test.
	* testsuite/libgomp.c++/declare-mapper-3.C: New test.
	* testsuite/libgomp.c++/declare-mapper-4.C: New test.
	* testsuite/libgomp.c++/declare-mapper-5.C: New test.
	* testsuite/libgomp.c++/declare-mapper-6.C: New test.
	* testsuite/libgomp.c++/declare-mapper-7.C: New test.
	* testsuite/libgomp.c++/declare-mapper-8.C: New test.
	* testsuite/libgomp.c-c++-common/declare-mapper-9.c: New test (only
	enabled for C++ for now).
	* testsuite/libgomp.c-c++-common/declare-mapper-10.c: Likewise.
	* testsuite/libgomp.c-c++-common/declare-mapper-11.c: Likewise.
	* testsuite/libgomp.c-c++-common/declare-mapper-12.c: Likewise.
	* testsuite/libgomp.c-c++-common/declare-mapper-13.c: Likewise.
	* testsuite/libgomp.c-c++-common/declare-mapper-14.c: Likewise.

2023-06-19  Julian Brown  <julian@codesourcery.com>

	* testsuite/libgomp.oacc-c-c++-common/implicit-mapping-1.c: New test.

2023-06-19  Julian Brown  <julian@codesourcery.com>

	* testsuite/libgomp.oacc-fortran/nonlexical-assumed-size-1.f90: New
	test.
	* testsuite/libgomp.oacc-fortran/nonlexical-assumed-size-2.f90: New
	test.

2023-06-19  Julian Brown  <julian@codesourcery.com>

	* testsuite/libgomp.oacc-fortran/declare-create-1.f90: New test.
	* testsuite/libgomp.oacc-fortran/declare-create-2.f90: New test.
	* testsuite/libgomp.oacc-fortran/declare-create-3.f90: New test.

2023-06-19  Julian Brown  <julian@codesourcery.com>

	* testsuite/libgomp.oacc-c-c++-common/pr70828.c: New test.
	* testsuite/libgomp.oacc-c-c++-common/pr70828-2.c: Likewise.
	* testsuite/libgomp.oacc-fortran/pr70828.f90: Likewise.
	* testsuite/libgomp.oacc-fortran/pr70828-2.f90: Likewise.
	* testsuite/libgomp.oacc-fortran/pr70828-3.f90: Likewise.
	* testsuite/libgomp.oacc-fortran/pr70828-4.f90: Likewise.
	* testsuite/libgomp.oacc-fortran/pr70828-5.f90: Likewise.
	* testsuite/libgomp.oacc-fortran/pr70828-6.f90: Likewise.

2023-05-12  Julian Brown  <julian@codesourcery.com>

	* testsuite/libgomp.c++/static-aggr-constructor-destructor-1.C: New
	test.
	* testsuite/libgomp.c++/static-aggr-constructor-destructor-2.C: New
	test.
	* testsuite/libgomp.c++/static-aggr-constructor-destructor-3.C: New
	test.

2023-04-03  Thomas Schwinge  <thomas@codesourcery.com>

	PR other/76739
	* target.c (gomp_map_vars_internal): Pass pre-allocated 'ptrblock'
	to 'goacc_noncontig_array_create_ptrblock'.
	* oacc-parallel.c (goacc_noncontig_array_create_ptrblock): Adjust.
	* oacc-int.h (goacc_noncontig_array_create_ptrblock): Adjust.

	* libgomp.texi (AMD Radeon, nvptx): Document OpenMP 'pinned'
	memory.

2024-06-06  Jakub Jelinek  <jakub@redhat.com>

	* libgomp.texi (OpenMP 5.1 status): Mark Loop transformation constructs
	as implemented.

2024-06-05  Jakub Jelinek  <jakub@redhat.com>
	    Frederik Harwath  <frederik@codesourcery.com>
	    Sandra Loosemore  <sandra@codesourcery.com>

	* testsuite/libgomp.c-c++-common/imperfect-transform-1.c: New test.
	* testsuite/libgomp.c-c++-common/imperfect-transform-2.c: New test.
	* testsuite/libgomp.c-c++-common/matrix-1.h: New test.
	* testsuite/libgomp.c-c++-common/matrix-constant-iter.h: New test.
	* testsuite/libgomp.c-c++-common/matrix-helper.h: New test.
	* testsuite/libgomp.c-c++-common/matrix-no-directive-1.c: New test.
	* testsuite/libgomp.c-c++-common/matrix-no-directive-unroll-full-1.c:
	New test.
	* testsuite/libgomp.c-c++-common/matrix-omp-distribute-parallel-for-1.c:
	New test.
	* testsuite/libgomp.c-c++-common/matrix-omp-for-1.c: New test.
	* testsuite/libgomp.c-c++-common/matrix-omp-parallel-for-1.c: New test.
	* testsuite/libgomp.c-c++-common/matrix-omp-parallel-masked-taskloop-1.c:
	New test.
	* testsuite/libgomp.c-c++-common/matrix-omp-parallel-masked-taskloop-simd-1.c:
	New test.
	* testsuite/libgomp.c-c++-common/matrix-omp-target-parallel-for-1.c:
	New test.
	* testsuite/libgomp.c-c++-common/matrix-omp-target-teams-distribute-parallel-for-1.c:
	New test.
	* testsuite/libgomp.c-c++-common/matrix-omp-taskloop-1.c: New test.
	* testsuite/libgomp.c-c++-common/matrix-omp-teams-distribute-parallel-for-1.c:
	New test.
	* testsuite/libgomp.c-c++-common/matrix-simd-1.c: New test.
	* testsuite/libgomp.c-c++-common/matrix-transform-variants-1.h:
	New test.
	* testsuite/libgomp.c-c++-common/target-imperfect-transform-1.c:
	New test.
	* testsuite/libgomp.c-c++-common/target-imperfect-transform-2.c:
	New test.
	* testsuite/libgomp.c-c++-common/unroll-1.c: New test.
	* testsuite/libgomp.c-c++-common/unroll-non-rect-1.c: New test.
	* testsuite/libgomp.c++/matrix-no-directive-unroll-full-1.C: New test.
	* testsuite/libgomp.c++/tile-2.C: New test.
	* testsuite/libgomp.c++/tile-3.C: New test.
	* testsuite/libgomp.c++/unroll-1.C: New test.
	* testsuite/libgomp.c++/unroll-2.C: New test.
	* testsuite/libgomp.c++/unroll-full-tile.C: New test.
	* testsuite/libgomp.fortran/imperfect-transform-1.f90: New test.
	* testsuite/libgomp.fortran/imperfect-transform-2.f90: New test.
	* testsuite/libgomp.fortran/inner-1.f90: New test.
	* testsuite/libgomp.fortran/nested-fn.f90: New test.
	* testsuite/libgomp.fortran/target-imperfect-transform-1.f90: New test.
	* testsuite/libgomp.fortran/target-imperfect-transform-2.f90: New test.
	* testsuite/libgomp.fortran/tile-1.f90: New test.
	* testsuite/libgomp.fortran/tile-2.f90: New test.
	* testsuite/libgomp.fortran/tile-unroll-1.f90: New test.
	* testsuite/libgomp.fortran/tile-unroll-2.f90: New test.
	* testsuite/libgomp.fortran/tile-unroll-3.f90: New test.
	* testsuite/libgomp.fortran/tile-unroll-4.f90: New test.
	* testsuite/libgomp.fortran/unroll-1.f90: New test.
	* testsuite/libgomp.fortran/unroll-2.f90: New test.
	* testsuite/libgomp.fortran/unroll-3.f90: New test.
	* testsuite/libgomp.fortran/unroll-4.f90: New test.
	* testsuite/libgomp.fortran/unroll-5.f90: New test.
	* testsuite/libgomp.fortran/unroll-6.f90: New test.
	* testsuite/libgomp.fortran/unroll-7a.f90: New test.
	* testsuite/libgomp.fortran/unroll-7b.f90: New test.
	* testsuite/libgomp.fortran/unroll-7c.f90: New test.
	* testsuite/libgomp.fortran/unroll-7.f90: New test.
	* testsuite/libgomp.fortran/unroll-8.f90: New test.
	* testsuite/libgomp.fortran/unroll-simd-1.f90: New test.
	* testsuite/libgomp.fortran/unroll-tile-1.f90: New test.
	* testsuite/libgomp.fortran/unroll-tile-2.f90: New test.

2023-03-24  Thomas Schwinge  <thomas@codesourcery.com>

	* target.c (gomp_target_rev): Instead of 'dev_to_host_cpy',
	'host_to_dev_cpy', 'token', take a single 'goacc_asyncqueue'.
	* libgomp.h (gomp_target_rev): Adjust.
	* libgomp-plugin.c (GOMP_PLUGIN_target_rev): Adjust.
	* libgomp-plugin.h (GOMP_PLUGIN_target_rev): Adjust.
	* plugin/plugin-gcn.c (process_reverse_offload): Adjust.
	* plugin/plugin-nvptx.c (rev_off_dev_to_host_cpy)
	(rev_off_host_to_dev_cpy): Remove.
	(GOMP_OFFLOAD_run): Adjust.

	* target.c (gomp_unmap_vars_internal): Queue splay-tree keys for
	removal after main loop.

	PR other/76739
	* oacc-parallel.c (GOACC_parallel_keyed): Given OpenACC 'async',
	defer 'free' of non-contiguous array support data structures.
	* target.c (gomp_map_vars_internal): Likewise.

2023-03-23  Tobias Burnus  <tobias@codesourcery.com>

	* testsuite/libgomp.fortran/map-alloc-comp-8.f90: New test.

2023-03-10  Thomas Schwinge  <thomas@codesourcery.com>

	PR other/76739
	* libgomp.h (goacc_map_vars): Add 'struct goacc_ncarray_info *'
	formal parameter.
	(gomp_map_vars_openacc): Remove.
	* target.c (goacc_map_vars): Adjust.
	(gomp_map_vars_openacc): Remove.
	* oacc-mem.c (acc_map_data, goacc_enter_datum)
	(goacc_enter_data_internal): Adjust.
	* oacc-parallel.c (GOACC_parallel_keyed, GOACC_data_start):
	Adjust.

2024-05-31  Thomas Schwinge  <tschwinge@baylibre.com>

	* libgomp.texi (nvptx): Update.
	* testsuite/libgomp.fortran/target-print-1-nvptx.f90: Remove.
	* testsuite/libgomp.fortran/target-print-1.f90: Adjust.
	* testsuite/libgomp.oacc-fortran/error_stop-2-nvptx.f: New.
	* testsuite/libgomp.oacc-fortran/error_stop-2.f: Adjust.
	* testsuite/libgomp.oacc-fortran/print-1-nvptx.f90: Adjust.
	* testsuite/libgomp.oacc-fortran/print-1.f90: Adjust.
	* testsuite/libgomp.oacc-fortran/stop-2-nvptx.f: New.
	* testsuite/libgomp.oacc-fortran/stop-2.f: Adjust.

2024-05-31  Thomas Schwinge  <tschwinge@baylibre.com>

	* plugin/cuda-lib.def (cuCtxSetLimit): Add.
	* plugin/plugin-nvptx.c (nvptx_open_device): Handle
	'GOMP_NVPTX_NATIVE_GPU_THREAD_STACK_SIZE' environment variable.

2024-06-05  Thomas Schwinge  <tschwinge@baylibre.com>

	* plugin/plugin-nvptx.c (nvptx_do_global_cdtors): New.
	(nvptx_close_device, GOMP_OFFLOAD_load_image)
	(GOMP_OFFLOAD_unload_image): Call it.

2024-06-05  Thomas Schwinge  <tschwinge@baylibre.com>

	* config/nvptx/error.c (exit): Don't override.
	* testsuite/libgomp.oacc-fortran/error_stop-1.f: Update.
	* testsuite/libgomp.oacc-fortran/error_stop-2.f: Likewise.
	* testsuite/libgomp.oacc-fortran/error_stop-3.f: Likewise.
	* testsuite/libgomp.oacc-fortran/stop-1.f: Likewise.
	* testsuite/libgomp.oacc-fortran/stop-2.f: Likewise.
	* testsuite/libgomp.oacc-fortran/stop-3.f: Likewise.

2022-12-06  Paul-Antoine Arras <pa@codesourcery.com>

	* config/gcn/selector.c (GOMP_evaluate_current_device): Recognise 'amdgcn'
	as arch, and '-march' values (as well as 'gfx803') as isa traits.
	* testsuite/libgomp.c-c++-common/metadirective-6.c: New test.

2022-11-02  Tobias Burnus  <tobias@codesourcery.com>

	* testsuite/libgomp.oacc-fortran/declare-allocatable-array_descriptor-1-directive.f90:
	Adjust.
	* testsuite/libgomp.oacc-fortran/declare-allocatable-array_descriptor-1-runtime.f90:
	Likewise.
	* testsuite/libgomp.oacc-fortran/declare-allocatable-array_descriptor-1.f90:
	New.

	* testsuite/libgomp.oacc-fortran/declare-allocatable-1-directive.f90:
	Adjust.
	* testsuite/libgomp.oacc-fortran/declare-allocatable-1-runtime.f90:
	Likewise.
	* testsuite/libgomp.oacc-fortran/declare-allocatable-1.f90:
	Likewise.

2022-11-02  Tobias Burnus  <tobias@codesourcery.com>

	* testsuite/libgomp.fortran/target-enter-data-3a.f90: New test.

2022-11-02  Tobias Burnus  <tobias@codesourcery.com>

	* testsuite/libgomp.fortran/target-13.f90: Update test.

2023-11-19  Tobias Burnus  <tobias@codesourcery.com>
	    Chung-Lin Tang <cltang@codesourcery.com>

	* testsuite/libgomp.c++/c++.exp (check_effective_target_c,
	check_effective_target_c++): Add.
	* testsuite/libgomp.c/c.exp (check_effective_target_c,
	check_effective_target_c++): Add.
	* testsuite/libgomp.fortran/uses_allocators_2.f90: Remove 'sorry'.
	* testsuite/libgomp.c-c++-common/uses_allocators-1.c: New test.
	* testsuite/libgomp.c-c++-common/uses_allocators-2.c: New test.
	* testsuite/libgomp.c-c++-common/uses_allocators-3.c: New test.
	* testsuite/libgomp.c-c++-common/uses_allocators-4.c: New test.
	* testsuite/libgomp.fortran/uses_allocators_3.f90: New test.
	* testsuite/libgomp.fortran/uses_allocators_4.f90: New test.
	* testsuite/libgomp.fortran/uses_allocators_5.f90: New test.
	* testsuite/libgomp.fortran/uses_allocators_6.f90: New test.

2023-08-23  Andrew Stubbs  <ams@codesourcery.com>

	* Makefile.am (libgomp_la_SOURCES): Add usmpin-allocator.c.
	* Makefile.in: Regenerate.
	* config/linux/allocator.c: Include unistd.h.
	(pin_ctx): New variable.
	(ctxlock): New variable.
	(linux_init_pin_ctx): New function.
	(linux_memspace_alloc): Use usmpin-allocator for pinned memory.
	(linux_memspace_free): Likewise.
	(linux_memspace_realloc): Likewise.
	* libgomp.h (usmpin_init_context): New prototype.
	(usmpin_register_memory): New prototype.
	(usmpin_alloc): New prototype.
	(usmpin_free): New prototype.
	(usmpin_realloc): New prototype.
	* testsuite/libgomp.c/alloc-pinned-1.c: Adjust for new behaviour.
	* testsuite/libgomp.c/alloc-pinned-2.c: Likewise.
	* testsuite/libgomp.c/alloc-pinned-5.c: Likewise.
	* testsuite/libgomp.c/alloc-pinned-8.c: New test.
	* usmpin-allocator.c: New file.

2023-08-23  Andrew Stubbs  <ams@codesourcery.com>

	* config/linux/allocator.c: Include assert.h.
	(using_device_for_page_locked): New variable.
	(linux_memspace_alloc): Add init0 parameter. Support device pinning.
	(linux_memspace_calloc): Set init0 to true.
	(linux_memspace_free): Support device pinning.
	(linux_memspace_realloc): Support device pinning.
	(MEMSPACE_ALLOC): Set init0 to false.
	* libgomp-plugin.h
	(GOMP_OFFLOAD_page_locked_host_alloc): New prototype.
	(GOMP_OFFLOAD_page_locked_host_free): Likewise.
	* libgomp.h (gomp_page_locked_host_alloc): Likewise.
	(gomp_page_locked_host_free): Likewise.
	(struct gomp_device_descr): Add page_locked_host_alloc_func and
	page_locked_host_free_func.
	* libgomp_g.h (GOMP_enable_pinned_mode): New prototype.
	* plugin/plugin-nvptx.c
	(GOMP_OFFLOAD_page_locked_host_alloc): New function.
	(GOMP_OFFLOAD_page_locked_host_free): Likewise.
	* target.c (device_for_page_locked): New variable.
	(get_device_for_page_locked): New function.
	(gomp_page_locked_host_alloc): Likewise.
	(gomp_page_locked_host_free): Likewise.
	(gomp_load_plugin_for_device): Add page_locked_host_alloc and
	page_locked_host_free.
	* testsuite/libgomp.c/alloc-pinned-1.c: Change expectations for NVPTX
	devices.
	* testsuite/libgomp.c/alloc-pinned-2.c: Likewise.
	* testsuite/libgomp.c/alloc-pinned-3.c: Likewise.
	* testsuite/libgomp.c/alloc-pinned-4.c: Likewise.
	* testsuite/libgomp.c/alloc-pinned-5.c: Likewise.
	* testsuite/libgomp.c/alloc-pinned-6.c: Likewise.

2023-08-23  Andrew Stubbs  <ams@codesourcery.com>

	* config/linux/allocator.c (always_pinned_mode): New variable.
	(GOMP_enable_pinned_mode): New function.
	(linux_memspace_alloc): Disable pinning when always_pinned_mode set.
	(linux_memspace_calloc): Likewise.
	(linux_memspace_free): Likewise.
	(linux_memspace_realloc): Likewise.
	* libgomp.map: Add GOMP_enable_pinned_mode.
	* testsuite/libgomp.c/alloc-pinned-7.c: New test.
	* testsuite/libgomp.c-c++-common/alloc-pinned-1.c: New test.

2023-08-23  Andrew Stubbs  <ams@codesourcery.com>

	* allocator.c (omp_max_predefined_alloc): Update.
	(predefined_alloc_mapping): Add ompx_pinned_mem_alloc entry.
	(omp_aligned_alloc): Support ompx_pinned_mem_alloc.
	(omp_free): Likewise.
	(omp_aligned_calloc): Likewise.
	(omp_realloc): Likewise.
	* omp.h.in (omp_allocator_handle_t): Add ompx_pinned_mem_alloc.
	* omp_lib.f90.in: Add ompx_pinned_mem_alloc.
	* testsuite/libgomp.c/alloc-pinned-5.c: New test.
	* testsuite/libgomp.c/alloc-pinned-6.c: New test.
	* testsuite/libgomp.fortran/alloc-pinned-1.f90: New test.

2022-03-01  Tobias Burnus  <tobias@codesourcery.com>

	* testsuite/libgomp.fortran/allocatable-comp.f90: New test.
	* testsuite/libgomp.fortran/map-alloc-comp-3.f90: New test.
	* testsuite/libgomp.fortran/map-alloc-comp-4.f90: New test.
	* testsuite/libgomp.fortran/map-alloc-comp-5.f90: New test.
	* testsuite/libgomp.fortran/map-alloc-comp-6.f90: New test.
	* testsuite/libgomp.fortran/map-alloc-comp-7.f90: New test.

2022-06-21  Kwok Cheung Yeung  <kcy@codesourcery.com>

	* plugin/cuda-lib.def (cuMemAllocManaged): Add new call.
	(cuPointerGetAttribute): Likewise.

2021-10-21  Tobias Burnus  <tobias@codesourcery.com>

	* testsuite/libgomp.oacc-fortran/declare-allocatable-1.f90: Compile
	with -Wopenacc-parallelism.
	* testsuite/libgomp.oacc-fortran/declare-allocatable-3.f90: Likewise.

2021-03-01  Kwok Cheung Yeung  <kcy@codesourcery.com>

	* testsuite/libgomp.c-c++-common/collapse-4.c: New.
	* testsuite/libgomp.fortran/collapse5.f90: New.

2021-08-03  Andrew Stubbs  <ams@codesourcery.com>

	* config/gcn/bar.h (gomp_barrier_init): Limit thread count to the
	actual physical number.
	* config/gcn/team.c (gomp_team_start): Don't attempt to set up
	threads that do not exist.

2021-02-23  Andrew Stubbs  <ams@codesourcery.com>

	* plugin/plugin-nvptx.c (GOMP_OFFLOAD_alloc): Remove early call to
	nvptx_stacks_free.

2021-01-13  Julian Brown  <julian@codesourcery.com>

	* testsuite/libgomp.oacc-c-c++-common/loop-gwv-1.c: Adjust for loop
	lowering changes.
	* testsuite/libgomp.oacc-c-c++-common/loop-wv-1.c: Likewise.
	* testsuite/libgomp.oacc-c-c++-common/loop-red-gwv-1.c: Likewise.
	* testsuite/libgomp.oacc-c-c++-common/loop-red-wv-1.c: Likewise.
	* testsuite/libgomp.oacc-c-c++-common/routine-gwv-1.c: Likewise.
	* testsuite/libgomp.oacc-c-c++-common/routine-wv-1.c: Likewise.

2020-07-16  Tobias Burnus  <tobias@codesourcery.com>

	* testsuite/libgomp.oacc-fortran/firstprivate-int.f90: Use
	highest available integer kind instead of assuming that kind=16 exists.

2020-03-24  Kwok Cheung Yeung  <kcy@codesourcery.com>

	* testsuite/libgomp.oacc-c-c++-common/data-firstprivate-1.c: XFAIL
	execution test.

2019-09-17  Julian Brown  <julian@codesourcery.com>
	    Kwok Cheung Yeung  <kcy@codesourcery.com>

	* testsuite/libgomp.oacc-c-c++-common/deep-copy-10.c (main): Fix
	async-safety issue. Increase number of iterations.

2018-10-04  Cesar Philippidis  <cesar@codesourcery.com>
	    Julian Brown  <julian@codesourcery.com>

	* libgomp.h (gomp_acc_declare_allocate): Remove prototype.
	* oacc-mem.c (gomp_acc_declare_allocate): New function.
	* oacc-parallel.c (goacc_enter_data_internal): Handle
	GOMP_MAP_DECLARE_ALLOCATE.  Pass new pointer argument to
	gomp_acc_declare_allocate.
	(goacc_exit_data_internal): Handle GOMP_MAP_DECLARE_DEALLOCATE.
	Unlock device mutex around gomp_acc_declare_allocate call.  Pass
	new pointer argument.  Handle group pointer mapping for deallocate.
	(find_group_last): Handle GOMP_MAP_DECLARE_ALLOCATE and
	GOMP_MAP_DECLARE_DEALLOCATE groupings.
	* testsuite/libgomp.oacc-fortran/allocatable-scalar.f90: New test.
	* testsuite/libgomp.oacc-fortran/declare-allocatable-2.f90: New test.
	* testsuite/libgomp.oacc-fortran/declare-allocatable-3.f90: New test.
	* testsuite/libgomp.oacc-fortran/declare-allocatable-4.f90: New test.

2019-09-05  Julian Brown  <julian@codesourcery.com>

	* testsuite/libgomp.oacc-fortran/lib-13.f90: End data region after
	wait API calls.

2019-08-08  Julian Brown  <julian@codesourcery.com>

	* plugin/plugin-gcn.c (GOMP_OFFLOAD_openacc_exec_params,
	GOMP_OFFLOAD_openacc_async_exec_params): New functions.

2019-07-31  Julian Brown  <julian@codesourcery.com>

	* config/nvptx/gomp_print.c (gomp_print_string, gomp_print_integer,
	gomp_print_double): New.

2019-01-23  Thomas Schwinge <thomas@codesourcery.com>

	* testsuite/libgomp.oacc-c-c++-common/acc_prof-kernels-1.c: Update.

2018-12-20  Maciej W. Rozycki  <macro@codesourcery.com>

	* oacc-init.c (get_property_any): Add profiling code.

2017-02-28  Thomas Schwinge  <thomas@codesourcery.com>

	* Makefile.am (libgomp_la_SOURCES): Add
	oacc-profiling-acc_register_library.c.
	* Makefile.in: Regenerate.
	* libgomp.texi: Remove paragraph about acc_register_library.
	* oacc-parallel.c (GOACC_parallel_keyed_internal): Set device_api for
	profiling.
	* oacc-profiling-acc_register_library.c: New file.
	* oacc-profiling.c (goacc_profiling_initialize): Call
	acc_register_library.  Avoid duplicate registration.
	(acc_register_library): Remove.
	* config/nvptx/oacc-profiling-acc_register_library.c:
	New empty file.
	* config/nvptx/oacc-profiling.c: Likewise.
	* testsuite/libgomp.oacc-c-c++-common/acc_prof-dispatch-1.c: Remove
	call to acc_register_library.
	* testsuite/libgomp.oacc-c-c++-common/acc_prof-init-1.c: Likewise.
	* testsuite/libgomp.oacc-c-c++-common/acc_prof-kernels-1.c: Likewise.
	* testsuite/libgomp.oacc-c-c++-common/acc_prof-parallel-1.c: Likewise.
	* testsuite/libgomp.oacc-c-c++-common/acc_prof-valid_bytes-1.c:
	Likewise.
	* testsuite/libgomp.oacc-c-c++-common/acc_prof-version-1.c: Likewise.

2019-01-09  Julian Brown  <julian@codesourcery.com>

	* libgomp.texi: Update mentions of OpenACC version to 2.6.  Update
	section numbers to match version 2.6 of the spec.

2019-03-19  Julian Brown  <julian@codesourcery.com>

	* testsuite/libgomp.oacc-c-c++-common/lib-93.c: Adjust target selector.

2018-09-05  Cesar Philippidis  <cesar@codesourcery.com>
	    Chung-Lin Tang  <cltang@codesourcery.com>

	* testsuite/libgomp.oacc-c-c++-common/privatize-reduction-1.c: New
	test.
	* testsuite/libgomp.oacc-c-c++-common/privatize-reduction-2.c: New
	test.

2018-09-20  Cesar Philippidis  <cesar@codesourcery.com>

	* testsuite/libgomp.oacc-c-c++-common/loop-auto-1.c: Adjust test case
	to conform to the new behavior of the auto clause in OpenACC 2.5.

2018-12-22  Cesar Philippidis  <cesar@codesourcery.com>
            Julian Brown  <julian@codesourcery.com>

	* oacc-parallel.c (GOACC_parallel_keyed): Handle
	GOMP_MAP_FIRSTPRIVATE_INT host addresses.
	* plugin/plugin-nvptx.c (nvptx_exec): Handle
	GOMP_MAP_FIRSTPRIVATE_INT host addresses.
	* testsuite/libgomp.oacc-c++/firstprivate-int.C: New test.
	* testsuite/libgomp.oacc-c-c++-common/firstprivate-int.c: New
	test.
	* testsuite/libgomp.oacc-fortran/firstprivate-int.f90: New test.

2018-10-05  Nathan Sidwell  <nathan@acm.org>
	    Tom de Vries  <tdevries@suse.de>
	    Thomas Schwinge  <thomas@codesourcery.com>
	    Julian Brown  <julian@codesourcery.com>

	* testsuite/libgomp.oacc-c-c++-common/loop-default-compile.c: New.
	* testsuite/libgomp.oacc-c-c++-common/loop-warn-1.c: New.
	* testsuite/libgomp.oacc-c-c++-common/parallel-dims.c: Likewise.

2018-10-22  James Norris  <jnorris@codesourcery.com>
	    Cesar Philippidis  <cesar@codesourcery.com>
	    Tom de Vries  <tom@codesourcery.com>

	* testsuite/libgomp.oacc-fortran/data-3.f90: Update parallel
	regions to denote variables copyied in via acc enter data as
	present.
	* testsuite/libgomp.oacc-c-c++-common/subr.h: Reimplement.
	* testsuite/libgomp.oacc-c-c++-common/subr.ptx: Regenerated PTX.
	* testsuite/libgomp.oacc-c-c++-common/timer.h: Removed.
	* testsuite/libgomp.oacc-c-c++-common/lib-69.c: Change async checks.
	* testsuite/libgomp.oacc-c-c++-common/lib-70.c: Likewise.
	* testsuite/libgomp.oacc-c-c++-common/lib-72.c: Rework kernel i/f and
	change async checks.
	* testsuite/libgomp.oacc-c-c++-common/lib-73.c: Likewise.
	* testsuite/libgomp.oacc-c-c++-common/lib-74.c: Rework kernel i/f and
	timing checks.
	* testsuite/libgomp.oacc-c-c++-common/lib-75.c: Likewise.
	* testsuite/libgomp.oacc-c-c++-common/lib-76.c: Likewise.
	* testsuite/libgomp.oacc-c-c++-common/lib-78.c: Likewise.
	* testsuite/libgomp.oacc-c-c++-common/lib-79.c: Likewise.
	* testsuite/libgomp.oacc-c-c++-common/lib-81.c: Likewise.
	* testsuite/libgomp.oacc-c-c++-common/lib-82.c: Likewise.
	* testsuite/libgomp.oacc-c-c++-common/lib-93.c: New test.

2018-12-13  Cesar Philippidis  <cesar@codesourcery.com>
	    Nathan Sidwell  <nathan@acm.org>
	    Julian Brown  <julian@codesourcery.com>

	* testsuite/libgomp.oacc-c-c++-common/par-reduction-3.c: New test.
	* testsuite/libgomp.oacc-c-c++-common/reduction-cplx-flt-2.c: New test.
	* testsuite/libgomp.oacc-fortran/reduction-9.f90: New test.

2018-06-29  Cesar Philippidis  <cesar@codesourcery.com>
	    James Norris  <jnorris@codesourcery.com>

	* oacc-parallel.c (GOACC_parallel_keyed): Handle Fortran deviceptr
	clause.
	(GOACC_data_start): Likewise.
	* testsuite/libgomp.oacc-fortran/deviceptr-1.f90: New test.

2019-02-12  Julian Brown <julian@codesourcery.com>

	* oacc-cuda.c (acc_set_cuda_stream): Return 0 on error/invalid
	arguments.
	* testsuite/libgomp.oacc-c-c++-common/lib-84.c: Handle unnumbered
	async stream being an alias for a numbered async stream.
	* testsuite/libgomp.oacc-c-c++-common/lib-85.c: Likewise.

2020-04-19  Chung-Lin Tang  <cltang@codesourcery.com>

	PR other/76739

	* libgomp_g.h (GOACC_data_start): Add variadic '...' to declaration.
	* libgomp.h (gomp_map_vars_openacc): New function declaration.
	* oacc-int.h (struct goacc_ncarray_dim): New struct declaration.
	(struct goacc_ncarray_descr_type): Likewise.
	(struct goacc_ncarray): Likewise.
	(struct goacc_ncarray_info): Likewise.
	(goacc_noncontig_array_create_ptrblock): New function declaration.
	* oacc-parallel.c (goacc_noncontig_array_count_rows): New function.
	(goacc_noncontig_array_compute_sizes): Likewise.
	(goacc_noncontig_array_fill_rows_1): Likewise.
	(goacc_noncontig_array_fill_rows): Likewise.
	(goacc_process_noncontiguous_arrays): Likewise.
	(goacc_noncontig_array_create_ptrblock): Likewise.
	(GOACC_parallel_keyed): Use goacc_process_noncontiguous_arrays to
	handle non-contiguous array descriptors at end of varargs, adjust
	to use gomp_map_vars_openacc.
	(GOACC_data_start): Likewise. Adjust function type to accept varargs.
	* target.c (gomp_map_vars_internal): Add struct goacc_ncarray_info *
	nca_info parameter, add handling code for non-contiguous arrays.
	(gomp_map_vars_openacc): Add new function for specialization of
	gomp_map_vars_internal for OpenACC structured region usage.
	* testsuite/libgomp.oacc-c-c++-common/noncontig_array-1.c: New test.
	* testsuite/libgomp.oacc-c-c++-common/noncontig_array-2.c: New test.
	* testsuite/libgomp.oacc-c-c++-common/noncontig_array-3.c: New test.
	* testsuite/libgomp.oacc-c-c++-common/noncontig_array-4.c: New test.
	* testsuite/libgomp.oacc-c-c++-common/noncontig_array-utils.h: Support
	header for new tests.
<|MERGE_RESOLUTION|>--- conflicted
+++ resolved
@@ -1,4 +1,3 @@
-<<<<<<< HEAD
 2025-03-25  Thomas Schwinge  <thomas@codesourcery.com>
 
 	Backported from trunk:
@@ -16,7 +15,7 @@
 	* testsuite/libgomp.c++/pr101544-1.C: New.
 	* testsuite/libgomp.c++/pr101544-1-O0.C: Likewise.
 	* testsuite/libgomp.oacc-c++/pr101544-1.C: Likewise.
-=======
+
 2025-03-24  Tobias Burnus  <tburnus@baylibre.com>
 
 	Backported from master:
@@ -24,7 +23,6 @@
 
 	* plugin/plugin-nvptx.c (GOMP_OFFLOAD_interop): Set context for
 	stream creation to use the specified device.
->>>>>>> 10041f14
 
 2025-03-21  Tobias Burnus  <tburnus@baylibre.com>
 
