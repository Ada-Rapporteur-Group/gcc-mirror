--- conflicted
+++ resolved
@@ -38,11 +38,7 @@
 
 #undef gomp_vdebug
 void
-<<<<<<< HEAD
-gomp_vdebug (int kind __attribute__((unused)), const char *msg, va_list list)
-=======
 gomp_vdebug (int kind __attribute__ ((unused)), const char *msg, va_list list)
->>>>>>> 41dbbb37
 {
   if (gomp_debug_var)
     vfprintf (stderr, msg, list);
