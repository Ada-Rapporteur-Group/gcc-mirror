/* { dg-do run { target openacc_nvidia_accel_selected } } */

/* Worker and vector size checks.  Picked an outrageously large
   value. */

int main ()
{
  int dummy[10];
<<<<<<< HEAD
  
=======

>>>>>>> 97f3003f
#pragma acc parallel num_workers (2<<20) /* { dg-error "using num_workers" } */
  {
#pragma acc loop worker
    for (int  i = 0; i < 10; i++)
      dummy[i] = i;
  }

#pragma acc parallel vector_length (2<<20) /* { dg-error "using vector_length" } */
  {
#pragma acc loop vector
    for (int  i = 0; i < 10; i++)
      dummy[i] = i;
  }

  return 0;
}<|MERGE_RESOLUTION|>--- conflicted
+++ resolved
@@ -6,11 +6,7 @@
 int main ()
 {
   int dummy[10];
-<<<<<<< HEAD
-  
-=======
 
->>>>>>> 97f3003f
 #pragma acc parallel num_workers (2<<20) /* { dg-error "using num_workers" } */
   {
 #pragma acc loop worker
