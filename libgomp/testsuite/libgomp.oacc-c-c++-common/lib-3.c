/* Expect an error message when shutting down a device different from the one
   that has been initialized.  */
/* { dg-do run { target { ! openacc_host_selected } } } */

#include <stdio.h>
#include <openacc.h>

int
main (int argc, char **argv)
{
  acc_init (acc_device_host);
<<<<<<< HEAD
  acc_shutdown (acc_device_default);
=======

  fprintf (stderr, "CheCKpOInT\n");
  acc_shutdown (acc_device_not_host);
>>>>>>> b5409c83

  return 0;
}

<<<<<<< HEAD
/* { dg-output "no device initialized" } */
=======
/* { dg-output "CheCKpOInT(\n|\r\n|\r).*" } */
/* TODO: currently prints: "libgomp: no device found".  */
/* { dg-output "device \[0-9\]+\\\(\[0-9\]+\\\) is initialized" { xfail *-*-* } } */
>>>>>>> b5409c83
/* { dg-shouldfail "" } */<|MERGE_RESOLUTION|>--- conflicted
+++ resolved
@@ -9,22 +9,12 @@
 main (int argc, char **argv)
 {
   acc_init (acc_device_host);
-<<<<<<< HEAD
-  acc_shutdown (acc_device_default);
-=======
-
   fprintf (stderr, "CheCKpOInT\n");
   acc_shutdown (acc_device_not_host);
->>>>>>> b5409c83
 
   return 0;
 }
 
-<<<<<<< HEAD
+/* { dg-output "CheCKpOInT(\n|\r\n|\r).*" } */
 /* { dg-output "no device initialized" } */
-=======
-/* { dg-output "CheCKpOInT(\n|\r\n|\r).*" } */
-/* TODO: currently prints: "libgomp: no device found".  */
-/* { dg-output "device \[0-9\]+\\\(\[0-9\]+\\\) is initialized" { xfail *-*-* } } */
->>>>>>> b5409c83
 /* { dg-shouldfail "" } */