--- conflicted
+++ resolved
@@ -8,13 +8,8 @@
   int i, j, k, l = 0, f = 0, x = 0;
   int m1 = 4, m2 = -5, m3 = 17;
 
-<<<<<<< HEAD
-  #pragma acc parallel copy(l)
+#pragma acc parallel copy(l)
   #pragma acc loop seq collapse(3) reduction(+:l)
-=======
-#pragma acc parallel copy(l)
-  #pragma acc loop collapse(3) reduction(+:l)
->>>>>>> bd751975
     for (i = -2; i < m1; i++)
       for (j = m2; j < -2; j++)
 	{
