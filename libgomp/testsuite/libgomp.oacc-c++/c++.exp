--- conflicted
+++ resolved
@@ -115,11 +115,6 @@
 	}
 	set tagopt "$tagopt -DACC_MEM_SHARED=$acc_mem_shared"
 
-<<<<<<< HEAD
-=======
-	setenv ACC_DEVICE_TYPE $offload_target_openacc
-
->>>>>>> bb927664
 	dg-runtest $tests "$tagopt" "$libstdcxx_includes $DEFAULT_CFLAGS"
     }
 }
