--- conflicted
+++ resolved
@@ -10,13 +10,6 @@
 if [info exists lang_include_flags] then {
     unset lang_include_flags
 }
-
-# To avoid testing time exploding too much, limit any torture testing to -O0
-# and -O2 only, under the assumption that between -O0 and -O[something] there
-# is the biggest difference in the overall structure of the generated code.
-set TORTURE_OPTIONS [list \
-    { -O0 } \
-    { -O2 } ]
 
 load_lib libgomp-dg.exp
 load_gcc_lib gcc-dg.exp
@@ -33,21 +26,6 @@
 set tests [lsort [concat \
 		      [find $srcdir/$subdir *.c] \
 		      [find $srcdir/$subdir/../libgomp.oacc-c-c++-common *.c]]]
-# To get better test coverage for device-specific code that is only ever
-# used in offloading configurations, we'd like more thorough (torture)
-# testing for test cases that are dealing with the specifics of
-# gang/worker/vector single/redundant/partitioned modes.  They're selected
-# based on their file names -- not a perfect property to detect such test
-# cases, but should be sufficient.
-set ttests [lsort -unique [concat \
-			       [find $srcdir/$subdir/../libgomp.oacc-c-c++-common *gang*.c] \
-			       [find $srcdir/$subdir/../libgomp.oacc-c-c++-common *worker*.c] \
-			       [find $srcdir/$subdir/../libgomp.oacc-c-c++-common *vec*.c]]]
-# tests := tests - ttests.
-foreach t $ttests {
-    set i [lsearch -exact $tests $t]
-    set tests [lreplace $tests $i $i]
-}
 
 set ld_library_path $always_ld_library_path
 append ld_library_path [gcc-set-multilib-library-path $GCC_UNDER_TEST]
@@ -87,10 +65,6 @@
     }
     set tagopt "$tagopt -DACC_MEM_SHARED=$acc_mem_shared -foffload=$offload_target_openacc"
 
-<<<<<<< HEAD
-    dg-runtest $tests "$tagopt" $DEFAULT_CFLAGS
-    gcc-dg-runtest $ttests "$tagopt" ""
-=======
     # To get better test coverage for device-specific code that is only
     # ever used in offloading configurations, we'd like more thorough
     # testing for test cases that deal with offloading, which most of all
@@ -98,8 +72,8 @@
     # -O0 and -O2 only, to avoid testing times exploding too much, under
     # the assumption that between -O0 and -O[something] there is the
     # biggest difference in the overall structure of the generated code.
-    switch $offload_target_openacc {
-	host {
+    switch -glob $offload_target_openacc {
+	disable {
 	    set-torture-options [list \
 				     { -O2 } ]
 	}
@@ -111,10 +85,7 @@
     }
 
     gcc-dg-runtest $tests "$tagopt" ""
->>>>>>> 02662647
 }
-
-unset TORTURE_OPTIONS
 
 # All done.
 torture-finish
