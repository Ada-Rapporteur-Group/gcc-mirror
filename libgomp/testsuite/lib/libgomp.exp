# Damn dejagnu for not having proper library search paths for load_lib.
# We have to explicitly load everything that gcc-dg.exp wants to load.

proc load_gcc_lib { filename } {
    global srcdir loaded_libs

    load_file $srcdir/../../gcc/testsuite/lib/$filename
    set loaded_libs($filename) ""
}

load_lib dg.exp

# Required to use gcc-dg.exp - however, the latter should NOT be
# loaded until ${tool}_target_compile is defined since it uses that
# to determine default LTO options.

load_gcc_lib multiline.exp
load_gcc_lib prune.exp
load_gcc_lib target-libpath.exp
load_gcc_lib wrapper.exp
load_gcc_lib target-supports.exp
load_gcc_lib target-utils.exp
load_gcc_lib gcc-defs.exp
load_gcc_lib timeout.exp
load_gcc_lib file-format.exp
load_gcc_lib target-supports-dg.exp
load_gcc_lib scanasm.exp
load_gcc_lib scandump.exp
load_gcc_lib scanrtl.exp
load_gcc_lib scantree.exp
load_gcc_lib scanipa.exp
load_gcc_lib timeout-dg.exp
load_gcc_lib torture-options.exp
load_gcc_lib fortran-modules.exp

# Try to load a test support file, built during libgomp configuration.
load_file libgomp-test-support.exp

# Populate offload_targets_s (offloading targets separated by a space), and
# offload_targets_s_openacc (those suitable for OpenACC).
set offload_targets_s [split $offload_targets ":"]
set offload_targets_s_openacc {}
foreach offload_target_openacc $offload_targets_s {
<<<<<<< HEAD
    switch -glob $offload_target_openacc {
	*-intelmic* {
	    # TODO.  Skip; will all FAIL because of missing
	    # GOMP_OFFLOAD_CAP_OPENACC_200.
	    continue
	}
=======
    # Translate to OpenACC names, or skip if not yet supported.
    switch $offload_target_openacc {
	intelmic {
	    continue
	}
	nvptx {
	    set offload_target_openacc "nvidia"
	}
	hsa {
	    continue
	}
>>>>>>> 666094f0
    }
    lappend offload_targets_s_openacc "$offload_target_openacc"
}
# Host fallback.
lappend offload_targets_s_openacc "disable"

set dg-do-what-default run

#
# GCC_UNDER_TEST is the compiler under test.
#

set libgomp_compile_options ""

#
# libgomp_init
#

if [info exists TOOL_OPTIONS] {
    set multilibs [get_multilibs $TOOL_OPTIONS]
} else {
    set multilibs [get_multilibs]
}

proc libgomp_init { args } {
    global srcdir blddir objdir tool_root_dir
    global libgomp_initialized
    global tmpdir
    global blddir
    global gluefile wrap_flags
    global ALWAYS_CFLAGS
    global CFLAGS
    global TOOL_EXECUTABLE TOOL_OPTIONS
    global GCC_UNDER_TEST
    global TESTING_IN_BUILD_TREE
    global target_triplet
    global always_ld_library_path

    set blddir [lookfor_file [get_multilibs] libgomp]

    # We set LC_ALL and LANG to C so that we get the same error
    # messages as expected.
    setenv LC_ALL C
    setenv LANG C

    # Many hosts now default to a non-ASCII C locale, however, so
    # they can set a charset encoding here if they need.
    if { [ishost "*-*-cygwin*"] } {
      setenv LC_ALL C.ASCII
      setenv LANG C.ASCII
    }

    if ![info exists GCC_UNDER_TEST] then {
	if [info exists TOOL_EXECUTABLE] {
	    set GCC_UNDER_TEST $TOOL_EXECUTABLE
	} else {
	    set GCC_UNDER_TEST "[find_gcc]"
	}
    }

    if ![info exists tmpdir] {
	set tmpdir "/tmp"
    }

    if [info exists gluefile] {
	unset gluefile
    }

    if {![info exists CFLAGS]} {
	set CFLAGS ""
    }

    # Locate libgcc.a so we don't need to account for different values of
    # SHLIB_EXT on different platforms
    set gccdir [lookfor_file $tool_root_dir gcc/libgcc.a]
    if {$gccdir != ""} {
        set gccdir [file dirname $gccdir]
    }

    # Compute what needs to be put into LD_LIBRARY_PATH
    set always_ld_library_path ".:${blddir}/.libs"

    # Add liboffloadmic build directory in LD_LIBRARY_PATH to support
    # non-fallback testing for Intel MIC targets
    global offload_targets
    if { [string match "*:*-intelmic*:*" ":$offload_targets:"] } {
	append always_ld_library_path ":${blddir}/../liboffloadmic/.libs"
	append always_ld_library_path ":${blddir}/../liboffloadmic/plugin/.libs"
	# libstdc++ is required by liboffloadmic
	append always_ld_library_path ":${blddir}/../libstdc++-v3/src/.libs"
	# libgcc_s is required by libstdc++
	append always_ld_library_path ":${blddir}/../libgcc"
    }

    global offload_additional_lib_paths
    if { $offload_additional_lib_paths != "" } {
	append always_ld_library_path "${offload_additional_lib_paths}"
    }

    # Compute what needs to be added to the existing LD_LIBRARY_PATH.
    if {$gccdir != ""} {
	# Add AIX pthread directory first.
	if { [llength [glob -nocomplain ${gccdir}/pthread/libgcc_s*.a]] >= 1 } {
	    append always_ld_library_path ":${gccdir}/pthread"
	}
	append always_ld_library_path ":${gccdir}"
	set compiler [lindex $GCC_UNDER_TEST 0]

	if { [is_remote host] == 0 && [which $compiler] != 0 } {
	  foreach i "[exec $compiler --print-multi-lib]" {
	    set mldir ""
	    regexp -- "\[a-z0-9=_/\.-\]*;" $i mldir
	    set mldir [string trimright $mldir "\;@"]
	    if { "$mldir" == "." } {
	      continue
	    }
	    if { [llength [glob -nocomplain ${gccdir}/${mldir}/libgcc_s*.so.*]] >= 1 } {
	      append always_ld_library_path ":${gccdir}/${mldir}"
	    }
	  }
	}
    }

    set ALWAYS_CFLAGS ""
    if { $blddir != "" } {
        lappend ALWAYS_CFLAGS "additional_flags=-B${blddir}/"
        # targets that use libgomp.a%s in their specs need a -B option
        # for uninstalled testing.
        lappend ALWAYS_CFLAGS "additional_flags=-B${blddir}/.libs"
        lappend ALWAYS_CFLAGS "additional_flags=-I${blddir}"
        lappend ALWAYS_CFLAGS "ldflags=-L${blddir}/.libs"
	# The top-level include directory, for gomp-constants.h.
	lappend ALWAYS_CFLAGS "additional_flags=-I${srcdir}/../../include"
    }
    lappend ALWAYS_CFLAGS "additional_flags=-I${srcdir}/.."

    # For build-tree testing, also consider the library paths used for builing.
    # For installed testing, we assume all that to be provided in the sysroot.
    if { $blddir != "" } {
	global cuda_driver_include
	global cuda_driver_lib
	if { $cuda_driver_include != "" } {
	    # Stop gfortran from freaking out:
	    # Warning: Nonexistent include directory "[...]"
	    if {[file exists $cuda_driver_include]} {
		lappend ALWAYS_CFLAGS "additional_flags=-I$cuda_driver_include"
	    }
	}
	if { $cuda_driver_lib != "" } {
	    lappend ALWAYS_CFLAGS "additional_flags=-L$cuda_driver_lib"
	    append always_ld_library_path ":$cuda_driver_lib"
	}
	global hsa_runtime_lib
	global hsa_kmt_lib
	if { $hsa_runtime_lib != "" } {
	    append always_ld_library_path ":$hsa_runtime_lib"
	}
	if { $hsa_kmt_lib != "" } {
	    append always_ld_library_path ":$hsa_kmt_lib"
	}
    }

    # We use atomic operations in the testcases to validate results.
    if { ([istarget i?86-*-*] || [istarget x86_64-*-*])
	 && [check_effective_target_ia32] } {
	lappend ALWAYS_CFLAGS "additional_flags=-march=i486"
    }

    if [istarget *-*-darwin*] {
	lappend ALWAYS_CFLAGS "additional_flags=-shared-libgcc"
    }

    if [istarget sparc*-*-*] {
	lappend ALWAYS_CFLAGS "additional_flags=-mcpu=v9"
    }

    if [info exists TOOL_OPTIONS] {
	lappend ALWAYS_CFLAGS "additional_flags=$TOOL_OPTIONS"
    }

    # Make sure that lines are not wrapped.  That can confuse the
    # error-message parsing machinery.
    lappend ALWAYS_CFLAGS "additional_flags=-fmessage-length=0"

    # Disable caret
    lappend ALWAYS_CFLAGS "additional_flags=-fno-diagnostics-show-caret"

    # Disable HSA warnings by default.
    lappend ALWAYS_CFLAGS "additional_flags=-Wno-hsa"

    # Disable color diagnostics
    lappend ALWAYS_CFLAGS "additional_flags=-fdiagnostics-color=never"

    # Used for support non-fallback offloading.
    # Help GCC to find target mkoffload.
    global offload_additional_options
    if { $offload_additional_options != "" } {
	lappend ALWAYS_CFLAGS "additional_flags=${offload_additional_options}"
    }
}

#
# libgomp_target_compile -- compile a source file
#

proc libgomp_target_compile { source dest type options } {
    global blddir
    global libgomp_compile_options
    global gluefile wrap_flags
    global ALWAYS_CFLAGS
    global GCC_UNDER_TEST
    global lang_test_file
    global lang_library_path
    global lang_link_flags
    global lang_include_flags
    global lang_source_re

    if { [info exists lang_test_file] } {
        if { $blddir != "" } {
            # Some targets use libgfortran.a%s in their specs, so they need
            # a -B option for uninstalled testing.
            lappend options "additional_flags=-B${blddir}/${lang_library_path}"
            lappend options "ldflags=-L${blddir}/${lang_library_path}"
        }
        lappend options "ldflags=${lang_link_flags}"
	if { [info exists lang_include_flags] \
	     && [regexp ${lang_source_re} ${source}] } {
	    lappend options "additional_flags=${lang_include_flags}"
	}
    }

    if { [target_info needs_status_wrapper] != "" && [info exists gluefile] } {
	lappend options "libs=${gluefile}"
	lappend options "ldflags=${wrap_flags}"
    }

    lappend options "additional_flags=[libio_include_flags]"
    lappend options "timeout=[timeout_value]"
    lappend options "compiler=$GCC_UNDER_TEST"

    set options [concat $libgomp_compile_options $options]

    if [info exists ALWAYS_CFLAGS] {
	set options [concat "$ALWAYS_CFLAGS" $options]
    }

    set options [dg-additional-files-options $options $source]

    set result [target_compile $source $dest $type $options]

    return $result
}

proc libgomp_option_help { } {
    send_user " --additional_options,OPTIONS\t\tUse OPTIONS to compile the testcase files. OPTIONS should be comma-separated.\n"
}

proc libgomp_option_proc { option } {
    if [regexp "^--additional_options," $option] {
	global libgomp_compile_options
	regsub "--additional_options," $option "" option
	foreach x [split $option ","] {
	    lappend libgomp_compile_options "additional_flags=$x"
	}
	return 1
    } else {
	return 0
    }
}

# Return 1 if offload device is available.
proc check_effective_target_offload_device { } {
    return [check_runtime_nocache offload_device_available_ {
      #include <omp.h>
      int main ()
	{
	  int a;
	  #pragma omp target map(from: a)
	    a = omp_is_initial_device ();
	  return a;
	}
    } ]
}

# Return 1 if offload device is available and it has non-shared address space.
proc check_effective_target_offload_device_nonshared_as { } {
    return [check_runtime_nocache offload_device_nonshared_as {
      int main ()
	{
	  int a = 8;
	  #pragma omp target map(to: a)
	    a++;
	  return a != 8;
	}
    } ]
}
  
# Return 1 if offload device is available and it has shared address space.
proc check_effective_target_offload_device_shared_as { } {
    return [check_runtime_nocache offload_device_shared_as {
      int main ()
	{
	  int x = 10;
	  #pragma omp target map(to: x)
	    x++;
	  return x == 10;
	}
    } ]
}

proc check_effective_target_openacc_nvidia_accel_supported { } {
    global offload_targets_s_openacc
    set res [lsearch -glob $offload_targets_s_openacc "nvptx*" ]
    if { $res != -1 } {
	return 1;
    }
    return 0;
}

# Return 1 if at least one nvidia board is present.

proc check_effective_target_openacc_nvidia_accel_present { } {
    return [check_runtime openacc_nvidia_accel_present {
	#include <openacc.h>
	int main () {
	return !(acc_get_num_devices (acc_device_nvidia) > 0);
	}
    } "" ]
}

# Return 1 if at least one nvidia board is present, and the nvidia device type
# is selected by default.

proc check_effective_target_openacc_nvidia_accel_selected { } {
    if { ![check_effective_target_openacc_nvidia_accel_present] } {
	return 0;
    }
    global offload_target_openacc
    if { [string match "nvptx*" $offload_target_openacc] } {
        return 1;
    }
    return 0;
}

# Return 1 if the host target is selected for offloaded

proc check_effective_target_openacc_host_selected { } {
    global offload_target_openacc
    if { $offload_target_openacc == "disable" } {
        return 1;
    }
    return 0;
}

# Return 1 if the selected OMP device is actually a HSA device

proc check_effective_target_hsa_offloading_selected_nocache {} {
    global tool

    set src {
	int main () {
	    int v = 1;
	    #pragma omp target map(from:v)
	    v = 0;
	    return v;
	}
    }
    
    set result [eval [list check_compile hsa_offloading_src executable $src] ""]
    set lines [lindex $result 0]
    set output [lindex $result 1]

    set ok 0
    if { [string match "" $lines] } {
	# No error messages, let us switch on HSA debugging output and run it
	set prev_HSA_DEBUG [getenv HSA_DEBUG]
	setenv HSA_DEBUG "1"
	set result [remote_load target "./$output" "2>&1" ""]
	if { [string match "" $prev_HSA_DEBUG] } {
	    unsetenv HSA_DEBUG
	} else {
	    setenv HSA_DEBUG $prev_HSA_DEBUG
	}
	set status [lindex $result 0]
	if { $status != "pass" } {
	    verbose "HSA availability test failed"
	    return 0
	}
	set output [lindex $result 1]
	if { [string match "*HSA debug: Going to dispatch kernel*" $output] } {
	    verbose "HSA availability detected"
	    set ok 1
	}
    }
    remote_file build delete $output
    return $ok
}

# Return 1 if the selected OMP device is actually a HSA device and
# cache the result

proc check_effective_target_hsa_offloading_selected {} {
    return [check_cached_effective_target hsa_offloading_selected {
	check_effective_target_hsa_offloading_selected_nocache
    }]
}<|MERGE_RESOLUTION|>--- conflicted
+++ resolved
@@ -41,26 +41,14 @@
 set offload_targets_s [split $offload_targets ":"]
 set offload_targets_s_openacc {}
 foreach offload_target_openacc $offload_targets_s {
-<<<<<<< HEAD
+    # Skip if not yet supported.
     switch -glob $offload_target_openacc {
 	*-intelmic* {
-	    # TODO.  Skip; will all FAIL because of missing
-	    # GOMP_OFFLOAD_CAP_OPENACC_200.
 	    continue
-	}
-=======
-    # Translate to OpenACC names, or skip if not yet supported.
-    switch $offload_target_openacc {
-	intelmic {
-	    continue
-	}
-	nvptx {
-	    set offload_target_openacc "nvidia"
 	}
 	hsa {
 	    continue
 	}
->>>>>>> 666094f0
     }
     lappend offload_targets_s_openacc "$offload_target_openacc"
 }
