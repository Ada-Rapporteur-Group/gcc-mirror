--- conflicted
+++ resolved
@@ -29,6 +29,7 @@
    permit yes|no)
 AC_MSG_RESULT($enable_generated_files_in_srcdir)
 AM_CONDITIONAL(GENINSRC, test "$enable_generated_files_in_srcdir" = yes)
+
 
 # -------
 # -------
@@ -196,25 +197,15 @@
 
 plugin_support=yes
 AC_CHECK_LIB(dl, dlsym, , [plugin_support=no])
-<<<<<<< HEAD
-AC_CHECK_HEADER(dirent.h, , [plugin_support=no])
-
-if test x$plugin_support = xyes; then
-  AC_DEFINE(PLUGIN_SUPPORT, 1,
-    [Define if all infrastructure, needed for plugins, is supported.])
-elif test "x$enable_accelerator" != xno; then
-  AC_MSG_ERROR([Can't have support for accelerators without support for plugins])
-fi
-
-AC_CONFIG_SUBDIRS([plugin])
-
-=======
 if test x"$plugin_support" = xyes; then
   AC_DEFINE(PLUGIN_SUPPORT, 1,
     [Define if all infrastructure, needed for plugins, is supported.])
-fi
-
->>>>>>> d64ae614
+elif test "x${enable_offload_targets-no}" != xno; then
+  AC_MSG_ERROR([Can't support offloading without support for plugins])
+fi
+
+AC_CONFIG_SUBDIRS([plugin])
+
 # Check for functions needed.
 AC_CHECK_FUNCS(getloadavg clock_gettime strtoull)
 
@@ -298,7 +289,7 @@
 # Get accel target and path to install tree of accel compiler
 offload_additional_options=
 offload_additional_lib_paths=
-offload_targets=
+offload_targets=host_nonshm
 if test x"$enable_offload_targets" != x; then
   for tgt in `echo $enable_offload_targets | sed -e 's#,# #g'`; do
     tgt_dir=`echo $tgt | grep '=' | sed 's/.*=//'`
