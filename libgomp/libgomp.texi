\input texinfo @c -*-texinfo-*-

@c %**start of header
@setfilename libgomp.info
@settitle GNU libgomp
@c %**end of header


@copying
Copyright @copyright{} 2006-2015 Free Software Foundation, Inc.

Permission is granted to copy, distribute and/or modify this document
under the terms of the GNU Free Documentation License, Version 1.3 or
any later version published by the Free Software Foundation; with the
Invariant Sections being ``Funding Free Software'', the Front-Cover
texts being (a) (see below), and with the Back-Cover Texts being (b)
(see below).  A copy of the license is included in the section entitled
``GNU Free Documentation License''.

(a) The FSF's Front-Cover Text is:

     A GNU Manual

(b) The FSF's Back-Cover Text is:

     You have freedom to copy and modify this GNU Manual, like GNU
     software.  Copies published by the Free Software Foundation raise
     funds for GNU development.
@end copying

@ifinfo
@dircategory GNU Libraries
@direntry
* libgomp: (libgomp).          GNU Offloading and Multi Processing Runtime Library.
@end direntry

This manual documents libgomp, the GNU Offloading and Multi Processing
Runtime library.  This is the GNU implementation of the OpenMP and
OpenACC APIs for parallel and accelerator programming in C/C++ and
Fortran.

Published by the Free Software Foundation
51 Franklin Street, Fifth Floor
Boston, MA 02110-1301 USA

@insertcopying
@end ifinfo


@setchapternewpage odd

@titlepage
@title GNU Offloading and Multi Processing Runtime Library
@subtitle The GNU OpenMP and OpenACC Implementation
@page
@vskip 0pt plus 1filll
@comment For the @value{version-GCC} Version*
@sp 1
Published by the Free Software Foundation @*
51 Franklin Street, Fifth Floor@*
Boston, MA 02110-1301, USA@*
@sp 1
@insertcopying
@end titlepage

@summarycontents
@contents
@page


@node Top
@top Introduction
@cindex Introduction

This manual documents the usage of libgomp, the GNU Offloading and
Multi Processing Runtime Library.  This includes the GNU
implementation of the @uref{http://www.openmp.org, OpenMP} Application
Programming Interface (API) for multi-platform shared-memory parallel
programming in C/C++ and Fortran, and the GNU implementation of the
@uref{http://www.openacc.org/, OpenACC} Application Programming
Interface (API) for offloading of code to accelerator devices in C/C++
and Fortran.

Originally, libgomp implemented the GNU OpenMP Runtime Library.  Based
on this, support for OpenACC and offloading (both OpenACC and OpenMP
4's target construct) has been added later on, and the library's name
changed to GNU Offloading and Multi Processing Runtime Library.



@comment
@comment  When you add a new menu item, please keep the right hand
@comment  aligned to the same column.  Do not use tabs.  This provides
@comment  better formatting.
@comment
@menu
* Enabling OpenACC::                 How to enable OpenACC for your
                                     applications.
* OpenACC Runtime Library Routines:: The OpenACC runtime application
                                      programming interface.
* OpenACC Environment Variables::    Influencing OpenACC runtime behavior with
                                     environment variables.
* OpenACC Library Interoperability:: OpenACC library interoperability with the
                                     NVIDIA CUBLAS library.
* Enabling OpenMP::                  How to enable OpenMP for your
                                     applications.
* OpenMP Runtime Library Routines: Runtime Library Routines.
                                     The OpenMP runtime application programming
                                     interface.
* OpenMP Environment Variables: Environment Variables.
                                     Influencing OpenMP runtime behavior with
                                     environment variables.
* The libgomp ABI::                  Notes on the external libgomp ABI.
* Reporting Bugs::                   How to report bugs in the GNU Offloading
                                     and Multi Processing Runtime Library.
* Copying::                          GNU general public license says how you
                                     can copy and share libgomp.
* GNU Free Documentation License::   How you can copy and share this manual.
* Funding::                          How to help assure continued work for free
                                     software.
* Library Index::                    Index of this documentation.
@end menu



@c ---------------------------------------------------------------------
@c Enabling OpenACC
@c ---------------------------------------------------------------------

@node Enabling OpenACC
@chapter Enabling OpenACC

To activate the OpenACC extensions for C/C++ and Fortran, the compile-time 
flag @command{-fopenacc} must be specified.  This enables the OpenACC directive
@code{#pragma acc} in C/C++ and @code{!$accp} directives in free form,
@code{c$acc}, @code{*$acc} and @code{!$acc} directives in fixed form,
@code{!$} conditional compilation sentinels in free form and @code{c$},
@code{*$} and @code{!$} sentinels in fixed form, for Fortran.  The flag also
arranges for automatic linking of the OpenACC runtime library 
(@ref{OpenACC Runtime Library Routines}).

A complete description of all OpenACC directives accepted may be found in 
the @uref{http://www.openacc.org/, OpenMP Application Programming
Interface} manual, version 2.0.

Note that this is an experimental feature, incomplete, and subject to
change in future versions of GCC.  See
@uref{https://gcc.gnu.org/wiki/OpenACC} for more information.



@c ---------------------------------------------------------------------
@c OpenACC Runtime Library Routines
@c ---------------------------------------------------------------------

@node OpenACC Runtime Library Routines
@chapter OpenACC Runtime Library Routines

The runtime routines described here are defined by section 3 of the OpenACC
specifications in version 2.0.
They have C linkage, and do not throw exceptions.
Generally, they are available only for the host, with the exception of
@code{acc_on_device}, which is available for both the host and the
acceleration device.

@menu
* acc_get_num_devices::         Get number of devices for the given device type
* acc_set_device_type::
* acc_get_device_type::
* acc_set_device_num::
* acc_get_device_num::
* acc_init::
* acc_shutdown::
* acc_on_device::               Whether executing on a particular device
* acc_malloc::
* acc_free::
* acc_copyin::
* acc_present_or_copyin::
* acc_create::
* acc_present_or_create::
* acc_copyout::
* acc_delete::
* acc_update_device::
* acc_update_self::
* acc_map_data::
* acc_unmap_data::
* acc_deviceptr::
* acc_hostptr::
* acc_is_present::
* acc_memcpy_to_device::
* acc_memcpy_from_device::

API routines for target platforms.

* acc_get_current_cuda_device::
* acc_get_current_cuda_context::
* acc_get_cuda_stream::
* acc_set_cuda_stream::
@end menu



@node acc_get_num_devices
@section @code{acc_get_num_devices} -- Get number of devices for given device type
@table @asis
@item @emph{Description}
This routine returns a value indicating the
number of devices available for the given device type.  It determines
the number of devices in a @emph{passive} manner.  In other words, it
does not alter the state within the runtime environment aside from
possibly initializing an uninitialized device.  This aspect allows
the routine to be called without concern for altering the interaction
with an attached accelerator device.

@item @emph{Reference}:
@uref{http://www.openacc.org/, OpenACC specification v2.0}, section
3.2.1.
@end table



@node acc_set_device_type
@section @code{acc_set_device_type}
@table @asis
@item @emph{Reference}:
@uref{http://www.openacc.org/, OpenACC specification v2.0}, section
3.2.2.
@end table



@node acc_get_device_type
@section @code{acc_get_device_type}
@table @asis
@item @emph{Reference}:
@uref{http://www.openacc.org/, OpenACC specification v2.0}, section
3.2.3.
@end table



@node acc_set_device_num
@section @code{acc_set_device_num}
@table @asis
@item @emph{Reference}:
@uref{http://www.openacc.org/, OpenACC specification v2.0}, section
3.2.4.
@end table



@node acc_get_device_num
@section @code{acc_get_device_num}
@table @asis
@item @emph{Reference}:
@uref{http://www.openacc.org/, OpenACC specification v2.0}, section
3.2.5.
@end table



@node acc_init
@section @code{acc_init}
@table @asis
@item @emph{Reference}:
@uref{http://www.openacc.org/, OpenACC specification v2.0}, section
3.2.12.
@end table



@node acc_shutdown
@section @code{acc_shutdown}
@table @asis
@item @emph{Reference}:
@uref{http://www.openacc.org/, OpenACC specification v2.0}, section
3.2.13.
@end table



@node acc_on_device
@section @code{acc_on_device} -- Whether executing on a particular device
@table @asis
@item @emph{Description}:
This routine tells the program whether it is executing on a particular
device.  Based on the argument passed, GCC tries to evaluate this to a
constant at compile time, but library functions are also provided, for
both the host and the acceleration device.

@item @emph{Reference}:
@uref{http://www.openacc.org/, OpenACC specification v2.0}, section
3.2.14.
@end table



@node acc_malloc
@section @code{acc_malloc}
@table @asis
@item @emph{Reference}:
@uref{http://www.openacc.org/, OpenACC specification v2.0}, section
3.2.15.
@end table



@node acc_free
@section @code{acc_free}
@table @asis
@item @emph{Reference}:
@uref{http://www.openacc.org/, OpenACC specification v2.0}, section
3.2.16.
@end table



@node acc_copyin
@section @code{acc_copyin}
@table @asis
@item @emph{Reference}:
@uref{http://www.openacc.org/, OpenACC specification v2.0}, section
3.2.17.
@end table



@node acc_present_or_copyin
@section @code{acc_present_or_copyin}
@table @asis
@item @emph{Reference}:
@uref{http://www.openacc.org/, OpenACC specification v2.0}, section
3.2.18.
@end table



@node acc_create
@section @code{acc_create}
@table @asis
@item @emph{Reference}:
@uref{http://www.openacc.org/, OpenACC specification v2.0}, section
3.2.19.
@end table



@node acc_present_or_create
@section @code{acc_present_or_create}
@table @asis
@item @emph{Reference}:
@uref{http://www.openacc.org/, OpenACC specification v2.0}, section
3.2.20.
@end table



@node acc_copyout
@section @code{acc_copyout}
@table @asis
@item @emph{Reference}:
@uref{http://www.openacc.org/, OpenACC specification v2.0}, section
3.2.21.
@end table



@node acc_delete
@section @code{acc_delete}
@table @asis
@item @emph{Reference}:
@uref{http://www.openacc.org/, OpenACC specification v2.0}, section
3.2.22.
@end table



@node acc_update_device
@section @code{acc_update_device}
@table @asis
@item @emph{Reference}:
@uref{http://www.openacc.org/, OpenACC specification v2.0}, section
3.2.23.
@end table



@node acc_update_self
@section @code{acc_update_self}
@table @asis
@item @emph{Reference}:
@uref{http://www.openacc.org/, OpenACC specification v2.0}, section
3.2.24.
@end table



@node acc_map_data
@section @code{acc_map_data}
@table @asis
@item @emph{Reference}:
@uref{http://www.openacc.org/, OpenACC specification v2.0}, section
3.2.25.
@end table



@node acc_unmap_data
@section @code{acc_unmap_data}
@table @asis
@item @emph{Reference}:
@uref{http://www.openacc.org/, OpenACC specification v2.0}, section
3.2.26.
@end table



@node acc_deviceptr
@section @code{acc_deviceptr}
@table @asis
@item @emph{Reference}:
@uref{http://www.openacc.org/, OpenACC specification v2.0}, section
3.2.27.
@end table



@node acc_hostptr
@section @code{acc_hostptr}
@table @asis
@item @emph{Reference}:
@uref{http://www.openacc.org/, OpenACC specification v2.0}, section
3.2.28.
@end table



@node acc_is_present
@section @code{acc_is_present}
@table @asis
@item @emph{Reference}:
@uref{http://www.openacc.org/, OpenACC specification v2.0}, section
3.2.29.
@end table



@node acc_memcpy_to_device
@section @code{acc_memcpy_to_device}
@table @asis
@item @emph{Reference}:
@uref{http://www.openacc.org/, OpenACC specification v2.0}, section
3.2.30.
@end table



@node acc_memcpy_from_device
@section @code{acc_memcpy_from_device}
@table @asis
@item @emph{Reference}:
@uref{http://www.openacc.org/, OpenACC specification v2.0}, section
3.2.31.
@end table



@node acc_get_current_cuda_device
@section @code{acc_get_current_cuda_device}
@table @asis
@item @emph{Reference}:
@uref{http://www.openacc.org/, OpenACC specification v2.0}, section
A.2.1.1.
@end table



@node acc_get_current_cuda_context
@section @code{acc_get_current_cuda_context}
@table @asis
@item @emph{Reference}:
@uref{http://www.openacc.org/, OpenACC specification v2.0}, section
A.2.1.2.
@end table



@node acc_get_cuda_stream
@section @code{acc_get_cuda_stream}
@table @asis
@item @emph{Reference}:
@uref{http://www.openacc.org/, OpenACC specification v2.0}, section
A.2.1.3.
@end table



@node acc_set_cuda_stream
@section @code{acc_set_cuda_stream}
@table @asis
@item @emph{Reference}:
@uref{http://www.openacc.org/, OpenACC specification v2.0}, section
A.2.1.4.
@end table



@c ---------------------------------------------------------------------
@c OpenACC Environment Variables
@c ---------------------------------------------------------------------

@node OpenACC Environment Variables
@chapter OpenACC Environment Variables

The variables @env{ACC_DEVICE_TYPE} and @env{ACC_DEVICE_NUM}
are defined by section 4 of the OpenACC specification in version 2.0.
The variable @env{GCC_ACC_NOTIFY} is used for diagnostic purposes.

@menu
* ACC_DEVICE_TYPE::
* ACC_DEVICE_NUM::
* GCC_ACC_NOTIFY::
@end menu



@node ACC_DEVICE_TYPE
@section @code{ACC_DEVICE_TYPE}
@table @asis
@item @emph{Reference}:
@uref{http://www.openacc.org/, OpenACC specification v2.0}, section
4.1.
@end table



@node ACC_DEVICE_NUM
@section @code{ACC_DEVICE_NUM}
@table @asis
@item @emph{Reference}:
@uref{http://www.openacc.org/, OpenACC specification v2.0}, section
4.2.
@end table



@node GCC_ACC_NOTIFY
@section @code{GCC_ACC_NOTIFY}
@table @asis
@item @emph{Description}:
Print debug information pertaining to the accelerator.
@end table


@c ---------------------------------------------------------------------
@c OpenACC Library Interoperability
@c ---------------------------------------------------------------------

@node OpenACC Library Interoperability
@chapter OpenACC Library Interoperability

@section Introduction

As the OpenACC library is built using the CUDA Driver API, the question has
arisen on what impact does using the OpenACC library have on a program that
uses the Runtime library, or a library based on the Runtime library, e.g.,
CUBLAS@footnote{Seee section 2.26, "Interactions with the CUDA Driver API" in
"CUDA Runtime API", Version 5.5, July 2013 and section 2.27, "VDPAU
Interoperability", in "CUDA Driver API", TRM-06703-001, Version 5.5,
July 2013, for additional information on library interoperability.}.
This chapter will describe the use cases and what changes are
required in order to use both the OpenACC library and the CUBLAS and Runtime
libraries within a program.

@section First invocation: NVIDIA CUBLAS library API

In this first use case (see below), a function in the CUBLAS library is called
prior to any of the functions in the OpenACC library. More specifically, the
function @code{cublasCreate()}.

When invoked, the function will initialize the library and allocate the
hardware resources on the host and the device on behalf of the caller. Once
the initialization and allocation has completed, a handle is returned to the
caller. The OpenACC library also requires initialization and allocation of
hardware resources. Since the CUBLAS library has already allocated the
hardware resources for the device, all that is left to do is to initialize
the OpenACC library and acquire the hardware resources on the host.

Prior to calling the OpenACC function that will initialize the library and
allocate the host hardware resources, one needs to acquire the device number
that was allocated during the call to @code{cublasCreate()}. The invoking of the
runtime library function @code{cudaGetDevice()} will accomplish this. Once
acquired, the device number is passed along with the device type as
parameters to the OpenACC library function @code{acc_set_device_num()}.

Once the call to @code{acc_set_device_num()} has completed, the OpenACC
library will be using the  context that was created during the call to
@code{cublasCreate()}. In other words, both libraries will be sharing the
same context.

@verbatim
    /* Create the handle */
    s = cublasCreate(&h);
    if (s != CUBLAS_STATUS_SUCCESS)
    {
        fprintf(stderr, "cublasCreate failed %d\n", s);
        exit(EXIT_FAILURE);
    }

    /* Get the device number */
    e = cudaGetDevice(&dev);
    if (e != cudaSuccess)
    {
        fprintf(stderr, "cudaGetDevice failed %d\n", e);
        exit(EXIT_FAILURE);
    }

    /* Initialize OpenACC library and use device 'dev' */
    acc_set_device_num(dev, acc_device_nvidia);

@end verbatim
@center Use Case 1 

@section First invocation: OpenACC library API

In this second use case (see below), a function in the OpenACC library is
called prior to any of the functions in the CUBLAS library. More specificially,
the function acc_set_device_num().

In the use case presented here, the function @code{acc_set_device_num()}
is used to both initialize the OpenACC library and allocate the hardware
resources on the host and the device. In the call to the function, the
call parameters specify which device to use, i.e., 'dev', and what device
type to use, i.e., @code{acc_device_nvidia}. It should be noted that this
is but one method to initialize the OpenACC library and allocate the
appropriate hardware resources. Other methods are available through the
use of environment variables and these will be discussed in the next section.

Once the call to @code{acc_set_device_num()} has completed, other OpenACC
functions can be called as seen with multiple calls being made to
@code{acc_copyin()}. In addition, calls can be made to functions in the
CUBLAS library. In the use case a call to @code{cublasCreate()} is made
subsequent to the calls to @code{acc_copyin()}.
As seen in the previous use case, a call to @code{cublasCreate()} will
initialize the CUBLAS library and allocate the hardware resources on the
host and the device.  However, since the device has already been allocated,
@code{cublasCreate()} will only initialize the CUBLAS library and allocate
the appropriate hardware resources on the host. The context that was created
as part of the OpenACC initialization will be shared with the CUBLAS library,
similarly to the first use case.

@verbatim
    dev = 0;

    acc_set_device_num(dev, acc_device_nvidia);

    /* Copy the first set to the device */
    d_X = acc_copyin(&h_X[0], N * sizeof (float));
    if (d_X == NULL)
    { 
        fprintf(stderr, "copyin error h_X\n");
        exit(EXIT_FAILURE);
    }

    /* Copy the second set to the device */
    d_Y = acc_copyin(&h_Y1[0], N * sizeof (float));
    if (d_Y == NULL)
    { 
        fprintf(stderr, "copyin error h_Y1\n");
        exit(EXIT_FAILURE);
    }

    /* Create the handle */
    s = cublasCreate(&h);
    if (s != CUBLAS_STATUS_SUCCESS)
    {
        fprintf(stderr, "cublasCreate failed %d\n", s);
        exit(EXIT_FAILURE);
    }

    /* Perform saxpy using CUBLAS library function */
    s = cublasSaxpy(h, N, &alpha, d_X, 1, d_Y, 1);
    if (s != CUBLAS_STATUS_SUCCESS)
    {
        fprintf(stderr, "cublasSaxpy failed %d\n", s);
        exit(EXIT_FAILURE);
    }

    /* Copy the results from the device */
    acc_memcpy_from_device(&h_Y1[0], d_Y, N * sizeof (float));

}
@end verbatim
@center Use Case 2

@section OpenACC library and environment variables

There are two environment variables associated with the OpenACC library that
may be used to control the device type and device number.
Namely, @env{ACC_DEVICE_TYPE} and @env{ACC_DEVICE_NUM}. In the second
use case, the device type and device number were specified using
@code{acc_set_device_num()}. However, @env{ACC_DEVICE_TYPE} and 
@env{ACC_DEVICE_NUM} could have been defined and the call to
@code{acc_set_device_num()} would be not be required. At the time of the
call to @code{acc_copyin()}, these two environment variables would be
sampled and their values used.

The use of the environment variables is only relevant when an OpenACC function
is called prior to a call to @code{cudaCreate()}. If @code{cudaCreate()}
is called prior to a call to an OpenACC function, then a call to
@code{acc_set_device_num()}, must be done@footnote{More complete information
about @env{ACC_DEVICE_TYPE} and @env{ACC_DEVICE_NUM} can be found in
sections 4.1 and 4.2 of the “The OpenACC
Application Programming Interface”, Version 2.0, June, 2013.}.



@c ---------------------------------------------------------------------
@c Enabling OpenMP
@c ---------------------------------------------------------------------

@node Enabling OpenMP
@chapter Enabling OpenMP

To activate the OpenMP extensions for C/C++ and Fortran, the compile-time 
flag @command{-fopenmp} must be specified.  This enables the OpenMP directive
@code{#pragma omp} in C/C++ and @code{!$omp} directives in free form, 
@code{c$omp}, @code{*$omp} and @code{!$omp} directives in fixed form, 
@code{!$} conditional compilation sentinels in free form and @code{c$},
@code{*$} and @code{!$} sentinels in fixed form, for Fortran.  The flag also
arranges for automatic linking of the OpenMP runtime library 
(@ref{Runtime Library Routines}).

A complete description of all OpenMP directives accepted may be found in 
the @uref{http://www.openmp.org, OpenMP Application Program Interface} manual,
version 4.0.


@c ---------------------------------------------------------------------
@c OpenMP Runtime Library Routines
@c ---------------------------------------------------------------------

@node Runtime Library Routines
@chapter OpenMP Runtime Library Routines

The runtime routines described here are defined by Section 3 of the OpenMP
specification in version 4.0.  The routines are structured in following
three parts:

@menu
Control threads, processors and the parallel environment.  They have C
linkage, and do not throw exceptions.

* omp_get_active_level::        Number of active parallel regions
* omp_get_ancestor_thread_num:: Ancestor thread ID
* omp_get_cancellation::        Whether cancellation support is enabled
* omp_get_default_device::      Get the default device for target regions
* omp_get_dynamic::             Dynamic teams setting
* omp_get_level::               Number of parallel regions
* omp_get_max_active_levels::   Maximum number of active regions
* omp_get_max_task_priority::   Maximum task priority value that can be set
* omp_get_max_threads::         Maximum number of threads of parallel region
* omp_get_nested::              Nested parallel regions
* omp_get_num_devices::         Number of target devices
* omp_get_num_procs::           Number of processors online
* omp_get_num_teams::           Number of teams
* omp_get_num_threads::         Size of the active team
* omp_get_proc_bind::           Whether theads may be moved between CPUs
* omp_get_schedule::            Obtain the runtime scheduling method
* omp_get_team_num::            Get team number
* omp_get_team_size::           Number of threads in a team
* omp_get_thread_limit::        Maximum number of threads
* omp_get_thread_num::          Current thread ID
* omp_in_parallel::             Whether a parallel region is active
* omp_in_final::                Whether in final or included task region
* omp_is_initial_device::       Whether executing on the host device
* omp_set_default_device::      Set the default device for target regions
* omp_set_dynamic::             Enable/disable dynamic teams
* omp_set_max_active_levels::   Limits the number of active parallel regions
* omp_set_nested::              Enable/disable nested parallel regions
* omp_set_num_threads::         Set upper team size limit
* omp_set_schedule::            Set the runtime scheduling method

Initialize, set, test, unset and destroy simple and nested locks.

* omp_init_lock::            Initialize simple lock
* omp_set_lock::             Wait for and set simple lock
* omp_test_lock::            Test and set simple lock if available
* omp_unset_lock::           Unset simple lock
* omp_destroy_lock::         Destroy simple lock
* omp_init_nest_lock::       Initialize nested lock
* omp_set_nest_lock::        Wait for and set simple lock
* omp_test_nest_lock::       Test and set nested lock if available
* omp_unset_nest_lock::      Unset nested lock
* omp_destroy_nest_lock::    Destroy nested lock

Portable, thread-based, wall clock timer.

* omp_get_wtick::            Get timer precision.
* omp_get_wtime::            Elapsed wall clock time.
@end menu



@node omp_get_active_level
@section @code{omp_get_active_level} -- Number of parallel regions
@table @asis
@item @emph{Description}:
This function returns the nesting level for the active parallel blocks,
which enclose the calling call.

@item @emph{C/C++}
@multitable @columnfractions .20 .80
@item @emph{Prototype}: @tab @code{int omp_get_active_level(void);}
@end multitable

@item @emph{Fortran}:
@multitable @columnfractions .20 .80
@item @emph{Interface}: @tab @code{integer function omp_get_active_level()}
@end multitable

@item @emph{See also}:
@ref{omp_get_level}, @ref{omp_get_max_active_levels}, @ref{omp_set_max_active_levels}

@item @emph{Reference}:
@uref{http://www.openmp.org/, OpenMP specification v4.0}, Section 3.2.20.
@end table



@node omp_get_ancestor_thread_num
@section @code{omp_get_ancestor_thread_num} -- Ancestor thread ID
@table @asis
@item @emph{Description}:
This function returns the thread identification number for the given
nesting level of the current thread.  For values of @var{level} outside
zero to @code{omp_get_level} -1 is returned; if @var{level} is
@code{omp_get_level} the result is identical to @code{omp_get_thread_num}.

@item @emph{C/C++}
@multitable @columnfractions .20 .80
@item @emph{Prototype}: @tab @code{int omp_get_ancestor_thread_num(int level);}
@end multitable

@item @emph{Fortran}:
@multitable @columnfractions .20 .80
@item @emph{Interface}: @tab @code{integer function omp_get_ancestor_thread_num(level)}
@item                   @tab @code{integer level}
@end multitable

@item @emph{See also}:
@ref{omp_get_level}, @ref{omp_get_thread_num}, @ref{omp_get_team_size}

@item @emph{Reference}:
@uref{http://www.openmp.org/, OpenMP specification v4.0}, Section 3.2.18.
@end table



@node omp_get_cancellation
@section @code{omp_get_cancellation} -- Whether cancellation support is enabled
@table @asis
@item @emph{Description}:
This function returns @code{true} if cancellation is activated, @code{false}
otherwise.  Here, @code{true} and @code{false} represent their language-specific
counterparts.  Unless @env{OMP_CANCELLATION} is set true, cancellations are
deactivated.

@item @emph{C/C++}:
@multitable @columnfractions .20 .80
@item @emph{Prototype}: @tab @code{int omp_get_cancellation(void);}
@end multitable

@item @emph{Fortran}:
@multitable @columnfractions .20 .80
@item @emph{Interface}: @tab @code{logical function omp_get_cancellation()}
@end multitable

@item @emph{See also}:
@ref{OMP_CANCELLATION}

@item @emph{Reference}:
@uref{http://www.openmp.org/, OpenMP specification v4.0}, Section 3.2.9.
@end table



@node omp_get_default_device
@section @code{omp_get_default_device} -- Get the default device for target regions
@table @asis
@item @emph{Description}:
Get the default device for target regions without device clause.

@item @emph{C/C++}:
@multitable @columnfractions .20 .80
@item @emph{Prototype}: @tab @code{int omp_get_default_device(void);}
@end multitable

@item @emph{Fortran}:
@multitable @columnfractions .20 .80
@item @emph{Interface}: @tab @code{integer function omp_get_default_device()}
@end multitable

@item @emph{See also}:
@ref{OMP_DEFAULT_DEVICE}, @ref{omp_set_default_device}

@item @emph{Reference}:
@uref{http://www.openmp.org/, OpenMP specification v4.0}, Section 3.2.24.
@end table



@node omp_get_dynamic
@section @code{omp_get_dynamic} -- Dynamic teams setting
@table @asis
@item @emph{Description}:
This function returns @code{true} if enabled, @code{false} otherwise. 
Here, @code{true} and @code{false} represent their language-specific 
counterparts.

The dynamic team setting may be initialized at startup by the 
@env{OMP_DYNAMIC} environment variable or at runtime using
@code{omp_set_dynamic}.  If undefined, dynamic adjustment is
disabled by default.

@item @emph{C/C++}:
@multitable @columnfractions .20 .80
@item @emph{Prototype}: @tab @code{int omp_get_dynamic(void);}
@end multitable

@item @emph{Fortran}:
@multitable @columnfractions .20 .80
@item @emph{Interface}: @tab @code{logical function omp_get_dynamic()}
@end multitable

@item @emph{See also}:
@ref{omp_set_dynamic}, @ref{OMP_DYNAMIC}

@item @emph{Reference}:
@uref{http://www.openmp.org/, OpenMP specification v4.0}, Section 3.2.8.
@end table



@node omp_get_level
@section @code{omp_get_level} -- Obtain the current nesting level
@table @asis
@item @emph{Description}:
This function returns the nesting level for the parallel blocks,
which enclose the calling call.

@item @emph{C/C++}
@multitable @columnfractions .20 .80
@item @emph{Prototype}: @tab @code{int omp_get_level(void);}
@end multitable

@item @emph{Fortran}:
@multitable @columnfractions .20 .80
@item @emph{Interface}: @tab @code{integer function omp_level()}
@end multitable

@item @emph{See also}:
@ref{omp_get_active_level}

@item @emph{Reference}:
@uref{http://www.openmp.org/, OpenMP specification v4.0}, Section 3.2.17.
@end table



@node omp_get_max_active_levels
@section @code{omp_get_max_active_levels} -- Maximum number of active regions
@table @asis
@item @emph{Description}:
This function obtains the maximum allowed number of nested, active parallel regions.

@item @emph{C/C++}
@multitable @columnfractions .20 .80
@item @emph{Prototype}: @tab @code{int omp_get_max_active_levels(void);}
@end multitable

@item @emph{Fortran}:
@multitable @columnfractions .20 .80
@item @emph{Interface}: @tab @code{integer function omp_get_max_active_levels()}
@end multitable

@item @emph{See also}:
@ref{omp_set_max_active_levels}, @ref{omp_get_active_level}

@item @emph{Reference}:
@uref{http://www.openmp.org/, OpenMP specification v4.0}, Section 3.2.16.
@end table


@node omp_get_max_task_priority
@section @code{omp_get_max_task_priority} -- Maximum priority value
that can be set for tasks.
@table @asis
@item @emph{Description}:
This function obtains the maximum allowed priority number for tasks.

@item @emph{C/C++}
@multitable @columnfractions .20 .80
@item @emph{Prototype}: @tab @code{int omp_get_max_task_priority(void);}
@end multitable

@item @emph{Fortran}:
@multitable @columnfractions .20 .80
@item @emph{Interface}: @tab @code{integer function omp_get_max_task_priority()}
@end multitable

@item @emph{Reference}:
<<<<<<< HEAD
@uref{http://www.openmp.org/, OpenMP specification v4.1}, Section 3.2.29.
=======
@uref{http://www.openmp.org/, OpenMP specification v4.5}, Section 3.2.29.
>>>>>>> be4bd442
@end table


@node omp_get_max_threads
@section @code{omp_get_max_threads} -- Maximum number of threads of parallel region
@table @asis
@item @emph{Description}:
Return the maximum number of threads used for the current parallel region
that does not use the clause @code{num_threads}.

@item @emph{C/C++}:
@multitable @columnfractions .20 .80
@item @emph{Prototype}: @tab @code{int omp_get_max_threads(void);}
@end multitable

@item @emph{Fortran}:
@multitable @columnfractions .20 .80
@item @emph{Interface}: @tab @code{integer function omp_get_max_threads()}
@end multitable

@item @emph{See also}:
@ref{omp_set_num_threads}, @ref{omp_set_dynamic}, @ref{omp_get_thread_limit}

@item @emph{Reference}:
@uref{http://www.openmp.org/, OpenMP specification v4.0}, Section 3.2.3.
@end table



@node omp_get_nested
@section @code{omp_get_nested} -- Nested parallel regions
@table @asis
@item @emph{Description}:
This function returns @code{true} if nested parallel regions are
enabled, @code{false} otherwise.  Here, @code{true} and @code{false}
represent their language-specific counterparts.

Nested parallel regions may be initialized at startup by the 
@env{OMP_NESTED} environment variable or at runtime using
@code{omp_set_nested}.  If undefined, nested parallel regions are
disabled by default.

@item @emph{C/C++}:
@multitable @columnfractions .20 .80
@item @emph{Prototype}: @tab @code{int omp_get_nested(void);}
@end multitable

@item @emph{Fortran}:
@multitable @columnfractions .20 .80
@item @emph{Interface}: @tab @code{logical function omp_get_nested()}
@end multitable

@item @emph{See also}:
@ref{omp_set_nested}, @ref{OMP_NESTED}

@item @emph{Reference}:
@uref{http://www.openmp.org/, OpenMP specification v4.0}, Section 3.2.11.
@end table



@node omp_get_num_devices
@section @code{omp_get_num_devices} -- Number of target devices
@table @asis
@item @emph{Description}:
Returns the number of target devices.

@item @emph{C/C++}:
@multitable @columnfractions .20 .80
@item @emph{Prototype}: @tab @code{int omp_get_num_devices(void);}
@end multitable

@item @emph{Fortran}:
@multitable @columnfractions .20 .80
@item @emph{Interface}: @tab @code{integer function omp_get_num_devices()}
@end multitable

@item @emph{Reference}:
@uref{http://www.openmp.org/, OpenMP specification v4.0}, Section 3.2.25.
@end table



@node omp_get_num_procs
@section @code{omp_get_num_procs} -- Number of processors online
@table @asis
@item @emph{Description}:
Returns the number of processors online on that device.

@item @emph{C/C++}:
@multitable @columnfractions .20 .80
@item @emph{Prototype}: @tab @code{int omp_get_num_procs(void);}
@end multitable

@item @emph{Fortran}:
@multitable @columnfractions .20 .80
@item @emph{Interface}: @tab @code{integer function omp_get_num_procs()}
@end multitable

@item @emph{Reference}:
@uref{http://www.openmp.org/, OpenMP specification v4.0}, Section 3.2.5.
@end table



@node omp_get_num_teams
@section @code{omp_get_num_teams} -- Number of teams
@table @asis
@item @emph{Description}:
Returns the number of teams in the current team region.

@item @emph{C/C++}:
@multitable @columnfractions .20 .80
@item @emph{Prototype}: @tab @code{int omp_get_num_teams(void);}
@end multitable

@item @emph{Fortran}:
@multitable @columnfractions .20 .80
@item @emph{Interface}: @tab @code{integer function omp_get_num_teams()}
@end multitable

@item @emph{Reference}:
@uref{http://www.openmp.org/, OpenMP specification v4.0}, Section 3.2.26.
@end table



@node omp_get_num_threads
@section @code{omp_get_num_threads} -- Size of the active team
@table @asis
@item @emph{Description}:
Returns the number of threads in the current team.  In a sequential section of
the program @code{omp_get_num_threads} returns 1.

The default team size may be initialized at startup by the 
@env{OMP_NUM_THREADS} environment variable.  At runtime, the size
of the current team may be set either by the @code{NUM_THREADS}
clause or by @code{omp_set_num_threads}.  If none of the above were
used to define a specific value and @env{OMP_DYNAMIC} is disabled,
one thread per CPU online is used.

@item @emph{C/C++}:
@multitable @columnfractions .20 .80
@item @emph{Prototype}: @tab @code{int omp_get_num_threads(void);}
@end multitable

@item @emph{Fortran}:
@multitable @columnfractions .20 .80
@item @emph{Interface}: @tab @code{integer function omp_get_num_threads()}
@end multitable

@item @emph{See also}:
@ref{omp_get_max_threads}, @ref{omp_set_num_threads}, @ref{OMP_NUM_THREADS}

@item @emph{Reference}:
@uref{http://www.openmp.org/, OpenMP specification v4.0}, Section 3.2.2.
@end table



@node omp_get_proc_bind
@section @code{omp_get_proc_bind} -- Whether theads may be moved between CPUs
@table @asis
@item @emph{Description}:
This functions returns the currently active thread affinity policy, which is
set via @env{OMP_PROC_BIND}.  Possible values are @code{omp_proc_bind_false},
@code{omp_proc_bind_true}, @code{omp_proc_bind_master},
@code{omp_proc_bind_close} and @code{omp_proc_bind_spread}.

@item @emph{C/C++}:
@multitable @columnfractions .20 .80
@item @emph{Prototype}: @tab @code{omp_proc_bind_t omp_get_proc_bind(void);}
@end multitable

@item @emph{Fortran}:
@multitable @columnfractions .20 .80
@item @emph{Interface}: @tab @code{integer(kind=omp_proc_bind_kind) function omp_get_proc_bind()}
@end multitable

@item @emph{See also}:
@ref{OMP_PROC_BIND}, @ref{OMP_PLACES}, @ref{GOMP_CPU_AFFINITY},

@item @emph{Reference}:
@uref{http://www.openmp.org/, OpenMP specification v4.0}, Section 3.2.22.
@end table



@node omp_get_schedule
@section @code{omp_get_schedule} -- Obtain the runtime scheduling method
@table @asis
@item @emph{Description}:
Obtain the runtime scheduling method.  The @var{kind} argument will be
set to the value @code{omp_sched_static}, @code{omp_sched_dynamic},
@code{omp_sched_guided} or @code{omp_sched_auto}.  The second argument,
@var{chunk_size}, is set to the chunk size.

@item @emph{C/C++}
@multitable @columnfractions .20 .80
@item @emph{Prototype}: @tab @code{void omp_get_schedule(omp_sched_t *kind, int *chunk_size);}
@end multitable

@item @emph{Fortran}:
@multitable @columnfractions .20 .80
@item @emph{Interface}: @tab @code{subroutine omp_get_schedule(kind, chunk_size)}
@item                   @tab @code{integer(kind=omp_sched_kind) kind}
@item                   @tab @code{integer chunk_size}
@end multitable

@item @emph{See also}:
@ref{omp_set_schedule}, @ref{OMP_SCHEDULE}

@item @emph{Reference}:
@uref{http://www.openmp.org/, OpenMP specification v4.0}, Section 3.2.13.
@end table



@node omp_get_team_num
@section @code{omp_get_team_num} -- Get team number
@table @asis
@item @emph{Description}:
Returns the team number of the calling thread.

@item @emph{C/C++}:
@multitable @columnfractions .20 .80
@item @emph{Prototype}: @tab @code{int omp_get_team_num(void);}
@end multitable

@item @emph{Fortran}:
@multitable @columnfractions .20 .80
@item @emph{Interface}: @tab @code{integer function omp_get_team_num()}
@end multitable

@item @emph{Reference}:
@uref{http://www.openmp.org/, OpenMP specification v4.0}, Section 3.2.27.
@end table



@node omp_get_team_size
@section @code{omp_get_team_size} -- Number of threads in a team
@table @asis
@item @emph{Description}:
This function returns the number of threads in a thread team to which
either the current thread or its ancestor belongs.  For values of @var{level}
outside zero to @code{omp_get_level}, -1 is returned; if @var{level} is zero,
1 is returned, and for @code{omp_get_level}, the result is identical
to @code{omp_get_num_threads}.

@item @emph{C/C++}:
@multitable @columnfractions .20 .80
@item @emph{Prototype}: @tab @code{int omp_get_team_size(int level);}
@end multitable

@item @emph{Fortran}:
@multitable @columnfractions .20 .80
@item @emph{Interface}: @tab @code{integer function omp_get_team_size(level)}
@item                   @tab @code{integer level}
@end multitable

@item @emph{See also}:
@ref{omp_get_num_threads}, @ref{omp_get_level}, @ref{omp_get_ancestor_thread_num}

@item @emph{Reference}:
@uref{http://www.openmp.org/, OpenMP specification v4.0}, Section 3.2.19.
@end table



@node omp_get_thread_limit
@section @code{omp_get_thread_limit} -- Maximum number of threads
@table @asis
@item @emph{Description}:
Return the maximum number of threads of the program.

@item @emph{C/C++}:
@multitable @columnfractions .20 .80
@item @emph{Prototype}: @tab @code{int omp_get_thread_limit(void);}
@end multitable

@item @emph{Fortran}:
@multitable @columnfractions .20 .80
@item @emph{Interface}: @tab @code{integer function omp_get_thread_limit()}
@end multitable

@item @emph{See also}:
@ref{omp_get_max_threads}, @ref{OMP_THREAD_LIMIT}

@item @emph{Reference}:
@uref{http://www.openmp.org/, OpenMP specification v4.0}, Section 3.2.14.
@end table



@node omp_get_thread_num
@section @code{omp_get_thread_num} -- Current thread ID
@table @asis
@item @emph{Description}:
Returns a unique thread identification number within the current team.
In a sequential parts of the program, @code{omp_get_thread_num}
always returns 0.  In parallel regions the return value varies
from 0 to @code{omp_get_num_threads}-1 inclusive.  The return
value of the master thread of a team is always 0.

@item @emph{C/C++}:
@multitable @columnfractions .20 .80
@item @emph{Prototype}: @tab @code{int omp_get_thread_num(void);}
@end multitable

@item @emph{Fortran}:
@multitable @columnfractions .20 .80
@item @emph{Interface}: @tab @code{integer function omp_get_thread_num()}
@end multitable

@item @emph{See also}:
@ref{omp_get_num_threads}, @ref{omp_get_ancestor_thread_num}

@item @emph{Reference}:
@uref{http://www.openmp.org/, OpenMP specification v4.0}, Section 3.2.4.
@end table



@node omp_in_parallel
@section @code{omp_in_parallel} -- Whether a parallel region is active
@table @asis
@item @emph{Description}:
This function returns @code{true} if currently running in parallel,
@code{false} otherwise.  Here, @code{true} and @code{false} represent
their language-specific counterparts.

@item @emph{C/C++}:
@multitable @columnfractions .20 .80
@item @emph{Prototype}: @tab @code{int omp_in_parallel(void);}
@end multitable

@item @emph{Fortran}:
@multitable @columnfractions .20 .80
@item @emph{Interface}: @tab @code{logical function omp_in_parallel()}
@end multitable

@item @emph{Reference}:
@uref{http://www.openmp.org/, OpenMP specification v4.0}, Section 3.2.6.
@end table


@node omp_in_final
@section @code{omp_in_final} -- Whether in final or included task region
@table @asis
@item @emph{Description}:
This function returns @code{true} if currently running in a final
or included task region, @code{false} otherwise.  Here, @code{true}
and @code{false} represent their language-specific counterparts.

@item @emph{C/C++}:
@multitable @columnfractions .20 .80
@item @emph{Prototype}: @tab @code{int omp_in_final(void);}
@end multitable

@item @emph{Fortran}:
@multitable @columnfractions .20 .80
@item @emph{Interface}: @tab @code{logical function omp_in_final()}
@end multitable

@item @emph{Reference}:
@uref{http://www.openmp.org/, OpenMP specification v4.0}, Section 3.2.21.
@end table



@node omp_is_initial_device
@section @code{omp_is_initial_device} -- Whether executing on the host device
@table @asis
@item @emph{Description}:
This function returns @code{true} if currently running on the host device,
@code{false} otherwise.  Here, @code{true} and @code{false} represent
their language-specific counterparts.

@item @emph{C/C++}:
@multitable @columnfractions .20 .80
@item @emph{Prototype}: @tab @code{int omp_is_initial_device(void);}
@end multitable

@item @emph{Fortran}:
@multitable @columnfractions .20 .80
@item @emph{Interface}: @tab @code{logical function omp_is_initial_device()}
@end multitable

@item @emph{Reference}:
@uref{http://www.openmp.org/, OpenMP specification v4.0}, Section 3.2.28.
@end table



@node omp_set_default_device
@section @code{omp_set_default_device} -- Set the default device for target regions
@table @asis
@item @emph{Description}:
Set the default device for target regions without device clause.  The argument
shall be a nonnegative device number.

@item @emph{C/C++}:
@multitable @columnfractions .20 .80
@item @emph{Prototype}: @tab @code{void omp_set_default_device(int device_num);}
@end multitable

@item @emph{Fortran}:
@multitable @columnfractions .20 .80
@item @emph{Interface}: @tab @code{subroutine omp_set_default_device(device_num)}
@item                   @tab @code{integer device_num}
@end multitable

@item @emph{See also}:
@ref{OMP_DEFAULT_DEVICE}, @ref{omp_get_default_device}

@item @emph{Reference}:
@uref{http://www.openmp.org/, OpenMP specification v4.0}, Section 3.2.23.
@end table



@node omp_set_dynamic
@section @code{omp_set_dynamic} -- Enable/disable dynamic teams
@table @asis
@item @emph{Description}:
Enable or disable the dynamic adjustment of the number of threads 
within a team.  The function takes the language-specific equivalent
of @code{true} and @code{false}, where @code{true} enables dynamic 
adjustment of team sizes and @code{false} disables it.

@item @emph{C/C++}:
@multitable @columnfractions .20 .80
@item @emph{Prototype}: @tab @code{void omp_set_dynamic(int dynamic_threads);}
@end multitable

@item @emph{Fortran}:
@multitable @columnfractions .20 .80
@item @emph{Interface}: @tab @code{subroutine omp_set_dynamic(dynamic_threads)}
@item                   @tab @code{logical, intent(in) :: dynamic_threads}
@end multitable

@item @emph{See also}:
@ref{OMP_DYNAMIC}, @ref{omp_get_dynamic}

@item @emph{Reference}:
@uref{http://www.openmp.org/, OpenMP specification v4.0}, Section 3.2.7.
@end table



@node omp_set_max_active_levels
@section @code{omp_set_max_active_levels} -- Limits the number of active parallel regions
@table @asis
@item @emph{Description}:
This function limits the maximum allowed number of nested, active
parallel regions.

@item @emph{C/C++}
@multitable @columnfractions .20 .80
@item @emph{Prototype}: @tab @code{void omp_set_max_active_levels(int max_levels);}
@end multitable

@item @emph{Fortran}:
@multitable @columnfractions .20 .80
@item @emph{Interface}: @tab @code{subroutine omp_set_max_active_levels(max_levels)}
@item                   @tab @code{integer max_levels}
@end multitable

@item @emph{See also}:
@ref{omp_get_max_active_levels}, @ref{omp_get_active_level}

@item @emph{Reference}:
@uref{http://www.openmp.org/, OpenMP specification v4.0}, Section 3.2.15.
@end table



@node omp_set_nested
@section @code{omp_set_nested} -- Enable/disable nested parallel regions
@table @asis
@item @emph{Description}:
Enable or disable nested parallel regions, i.e., whether team members
are allowed to create new teams.  The function takes the language-specific
equivalent of @code{true} and @code{false}, where @code{true} enables 
dynamic adjustment of team sizes and @code{false} disables it.

@item @emph{C/C++}:
@multitable @columnfractions .20 .80
@item @emph{Prototype}: @tab @code{void omp_set_nested(int nested);}
@end multitable

@item @emph{Fortran}:
@multitable @columnfractions .20 .80
@item @emph{Interface}: @tab @code{subroutine omp_set_nested(nested)}
@item                   @tab @code{logical, intent(in) :: nested}
@end multitable

@item @emph{See also}:
@ref{OMP_NESTED}, @ref{omp_get_nested}

@item @emph{Reference}:
@uref{http://www.openmp.org/, OpenMP specification v4.0}, Section 3.2.10.
@end table



@node omp_set_num_threads
@section @code{omp_set_num_threads} -- Set upper team size limit
@table @asis
@item @emph{Description}:
Specifies the number of threads used by default in subsequent parallel 
sections, if those do not specify a @code{num_threads} clause.  The
argument of @code{omp_set_num_threads} shall be a positive integer.

@item @emph{C/C++}:
@multitable @columnfractions .20 .80
@item @emph{Prototype}: @tab @code{void omp_set_num_threads(int num_threads);}
@end multitable

@item @emph{Fortran}:
@multitable @columnfractions .20 .80
@item @emph{Interface}: @tab @code{subroutine omp_set_num_threads(num_threads)}
@item                   @tab @code{integer, intent(in) :: num_threads}
@end multitable

@item @emph{See also}:
@ref{OMP_NUM_THREADS}, @ref{omp_get_num_threads}, @ref{omp_get_max_threads}

@item @emph{Reference}:
@uref{http://www.openmp.org/, OpenMP specification v4.0}, Section 3.2.1.
@end table



@node omp_set_schedule
@section @code{omp_set_schedule} -- Set the runtime scheduling method
@table @asis
@item @emph{Description}:
Sets the runtime scheduling method.  The @var{kind} argument can have the
value @code{omp_sched_static}, @code{omp_sched_dynamic},
@code{omp_sched_guided} or @code{omp_sched_auto}.  Except for
@code{omp_sched_auto}, the chunk size is set to the value of
@var{chunk_size} if positive, or to the default value if zero or negative.
For @code{omp_sched_auto} the @var{chunk_size} argument is ignored.

@item @emph{C/C++}
@multitable @columnfractions .20 .80
@item @emph{Prototype}: @tab @code{void omp_set_schedule(omp_sched_t kind, int chunk_size);}
@end multitable

@item @emph{Fortran}:
@multitable @columnfractions .20 .80
@item @emph{Interface}: @tab @code{subroutine omp_set_schedule(kind, chunk_size)}
@item                   @tab @code{integer(kind=omp_sched_kind) kind}
@item                   @tab @code{integer chunk_size}
@end multitable

@item @emph{See also}:
@ref{omp_get_schedule}
@ref{OMP_SCHEDULE}

@item @emph{Reference}:
@uref{http://www.openmp.org/, OpenMP specification v4.0}, Section 3.2.12.
@end table



@node omp_init_lock
@section @code{omp_init_lock} -- Initialize simple lock
@table @asis
@item @emph{Description}:
Initialize a simple lock.  After initialization, the lock is in
an unlocked state.

@item @emph{C/C++}:
@multitable @columnfractions .20 .80
@item @emph{Prototype}: @tab @code{void omp_init_lock(omp_lock_t *lock);}
@end multitable

@item @emph{Fortran}:
@multitable @columnfractions .20 .80
@item @emph{Interface}: @tab @code{subroutine omp_init_lock(svar)}
@item                   @tab @code{integer(omp_lock_kind), intent(out) :: svar}
@end multitable

@item @emph{See also}:
@ref{omp_destroy_lock}

@item @emph{Reference}: 
@uref{http://www.openmp.org/, OpenMP specification v4.0}, Section 3.3.1.
@end table



@node omp_set_lock
@section @code{omp_set_lock} -- Wait for and set simple lock
@table @asis
@item @emph{Description}:
Before setting a simple lock, the lock variable must be initialized by 
@code{omp_init_lock}.  The calling thread is blocked until the lock 
is available.  If the lock is already held by the current thread, 
a deadlock occurs.

@item @emph{C/C++}:
@multitable @columnfractions .20 .80
@item @emph{Prototype}: @tab @code{void omp_set_lock(omp_lock_t *lock);}
@end multitable

@item @emph{Fortran}:
@multitable @columnfractions .20 .80
@item @emph{Interface}: @tab @code{subroutine omp_set_lock(svar)}
@item                   @tab @code{integer(omp_lock_kind), intent(inout) :: svar}
@end multitable

@item @emph{See also}:
@ref{omp_init_lock}, @ref{omp_test_lock}, @ref{omp_unset_lock}

@item @emph{Reference}: 
@uref{http://www.openmp.org/, OpenMP specification v4.0}, Section 3.3.3.
@end table



@node omp_test_lock
@section @code{omp_test_lock} -- Test and set simple lock if available
@table @asis
@item @emph{Description}:
Before setting a simple lock, the lock variable must be initialized by 
@code{omp_init_lock}.  Contrary to @code{omp_set_lock}, @code{omp_test_lock} 
does not block if the lock is not available.  This function returns
@code{true} upon success, @code{false} otherwise.  Here, @code{true} and
@code{false} represent their language-specific counterparts.

@item @emph{C/C++}:
@multitable @columnfractions .20 .80
@item @emph{Prototype}: @tab @code{int omp_test_lock(omp_lock_t *lock);}
@end multitable

@item @emph{Fortran}:
@multitable @columnfractions .20 .80
@item @emph{Interface}: @tab @code{logical function omp_test_lock(svar)}
@item                   @tab @code{integer(omp_lock_kind), intent(inout) :: svar}
@end multitable

@item @emph{See also}:
@ref{omp_init_lock}, @ref{omp_set_lock}, @ref{omp_set_lock}

@item @emph{Reference}: 
@uref{http://www.openmp.org/, OpenMP specification v4.0}, Section 3.3.5.
@end table



@node omp_unset_lock
@section @code{omp_unset_lock} -- Unset simple lock
@table @asis
@item @emph{Description}:
A simple lock about to be unset must have been locked by @code{omp_set_lock}
or @code{omp_test_lock} before.  In addition, the lock must be held by the
thread calling @code{omp_unset_lock}.  Then, the lock becomes unlocked.  If one
or more threads attempted to set the lock before, one of them is chosen to,
again, set the lock to itself.

@item @emph{C/C++}:
@multitable @columnfractions .20 .80
@item @emph{Prototype}: @tab @code{void omp_unset_lock(omp_lock_t *lock);}
@end multitable

@item @emph{Fortran}:
@multitable @columnfractions .20 .80
@item @emph{Interface}: @tab @code{subroutine omp_unset_lock(svar)}
@item                   @tab @code{integer(omp_lock_kind), intent(inout) :: svar}
@end multitable

@item @emph{See also}:
@ref{omp_set_lock}, @ref{omp_test_lock}

@item @emph{Reference}: 
@uref{http://www.openmp.org/, OpenMP specification v4.0}, Section 3.3.4.
@end table



@node omp_destroy_lock
@section @code{omp_destroy_lock} -- Destroy simple lock
@table @asis
@item @emph{Description}:
Destroy a simple lock.  In order to be destroyed, a simple lock must be
in the unlocked state. 

@item @emph{C/C++}:
@multitable @columnfractions .20 .80
@item @emph{Prototype}: @tab @code{void omp_destroy_lock(omp_lock_t *lock);}
@end multitable

@item @emph{Fortran}:
@multitable @columnfractions .20 .80
@item @emph{Interface}: @tab @code{subroutine omp_destroy_lock(svar)}
@item                   @tab @code{integer(omp_lock_kind), intent(inout) :: svar}
@end multitable

@item @emph{See also}:
@ref{omp_init_lock}

@item @emph{Reference}: 
@uref{http://www.openmp.org/, OpenMP specification v4.0}, Section 3.3.2.
@end table



@node omp_init_nest_lock
@section @code{omp_init_nest_lock} -- Initialize nested lock
@table @asis
@item @emph{Description}:
Initialize a nested lock.  After initialization, the lock is in
an unlocked state and the nesting count is set to zero.

@item @emph{C/C++}:
@multitable @columnfractions .20 .80
@item @emph{Prototype}: @tab @code{void omp_init_nest_lock(omp_nest_lock_t *lock);}
@end multitable

@item @emph{Fortran}:
@multitable @columnfractions .20 .80
@item @emph{Interface}: @tab @code{subroutine omp_init_nest_lock(nvar)}
@item                   @tab @code{integer(omp_nest_lock_kind), intent(out) :: nvar}
@end multitable

@item @emph{See also}:
@ref{omp_destroy_nest_lock}

@item @emph{Reference}:
@uref{http://www.openmp.org/, OpenMP specification v4.0}, Section 3.3.1.
@end table


@node omp_set_nest_lock
@section @code{omp_set_nest_lock} -- Wait for and set nested lock
@table @asis
@item @emph{Description}:
Before setting a nested lock, the lock variable must be initialized by 
@code{omp_init_nest_lock}.  The calling thread is blocked until the lock
is available.  If the lock is already held by the current thread, the
nesting count for the lock is incremented.

@item @emph{C/C++}:
@multitable @columnfractions .20 .80
@item @emph{Prototype}: @tab @code{void omp_set_nest_lock(omp_nest_lock_t *lock);}
@end multitable

@item @emph{Fortran}:
@multitable @columnfractions .20 .80
@item @emph{Interface}: @tab @code{subroutine omp_set_nest_lock(nvar)}
@item                   @tab @code{integer(omp_nest_lock_kind), intent(inout) :: nvar}
@end multitable

@item @emph{See also}:
@ref{omp_init_nest_lock}, @ref{omp_unset_nest_lock}

@item @emph{Reference}: 
@uref{http://www.openmp.org/, OpenMP specification v4.0}, Section 3.3.3.
@end table



@node omp_test_nest_lock
@section @code{omp_test_nest_lock} -- Test and set nested lock if available
@table @asis
@item @emph{Description}:
Before setting a nested lock, the lock variable must be initialized by 
@code{omp_init_nest_lock}.  Contrary to @code{omp_set_nest_lock},
@code{omp_test_nest_lock} does not block if the lock is not available. 
If the lock is already held by the current thread, the new nesting count 
is returned.  Otherwise, the return value equals zero.

@item @emph{C/C++}:
@multitable @columnfractions .20 .80
@item @emph{Prototype}: @tab @code{int omp_test_nest_lock(omp_nest_lock_t *lock);}
@end multitable

@item @emph{Fortran}:
@multitable @columnfractions .20 .80
@item @emph{Interface}: @tab @code{logical function omp_test_nest_lock(nvar)}
@item                   @tab @code{integer(omp_nest_lock_kind), intent(inout) :: nvar}
@end multitable


@item @emph{See also}:
@ref{omp_init_lock}, @ref{omp_set_lock}, @ref{omp_set_lock}

@item @emph{Reference}: 
@uref{http://www.openmp.org/, OpenMP specification v4.0}, Section 3.3.5.
@end table



@node omp_unset_nest_lock
@section @code{omp_unset_nest_lock} -- Unset nested lock
@table @asis
@item @emph{Description}:
A nested lock about to be unset must have been locked by @code{omp_set_nested_lock}
or @code{omp_test_nested_lock} before.  In addition, the lock must be held by the
thread calling @code{omp_unset_nested_lock}.  If the nesting count drops to zero, the
lock becomes unlocked.  If one ore more threads attempted to set the lock before,
one of them is chosen to, again, set the lock to itself.

@item @emph{C/C++}:
@multitable @columnfractions .20 .80
@item @emph{Prototype}: @tab @code{void omp_unset_nest_lock(omp_nest_lock_t *lock);}
@end multitable

@item @emph{Fortran}:
@multitable @columnfractions .20 .80
@item @emph{Interface}: @tab @code{subroutine omp_unset_nest_lock(nvar)}
@item                   @tab @code{integer(omp_nest_lock_kind), intent(inout) :: nvar}
@end multitable

@item @emph{See also}:
@ref{omp_set_nest_lock}

@item @emph{Reference}: 
@uref{http://www.openmp.org/, OpenMP specification v4.0}, Section 3.3.4.
@end table



@node omp_destroy_nest_lock
@section @code{omp_destroy_nest_lock} -- Destroy nested lock
@table @asis
@item @emph{Description}:
Destroy a nested lock.  In order to be destroyed, a nested lock must be
in the unlocked state and its nesting count must equal zero.

@item @emph{C/C++}:
@multitable @columnfractions .20 .80
@item @emph{Prototype}: @tab @code{void omp_destroy_nest_lock(omp_nest_lock_t *);}
@end multitable

@item @emph{Fortran}:
@multitable @columnfractions .20 .80
@item @emph{Interface}: @tab @code{subroutine omp_destroy_nest_lock(nvar)}
@item                   @tab @code{integer(omp_nest_lock_kind), intent(inout) :: nvar}
@end multitable

@item @emph{See also}:
@ref{omp_init_lock}

@item @emph{Reference}: 
@uref{http://www.openmp.org/, OpenMP specification v4.0}, Section 3.3.2.
@end table



@node omp_get_wtick
@section @code{omp_get_wtick} -- Get timer precision
@table @asis
@item @emph{Description}:
Gets the timer precision, i.e., the number of seconds between two 
successive clock ticks.

@item @emph{C/C++}:
@multitable @columnfractions .20 .80
@item @emph{Prototype}: @tab @code{double omp_get_wtick(void);}
@end multitable

@item @emph{Fortran}:
@multitable @columnfractions .20 .80
@item @emph{Interface}: @tab @code{double precision function omp_get_wtick()}
@end multitable

@item @emph{See also}:
@ref{omp_get_wtime}

@item @emph{Reference}: 
@uref{http://www.openmp.org/, OpenMP specification v4.0}, Section 3.4.2.
@end table



@node omp_get_wtime
@section @code{omp_get_wtime} -- Elapsed wall clock time
@table @asis
@item @emph{Description}:
Elapsed wall clock time in seconds.  The time is measured per thread, no
guarantee can be made that two distinct threads measure the same time.
Time is measured from some "time in the past", which is an arbitrary time
guaranteed not to change during the execution of the program.

@item @emph{C/C++}:
@multitable @columnfractions .20 .80
@item @emph{Prototype}: @tab @code{double omp_get_wtime(void);}
@end multitable

@item @emph{Fortran}:
@multitable @columnfractions .20 .80
@item @emph{Interface}: @tab @code{double precision function omp_get_wtime()}
@end multitable

@item @emph{See also}:
@ref{omp_get_wtick}

@item @emph{Reference}: 
@uref{http://www.openmp.org/, OpenMP specification v4.0}, Section 3.4.1.
@end table



@c ---------------------------------------------------------------------
@c OpenMP Environment Variables
@c ---------------------------------------------------------------------

@node Environment Variables
@chapter OpenMP Environment Variables

The environment variables which beginning with @env{OMP_} are defined by
section 4 of the OpenMP specification in version 4.0, while those
beginning with @env{GOMP_} are GNU extensions.

@menu
* OMP_CANCELLATION::        Set whether cancellation is activated
* OMP_DISPLAY_ENV::         Show OpenMP version and environment variables
* OMP_DEFAULT_DEVICE::      Set the device used in target regions
* OMP_DYNAMIC::             Dynamic adjustment of threads
* OMP_MAX_ACTIVE_LEVELS::   Set the maximum number of nested parallel regions
* OMP_MAX_TASK_PRIORITY::   Set the maximum task priority value
* OMP_NESTED::              Nested parallel regions
* OMP_NUM_THREADS::         Specifies the number of threads to use
* OMP_PROC_BIND::           Whether theads may be moved between CPUs
* OMP_PLACES::              Specifies on which CPUs the theads should be placed
* OMP_STACKSIZE::           Set default thread stack size
* OMP_SCHEDULE::            How threads are scheduled
* OMP_THREAD_LIMIT::        Set the maximum number of threads
* OMP_WAIT_POLICY::         How waiting threads are handled
* GOMP_CPU_AFFINITY::       Bind threads to specific CPUs
* GOMP_DEBUG::              Enable debugging output
* GOMP_STACKSIZE::          Set default thread stack size
* GOMP_SPINCOUNT::          Set the busy-wait spin count
* GOMP_RTEMS_THREAD_POOLS:: Set the RTEMS specific thread pools
@end menu


@node OMP_CANCELLATION
@section @env{OMP_CANCELLATION} -- Set whether cancellation is activated
@cindex Environment Variable
@table @asis
@item @emph{Description}:
If set to @code{TRUE}, the cancellation is activated.  If set to @code{FALSE} or
if unset, cancellation is disabled and the @code{cancel} construct is ignored.

@item @emph{See also}:
@ref{omp_get_cancellation}

@item @emph{Reference}:
@uref{http://www.openmp.org/, OpenMP specification v4.0}, Section 4.11
@end table



@node OMP_DISPLAY_ENV
@section @env{OMP_DISPLAY_ENV} -- Show OpenMP version and environment variables
@cindex Environment Variable
@table @asis
@item @emph{Description}:
If set to @code{TRUE}, the OpenMP version number and the values
associated with the OpenMP environment variables are printed to @code{stderr}.
If set to @code{VERBOSE}, it additionally shows the value of the environment
variables which are GNU extensions.  If undefined or set to @code{FALSE},
this information will not be shown.


@item @emph{Reference}:
@uref{http://www.openmp.org/, OpenMP specification v4.0}, Section 4.12
@end table



@node OMP_DEFAULT_DEVICE
@section @env{OMP_DEFAULT_DEVICE} -- Set the device used in target regions
@cindex Environment Variable
@table @asis
@item @emph{Description}:
Set to choose the device which is used in a @code{target} region, unless the
value is overridden by @code{omp_set_default_device} or by a @code{device}
clause.  The value shall be the nonnegative device number. If no device with
the given device number exists, the code is executed on the host.  If unset,
device number 0 will be used.


@item @emph{See also}:
@ref{omp_get_default_device}, @ref{omp_set_default_device},

@item @emph{Reference}:
@uref{http://www.openmp.org/, OpenMP specification v4.0}, Section 4.11
@end table



@node OMP_DYNAMIC
@section @env{OMP_DYNAMIC} -- Dynamic adjustment of threads
@cindex Environment Variable
@table @asis
@item @emph{Description}:
Enable or disable the dynamic adjustment of the number of threads 
within a team.  The value of this environment variable shall be 
@code{TRUE} or @code{FALSE}.  If undefined, dynamic adjustment is
disabled by default.

@item @emph{See also}:
@ref{omp_set_dynamic}

@item @emph{Reference}: 
@uref{http://www.openmp.org/, OpenMP specification v4.0}, Section 4.3
@end table



@node OMP_MAX_ACTIVE_LEVELS
@section @env{OMP_MAX_ACTIVE_LEVELS} -- Set the maximum number of nested parallel regions
@cindex Environment Variable
@table @asis
@item @emph{Description}:
Specifies the initial value for the maximum number of nested parallel
regions.  The value of this variable shall be a positive integer.
If undefined, the number of active levels is unlimited.

@item @emph{See also}:
@ref{omp_set_max_active_levels}

@item @emph{Reference}: 
@uref{http://www.openmp.org/, OpenMP specification v4.0}, Section 4.9
@end table



@node OMP_MAX_TASK_PRIORITY
@section @env{OMP_MAX_TASK_PRIORITY} -- Set the maximum priority
number that can be set for a task.
@cindex Environment Variable
@table @asis
@item @emph{Description}:
Specifies the initial value for the maximum priority value that can be
set for a task.  The value of this variable shall be a non-negative
integer, and zero is allowed.  If undefined, the default priority is
0.

@item @emph{See also}:
@ref{omp_get_max_task_priority}

@item @emph{Reference}: 
<<<<<<< HEAD
@uref{http://www.openmp.org/, OpenMP specification v4.1}, Section 4.14
=======
@uref{http://www.openmp.org/, OpenMP specification v4.5}, Section 4.14
>>>>>>> be4bd442
@end table



@node OMP_NESTED
@section @env{OMP_NESTED} -- Nested parallel regions
@cindex Environment Variable
@cindex Implementation specific setting
@table @asis
@item @emph{Description}:
Enable or disable nested parallel regions, i.e., whether team members
are allowed to create new teams.  The value of this environment variable 
shall be @code{TRUE} or @code{FALSE}.  If undefined, nested parallel 
regions are disabled by default.

@item @emph{See also}:
@ref{omp_set_nested}

@item @emph{Reference}: 
@uref{http://www.openmp.org/, OpenMP specification v4.0}, Section 4.6
@end table



@node OMP_NUM_THREADS
@section @env{OMP_NUM_THREADS} -- Specifies the number of threads to use
@cindex Environment Variable
@cindex Implementation specific setting
@table @asis
@item @emph{Description}:
Specifies the default number of threads to use in parallel regions.  The 
value of this variable shall be a comma-separated list of positive integers;
the value specified the number of threads to use for the corresponding nested
level.  If undefined one thread per CPU is used.

@item @emph{See also}:
@ref{omp_set_num_threads}

@item @emph{Reference}: 
@uref{http://www.openmp.org/, OpenMP specification v4.0}, Section 4.2
@end table



@node OMP_PROC_BIND
@section @env{OMP_PROC_BIND} -- Whether theads may be moved between CPUs
@cindex Environment Variable
@table @asis
@item @emph{Description}:
Specifies whether threads may be moved between processors.  If set to
@code{TRUE}, OpenMP theads should not be moved; if set to @code{FALSE}
they may be moved.  Alternatively, a comma separated list with the
values @code{MASTER}, @code{CLOSE} and @code{SPREAD} can be used to specify
the thread affinity policy for the corresponding nesting level.  With
@code{MASTER} the worker threads are in the same place partition as the
master thread.  With @code{CLOSE} those are kept close to the master thread
in contiguous place partitions.  And with @code{SPREAD} a sparse distribution
across the place partitions is used.

When undefined, @env{OMP_PROC_BIND} defaults to @code{TRUE} when
@env{OMP_PLACES} or @env{GOMP_CPU_AFFINITY} is set and @code{FALSE} otherwise.

@item @emph{See also}:
@ref{OMP_PLACES}, @ref{GOMP_CPU_AFFINITY}, @ref{omp_get_proc_bind}

@item @emph{Reference}:
@uref{http://www.openmp.org/, OpenMP specification v4.0}, Section 4.4
@end table



@node OMP_PLACES
@section @env{OMP_PLACES} -- Specifies on which CPUs the theads should be placed
@cindex Environment Variable
@table @asis
@item @emph{Description}:
The thread placement can be either specified using an abstract name or by an
explicit list of the places.  The abstract names @code{threads}, @code{cores}
and @code{sockets} can be optionally followed by a positive number in
parentheses, which denotes the how many places shall be created.  With
@code{threads} each place corresponds to a single hardware thread; @code{cores}
to a single core with the corresponding number of hardware threads; and with
@code{sockets} the place corresponds to a single socket.  The resulting
placement can be shown by setting the @env{OMP_DISPLAY_ENV} environment
variable.

Alternatively, the placement can be specified explicitly as comma-separated
list of places.  A place is specified by set of nonnegative numbers in curly
braces, denoting the denoting the hardware threads.  The hardware threads
belonging to a place can either be specified as comma-separated list of
nonnegative thread numbers or using an interval.  Multiple places can also be
either specified by a comma-separated list of places or by an interval.  To
specify an interval, a colon followed by the count is placed after after
the hardware thread number or the place.  Optionally, the length can be
followed by a colon and the stride number -- otherwise a unit stride is
assumed.  For instance, the following specifies the same places list:
@code{"@{0,1,2@}, @{3,4,6@}, @{7,8,9@}, @{10,11,12@}"};
@code{"@{0:3@}, @{3:3@}, @{7:3@}, @{10:3@}"}; and @code{"@{0:2@}:4:3"}.

If @env{OMP_PLACES} and @env{GOMP_CPU_AFFINITY} are unset and
@env{OMP_PROC_BIND} is either unset or @code{false}, threads may be moved
between CPUs following no placement policy.

@item @emph{See also}:
@ref{OMP_PROC_BIND}, @ref{GOMP_CPU_AFFINITY}, @ref{omp_get_proc_bind},
@ref{OMP_DISPLAY_ENV}

@item @emph{Reference}:
@uref{http://www.openmp.org/, OpenMP specification v4.0}, Section 4.5
@end table



@node OMP_STACKSIZE
@section @env{OMP_STACKSIZE} -- Set default thread stack size
@cindex Environment Variable
@table @asis
@item @emph{Description}:
Set the default thread stack size in kilobytes, unless the number
is suffixed by @code{B}, @code{K}, @code{M} or @code{G}, in which
case the size is, respectively, in bytes, kilobytes, megabytes
or gigabytes.  This is different from @code{pthread_attr_setstacksize}
which gets the number of bytes as an argument.  If the stack size cannot
be set due to system constraints, an error is reported and the initial
stack size is left unchanged.  If undefined, the stack size is system
dependent.

@item @emph{Reference}: 
@uref{http://www.openmp.org/, OpenMP specification v4.0}, Section 4.7
@end table



@node OMP_SCHEDULE
@section @env{OMP_SCHEDULE} -- How threads are scheduled
@cindex Environment Variable
@cindex Implementation specific setting
@table @asis
@item @emph{Description}:
Allows to specify @code{schedule type} and @code{chunk size}. 
The value of the variable shall have the form: @code{type[,chunk]} where
@code{type} is one of @code{static}, @code{dynamic}, @code{guided} or @code{auto}
The optional @code{chunk} size shall be a positive integer.  If undefined,
dynamic scheduling and a chunk size of 1 is used.

@item @emph{See also}:
@ref{omp_set_schedule}

@item @emph{Reference}: 
@uref{http://www.openmp.org/, OpenMP specification v4.0}, Sections 2.7.1 and 4.1
@end table



@node OMP_THREAD_LIMIT
@section @env{OMP_THREAD_LIMIT} -- Set the maximum number of threads
@cindex Environment Variable
@table @asis
@item @emph{Description}:
Specifies the number of threads to use for the whole program.  The
value of this variable shall be a positive integer.  If undefined,
the number of threads is not limited.

@item @emph{See also}:
@ref{OMP_NUM_THREADS}, @ref{omp_get_thread_limit}

@item @emph{Reference}: 
@uref{http://www.openmp.org/, OpenMP specification v4.0}, Section 4.10
@end table



@node OMP_WAIT_POLICY
@section @env{OMP_WAIT_POLICY} -- How waiting threads are handled
@cindex Environment Variable
@table @asis
@item @emph{Description}:
Specifies whether waiting threads should be active or passive.  If
the value is @code{PASSIVE}, waiting threads should not consume CPU
power while waiting; while the value is @code{ACTIVE} specifies that
they should.  If undefined, threads wait actively for a short time
before waiting passively.

@item @emph{See also}:
@ref{GOMP_SPINCOUNT}

@item @emph{Reference}: 
@uref{http://www.openmp.org/, OpenMP specification v4.0}, Section 4.8
@end table



@node GOMP_CPU_AFFINITY
@section @env{GOMP_CPU_AFFINITY} -- Bind threads to specific CPUs
@cindex Environment Variable
@table @asis
@item @emph{Description}:
Binds threads to specific CPUs.  The variable should contain a space-separated
or comma-separated list of CPUs.  This list may contain different kinds of 
entries: either single CPU numbers in any order, a range of CPUs (M-N) 
or a range with some stride (M-N:S).  CPU numbers are zero based.  For example,
@code{GOMP_CPU_AFFINITY="0 3 1-2 4-15:2"} will bind the initial thread
to CPU 0, the second to CPU 3, the third to CPU 1, the fourth to 
CPU 2, the fifth to CPU 4, the sixth through tenth to CPUs 6, 8, 10, 12,
and 14 respectively and then start assigning back from the beginning of
the list.  @code{GOMP_CPU_AFFINITY=0} binds all threads to CPU 0.

There is no libgomp library routine to determine whether a CPU affinity
specification is in effect.  As a workaround, language-specific library 
functions, e.g., @code{getenv} in C or @code{GET_ENVIRONMENT_VARIABLE} in 
Fortran, may be used to query the setting of the @code{GOMP_CPU_AFFINITY} 
environment variable.  A defined CPU affinity on startup cannot be changed 
or disabled during the runtime of the application.

If both @env{GOMP_CPU_AFFINITY} and @env{OMP_PROC_BIND} are set,
@env{OMP_PROC_BIND} has a higher precedence.  If neither has been set and
@env{OMP_PROC_BIND} is unset, or when @env{OMP_PROC_BIND} is set to
@code{FALSE}, the host system will handle the assignment of threads to CPUs.

@item @emph{See also}:
@ref{OMP_PLACES}, @ref{OMP_PROC_BIND}
@end table



@node GOMP_DEBUG
@section @env{GOMP_DEBUG} -- Enable debugging output
@cindex Environment Variable
@table @asis
@item @emph{Description}:
Enable debugging output.  The variable should be set to @code{0}
(disabled, also the default if not set), or @code{1} (enabled).

If enabled, some debugging output will be printed during execution.
This is currently not specified in more detail, and subject to change.
@end table



@node GOMP_STACKSIZE
@section @env{GOMP_STACKSIZE} -- Set default thread stack size
@cindex Environment Variable
@cindex Implementation specific setting
@table @asis
@item @emph{Description}:
Set the default thread stack size in kilobytes.  This is different from
@code{pthread_attr_setstacksize} which gets the number of bytes as an 
argument.  If the stack size cannot be set due to system constraints, an 
error is reported and the initial stack size is left unchanged.  If undefined,
the stack size is system dependent.

@item @emph{See also}:
@ref{OMP_STACKSIZE}

@item @emph{Reference}: 
@uref{http://gcc.gnu.org/ml/gcc-patches/2006-06/msg00493.html, 
GCC Patches Mailinglist}, 
@uref{http://gcc.gnu.org/ml/gcc-patches/2006-06/msg00496.html,
GCC Patches Mailinglist}
@end table



@node GOMP_SPINCOUNT
@section @env{GOMP_SPINCOUNT} -- Set the busy-wait spin count
@cindex Environment Variable
@cindex Implementation specific setting
@table @asis
@item @emph{Description}:
Determines how long a threads waits actively with consuming CPU power
before waiting passively without consuming CPU power.  The value may be
either @code{INFINITE}, @code{INFINITY} to always wait actively or an
integer which gives the number of spins of the busy-wait loop.  The
integer may optionally be followed by the following suffixes acting
as multiplication factors: @code{k} (kilo, thousand), @code{M} (mega,
million), @code{G} (giga, billion), or @code{T} (tera, trillion).
If undefined, 0 is used when @env{OMP_WAIT_POLICY} is @code{PASSIVE},
300,000 is used when @env{OMP_WAIT_POLICY} is undefined and
30 billion is used when @env{OMP_WAIT_POLICY} is @code{ACTIVE}.
If there are more OpenMP threads than available CPUs, 1000 and 100
spins are used for @env{OMP_WAIT_POLICY} being @code{ACTIVE} or
undefined, respectively; unless the @env{GOMP_SPINCOUNT} is lower
or @env{OMP_WAIT_POLICY} is @code{PASSIVE}.

@item @emph{See also}:
@ref{OMP_WAIT_POLICY}
@end table



@node GOMP_RTEMS_THREAD_POOLS
@section @env{GOMP_RTEMS_THREAD_POOLS} -- Set the RTEMS specific thread pools
@cindex Environment Variable
@cindex Implementation specific setting
@table @asis
@item @emph{Description}:
This environment variable is only used on the RTEMS real-time operating system.
It determines the scheduler instance specific thread pools.  The format for
@env{GOMP_RTEMS_THREAD_POOLS} is a list of optional
@code{<thread-pool-count>[$<priority>]@@<scheduler-name>} configurations
separated by @code{:} where:
@itemize @bullet
@item @code{<thread-pool-count>} is the thread pool count for this scheduler
instance.
@item @code{$<priority>} is an optional priority for the worker threads of a
thread pool according to @code{pthread_setschedparam}.  In case a priority
value is omitted, then a worker thread will inherit the priority of the OpenMP
master thread that created it.  The priority of the worker thread is not
changed after creation, even if a new OpenMP master thread using the worker has
a different priority.
@item @code{@@<scheduler-name>} is the scheduler instance name according to the
RTEMS application configuration.
@end itemize
In case no thread pool configuration is specified for a scheduler instance,
then each OpenMP master thread of this scheduler instance will use its own
dynamically allocated thread pool.  To limit the worker thread count of the
thread pools, each OpenMP master thread must call @code{omp_set_num_threads}.
@item @emph{Example}:
Lets suppose we have three scheduler instances @code{IO}, @code{WRK0}, and
@code{WRK1} with @env{GOMP_RTEMS_THREAD_POOLS} set to
@code{"1@@WRK0:3$4@@WRK1"}.  Then there are no thread pool restrictions for
scheduler instance @code{IO}.  In the scheduler instance @code{WRK0} there is
one thread pool available.  Since no priority is specified for this scheduler
instance, the worker thread inherits the priority of the OpenMP master thread
that created it.  In the scheduler instance @code{WRK1} there are three thread
pools available and their worker threads run at priority four.
@end table



@c ---------------------------------------------------------------------
@c The libgomp ABI
@c ---------------------------------------------------------------------

@node The libgomp ABI
@chapter The libgomp ABI

The following sections present notes on the external ABI as 
presented by libgomp.  Only maintainers should need them.

@menu
* Implementing MASTER construct::
* Implementing CRITICAL construct::
* Implementing ATOMIC construct::
* Implementing FLUSH construct::
* Implementing BARRIER construct::
* Implementing THREADPRIVATE construct::
* Implementing PRIVATE clause::
* Implementing FIRSTPRIVATE LASTPRIVATE COPYIN and COPYPRIVATE clauses::
* Implementing REDUCTION clause::
* Implementing PARALLEL construct::
* Implementing FOR construct::
* Implementing ORDERED construct::
* Implementing SECTIONS construct::
* Implementing SINGLE construct::
* Implementing OpenACC's PARALLEL construct::
@end menu


@node Implementing MASTER construct
@section Implementing MASTER construct

@smallexample
if (omp_get_thread_num () == 0)
  block
@end smallexample

Alternately, we generate two copies of the parallel subfunction
and only include this in the version run by the master thread.
Surely this is not worthwhile though...



@node Implementing CRITICAL construct
@section Implementing CRITICAL construct

Without a specified name,

@smallexample
  void GOMP_critical_start (void);
  void GOMP_critical_end (void);
@end smallexample

so that we don't get COPY relocations from libgomp to the main
application.

With a specified name, use omp_set_lock and omp_unset_lock with
name being transformed into a variable declared like

@smallexample
  omp_lock_t gomp_critical_user_<name> __attribute__((common))
@end smallexample

Ideally the ABI would specify that all zero is a valid unlocked
state, and so we wouldn't need to initialize this at
startup.



@node Implementing ATOMIC construct
@section Implementing ATOMIC construct

The target should implement the @code{__sync} builtins.

Failing that we could add

@smallexample
  void GOMP_atomic_enter (void)
  void GOMP_atomic_exit (void)
@end smallexample

which reuses the regular lock code, but with yet another lock
object private to the library.



@node Implementing FLUSH construct
@section Implementing FLUSH construct

Expands to the @code{__sync_synchronize} builtin.



@node Implementing BARRIER construct
@section Implementing BARRIER construct

@smallexample
  void GOMP_barrier (void)
@end smallexample


@node Implementing THREADPRIVATE construct
@section Implementing THREADPRIVATE construct

In _most_ cases we can map this directly to @code{__thread}.  Except
that OMP allows constructors for C++ objects.  We can either
refuse to support this (how often is it used?) or we can 
implement something akin to .ctors.

Even more ideally, this ctor feature is handled by extensions
to the main pthreads library.  Failing that, we can have a set
of entry points to register ctor functions to be called.



@node Implementing PRIVATE clause
@section Implementing PRIVATE clause

In association with a PARALLEL, or within the lexical extent
of a PARALLEL block, the variable becomes a local variable in
the parallel subfunction.

In association with FOR or SECTIONS blocks, create a new
automatic variable within the current function.  This preserves
the semantic of new variable creation.



@node Implementing FIRSTPRIVATE LASTPRIVATE COPYIN and COPYPRIVATE clauses
@section Implementing FIRSTPRIVATE LASTPRIVATE COPYIN and COPYPRIVATE clauses

This seems simple enough for PARALLEL blocks.  Create a private 
struct for communicating between the parent and subfunction.
In the parent, copy in values for scalar and "small" structs;
copy in addresses for others TREE_ADDRESSABLE types.  In the 
subfunction, copy the value into the local variable.

It is not clear what to do with bare FOR or SECTION blocks.
The only thing I can figure is that we do something like:

@smallexample
#pragma omp for firstprivate(x) lastprivate(y)
for (int i = 0; i < n; ++i)
  body;
@end smallexample

which becomes

@smallexample
@{
  int x = x, y;

  // for stuff

  if (i == n)
    y = y;
@}
@end smallexample

where the "x=x" and "y=y" assignments actually have different
uids for the two variables, i.e. not something you could write
directly in C.  Presumably this only makes sense if the "outer"
x and y are global variables.

COPYPRIVATE would work the same way, except the structure 
broadcast would have to happen via SINGLE machinery instead.



@node Implementing REDUCTION clause
@section Implementing REDUCTION clause

The private struct mentioned in the previous section should have 
a pointer to an array of the type of the variable, indexed by the 
thread's @var{team_id}.  The thread stores its final value into the 
array, and after the barrier, the master thread iterates over the
array to collect the values.


@node Implementing PARALLEL construct
@section Implementing PARALLEL construct

@smallexample
  #pragma omp parallel
  @{
    body;
  @}
@end smallexample

becomes

@smallexample
  void subfunction (void *data)
  @{
    use data;
    body;
  @}

  setup data;
  GOMP_parallel_start (subfunction, &data, num_threads);
  subfunction (&data);
  GOMP_parallel_end ();
@end smallexample

@smallexample
  void GOMP_parallel_start (void (*fn)(void *), void *data, unsigned num_threads)
@end smallexample

The @var{FN} argument is the subfunction to be run in parallel.

The @var{DATA} argument is a pointer to a structure used to 
communicate data in and out of the subfunction, as discussed
above with respect to FIRSTPRIVATE et al.

The @var{NUM_THREADS} argument is 1 if an IF clause is present
and false, or the value of the NUM_THREADS clause, if
present, or 0.

The function needs to create the appropriate number of
threads and/or launch them from the dock.  It needs to
create the team structure and assign team ids.

@smallexample
  void GOMP_parallel_end (void)
@end smallexample

Tears down the team and returns us to the previous @code{omp_in_parallel()} state.



@node Implementing FOR construct
@section Implementing FOR construct

@smallexample
  #pragma omp parallel for
  for (i = lb; i <= ub; i++)
    body;
@end smallexample

becomes

@smallexample
  void subfunction (void *data)
  @{
    long _s0, _e0;
    while (GOMP_loop_static_next (&_s0, &_e0))
    @{
      long _e1 = _e0, i;
      for (i = _s0; i < _e1; i++)
        body;
    @}
    GOMP_loop_end_nowait ();
  @}

  GOMP_parallel_loop_static (subfunction, NULL, 0, lb, ub+1, 1, 0);
  subfunction (NULL);
  GOMP_parallel_end ();
@end smallexample

@smallexample
  #pragma omp for schedule(runtime)
  for (i = 0; i < n; i++)
    body;
@end smallexample

becomes

@smallexample
  @{
    long i, _s0, _e0;
    if (GOMP_loop_runtime_start (0, n, 1, &_s0, &_e0))
      do @{
        long _e1 = _e0;
        for (i = _s0, i < _e0; i++)
          body;
      @} while (GOMP_loop_runtime_next (&_s0, _&e0));
    GOMP_loop_end ();
  @}
@end smallexample

Note that while it looks like there is trickiness to propagating
a non-constant STEP, there isn't really.  We're explicitly allowed
to evaluate it as many times as we want, and any variables involved
should automatically be handled as PRIVATE or SHARED like any other
variables.  So the expression should remain evaluable in the 
subfunction.  We can also pull it into a local variable if we like,
but since its supposed to remain unchanged, we can also not if we like.

If we have SCHEDULE(STATIC), and no ORDERED, then we ought to be
able to get away with no work-sharing context at all, since we can
simply perform the arithmetic directly in each thread to divide up
the iterations.  Which would mean that we wouldn't need to call any
of these routines.

There are separate routines for handling loops with an ORDERED
clause.  Bookkeeping for that is non-trivial...



@node Implementing ORDERED construct
@section Implementing ORDERED construct

@smallexample
  void GOMP_ordered_start (void)
  void GOMP_ordered_end (void)
@end smallexample



@node Implementing SECTIONS construct
@section Implementing SECTIONS construct

A block as 

@smallexample
  #pragma omp sections
  @{
    #pragma omp section
    stmt1;
    #pragma omp section
    stmt2;
    #pragma omp section
    stmt3;
  @}
@end smallexample

becomes

@smallexample
  for (i = GOMP_sections_start (3); i != 0; i = GOMP_sections_next ())
    switch (i)
      @{
      case 1:
        stmt1;
        break;
      case 2:
        stmt2;
        break;
      case 3:
        stmt3;
        break;
      @}
  GOMP_barrier ();
@end smallexample


@node Implementing SINGLE construct
@section Implementing SINGLE construct

A block like 

@smallexample
  #pragma omp single
  @{
    body;
  @}
@end smallexample

becomes

@smallexample
  if (GOMP_single_start ())
    body;
  GOMP_barrier ();
@end smallexample

while 

@smallexample
  #pragma omp single copyprivate(x)
    body;
@end smallexample

becomes

@smallexample
  datap = GOMP_single_copy_start ();
  if (datap == NULL)
    @{
      body;
      data.x = x;
      GOMP_single_copy_end (&data);
    @}
  else
    x = datap->x;
  GOMP_barrier ();
@end smallexample



@node Implementing OpenACC's PARALLEL construct
@section Implementing OpenACC's PARALLEL construct

@smallexample
  void GOACC_parallel ()
@end smallexample



@c ---------------------------------------------------------------------
@c Reporting Bugs
@c ---------------------------------------------------------------------

@node Reporting Bugs
@chapter Reporting Bugs

Bugs in the GNU Offloading and Multi Processing Runtime Library should
be reported via @uref{http://gcc.gnu.org/bugzilla/, Bugzilla}.  Please add
"openacc", or "openmp", or both to the keywords field in the bug
report, as appropriate.



@c ---------------------------------------------------------------------
@c GNU General Public License
@c ---------------------------------------------------------------------

@include gpl_v3.texi



@c ---------------------------------------------------------------------
@c GNU Free Documentation License
@c ---------------------------------------------------------------------

@include fdl.texi



@c ---------------------------------------------------------------------
@c Funding Free Software
@c ---------------------------------------------------------------------

@include funding.texi

@c ---------------------------------------------------------------------
@c Index
@c ---------------------------------------------------------------------

@node Library Index
@unnumbered Library Index

@printindex cp

@bye<|MERGE_RESOLUTION|>--- conflicted
+++ resolved
@@ -1010,11 +1010,7 @@
 @end multitable
 
 @item @emph{Reference}:
-<<<<<<< HEAD
-@uref{http://www.openmp.org/, OpenMP specification v4.1}, Section 3.2.29.
-=======
 @uref{http://www.openmp.org/, OpenMP specification v4.5}, Section 3.2.29.
->>>>>>> be4bd442
 @end table
 
 
@@ -2065,11 +2061,7 @@
 @ref{omp_get_max_task_priority}
 
 @item @emph{Reference}: 
-<<<<<<< HEAD
-@uref{http://www.openmp.org/, OpenMP specification v4.1}, Section 4.14
-=======
 @uref{http://www.openmp.org/, OpenMP specification v4.5}, Section 4.14
->>>>>>> be4bd442
 @end table
 
 
