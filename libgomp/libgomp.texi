\input texinfo @c -*-texinfo-*-

@c %**start of header
@setfilename libgomp.info
@settitle GNU libgomp
@c %**end of header


@copying
Copyright @copyright{} 2006-2015 Free Software Foundation, Inc.

Permission is granted to copy, distribute and/or modify this document
under the terms of the GNU Free Documentation License, Version 1.3 or
any later version published by the Free Software Foundation; with the
Invariant Sections being ``Funding Free Software'', the Front-Cover
texts being (a) (see below), and with the Back-Cover Texts being (b)
(see below).  A copy of the license is included in the section entitled
``GNU Free Documentation License''.

(a) The FSF's Front-Cover Text is:

     A GNU Manual

(b) The FSF's Back-Cover Text is:

     You have freedom to copy and modify this GNU Manual, like GNU
     software.  Copies published by the Free Software Foundation raise
     funds for GNU development.
@end copying

@ifinfo
@dircategory GNU Libraries
@direntry
* libgomp: (libgomp).          GNU Offloading and Multi Processing Runtime Library.
@end direntry

This manual documents libgomp, the GNU Offloading and Multi Processing
Runtime library.  This is the GNU implementation of the OpenMP and
OpenACC APIs for parallel and accelerator programming in C/C++ and
Fortran.

Published by the Free Software Foundation
51 Franklin Street, Fifth Floor
Boston, MA 02110-1301 USA

@insertcopying
@end ifinfo


@setchapternewpage odd

@titlepage
@title GNU Offloading and Multi Processing Runtime Library
@subtitle The GNU OpenMP and OpenACC Implementation
@page
@vskip 0pt plus 1filll
@comment For the @value{version-GCC} Version*
@sp 1
Published by the Free Software Foundation @*
51 Franklin Street, Fifth Floor@*
Boston, MA 02110-1301, USA@*
@sp 1
@insertcopying
@end titlepage

@summarycontents
@contents
@page


@node Top
@top Introduction
@cindex Introduction

This manual documents the usage of libgomp, the GNU Offloading and
Multi Processing Runtime Library.  This includes the GNU
implementation of the @uref{http://www.openmp.org, OpenMP} Application
Programming Interface (API) for multi-platform shared-memory parallel
programming in C/C++ and Fortran, and the GNU implementation of the
@uref{http://www.openacc.org/, OpenACC} Application Programming
Interface (API) for offloading of code to accelerator devices in C/C++
and Fortran.

Originally, libgomp implemented the GNU OpenMP Runtime Library.  Based
on this, support for OpenACC and offloading (both OpenACC and OpenMP
4's target construct) has been added later on, and the library's name
changed to GNU Offloading and Multi Processing Runtime Library.



@comment
@comment  When you add a new menu item, please keep the right hand
@comment  aligned to the same column.  Do not use tabs.  This provides
@comment  better formatting.
@comment
@menu
* Enabling OpenACC::                 How to enable OpenACC for your
                                     applications.
* OpenACC Runtime Library Routines:: The OpenACC runtime application
                                      programming interface.
* OpenACC Environment Variables::    Influencing OpenACC runtime behavior with
                                     environment variables.
* OpenACC Library Interoperability:: OpenACC library interoperability with the
                                     NVIDIA CUBLAS library.
* Enabling OpenMP::                  How to enable OpenMP for your
                                     applications.
* OpenMP Runtime Library Routines: Runtime Library Routines.
                                     The OpenMP runtime application programming
                                     interface.
* OpenMP Environment Variables: Environment Variables.
                                     Influencing OpenMP runtime behavior with
                                     environment variables.
* The libgomp ABI::                  Notes on the external libgomp ABI.
* Reporting Bugs::                   How to report bugs in the GNU Offloading
                                     and Multi Processing Runtime Library.
* Copying::                          GNU general public license says how you
                                     can copy and share libgomp.
* GNU Free Documentation License::   How you can copy and share this manual.
* Funding::                          How to help assure continued work for free
                                     software.
* Library Index::                    Index of this documentation.
@end menu



@c ---------------------------------------------------------------------
@c Enabling OpenACC
@c ---------------------------------------------------------------------

@node Enabling OpenACC
@chapter Enabling OpenACC

To activate the OpenACC extensions for C/C++ and Fortran, the compile-time 
flag @command{-fopenacc} must be specified.  This enables the OpenACC directive
@code{#pragma acc} in C/C++ and @code{!$accp} directives in free form,
@code{c$acc}, @code{*$acc} and @code{!$acc} directives in fixed form,
@code{!$} conditional compilation sentinels in free form and @code{c$},
@code{*$} and @code{!$} sentinels in fixed form, for Fortran.  The flag also
arranges for automatic linking of the OpenACC runtime library 
(@ref{OpenACC Runtime Library Routines}).

A complete description of all OpenACC directives accepted may be found in 
the @uref{http://www.openacc.org/, OpenMP Application Programming
Interface} manual, version 2.0.

Note that this is an experimental feature, incomplete, and subject to
change in future versions of GCC.  See
@uref{https://gcc.gnu.org/wiki/OpenACC} for more information.



@c ---------------------------------------------------------------------
@c OpenACC Runtime Library Routines
@c ---------------------------------------------------------------------

@node OpenACC Runtime Library Routines
@chapter OpenACC Runtime Library Routines

The runtime routines described here are defined by section 3 of the OpenACC
specifications in version 2.0.
They have C linkage, and do not throw exceptions.
Generally, they are available only for the host, with the exception of
@code{acc_on_device}, which is available for both the host and the
acceleration device.

@menu
* acc_get_num_devices::         Get number of devices for the given device type
* acc_set_device_type::
* acc_get_device_type::
* acc_set_device_num::
* acc_get_device_num::
* acc_init::
* acc_shutdown::
* acc_on_device::               Whether executing on a particular device
* acc_malloc::
* acc_free::
* acc_copyin::
* acc_present_or_copyin::
* acc_create::
* acc_present_or_create::
* acc_copyout::
* acc_delete::
* acc_update_device::
* acc_update_self::
* acc_map_data::
* acc_unmap_data::
* acc_deviceptr::
* acc_hostptr::
* acc_is_present::
* acc_memcpy_to_device::
* acc_memcpy_from_device::

API routines for target platforms.

* acc_get_current_cuda_device::
* acc_get_current_cuda_context::
* acc_get_cuda_stream::
* acc_set_cuda_stream::
@end menu



@node acc_get_num_devices
@section @code{acc_get_num_devices} -- Get number of devices for given device type
@table @asis
@item @emph{Description}
This routine returns a value indicating the
number of devices available for the given device type.  It determines
the number of devices in a @emph{passive} manner.  In other words, it
does not alter the state within the runtime environment aside from
possibly initializing an uninitialized device.  This aspect allows
the routine to be called without concern for altering the interaction
with an attached accelerator device.

@item @emph{Reference}:
@uref{http://www.openacc.org/, OpenACC specification v2.0}, section
3.2.1.
@end table



@node acc_set_device_type
@section @code{acc_set_device_type}
@table @asis
@item @emph{Reference}:
@uref{http://www.openacc.org/, OpenACC specification v2.0}, section
3.2.2.
@end table



@node acc_get_device_type
@section @code{acc_get_device_type}
@table @asis
@item @emph{Reference}:
@uref{http://www.openacc.org/, OpenACC specification v2.0}, section
3.2.3.
@end table



@node acc_set_device_num
@section @code{acc_set_device_num}
@table @asis
@item @emph{Reference}:
@uref{http://www.openacc.org/, OpenACC specification v2.0}, section
3.2.4.
@end table



@node acc_get_device_num
@section @code{acc_get_device_num}
@table @asis
@item @emph{Reference}:
@uref{http://www.openacc.org/, OpenACC specification v2.0}, section
3.2.5.
@end table



@node acc_init
@section @code{acc_init}
@table @asis
@item @emph{Reference}:
@uref{http://www.openacc.org/, OpenACC specification v2.0}, section
3.2.12.
@end table



@node acc_shutdown
@section @code{acc_shutdown}
@table @asis
@item @emph{Reference}:
@uref{http://www.openacc.org/, OpenACC specification v2.0}, section
3.2.13.
@end table



@node acc_on_device
@section @code{acc_on_device} -- Whether executing on a particular device
@table @asis
@item @emph{Description}:
This routine tells the program whether it is executing on a particular
device.  Based on the argument passed, GCC tries to evaluate this to a
constant at compile time, but library functions are also provided, for
both the host and the acceleration device.

@item @emph{Reference}:
@uref{http://www.openacc.org/, OpenACC specification v2.0}, section
3.2.14.
@end table



@node acc_malloc
@section @code{acc_malloc}
@table @asis
@item @emph{Reference}:
@uref{http://www.openacc.org/, OpenACC specification v2.0}, section
3.2.15.
@end table



@node acc_free
@section @code{acc_free}
@table @asis
@item @emph{Reference}:
@uref{http://www.openacc.org/, OpenACC specification v2.0}, section
3.2.16.
@end table



@node acc_copyin
@section @code{acc_copyin}
@table @asis
@item @emph{Reference}:
@uref{http://www.openacc.org/, OpenACC specification v2.0}, section
3.2.17.
@end table



@node acc_present_or_copyin
@section @code{acc_present_or_copyin}
@table @asis
@item @emph{Reference}:
@uref{http://www.openacc.org/, OpenACC specification v2.0}, section
3.2.18.
@end table



@node acc_create
@section @code{acc_create}
@table @asis
@item @emph{Reference}:
@uref{http://www.openacc.org/, OpenACC specification v2.0}, section
3.2.19.
@end table



@node acc_present_or_create
@section @code{acc_present_or_create}
@table @asis
@item @emph{Reference}:
@uref{http://www.openacc.org/, OpenACC specification v2.0}, section
3.2.20.
@end table



@node acc_copyout
@section @code{acc_copyout}
@table @asis
@item @emph{Reference}:
@uref{http://www.openacc.org/, OpenACC specification v2.0}, section
3.2.21.
@end table



@node acc_delete
@section @code{acc_delete}
@table @asis
@item @emph{Reference}:
@uref{http://www.openacc.org/, OpenACC specification v2.0}, section
3.2.22.
@end table



@node acc_update_device
@section @code{acc_update_device}
@table @asis
@item @emph{Reference}:
@uref{http://www.openacc.org/, OpenACC specification v2.0}, section
3.2.23.
@end table



@node acc_update_self
@section @code{acc_update_self}
@table @asis
@item @emph{Reference}:
@uref{http://www.openacc.org/, OpenACC specification v2.0}, section
3.2.24.
@end table



@node acc_map_data
@section @code{acc_map_data}
@table @asis
@item @emph{Reference}:
@uref{http://www.openacc.org/, OpenACC specification v2.0}, section
3.2.25.
@end table



@node acc_unmap_data
@section @code{acc_unmap_data}
@table @asis
@item @emph{Reference}:
@uref{http://www.openacc.org/, OpenACC specification v2.0}, section
3.2.26.
@end table



@node acc_deviceptr
@section @code{acc_deviceptr}
@table @asis
@item @emph{Reference}:
@uref{http://www.openacc.org/, OpenACC specification v2.0}, section
3.2.27.
@end table



@node acc_hostptr
@section @code{acc_hostptr}
@table @asis
@item @emph{Reference}:
@uref{http://www.openacc.org/, OpenACC specification v2.0}, section
3.2.28.
@end table



@node acc_is_present
@section @code{acc_is_present}
@table @asis
@item @emph{Reference}:
@uref{http://www.openacc.org/, OpenACC specification v2.0}, section
3.2.29.
@end table



@node acc_memcpy_to_device
@section @code{acc_memcpy_to_device}
@table @asis
@item @emph{Reference}:
@uref{http://www.openacc.org/, OpenACC specification v2.0}, section
3.2.30.
@end table



@node acc_memcpy_from_device
@section @code{acc_memcpy_from_device}
@table @asis
@item @emph{Reference}:
@uref{http://www.openacc.org/, OpenACC specification v2.0}, section
3.2.31.
@end table



@node acc_get_current_cuda_device
@section @code{acc_get_current_cuda_device}
@table @asis
@item @emph{Reference}:
@uref{http://www.openacc.org/, OpenACC specification v2.0}, section
A.2.1.1.
@end table



@node acc_get_current_cuda_context
@section @code{acc_get_current_cuda_context}
@table @asis
@item @emph{Reference}:
@uref{http://www.openacc.org/, OpenACC specification v2.0}, section
A.2.1.2.
@end table



@node acc_get_cuda_stream
@section @code{acc_get_cuda_stream}
@table @asis
@item @emph{Reference}:
@uref{http://www.openacc.org/, OpenACC specification v2.0}, section
A.2.1.3.
@end table



@node acc_set_cuda_stream
@section @code{acc_set_cuda_stream}
@table @asis
@item @emph{Reference}:
@uref{http://www.openacc.org/, OpenACC specification v2.0}, section
A.2.1.4.
@end table



@c ---------------------------------------------------------------------
@c OpenACC Environment Variables
@c ---------------------------------------------------------------------

@node OpenACC Environment Variables
@chapter OpenACC Environment Variables

The variables @env{ACC_DEVICE_TYPE} and @env{ACC_DEVICE_NUM}
are defined by section 4 of the OpenACC specification in version 2.0.
The variable @env{GCC_ACC_NOTIFY} is used for diagnostic purposes.

@menu
* ACC_DEVICE_TYPE::
* ACC_DEVICE_NUM::
* GCC_ACC_NOTIFY::
@end menu



@node ACC_DEVICE_TYPE
@section @code{ACC_DEVICE_TYPE}
@table @asis
@item @emph{Reference}:
@uref{http://www.openacc.org/, OpenACC specification v2.0}, section
4.1.
@end table



@node ACC_DEVICE_NUM
@section @code{ACC_DEVICE_NUM}
@table @asis
@item @emph{Reference}:
@uref{http://www.openacc.org/, OpenACC specification v2.0}, section
4.2.
@end table



@node GCC_ACC_NOTIFY
@section @code{GCC_ACC_NOTIFY}
@table @asis
@item @emph{Description}:
Print debug information pertaining to the accelerator.
@end table


@c ---------------------------------------------------------------------
@c OpenACC Library Interoperability
@c ---------------------------------------------------------------------

@node OpenACC Library Interoperability
@chapter OpenACC Library Interoperability

@section Introduction

As the OpenACC library is built using the CUDA Driver API, the question has
arisen on what impact does using the OpenACC library have on a program that
uses the Runtime library, or a library based on the Runtime library, e.g.,
CUBLAS@footnote{Seee section 2.26, "Interactions with the CUDA Driver API" in
"CUDA Runtime API", Version 5.5, July 2013 and section 2.27, "VDPAU
Interoperability", in "CUDA Driver API", TRM-06703-001, Version 5.5,
July 2013, for additional information on library interoperability.}.
This chapter will describe the use cases and what changes are
required in order to use both the OpenACC library and the CUBLAS and Runtime
libraries within a program.

@section First invocation: NVIDIA CUBLAS library API

In this first use case (see below), a function in the CUBLAS library is called
prior to any of the functions in the OpenACC library. More specifically, the
function @code{cublasCreate()}.

When invoked, the function will initialize the library and allocate the
hardware resources on the host and the device on behalf of the caller. Once
the initialization and allocation has completed, a handle is returned to the
caller. The OpenACC library also requires initialization and allocation of
hardware resources. Since the CUBLAS library has already allocated the
hardware resources for the device, all that is left to do is to initialize
the OpenACC library and acquire the hardware resources on the host.

Prior to calling the OpenACC function that will initialize the library and
allocate the host hardware resources, one needs to acquire the device number
that was allocated during the call to @code{cublasCreate()}. The invoking of the
runtime library function @code{cudaGetDevice()} will accomplish this. Once
acquired, the device number is passed along with the device type as
parameters to the OpenACC library function @code{acc_set_device_num()}.

Once the call to @code{acc_set_device_num()} has completed, the OpenACC
library will be using the  context that was created during the call to
@code{cublasCreate()}. In other words, both libraries will be sharing the
same context.

@verbatim
    /* Create the handle */
    s = cublasCreate(&h);
    if (s != CUBLAS_STATUS_SUCCESS)
    {
        fprintf(stderr, "cublasCreate failed %d\n", s);
        exit(EXIT_FAILURE);
    }

    /* Get the device number */
    e = cudaGetDevice(&dev);
    if (e != cudaSuccess)
    {
        fprintf(stderr, "cudaGetDevice failed %d\n", e);
        exit(EXIT_FAILURE);
    }

    /* Initialize OpenACC library and use device 'dev' */
    acc_set_device_num(dev, acc_device_nvidia);

@end verbatim
@center Use Case 1 

@section First invocation: OpenACC library API

In this second use case (see below), a function in the OpenACC library is
called prior to any of the functions in the CUBLAS library. More specificially,
the function acc_set_device_num().

In the use case presented here, the function @code{acc_set_device_num()}
is used to both initialize the OpenACC library and allocate the hardware
resources on the host and the device. In the call to the function, the
call parameters specify which device to use, i.e., 'dev', and what device
type to use, i.e., @code{acc_device_nvidia}. It should be noted that this
is but one method to initialize the OpenACC library and allocate the
appropriate hardware resources. Other methods are available through the
use of environment variables and these will be discussed in the next section.

Once the call to @code{acc_set_device_num()} has completed, other OpenACC
functions can be called as seen with multiple calls being made to
@code{acc_copyin()}. In addition, calls can be made to functions in the
CUBLAS library. In the use case a call to @code{cublasCreate()} is made
subsequent to the calls to @code{acc_copyin()}.
As seen in the previous use case, a call to @code{cublasCreate()} will
initialize the CUBLAS library and allocate the hardware resources on the
host and the device.  However, since the device has already been allocated,
@code{cublasCreate()} will only initialize the CUBLAS library and allocate
the appropriate hardware resources on the host. The context that was created
as part of the OpenACC initialization will be shared with the CUBLAS library,
similarly to the first use case.

@verbatim
    dev = 0;

    acc_set_device_num(dev, acc_device_nvidia);

    /* Copy the first set to the device */
    d_X = acc_copyin(&h_X[0], N * sizeof (float));
    if (d_X == NULL)
    { 
        fprintf(stderr, "copyin error h_X\n");
        exit(EXIT_FAILURE);
    }

    /* Copy the second set to the device */
    d_Y = acc_copyin(&h_Y1[0], N * sizeof (float));
    if (d_Y == NULL)
    { 
        fprintf(stderr, "copyin error h_Y1\n");
        exit(EXIT_FAILURE);
    }

    /* Create the handle */
    s = cublasCreate(&h);
    if (s != CUBLAS_STATUS_SUCCESS)
    {
        fprintf(stderr, "cublasCreate failed %d\n", s);
        exit(EXIT_FAILURE);
    }

    /* Perform saxpy using CUBLAS library function */
    s = cublasSaxpy(h, N, &alpha, d_X, 1, d_Y, 1);
    if (s != CUBLAS_STATUS_SUCCESS)
    {
        fprintf(stderr, "cublasSaxpy failed %d\n", s);
        exit(EXIT_FAILURE);
    }

    /* Copy the results from the device */
    acc_memcpy_from_device(&h_Y1[0], d_Y, N * sizeof (float));

}
@end verbatim
@center Use Case 2

@section OpenACC library and environment variables

There are two environment variables associated with the OpenACC library that
may be used to control the device type and device number.
Namely, @env{ACC_DEVICE_TYPE} and @env{ACC_DEVICE_NUM}. In the second
use case, the device type and device number were specified using
@code{acc_set_device_num()}. However, @env{ACC_DEVICE_TYPE} and 
@env{ACC_DEVICE_NUM} could have been defined and the call to
@code{acc_set_device_num()} would be not be required. At the time of the
call to @code{acc_copyin()}, these two environment variables would be
sampled and their values used.

The use of the environment variables is only relevant when an OpenACC function
is called prior to a call to @code{cudaCreate()}. If @code{cudaCreate()}
is called prior to a call to an OpenACC function, then a call to
@code{acc_set_device_num()}, must be done@footnote{More complete information
about @env{ACC_DEVICE_TYPE} and @env{ACC_DEVICE_NUM} can be found in
sections 4.1 and 4.2 of the “The OpenACC
Application Programming Interface”, Version 2.0, June, 2013.}.



@c ---------------------------------------------------------------------
@c Enabling OpenMP
@c ---------------------------------------------------------------------

@node Enabling OpenMP
@chapter Enabling OpenMP

To activate the OpenMP extensions for C/C++ and Fortran, the compile-time 
flag @command{-fopenmp} must be specified.  This enables the OpenMP directive
@code{#pragma omp} in C/C++ and @code{!$omp} directives in free form, 
@code{c$omp}, @code{*$omp} and @code{!$omp} directives in fixed form, 
@code{!$} conditional compilation sentinels in free form and @code{c$},
@code{*$} and @code{!$} sentinels in fixed form, for Fortran.  The flag also
arranges for automatic linking of the OpenMP runtime library 
(@ref{Runtime Library Routines}).

A complete description of all OpenMP directives accepted may be found in 
the @uref{http://www.openmp.org, OpenMP Application Program Interface} manual,
version 4.0.


@c ---------------------------------------------------------------------
@c OpenMP Runtime Library Routines
@c ---------------------------------------------------------------------

@node Runtime Library Routines
@chapter OpenMP Runtime Library Routines

The runtime routines described here are defined by Section 3 of the OpenMP
specification in version 4.0.  The routines are structured in following
three parts:

@menu
Control threads, processors and the parallel environment.  They have C
linkage, and do not throw exceptions.

* omp_get_active_level::        Number of active parallel regions
* omp_get_ancestor_thread_num:: Ancestor thread ID
* omp_get_cancellation::        Whether cancellation support is enabled
* omp_get_default_device::      Get the default device for target regions
* omp_get_dynamic::             Dynamic teams setting
* omp_get_level::               Number of parallel regions
* omp_get_max_active_levels::   Maximum number of active regions
* omp_get_max_task_priority::   Maximum task priority value that can be set
* omp_get_max_threads::         Maximum number of threads of parallel region
* omp_get_nested::              Nested parallel regions
* omp_get_num_devices::         Number of target devices
* omp_get_num_procs::           Number of processors online
* omp_get_num_teams::           Number of teams
* omp_get_num_threads::         Size of the active team
* omp_get_proc_bind::           Whether theads may be moved between CPUs
* omp_get_schedule::            Obtain the runtime scheduling method
* omp_get_team_num::            Get team number
* omp_get_team_size::           Number of threads in a team
* omp_get_thread_limit::        Maximum number of threads
* omp_get_thread_num::          Current thread ID
* omp_in_parallel::             Whether a parallel region is active
* omp_in_final::                Whether in final or included task region
* omp_is_initial_device::       Whether executing on the host device
* omp_set_default_device::      Set the default device for target regions
* omp_set_dynamic::             Enable/disable dynamic teams
* omp_set_max_active_levels::   Limits the number of active parallel regions
* omp_set_nested::              Enable/disable nested parallel regions
* omp_set_num_threads::         Set upper team size limit
* omp_set_schedule::            Set the runtime scheduling method

Initialize, set, test, unset and destroy simple and nested locks.

* omp_init_lock::            Initialize simple lock
* omp_set_lock::             Wait for and set simple lock
* omp_test_lock::            Test and set simple lock if available
* omp_unset_lock::           Unset simple lock
* omp_destroy_lock::         Destroy simple lock
* omp_init_nest_lock::       Initialize nested lock
* omp_set_nest_lock::        Wait for and set simple lock
* omp_test_nest_lock::       Test and set nested lock if available
* omp_unset_nest_lock::      Unset nested lock
* omp_destroy_nest_lock::    Destroy nested lock

Portable, thread-based, wall clock timer.

* omp_get_wtick::            Get timer precision.
* omp_get_wtime::            Elapsed wall clock time.
@end menu



@node omp_get_active_level
@section @code{omp_get_active_level} -- Number of parallel regions
@table @asis
@item @emph{Description}:
This function returns the nesting level for the active parallel blocks,
which enclose the calling call.

@item @emph{C/C++}
@multitable @columnfractions .20 .80
@item @emph{Prototype}: @tab @code{int omp_get_active_level(void);}
@end multitable

@item @emph{Fortran}:
@multitable @columnfractions .20 .80
@item @emph{Interface}: @tab @code{integer function omp_get_active_level()}
@end multitable

@item @emph{See also}:
@ref{omp_get_level}, @ref{omp_get_max_active_levels}, @ref{omp_set_max_active_levels}

@item @emph{Reference}:
@uref{http://www.openmp.org/, OpenMP specification v4.0}, Section 3.2.20.
@end table



@node omp_get_ancestor_thread_num
@section @code{omp_get_ancestor_thread_num} -- Ancestor thread ID
@table @asis
@item @emph{Description}:
This function returns the thread identification number for the given
nesting level of the current thread.  For values of @var{level} outside
zero to @code{omp_get_level} -1 is returned; if @var{level} is
@code{omp_get_level} the result is identical to @code{omp_get_thread_num}.

@item @emph{C/C++}
@multitable @columnfractions .20 .80
@item @emph{Prototype}: @tab @code{int omp_get_ancestor_thread_num(int level);}
@end multitable

@item @emph{Fortran}:
@multitable @columnfractions .20 .80
@item @emph{Interface}: @tab @code{integer function omp_get_ancestor_thread_num(level)}
@item                   @tab @code{integer level}
@end multitable

@item @emph{See also}:
@ref{omp_get_level}, @ref{omp_get_thread_num}, @ref{omp_get_team_size}

@item @emph{Reference}:
@uref{http://www.openmp.org/, OpenMP specification v4.0}, Section 3.2.18.
@end table



@node omp_get_cancellation
@section @code{omp_get_cancellation} -- Whether cancellation support is enabled
@table @asis
@item @emph{Description}:
This function returns @code{true} if cancellation is activated, @code{false}
otherwise.  Here, @code{true} and @code{false} represent their language-specific
counterparts.  Unless @env{OMP_CANCELLATION} is set true, cancellations are
deactivated.

@item @emph{C/C++}:
@multitable @columnfractions .20 .80
@item @emph{Prototype}: @tab @code{int omp_get_cancellation(void);}
@end multitable

@item @emph{Fortran}:
@multitable @columnfractions .20 .80
@item @emph{Interface}: @tab @code{logical function omp_get_cancellation()}
@end multitable

@item @emph{See also}:
@ref{OMP_CANCELLATION}

@item @emph{Reference}:
@uref{http://www.openmp.org/, OpenMP specification v4.0}, Section 3.2.9.
@end table



@node omp_get_default_device
@section @code{omp_get_default_device} -- Get the default device for target regions
@table @asis
@item @emph{Description}:
Get the default device for target regions without device clause.

@item @emph{C/C++}:
@multitable @columnfractions .20 .80
@item @emph{Prototype}: @tab @code{int omp_get_default_device(void);}
@end multitable

@item @emph{Fortran}:
@multitable @columnfractions .20 .80
@item @emph{Interface}: @tab @code{integer function omp_get_default_device()}
@end multitable

@item @emph{See also}:
@ref{OMP_DEFAULT_DEVICE}, @ref{omp_set_default_device}

@item @emph{Reference}:
@uref{http://www.openmp.org/, OpenMP specification v4.0}, Section 3.2.24.
@end table



@node omp_get_dynamic
@section @code{omp_get_dynamic} -- Dynamic teams setting
@table @asis
@item @emph{Description}:
This function returns @code{true} if enabled, @code{false} otherwise. 
Here, @code{true} and @code{false} represent their language-specific 
counterparts.

The dynamic team setting may be initialized at startup by the 
@env{OMP_DYNAMIC} environment variable or at runtime using
@code{omp_set_dynamic}.  If undefined, dynamic adjustment is
disabled by default.

@item @emph{C/C++}:
@multitable @columnfractions .20 .80
@item @emph{Prototype}: @tab @code{int omp_get_dynamic(void);}
@end multitable

@item @emph{Fortran}:
@multitable @columnfractions .20 .80
@item @emph{Interface}: @tab @code{logical function omp_get_dynamic()}
@end multitable

@item @emph{See also}:
@ref{omp_set_dynamic}, @ref{OMP_DYNAMIC}

@item @emph{Reference}:
@uref{http://www.openmp.org/, OpenMP specification v4.0}, Section 3.2.8.
@end table



@node omp_get_level
@section @code{omp_get_level} -- Obtain the current nesting level
@table @asis
@item @emph{Description}:
This function returns the nesting level for the parallel blocks,
which enclose the calling call.

@item @emph{C/C++}
@multitable @columnfractions .20 .80
@item @emph{Prototype}: @tab @code{int omp_get_level(void);}
@end multitable

@item @emph{Fortran}:
@multitable @columnfractions .20 .80
@item @emph{Interface}: @tab @code{integer function omp_level()}
@end multitable

@item @emph{See also}:
@ref{omp_get_active_level}

@item @emph{Reference}:
@uref{http://www.openmp.org/, OpenMP specification v4.0}, Section 3.2.17.
@end table



@node omp_get_max_active_levels
@section @code{omp_get_max_active_levels} -- Maximum number of active regions
@table @asis
@item @emph{Description}:
This function obtains the maximum allowed number of nested, active parallel regions.

@item @emph{C/C++}
@multitable @columnfractions .20 .80
@item @emph{Prototype}: @tab @code{int omp_get_max_active_levels(void);}
@end multitable

@item @emph{Fortran}:
@multitable @columnfractions .20 .80
@item @emph{Interface}: @tab @code{integer function omp_get_max_active_levels()}
@end multitable

@item @emph{See also}:
@ref{omp_set_max_active_levels}, @ref{omp_get_active_level}

@item @emph{Reference}:
@uref{http://www.openmp.org/, OpenMP specification v4.0}, Section 3.2.16.
@end table


@node omp_get_max_task_priority
@section @code{omp_get_max_task_priority} -- Maximum priority value
that can be set for tasks.
@table @asis
@item @emph{Description}:
This function obtains the maximum allowed priority number for tasks.

@item @emph{C/C++}
@multitable @columnfractions .20 .80
@item @emph{Prototype}: @tab @code{int omp_get_max_task_priority(void);}
@end multitable

@item @emph{Fortran}:
@multitable @columnfractions .20 .80
@item @emph{Interface}: @tab @code{integer function omp_get_max_task_priority()}
@end multitable

@item @emph{Reference}:
@uref{http://www.openmp.org/, OpenMP specification v4.1}, Section 3.2.29.
@end table


@node omp_get_max_threads
@section @code{omp_get_max_threads} -- Maximum number of threads of parallel region
@table @asis
@item @emph{Description}:
Return the maximum number of threads used for the current parallel region
that does not use the clause @code{num_threads}.

@item @emph{C/C++}:
@multitable @columnfractions .20 .80
@item @emph{Prototype}: @tab @code{int omp_get_max_threads(void);}
@end multitable

@item @emph{Fortran}:
@multitable @columnfractions .20 .80
@item @emph{Interface}: @tab @code{integer function omp_get_max_threads()}
@end multitable

@item @emph{See also}:
@ref{omp_set_num_threads}, @ref{omp_set_dynamic}, @ref{omp_get_thread_limit}

@item @emph{Reference}:
@uref{http://www.openmp.org/, OpenMP specification v4.0}, Section 3.2.3.
@end table



@node omp_get_nested
@section @code{omp_get_nested} -- Nested parallel regions
@table @asis
@item @emph{Description}:
This function returns @code{true} if nested parallel regions are
enabled, @code{false} otherwise.  Here, @code{true} and @code{false}
represent their language-specific counterparts.

Nested parallel regions may be initialized at startup by the 
@env{OMP_NESTED} environment variable or at runtime using
@code{omp_set_nested}.  If undefined, nested parallel regions are
disabled by default.

@item @emph{C/C++}:
@multitable @columnfractions .20 .80
@item @emph{Prototype}: @tab @code{int omp_get_nested(void);}
@end multitable

@item @emph{Fortran}:
@multitable @columnfractions .20 .80
@item @emph{Interface}: @tab @code{logical function omp_get_nested()}
@end multitable

@item @emph{See also}:
@ref{omp_set_nested}, @ref{OMP_NESTED}

@item @emph{Reference}:
@uref{http://www.openmp.org/, OpenMP specification v4.0}, Section 3.2.11.
@end table



@node omp_get_num_devices
@section @code{omp_get_num_devices} -- Number of target devices
@table @asis
@item @emph{Description}:
Returns the number of target devices.

@item @emph{C/C++}:
@multitable @columnfractions .20 .80
@item @emph{Prototype}: @tab @code{int omp_get_num_devices(void);}
@end multitable

@item @emph{Fortran}:
@multitable @columnfractions .20 .80
@item @emph{Interface}: @tab @code{integer function omp_get_num_devices()}
@end multitable

@item @emph{Reference}:
@uref{http://www.openmp.org/, OpenMP specification v4.0}, Section 3.2.25.
@end table



@node omp_get_num_procs
@section @code{omp_get_num_procs} -- Number of processors online
@table @asis
@item @emph{Description}:
Returns the number of processors online on that device.

@item @emph{C/C++}:
@multitable @columnfractions .20 .80
@item @emph{Prototype}: @tab @code{int omp_get_num_procs(void);}
@end multitable

@item @emph{Fortran}:
@multitable @columnfractions .20 .80
@item @emph{Interface}: @tab @code{integer function omp_get_num_procs()}
@end multitable

@item @emph{Reference}:
@uref{http://www.openmp.org/, OpenMP specification v4.0}, Section 3.2.5.
@end table



@node omp_get_num_teams
@section @code{omp_get_num_teams} -- Number of teams
@table @asis
@item @emph{Description}:
Returns the number of teams in the current team region.

@item @emph{C/C++}:
@multitable @columnfractions .20 .80
@item @emph{Prototype}: @tab @code{int omp_get_num_teams(void);}
@end multitable

@item @emph{Fortran}:
@multitable @columnfractions .20 .80
@item @emph{Interface}: @tab @code{integer function omp_get_num_teams()}
@end multitable

@item @emph{Reference}:
@uref{http://www.openmp.org/, OpenMP specification v4.0}, Section 3.2.26.
@end table



@node omp_get_num_threads
@section @code{omp_get_num_threads} -- Size of the active team
@table @asis
@item @emph{Description}:
Returns the number of threads in the current team.  In a sequential section of
the program @code{omp_get_num_threads} returns 1.

The default team size may be initialized at startup by the 
@env{OMP_NUM_THREADS} environment variable.  At runtime, the size
of the current team may be set either by the @code{NUM_THREADS}
clause or by @code{omp_set_num_threads}.  If none of the above were
used to define a specific value and @env{OMP_DYNAMIC} is disabled,
one thread per CPU online is used.

@item @emph{C/C++}:
@multitable @columnfractions .20 .80
@item @emph{Prototype}: @tab @code{int omp_get_num_threads(void);}
@end multitable

@item @emph{Fortran}:
@multitable @columnfractions .20 .80
@item @emph{Interface}: @tab @code{integer function omp_get_num_threads()}
@end multitable

@item @emph{See also}:
@ref{omp_get_max_threads}, @ref{omp_set_num_threads}, @ref{OMP_NUM_THREADS}

@item @emph{Reference}:
@uref{http://www.openmp.org/, OpenMP specification v4.0}, Section 3.2.2.
@end table



@node omp_get_proc_bind
@section @code{omp_get_proc_bind} -- Whether theads may be moved between CPUs
@table @asis
@item @emph{Description}:
This functions returns the currently active thread affinity policy, which is
set via @env{OMP_PROC_BIND}.  Possible values are @code{omp_proc_bind_false},
@code{omp_proc_bind_true}, @code{omp_proc_bind_master},
@code{omp_proc_bind_close} and @code{omp_proc_bind_spread}.

@item @emph{C/C++}:
@multitable @columnfractions .20 .80
@item @emph{Prototype}: @tab @code{omp_proc_bind_t omp_get_proc_bind(void);}
@end multitable

@item @emph{Fortran}:
@multitable @columnfractions .20 .80
@item @emph{Interface}: @tab @code{integer(kind=omp_proc_bind_kind) function omp_get_proc_bind()}
@end multitable

@item @emph{See also}:
@ref{OMP_PROC_BIND}, @ref{OMP_PLACES}, @ref{GOMP_CPU_AFFINITY},

@item @emph{Reference}:
@uref{http://www.openmp.org/, OpenMP specification v4.0}, Section 3.2.22.
@end table



@node omp_get_schedule
@section @code{omp_get_schedule} -- Obtain the runtime scheduling method
@table @asis
@item @emph{Description}:
Obtain the runtime scheduling method.  The @var{kind} argument will be
set to the value @code{omp_sched_static}, @code{omp_sched_dynamic},
@code{omp_sched_guided} or @code{omp_sched_auto}.  The second argument,
@var{chunk_size}, is set to the chunk size.

@item @emph{C/C++}
@multitable @columnfractions .20 .80
@item @emph{Prototype}: @tab @code{void omp_get_schedule(omp_sched_t *kind, int *chunk_size);}
@end multitable

@item @emph{Fortran}:
@multitable @columnfractions .20 .80
@item @emph{Interface}: @tab @code{subroutine omp_get_schedule(kind, chunk_size)}
@item                   @tab @code{integer(kind=omp_sched_kind) kind}
@item                   @tab @code{integer chunk_size}
@end multitable

@item @emph{See also}:
@ref{omp_set_schedule}, @ref{OMP_SCHEDULE}

@item @emph{Reference}:
@uref{http://www.openmp.org/, OpenMP specification v4.0}, Section 3.2.13.
@end table



@node omp_get_team_num
@section @code{omp_get_team_num} -- Get team number
@table @asis
@item @emph{Description}:
Returns the team number of the calling thread.

@item @emph{C/C++}:
@multitable @columnfractions .20 .80
@item @emph{Prototype}: @tab @code{int omp_get_team_num(void);}
@end multitable

@item @emph{Fortran}:
@multitable @columnfractions .20 .80
@item @emph{Interface}: @tab @code{integer function omp_get_team_num()}
@end multitable

@item @emph{Reference}:
@uref{http://www.openmp.org/, OpenMP specification v4.0}, Section 3.2.27.
@end table



@node omp_get_team_size
@section @code{omp_get_team_size} -- Number of threads in a team
@table @asis
@item @emph{Description}:
This function returns the number of threads in a thread team to which
either the current thread or its ancestor belongs.  For values of @var{level}
outside zero to @code{omp_get_level}, -1 is returned; if @var{level} is zero,
1 is returned, and for @code{omp_get_level}, the result is identical
to @code{omp_get_num_threads}.

@item @emph{C/C++}:
@multitable @columnfractions .20 .80
@item @emph{Prototype}: @tab @code{int omp_get_team_size(int level);}
@end multitable

@item @emph{Fortran}:
@multitable @columnfractions .20 .80
@item @emph{Interface}: @tab @code{integer function omp_get_team_size(level)}
@item                   @tab @code{integer level}
@end multitable

@item @emph{See also}:
@ref{omp_get_num_threads}, @ref{omp_get_level}, @ref{omp_get_ancestor_thread_num}

@item @emph{Reference}:
@uref{http://www.openmp.org/, OpenMP specification v4.0}, Section 3.2.19.
@end table



@node omp_get_thread_limit
@section @code{omp_get_thread_limit} -- Maximum number of threads
@table @asis
@item @emph{Description}:
Return the maximum number of threads of the program.

@item @emph{C/C++}:
@multitable @columnfractions .20 .80
@item @emph{Prototype}: @tab @code{int omp_get_thread_limit(void);}
@end multitable

@item @emph{Fortran}:
@multitable @columnfractions .20 .80
@item @emph{Interface}: @tab @code{integer function omp_get_thread_limit()}
@end multitable

@item @emph{See also}:
@ref{omp_get_max_threads}, @ref{OMP_THREAD_LIMIT}

@item @emph{Reference}:
@uref{http://www.openmp.org/, OpenMP specification v4.0}, Section 3.2.14.
@end table



@node omp_get_thread_num
@section @code{omp_get_thread_num} -- Current thread ID
@table @asis
@item @emph{Description}:
Returns a unique thread identification number within the current team.
In a sequential parts of the program, @code{omp_get_thread_num}
always returns 0.  In parallel regions the return value varies
from 0 to @code{omp_get_num_threads}-1 inclusive.  The return
value of the master thread of a team is always 0.

@item @emph{C/C++}:
@multitable @columnfractions .20 .80
@item @emph{Prototype}: @tab @code{int omp_get_thread_num(void);}
@end multitable

@item @emph{Fortran}:
@multitable @columnfractions .20 .80
@item @emph{Interface}: @tab @code{integer function omp_get_thread_num()}
@end multitable

@item @emph{See also}:
@ref{omp_get_num_threads}, @ref{omp_get_ancestor_thread_num}

@item @emph{Reference}:
@uref{http://www.openmp.org/, OpenMP specification v4.0}, Section 3.2.4.
@end table



@node omp_in_parallel
@section @code{omp_in_parallel} -- Whether a parallel region is active
@table @asis
@item @emph{Description}:
This function returns @code{true} if currently running in parallel,
@code{false} otherwise.  Here, @code{true} and @code{false} represent
their language-specific counterparts.

@item @emph{C/C++}:
@multitable @columnfractions .20 .80
@item @emph{Prototype}: @tab @code{int omp_in_parallel(void);}
@end multitable

@item @emph{Fortran}:
@multitable @columnfractions .20 .80
@item @emph{Interface}: @tab @code{logical function omp_in_parallel()}
@end multitable

@item @emph{Reference}:
@uref{http://www.openmp.org/, OpenMP specification v4.0}, Section 3.2.6.
@end table


@node omp_in_final
@section @code{omp_in_final} -- Whether in final or included task region
@table @asis
@item @emph{Description}:
This function returns @code{true} if currently running in a final
or included task region, @code{false} otherwise.  Here, @code{true}
and @code{false} represent their language-specific counterparts.

@item @emph{C/C++}:
@multitable @columnfractions .20 .80
@item @emph{Prototype}: @tab @code{int omp_in_final(void);}
@end multitable

@item @emph{Fortran}:
@multitable @columnfractions .20 .80
@item @emph{Interface}: @tab @code{logical function omp_in_final()}
@end multitable

@item @emph{Reference}:
@uref{http://www.openmp.org/, OpenMP specification v4.0}, Section 3.2.21.
@end table



@node omp_is_initial_device
@section @code{omp_is_initial_device} -- Whether executing on the host device
@table @asis
@item @emph{Description}:
This function returns @code{true} if currently running on the host device,
@code{false} otherwise.  Here, @code{true} and @code{false} represent
their language-specific counterparts.

@item @emph{C/C++}:
@multitable @columnfractions .20 .80
@item @emph{Prototype}: @tab @code{int omp_is_initial_device(void);}
@end multitable

@item @emph{Fortran}:
@multitable @columnfractions .20 .80
@item @emph{Interface}: @tab @code{logical function omp_is_initial_device()}
@end multitable

@item @emph{Reference}:
@uref{http://www.openmp.org/, OpenMP specification v4.0}, Section 3.2.28.
@end table



@node omp_set_default_device
@section @code{omp_set_default_device} -- Set the default device for target regions
@table @asis
@item @emph{Description}:
Set the default device for target regions without device clause.  The argument
shall be a nonnegative device number.

@item @emph{C/C++}:
@multitable @columnfractions .20 .80
@item @emph{Prototype}: @tab @code{void omp_set_default_device(int device_num);}
@end multitable

@item @emph{Fortran}:
@multitable @columnfractions .20 .80
@item @emph{Interface}: @tab @code{subroutine omp_set_default_device(device_num)}
@item                   @tab @code{integer device_num}
@end multitable

@item @emph{See also}:
@ref{OMP_DEFAULT_DEVICE}, @ref{omp_get_default_device}

@item @emph{Reference}:
@uref{http://www.openmp.org/, OpenMP specification v4.0}, Section 3.2.23.
@end table



@node omp_set_dynamic
@section @code{omp_set_dynamic} -- Enable/disable dynamic teams
@table @asis
@item @emph{Description}:
Enable or disable the dynamic adjustment of the number of threads 
within a team.  The function takes the language-specific equivalent
of @code{true} and @code{false}, where @code{true} enables dynamic 
adjustment of team sizes and @code{false} disables it.

@item @emph{C/C++}:
@multitable @columnfractions .20 .80
@item @emph{Prototype}: @tab @code{void omp_set_dynamic(int dynamic_threads);}
@end multitable

@item @emph{Fortran}:
@multitable @columnfractions .20 .80
@item @emph{Interface}: @tab @code{subroutine omp_set_dynamic(dynamic_threads)}
@item                   @tab @code{logical, intent(in) :: dynamic_threads}
@end multitable

@item @emph{See also}:
@ref{OMP_DYNAMIC}, @ref{omp_get_dynamic}

@item @emph{Reference}:
@uref{http://www.openmp.org/, OpenMP specification v4.0}, Section 3.2.7.
@end table



@node omp_set_max_active_levels
@section @code{omp_set_max_active_levels} -- Limits the number of active parallel regions
@table @asis
@item @emph{Description}:
This function limits the maximum allowed number of nested, active
parallel regions.

@item @emph{C/C++}
@multitable @columnfractions .20 .80
@item @emph{Prototype}: @tab @code{void omp_set_max_active_levels(int max_levels);}
@end multitable

@item @emph{Fortran}:
@multitable @columnfractions .20 .80
@item @emph{Interface}: @tab @code{subroutine omp_set_max_active_levels(max_levels)}
@item                   @tab @code{integer max_levels}
@end multitable

@item @emph{See also}:
@ref{omp_get_max_active_levels}, @ref{omp_get_active_level}

@item @emph{Reference}:
@uref{http://www.openmp.org/, OpenMP specification v4.0}, Section 3.2.15.
@end table



@node omp_set_nested
@section @code{omp_set_nested} -- Enable/disable nested parallel regions
@table @asis
@item @emph{Description}:
Enable or disable nested parallel regions, i.e., whether team members
are allowed to create new teams.  The function takes the language-specific
equivalent of @code{true} and @code{false}, where @code{true} enables 
dynamic adjustment of team sizes and @code{false} disables it.

@item @emph{C/C++}:
@multitable @columnfractions .20 .80
@item @emph{Prototype}: @tab @code{void omp_set_nested(int nested);}
@end multitable

@item @emph{Fortran}:
@multitable @columnfractions .20 .80
@item @emph{Interface}: @tab @code{subroutine omp_set_nested(nested)}
@item                   @tab @code{logical, intent(in) :: nested}
@end multitable

@item @emph{See also}:
@ref{OMP_NESTED}, @ref{omp_get_nested}

@item @emph{Reference}:
@uref{http://www.openmp.org/, OpenMP specification v4.0}, Section 3.2.10.
@end table



@node omp_set_num_threads
@section @code{omp_set_num_threads} -- Set upper team size limit
@table @asis
@item @emph{Description}:
Specifies the number of threads used by default in subsequent parallel 
sections, if those do not specify a @code{num_threads} clause.  The
argument of @code{omp_set_num_threads} shall be a positive integer.

@item @emph{C/C++}:
@multitable @columnfractions .20 .80
@item @emph{Prototype}: @tab @code{void omp_set_num_threads(int num_threads);}
@end multitable

@item @emph{Fortran}:
@multitable @columnfractions .20 .80
@item @emph{Interface}: @tab @code{subroutine omp_set_num_threads(num_threads)}
@item                   @tab @code{integer, intent(in) :: num_threads}
@end multitable

@item @emph{See also}:
@ref{OMP_NUM_THREADS}, @ref{omp_get_num_threads}, @ref{omp_get_max_threads}

@item @emph{Reference}:
@uref{http://www.openmp.org/, OpenMP specification v4.0}, Section 3.2.1.
@end table



@node omp_set_schedule
@section @code{omp_set_schedule} -- Set the runtime scheduling method
@table @asis
@item @emph{Description}:
Sets the runtime scheduling method.  The @var{kind} argument can have the
value @code{omp_sched_static}, @code{omp_sched_dynamic},
@code{omp_sched_guided} or @code{omp_sched_auto}.  Except for
@code{omp_sched_auto}, the chunk size is set to the value of
@var{chunk_size} if positive, or to the default value if zero or negative.
For @code{omp_sched_auto} the @var{chunk_size} argument is ignored.

@item @emph{C/C++}
@multitable @columnfractions .20 .80
@item @emph{Prototype}: @tab @code{void omp_set_schedule(omp_sched_t kind, int chunk_size);}
@end multitable

@item @emph{Fortran}:
@multitable @columnfractions .20 .80
@item @emph{Interface}: @tab @code{subroutine omp_set_schedule(kind, chunk_size)}
@item                   @tab @code{integer(kind=omp_sched_kind) kind}
@item                   @tab @code{integer chunk_size}
@end multitable

@item @emph{See also}:
@ref{omp_get_schedule}
@ref{OMP_SCHEDULE}

@item @emph{Reference}:
@uref{http://www.openmp.org/, OpenMP specification v4.0}, Section 3.2.12.
@end table



@node omp_init_lock
@section @code{omp_init_lock} -- Initialize simple lock
@table @asis
@item @emph{Description}:
Initialize a simple lock.  After initialization, the lock is in
an unlocked state.

@item @emph{C/C++}:
@multitable @columnfractions .20 .80
@item @emph{Prototype}: @tab @code{void omp_init_lock(omp_lock_t *lock);}
@end multitable

@item @emph{Fortran}:
@multitable @columnfractions .20 .80
@item @emph{Interface}: @tab @code{subroutine omp_init_lock(svar)}
@item                   @tab @code{integer(omp_lock_kind), intent(out) :: svar}
@end multitable

@item @emph{See also}:
@ref{omp_destroy_lock}

@item @emph{Reference}: 
@uref{http://www.openmp.org/, OpenMP specification v4.0}, Section 3.3.1.
@end table



@node omp_set_lock
@section @code{omp_set_lock} -- Wait for and set simple lock
@table @asis
@item @emph{Description}:
Before setting a simple lock, the lock variable must be initialized by 
@code{omp_init_lock}.  The calling thread is blocked until the lock 
is available.  If the lock is already held by the current thread, 
a deadlock occurs.

@item @emph{C/C++}:
@multitable @columnfractions .20 .80
@item @emph{Prototype}: @tab @code{void omp_set_lock(omp_lock_t *lock);}
@end multitable

@item @emph{Fortran}:
@multitable @columnfractions .20 .80
@item @emph{Interface}: @tab @code{subroutine omp_set_lock(svar)}
@item                   @tab @code{integer(omp_lock_kind), intent(inout) :: svar}
@end multitable

@item @emph{See also}:
@ref{omp_init_lock}, @ref{omp_test_lock}, @ref{omp_unset_lock}

@item @emph{Reference}: 
@uref{http://www.openmp.org/, OpenMP specification v4.0}, Section 3.3.3.
@end table



@node omp_test_lock
@section @code{omp_test_lock} -- Test and set simple lock if available
@table @asis
@item @emph{Description}:
Before setting a simple lock, the lock variable must be initialized by 
@code{omp_init_lock}.  Contrary to @code{omp_set_lock}, @code{omp_test_lock} 
does not block if the lock is not available.  This function returns
@code{true} upon success, @code{false} otherwise.  Here, @code{true} and
@code{false} represent their language-specific counterparts.

@item @emph{C/C++}:
@multitable @columnfractions .20 .80
@item @emph{Prototype}: @tab @code{int omp_test_lock(omp_lock_t *lock);}
@end multitable

@item @emph{Fortran}:
@multitable @columnfractions .20 .80
@item @emph{Interface}: @tab @code{logical function omp_test_lock(svar)}
@item                   @tab @code{integer(omp_lock_kind), intent(inout) :: svar}
@end multitable

@item @emph{See also}:
@ref{omp_init_lock}, @ref{omp_set_lock}, @ref{omp_set_lock}

@item @emph{Reference}: 
@uref{http://www.openmp.org/, OpenMP specification v4.0}, Section 3.3.5.
@end table



@node omp_unset_lock
@section @code{omp_unset_lock} -- Unset simple lock
@table @asis
@item @emph{Description}:
A simple lock about to be unset must have been locked by @code{omp_set_lock}
or @code{omp_test_lock} before.  In addition, the lock must be held by the
thread calling @code{omp_unset_lock}.  Then, the lock becomes unlocked.  If one
or more threads attempted to set the lock before, one of them is chosen to,
again, set the lock to itself.

@item @emph{C/C++}:
@multitable @columnfractions .20 .80
@item @emph{Prototype}: @tab @code{void omp_unset_lock(omp_lock_t *lock);}
@end multitable

@item @emph{Fortran}:
@multitable @columnfractions .20 .80
@item @emph{Interface}: @tab @code{subroutine omp_unset_lock(svar)}
@item                   @tab @code{integer(omp_lock_kind), intent(inout) :: svar}
@end multitable

@item @emph{See also}:
@ref{omp_set_lock}, @ref{omp_test_lock}

@item @emph{Reference}: 
@uref{http://www.openmp.org/, OpenMP specification v4.0}, Section 3.3.4.
@end table



@node omp_destroy_lock
@section @code{omp_destroy_lock} -- Destroy simple lock
@table @asis
@item @emph{Description}:
Destroy a simple lock.  In order to be destroyed, a simple lock must be
in the unlocked state. 

@item @emph{C/C++}:
@multitable @columnfractions .20 .80
@item @emph{Prototype}: @tab @code{void omp_destroy_lock(omp_lock_t *lock);}
@end multitable

@item @emph{Fortran}:
@multitable @columnfractions .20 .80
@item @emph{Interface}: @tab @code{subroutine omp_destroy_lock(svar)}
@item                   @tab @code{integer(omp_lock_kind), intent(inout) :: svar}
@end multitable

@item @emph{See also}:
@ref{omp_init_lock}

@item @emph{Reference}: 
@uref{http://www.openmp.org/, OpenMP specification v4.0}, Section 3.3.2.
@end table



@node omp_init_nest_lock
@section @code{omp_init_nest_lock} -- Initialize nested lock
@table @asis
@item @emph{Description}:
Initialize a nested lock.  After initialization, the lock is in
an unlocked state and the nesting count is set to zero.

@item @emph{C/C++}:
@multitable @columnfractions .20 .80
@item @emph{Prototype}: @tab @code{void omp_init_nest_lock(omp_nest_lock_t *lock);}
@end multitable

@item @emph{Fortran}:
@multitable @columnfractions .20 .80
@item @emph{Interface}: @tab @code{subroutine omp_init_nest_lock(nvar)}
@item                   @tab @code{integer(omp_nest_lock_kind), intent(out) :: nvar}
@end multitable

@item @emph{See also}:
@ref{omp_destroy_nest_lock}

@item @emph{Reference}:
@uref{http://www.openmp.org/, OpenMP specification v4.0}, Section 3.3.1.
@end table


@node omp_set_nest_lock
@section @code{omp_set_nest_lock} -- Wait for and set nested lock
@table @asis
@item @emph{Description}:
Before setting a nested lock, the lock variable must be initialized by 
@code{omp_init_nest_lock}.  The calling thread is blocked until the lock
is available.  If the lock is already held by the current thread, the
nesting count for the lock is incremented.

@item @emph{C/C++}:
@multitable @columnfractions .20 .80
@item @emph{Prototype}: @tab @code{void omp_set_nest_lock(omp_nest_lock_t *lock);}
@end multitable

@item @emph{Fortran}:
@multitable @columnfractions .20 .80
@item @emph{Interface}: @tab @code{subroutine omp_set_nest_lock(nvar)}
@item                   @tab @code{integer(omp_nest_lock_kind), intent(inout) :: nvar}
@end multitable

@item @emph{See also}:
@ref{omp_init_nest_lock}, @ref{omp_unset_nest_lock}

@item @emph{Reference}: 
@uref{http://www.openmp.org/, OpenMP specification v4.0}, Section 3.3.3.
@end table



@node omp_test_nest_lock
@section @code{omp_test_nest_lock} -- Test and set nested lock if available
@table @asis
@item @emph{Description}:
Before setting a nested lock, the lock variable must be initialized by 
@code{omp_init_nest_lock}.  Contrary to @code{omp_set_nest_lock},
@code{omp_test_nest_lock} does not block if the lock is not available. 
If the lock is already held by the current thread, the new nesting count 
is returned.  Otherwise, the return value equals zero.

@item @emph{C/C++}:
@multitable @columnfractions .20 .80
@item @emph{Prototype}: @tab @code{int omp_test_nest_lock(omp_nest_lock_t *lock);}
@end multitable

@item @emph{Fortran}:
@multitable @columnfractions .20 .80
@item @emph{Interface}: @tab @code{logical function omp_test_nest_lock(nvar)}
@item                   @tab @code{integer(omp_nest_lock_kind), intent(inout) :: nvar}
@end multitable


@item @emph{See also}:
@ref{omp_init_lock}, @ref{omp_set_lock}, @ref{omp_set_lock}

@item @emph{Reference}: 
@uref{http://www.openmp.org/, OpenMP specification v4.0}, Section 3.3.5.
@end table



@node omp_unset_nest_lock
@section @code{omp_unset_nest_lock} -- Unset nested lock
@table @asis
@item @emph{Description}:
A nested lock about to be unset must have been locked by @code{omp_set_nested_lock}
or @code{omp_test_nested_lock} before.  In addition, the lock must be held by the
thread calling @code{omp_unset_nested_lock}.  If the nesting count drops to zero, the
lock becomes unlocked.  If one ore more threads attempted to set the lock before,
one of them is chosen to, again, set the lock to itself.

@item @emph{C/C++}:
@multitable @columnfractions .20 .80
@item @emph{Prototype}: @tab @code{void omp_unset_nest_lock(omp_nest_lock_t *lock);}
@end multitable

@item @emph{Fortran}:
@multitable @columnfractions .20 .80
@item @emph{Interface}: @tab @code{subroutine omp_unset_nest_lock(nvar)}
@item                   @tab @code{integer(omp_nest_lock_kind), intent(inout) :: nvar}
@end multitable

@item @emph{See also}:
@ref{omp_set_nest_lock}

@item @emph{Reference}: 
@uref{http://www.openmp.org/, OpenMP specification v4.0}, Section 3.3.4.
@end table



@node omp_destroy_nest_lock
@section @code{omp_destroy_nest_lock} -- Destroy nested lock
@table @asis
@item @emph{Description}:
Destroy a nested lock.  In order to be destroyed, a nested lock must be
in the unlocked state and its nesting count must equal zero.

@item @emph{C/C++}:
@multitable @columnfractions .20 .80
@item @emph{Prototype}: @tab @code{void omp_destroy_nest_lock(omp_nest_lock_t *);}
@end multitable

@item @emph{Fortran}:
@multitable @columnfractions .20 .80
@item @emph{Interface}: @tab @code{subroutine omp_destroy_nest_lock(nvar)}
@item                   @tab @code{integer(omp_nest_lock_kind), intent(inout) :: nvar}
@end multitable

@item @emph{See also}:
@ref{omp_init_lock}

@item @emph{Reference}: 
@uref{http://www.openmp.org/, OpenMP specification v4.0}, Section 3.3.2.
@end table



@node omp_get_wtick
@section @code{omp_get_wtick} -- Get timer precision
@table @asis
@item @emph{Description}:
Gets the timer precision, i.e., the number of seconds between two 
successive clock ticks.

@item @emph{C/C++}:
@multitable @columnfractions .20 .80
@item @emph{Prototype}: @tab @code{double omp_get_wtick(void);}
@end multitable

@item @emph{Fortran}:
@multitable @columnfractions .20 .80
@item @emph{Interface}: @tab @code{double precision function omp_get_wtick()}
@end multitable

@item @emph{See also}:
@ref{omp_get_wtime}

@item @emph{Reference}: 
@uref{http://www.openmp.org/, OpenMP specification v4.0}, Section 3.4.2.
@end table



@node omp_get_wtime
@section @code{omp_get_wtime} -- Elapsed wall clock time
@table @asis
@item @emph{Description}:
Elapsed wall clock time in seconds.  The time is measured per thread, no
guarantee can be made that two distinct threads measure the same time.
Time is measured from some "time in the past", which is an arbitrary time
guaranteed not to change during the execution of the program.

@item @emph{C/C++}:
@multitable @columnfractions .20 .80
@item @emph{Prototype}: @tab @code{double omp_get_wtime(void);}
@end multitable

@item @emph{Fortran}:
@multitable @columnfractions .20 .80
@item @emph{Interface}: @tab @code{double precision function omp_get_wtime()}
@end multitable

@item @emph{See also}:
@ref{omp_get_wtick}

@item @emph{Reference}: 
@uref{http://www.openmp.org/, OpenMP specification v4.0}, Section 3.4.1.
@end table



@c ---------------------------------------------------------------------
@c OpenMP Environment Variables
@c ---------------------------------------------------------------------

@node Environment Variables
@chapter OpenMP Environment Variables

The environment variables which beginning with @env{OMP_} are defined by
section 4 of the OpenMP specification in version 4.0, while those
beginning with @env{GOMP_} are GNU extensions.

@menu
<<<<<<< HEAD
* OMP_CANCELLATION::        Set whether cancellation is activated
* OMP_DISPLAY_ENV::         Show OpenMP version and environment variables
* OMP_DEFAULT_DEVICE::      Set the device used in target regions
* OMP_DYNAMIC::             Dynamic adjustment of threads
* OMP_MAX_ACTIVE_LEVELS::   Set the maximum number of nested parallel regions
* OMP_NESTED::              Nested parallel regions
* OMP_NUM_THREADS::         Specifies the number of threads to use
* OMP_PROC_BIND::           Whether theads may be moved between CPUs
* OMP_PLACES::              Specifies on which CPUs the theads should be placed
* OMP_STACKSIZE::           Set default thread stack size
* OMP_SCHEDULE::            How threads are scheduled
* OMP_THREAD_LIMIT::        Set the maximum number of threads
* OMP_WAIT_POLICY::         How waiting threads are handled
* GOMP_CPU_AFFINITY::       Bind threads to specific CPUs
* GOMP_DEBUG::              Enable debugging output
* GOMP_STACKSIZE::          Set default thread stack size
* GOMP_SPINCOUNT::          Set the busy-wait spin count
* GOMP_RTEMS_THREAD_POOLS:: Set the RTEMS specific thread pools
=======
* OMP_CANCELLATION::      Set whether cancellation is activated
* OMP_DISPLAY_ENV::       Show OpenMP version and environment variables
* OMP_DEFAULT_DEVICE::    Set the device used in target regions
* OMP_DYNAMIC::           Dynamic adjustment of threads
* OMP_MAX_ACTIVE_LEVELS:: Set the maximum number of nested parallel regions
* OMP_MAX_TASK_PRIORITY:: Set the maximum task priority value
* OMP_NESTED::            Nested parallel regions
* OMP_NUM_THREADS::       Specifies the number of threads to use
* OMP_PROC_BIND::         Whether theads may be moved between CPUs
* OMP_PLACES::            Specifies on which CPUs the theads should be placed
* OMP_STACKSIZE::         Set default thread stack size
* OMP_SCHEDULE::          How threads are scheduled
* OMP_THREAD_LIMIT::      Set the maximum number of threads
* OMP_WAIT_POLICY::       How waiting threads are handled
* GOMP_CPU_AFFINITY::     Bind threads to specific CPUs
* GOMP_DEBUG::            Enable debugging output
* GOMP_STACKSIZE::        Set default thread stack size
* GOMP_SPINCOUNT::        Set the busy-wait spin count
>>>>>>> 85aa63af
@end menu


@node OMP_CANCELLATION
@section @env{OMP_CANCELLATION} -- Set whether cancellation is activated
@cindex Environment Variable
@table @asis
@item @emph{Description}:
If set to @code{TRUE}, the cancellation is activated.  If set to @code{FALSE} or
if unset, cancellation is disabled and the @code{cancel} construct is ignored.

@item @emph{See also}:
@ref{omp_get_cancellation}

@item @emph{Reference}:
@uref{http://www.openmp.org/, OpenMP specification v4.0}, Section 4.11
@end table



@node OMP_DISPLAY_ENV
@section @env{OMP_DISPLAY_ENV} -- Show OpenMP version and environment variables
@cindex Environment Variable
@table @asis
@item @emph{Description}:
If set to @code{TRUE}, the OpenMP version number and the values
associated with the OpenMP environment variables are printed to @code{stderr}.
If set to @code{VERBOSE}, it additionally shows the value of the environment
variables which are GNU extensions.  If undefined or set to @code{FALSE},
this information will not be shown.


@item @emph{Reference}:
@uref{http://www.openmp.org/, OpenMP specification v4.0}, Section 4.12
@end table



@node OMP_DEFAULT_DEVICE
@section @env{OMP_DEFAULT_DEVICE} -- Set the device used in target regions
@cindex Environment Variable
@table @asis
@item @emph{Description}:
Set to choose the device which is used in a @code{target} region, unless the
value is overridden by @code{omp_set_default_device} or by a @code{device}
clause.  The value shall be the nonnegative device number. If no device with
the given device number exists, the code is executed on the host.  If unset,
device number 0 will be used.


@item @emph{See also}:
@ref{omp_get_default_device}, @ref{omp_set_default_device},

@item @emph{Reference}:
@uref{http://www.openmp.org/, OpenMP specification v4.0}, Section 4.11
@end table



@node OMP_DYNAMIC
@section @env{OMP_DYNAMIC} -- Dynamic adjustment of threads
@cindex Environment Variable
@table @asis
@item @emph{Description}:
Enable or disable the dynamic adjustment of the number of threads 
within a team.  The value of this environment variable shall be 
@code{TRUE} or @code{FALSE}.  If undefined, dynamic adjustment is
disabled by default.

@item @emph{See also}:
@ref{omp_set_dynamic}

@item @emph{Reference}: 
@uref{http://www.openmp.org/, OpenMP specification v4.0}, Section 4.3
@end table



@node OMP_MAX_ACTIVE_LEVELS
@section @env{OMP_MAX_ACTIVE_LEVELS} -- Set the maximum number of nested parallel regions
@cindex Environment Variable
@table @asis
@item @emph{Description}:
Specifies the initial value for the maximum number of nested parallel
regions.  The value of this variable shall be a positive integer.
If undefined, the number of active levels is unlimited.

@item @emph{See also}:
@ref{omp_set_max_active_levels}

@item @emph{Reference}: 
@uref{http://www.openmp.org/, OpenMP specification v4.0}, Section 4.9
@end table



@node OMP_MAX_TASK_PRIORITY
@section @env{OMP_MAX_TASK_PRIORITY} -- Set the maximum priority
number that can be set for a task.
@cindex Environment Variable
@table @asis
@item @emph{Description}:
Specifies the initial value for the maximum priority value that can be
set for a task.  The value of this variable shall be a non-negative
integer, and zero is allowed.  If undefined, the default priority is
0.

@item @emph{See also}:
@ref{omp_get_max_task_priority}

@item @emph{Reference}: 
@uref{http://www.openmp.org/, OpenMP specification v4.1}, Section 4.14
@end table



@node OMP_NESTED
@section @env{OMP_NESTED} -- Nested parallel regions
@cindex Environment Variable
@cindex Implementation specific setting
@table @asis
@item @emph{Description}:
Enable or disable nested parallel regions, i.e., whether team members
are allowed to create new teams.  The value of this environment variable 
shall be @code{TRUE} or @code{FALSE}.  If undefined, nested parallel 
regions are disabled by default.

@item @emph{See also}:
@ref{omp_set_nested}

@item @emph{Reference}: 
@uref{http://www.openmp.org/, OpenMP specification v4.0}, Section 4.6
@end table



@node OMP_NUM_THREADS
@section @env{OMP_NUM_THREADS} -- Specifies the number of threads to use
@cindex Environment Variable
@cindex Implementation specific setting
@table @asis
@item @emph{Description}:
Specifies the default number of threads to use in parallel regions.  The 
value of this variable shall be a comma-separated list of positive integers;
the value specified the number of threads to use for the corresponding nested
level.  If undefined one thread per CPU is used.

@item @emph{See also}:
@ref{omp_set_num_threads}

@item @emph{Reference}: 
@uref{http://www.openmp.org/, OpenMP specification v4.0}, Section 4.2
@end table



@node OMP_PROC_BIND
@section @env{OMP_PROC_BIND} -- Whether theads may be moved between CPUs
@cindex Environment Variable
@table @asis
@item @emph{Description}:
Specifies whether threads may be moved between processors.  If set to
@code{TRUE}, OpenMP theads should not be moved; if set to @code{FALSE}
they may be moved.  Alternatively, a comma separated list with the
values @code{MASTER}, @code{CLOSE} and @code{SPREAD} can be used to specify
the thread affinity policy for the corresponding nesting level.  With
@code{MASTER} the worker threads are in the same place partition as the
master thread.  With @code{CLOSE} those are kept close to the master thread
in contiguous place partitions.  And with @code{SPREAD} a sparse distribution
across the place partitions is used.

When undefined, @env{OMP_PROC_BIND} defaults to @code{TRUE} when
@env{OMP_PLACES} or @env{GOMP_CPU_AFFINITY} is set and @code{FALSE} otherwise.

@item @emph{See also}:
@ref{OMP_PLACES}, @ref{GOMP_CPU_AFFINITY}, @ref{omp_get_proc_bind}

@item @emph{Reference}:
@uref{http://www.openmp.org/, OpenMP specification v4.0}, Section 4.4
@end table



@node OMP_PLACES
@section @env{OMP_PLACES} -- Specifies on which CPUs the theads should be placed
@cindex Environment Variable
@table @asis
@item @emph{Description}:
The thread placement can be either specified using an abstract name or by an
explicit list of the places.  The abstract names @code{threads}, @code{cores}
and @code{sockets} can be optionally followed by a positive number in
parentheses, which denotes the how many places shall be created.  With
@code{threads} each place corresponds to a single hardware thread; @code{cores}
to a single core with the corresponding number of hardware threads; and with
@code{sockets} the place corresponds to a single socket.  The resulting
placement can be shown by setting the @env{OMP_DISPLAY_ENV} environment
variable.

Alternatively, the placement can be specified explicitly as comma-separated
list of places.  A place is specified by set of nonnegative numbers in curly
braces, denoting the denoting the hardware threads.  The hardware threads
belonging to a place can either be specified as comma-separated list of
nonnegative thread numbers or using an interval.  Multiple places can also be
either specified by a comma-separated list of places or by an interval.  To
specify an interval, a colon followed by the count is placed after after
the hardware thread number or the place.  Optionally, the length can be
followed by a colon and the stride number -- otherwise a unit stride is
assumed.  For instance, the following specifies the same places list:
@code{"@{0,1,2@}, @{3,4,6@}, @{7,8,9@}, @{10,11,12@}"};
@code{"@{0:3@}, @{3:3@}, @{7:3@}, @{10:3@}"}; and @code{"@{0:2@}:4:3"}.

If @env{OMP_PLACES} and @env{GOMP_CPU_AFFINITY} are unset and
@env{OMP_PROC_BIND} is either unset or @code{false}, threads may be moved
between CPUs following no placement policy.

@item @emph{See also}:
@ref{OMP_PROC_BIND}, @ref{GOMP_CPU_AFFINITY}, @ref{omp_get_proc_bind},
@ref{OMP_DISPLAY_ENV}

@item @emph{Reference}:
@uref{http://www.openmp.org/, OpenMP specification v4.0}, Section 4.5
@end table



@node OMP_STACKSIZE
@section @env{OMP_STACKSIZE} -- Set default thread stack size
@cindex Environment Variable
@table @asis
@item @emph{Description}:
Set the default thread stack size in kilobytes, unless the number
is suffixed by @code{B}, @code{K}, @code{M} or @code{G}, in which
case the size is, respectively, in bytes, kilobytes, megabytes
or gigabytes.  This is different from @code{pthread_attr_setstacksize}
which gets the number of bytes as an argument.  If the stack size cannot
be set due to system constraints, an error is reported and the initial
stack size is left unchanged.  If undefined, the stack size is system
dependent.

@item @emph{Reference}: 
@uref{http://www.openmp.org/, OpenMP specification v4.0}, Section 4.7
@end table



@node OMP_SCHEDULE
@section @env{OMP_SCHEDULE} -- How threads are scheduled
@cindex Environment Variable
@cindex Implementation specific setting
@table @asis
@item @emph{Description}:
Allows to specify @code{schedule type} and @code{chunk size}. 
The value of the variable shall have the form: @code{type[,chunk]} where
@code{type} is one of @code{static}, @code{dynamic}, @code{guided} or @code{auto}
The optional @code{chunk} size shall be a positive integer.  If undefined,
dynamic scheduling and a chunk size of 1 is used.

@item @emph{See also}:
@ref{omp_set_schedule}

@item @emph{Reference}: 
@uref{http://www.openmp.org/, OpenMP specification v4.0}, Sections 2.7.1 and 4.1
@end table



@node OMP_THREAD_LIMIT
@section @env{OMP_THREAD_LIMIT} -- Set the maximum number of threads
@cindex Environment Variable
@table @asis
@item @emph{Description}:
Specifies the number of threads to use for the whole program.  The
value of this variable shall be a positive integer.  If undefined,
the number of threads is not limited.

@item @emph{See also}:
@ref{OMP_NUM_THREADS}, @ref{omp_get_thread_limit}

@item @emph{Reference}: 
@uref{http://www.openmp.org/, OpenMP specification v4.0}, Section 4.10
@end table



@node OMP_WAIT_POLICY
@section @env{OMP_WAIT_POLICY} -- How waiting threads are handled
@cindex Environment Variable
@table @asis
@item @emph{Description}:
Specifies whether waiting threads should be active or passive.  If
the value is @code{PASSIVE}, waiting threads should not consume CPU
power while waiting; while the value is @code{ACTIVE} specifies that
they should.  If undefined, threads wait actively for a short time
before waiting passively.

@item @emph{See also}:
@ref{GOMP_SPINCOUNT}

@item @emph{Reference}: 
@uref{http://www.openmp.org/, OpenMP specification v4.0}, Section 4.8
@end table



@node GOMP_CPU_AFFINITY
@section @env{GOMP_CPU_AFFINITY} -- Bind threads to specific CPUs
@cindex Environment Variable
@table @asis
@item @emph{Description}:
Binds threads to specific CPUs.  The variable should contain a space-separated
or comma-separated list of CPUs.  This list may contain different kinds of 
entries: either single CPU numbers in any order, a range of CPUs (M-N) 
or a range with some stride (M-N:S).  CPU numbers are zero based.  For example,
@code{GOMP_CPU_AFFINITY="0 3 1-2 4-15:2"} will bind the initial thread
to CPU 0, the second to CPU 3, the third to CPU 1, the fourth to 
CPU 2, the fifth to CPU 4, the sixth through tenth to CPUs 6, 8, 10, 12,
and 14 respectively and then start assigning back from the beginning of
the list.  @code{GOMP_CPU_AFFINITY=0} binds all threads to CPU 0.

There is no libgomp library routine to determine whether a CPU affinity
specification is in effect.  As a workaround, language-specific library 
functions, e.g., @code{getenv} in C or @code{GET_ENVIRONMENT_VARIABLE} in 
Fortran, may be used to query the setting of the @code{GOMP_CPU_AFFINITY} 
environment variable.  A defined CPU affinity on startup cannot be changed 
or disabled during the runtime of the application.

If both @env{GOMP_CPU_AFFINITY} and @env{OMP_PROC_BIND} are set,
@env{OMP_PROC_BIND} has a higher precedence.  If neither has been set and
@env{OMP_PROC_BIND} is unset, or when @env{OMP_PROC_BIND} is set to
@code{FALSE}, the host system will handle the assignment of threads to CPUs.

@item @emph{See also}:
@ref{OMP_PLACES}, @ref{OMP_PROC_BIND}
@end table



@node GOMP_DEBUG
@section @env{GOMP_DEBUG} -- Enable debugging output
@cindex Environment Variable
@table @asis
@item @emph{Description}:
Enable debugging output.  The variable should be set to @code{0}
(disabled, also the default if not set), or @code{1} (enabled).

If enabled, some debugging output will be printed during execution.
This is currently not specified in more detail, and subject to change.
@end table



@node GOMP_STACKSIZE
@section @env{GOMP_STACKSIZE} -- Set default thread stack size
@cindex Environment Variable
@cindex Implementation specific setting
@table @asis
@item @emph{Description}:
Set the default thread stack size in kilobytes.  This is different from
@code{pthread_attr_setstacksize} which gets the number of bytes as an 
argument.  If the stack size cannot be set due to system constraints, an 
error is reported and the initial stack size is left unchanged.  If undefined,
the stack size is system dependent.

@item @emph{See also}:
@ref{OMP_STACKSIZE}

@item @emph{Reference}: 
@uref{http://gcc.gnu.org/ml/gcc-patches/2006-06/msg00493.html, 
GCC Patches Mailinglist}, 
@uref{http://gcc.gnu.org/ml/gcc-patches/2006-06/msg00496.html,
GCC Patches Mailinglist}
@end table



@node GOMP_SPINCOUNT
@section @env{GOMP_SPINCOUNT} -- Set the busy-wait spin count
@cindex Environment Variable
@cindex Implementation specific setting
@table @asis
@item @emph{Description}:
Determines how long a threads waits actively with consuming CPU power
before waiting passively without consuming CPU power.  The value may be
either @code{INFINITE}, @code{INFINITY} to always wait actively or an
integer which gives the number of spins of the busy-wait loop.  The
integer may optionally be followed by the following suffixes acting
as multiplication factors: @code{k} (kilo, thousand), @code{M} (mega,
million), @code{G} (giga, billion), or @code{T} (tera, trillion).
If undefined, 0 is used when @env{OMP_WAIT_POLICY} is @code{PASSIVE},
300,000 is used when @env{OMP_WAIT_POLICY} is undefined and
30 billion is used when @env{OMP_WAIT_POLICY} is @code{ACTIVE}.
If there are more OpenMP threads than available CPUs, 1000 and 100
spins are used for @env{OMP_WAIT_POLICY} being @code{ACTIVE} or
undefined, respectively; unless the @env{GOMP_SPINCOUNT} is lower
or @env{OMP_WAIT_POLICY} is @code{PASSIVE}.

@item @emph{See also}:
@ref{OMP_WAIT_POLICY}
@end table



@node GOMP_RTEMS_THREAD_POOLS
@section @env{GOMP_RTEMS_THREAD_POOLS} -- Set the RTEMS specific thread pools
@cindex Environment Variable
@cindex Implementation specific setting
@table @asis
@item @emph{Description}:
This environment variable is only used on the RTEMS real-time operating system.
It determines the scheduler instance specific thread pools.  The format for
@env{GOMP_RTEMS_THREAD_POOLS} is a list of optional
@code{<thread-pool-count>[$<priority>]@@<scheduler-name>} configurations
separated by @code{:} where:
@itemize @bullet
@item @code{<thread-pool-count>} is the thread pool count for this scheduler
instance.
@item @code{$<priority>} is an optional priority for the worker threads of a
thread pool according to @code{pthread_setschedparam}.  In case a priority
value is omitted, then a worker thread will inherit the priority of the OpenMP
master thread that created it.  The priority of the worker thread is not
changed after creation, even if a new OpenMP master thread using the worker has
a different priority.
@item @code{@@<scheduler-name>} is the scheduler instance name according to the
RTEMS application configuration.
@end itemize
In case no thread pool configuration is specified for a scheduler instance,
then each OpenMP master thread of this scheduler instance will use its own
dynamically allocated thread pool.  To limit the worker thread count of the
thread pools, each OpenMP master thread must call @code{omp_set_num_threads}.
@item @emph{Example}:
Lets suppose we have three scheduler instances @code{IO}, @code{WRK0}, and
@code{WRK1} with @env{GOMP_RTEMS_THREAD_POOLS} set to
@code{"1@@WRK0:3$4@@WRK1"}.  Then there are no thread pool restrictions for
scheduler instance @code{IO}.  In the scheduler instance @code{WRK0} there is
one thread pool available.  Since no priority is specified for this scheduler
instance, the worker thread inherits the priority of the OpenMP master thread
that created it.  In the scheduler instance @code{WRK1} there are three thread
pools available and their worker threads run at priority four.
@end table



@c ---------------------------------------------------------------------
@c The libgomp ABI
@c ---------------------------------------------------------------------

@node The libgomp ABI
@chapter The libgomp ABI

The following sections present notes on the external ABI as 
presented by libgomp.  Only maintainers should need them.

@menu
* Implementing MASTER construct::
* Implementing CRITICAL construct::
* Implementing ATOMIC construct::
* Implementing FLUSH construct::
* Implementing BARRIER construct::
* Implementing THREADPRIVATE construct::
* Implementing PRIVATE clause::
* Implementing FIRSTPRIVATE LASTPRIVATE COPYIN and COPYPRIVATE clauses::
* Implementing REDUCTION clause::
* Implementing PARALLEL construct::
* Implementing FOR construct::
* Implementing ORDERED construct::
* Implementing SECTIONS construct::
* Implementing SINGLE construct::
* Implementing OpenACC's PARALLEL construct::
@end menu


@node Implementing MASTER construct
@section Implementing MASTER construct

@smallexample
if (omp_get_thread_num () == 0)
  block
@end smallexample

Alternately, we generate two copies of the parallel subfunction
and only include this in the version run by the master thread.
Surely this is not worthwhile though...



@node Implementing CRITICAL construct
@section Implementing CRITICAL construct

Without a specified name,

@smallexample
  void GOMP_critical_start (void);
  void GOMP_critical_end (void);
@end smallexample

so that we don't get COPY relocations from libgomp to the main
application.

With a specified name, use omp_set_lock and omp_unset_lock with
name being transformed into a variable declared like

@smallexample
  omp_lock_t gomp_critical_user_<name> __attribute__((common))
@end smallexample

Ideally the ABI would specify that all zero is a valid unlocked
state, and so we wouldn't need to initialize this at
startup.



@node Implementing ATOMIC construct
@section Implementing ATOMIC construct

The target should implement the @code{__sync} builtins.

Failing that we could add

@smallexample
  void GOMP_atomic_enter (void)
  void GOMP_atomic_exit (void)
@end smallexample

which reuses the regular lock code, but with yet another lock
object private to the library.



@node Implementing FLUSH construct
@section Implementing FLUSH construct

Expands to the @code{__sync_synchronize} builtin.



@node Implementing BARRIER construct
@section Implementing BARRIER construct

@smallexample
  void GOMP_barrier (void)
@end smallexample


@node Implementing THREADPRIVATE construct
@section Implementing THREADPRIVATE construct

In _most_ cases we can map this directly to @code{__thread}.  Except
that OMP allows constructors for C++ objects.  We can either
refuse to support this (how often is it used?) or we can 
implement something akin to .ctors.

Even more ideally, this ctor feature is handled by extensions
to the main pthreads library.  Failing that, we can have a set
of entry points to register ctor functions to be called.



@node Implementing PRIVATE clause
@section Implementing PRIVATE clause

In association with a PARALLEL, or within the lexical extent
of a PARALLEL block, the variable becomes a local variable in
the parallel subfunction.

In association with FOR or SECTIONS blocks, create a new
automatic variable within the current function.  This preserves
the semantic of new variable creation.



@node Implementing FIRSTPRIVATE LASTPRIVATE COPYIN and COPYPRIVATE clauses
@section Implementing FIRSTPRIVATE LASTPRIVATE COPYIN and COPYPRIVATE clauses

This seems simple enough for PARALLEL blocks.  Create a private 
struct for communicating between the parent and subfunction.
In the parent, copy in values for scalar and "small" structs;
copy in addresses for others TREE_ADDRESSABLE types.  In the 
subfunction, copy the value into the local variable.

It is not clear what to do with bare FOR or SECTION blocks.
The only thing I can figure is that we do something like:

@smallexample
#pragma omp for firstprivate(x) lastprivate(y)
for (int i = 0; i < n; ++i)
  body;
@end smallexample

which becomes

@smallexample
@{
  int x = x, y;

  // for stuff

  if (i == n)
    y = y;
@}
@end smallexample

where the "x=x" and "y=y" assignments actually have different
uids for the two variables, i.e. not something you could write
directly in C.  Presumably this only makes sense if the "outer"
x and y are global variables.

COPYPRIVATE would work the same way, except the structure 
broadcast would have to happen via SINGLE machinery instead.



@node Implementing REDUCTION clause
@section Implementing REDUCTION clause

The private struct mentioned in the previous section should have 
a pointer to an array of the type of the variable, indexed by the 
thread's @var{team_id}.  The thread stores its final value into the 
array, and after the barrier, the master thread iterates over the
array to collect the values.


@node Implementing PARALLEL construct
@section Implementing PARALLEL construct

@smallexample
  #pragma omp parallel
  @{
    body;
  @}
@end smallexample

becomes

@smallexample
  void subfunction (void *data)
  @{
    use data;
    body;
  @}

  setup data;
  GOMP_parallel_start (subfunction, &data, num_threads);
  subfunction (&data);
  GOMP_parallel_end ();
@end smallexample

@smallexample
  void GOMP_parallel_start (void (*fn)(void *), void *data, unsigned num_threads)
@end smallexample

The @var{FN} argument is the subfunction to be run in parallel.

The @var{DATA} argument is a pointer to a structure used to 
communicate data in and out of the subfunction, as discussed
above with respect to FIRSTPRIVATE et al.

The @var{NUM_THREADS} argument is 1 if an IF clause is present
and false, or the value of the NUM_THREADS clause, if
present, or 0.

The function needs to create the appropriate number of
threads and/or launch them from the dock.  It needs to
create the team structure and assign team ids.

@smallexample
  void GOMP_parallel_end (void)
@end smallexample

Tears down the team and returns us to the previous @code{omp_in_parallel()} state.



@node Implementing FOR construct
@section Implementing FOR construct

@smallexample
  #pragma omp parallel for
  for (i = lb; i <= ub; i++)
    body;
@end smallexample

becomes

@smallexample
  void subfunction (void *data)
  @{
    long _s0, _e0;
    while (GOMP_loop_static_next (&_s0, &_e0))
    @{
      long _e1 = _e0, i;
      for (i = _s0; i < _e1; i++)
        body;
    @}
    GOMP_loop_end_nowait ();
  @}

  GOMP_parallel_loop_static (subfunction, NULL, 0, lb, ub+1, 1, 0);
  subfunction (NULL);
  GOMP_parallel_end ();
@end smallexample

@smallexample
  #pragma omp for schedule(runtime)
  for (i = 0; i < n; i++)
    body;
@end smallexample

becomes

@smallexample
  @{
    long i, _s0, _e0;
    if (GOMP_loop_runtime_start (0, n, 1, &_s0, &_e0))
      do @{
        long _e1 = _e0;
        for (i = _s0, i < _e0; i++)
          body;
      @} while (GOMP_loop_runtime_next (&_s0, _&e0));
    GOMP_loop_end ();
  @}
@end smallexample

Note that while it looks like there is trickiness to propagating
a non-constant STEP, there isn't really.  We're explicitly allowed
to evaluate it as many times as we want, and any variables involved
should automatically be handled as PRIVATE or SHARED like any other
variables.  So the expression should remain evaluable in the 
subfunction.  We can also pull it into a local variable if we like,
but since its supposed to remain unchanged, we can also not if we like.

If we have SCHEDULE(STATIC), and no ORDERED, then we ought to be
able to get away with no work-sharing context at all, since we can
simply perform the arithmetic directly in each thread to divide up
the iterations.  Which would mean that we wouldn't need to call any
of these routines.

There are separate routines for handling loops with an ORDERED
clause.  Bookkeeping for that is non-trivial...



@node Implementing ORDERED construct
@section Implementing ORDERED construct

@smallexample
  void GOMP_ordered_start (void)
  void GOMP_ordered_end (void)
@end smallexample



@node Implementing SECTIONS construct
@section Implementing SECTIONS construct

A block as 

@smallexample
  #pragma omp sections
  @{
    #pragma omp section
    stmt1;
    #pragma omp section
    stmt2;
    #pragma omp section
    stmt3;
  @}
@end smallexample

becomes

@smallexample
  for (i = GOMP_sections_start (3); i != 0; i = GOMP_sections_next ())
    switch (i)
      @{
      case 1:
        stmt1;
        break;
      case 2:
        stmt2;
        break;
      case 3:
        stmt3;
        break;
      @}
  GOMP_barrier ();
@end smallexample


@node Implementing SINGLE construct
@section Implementing SINGLE construct

A block like 

@smallexample
  #pragma omp single
  @{
    body;
  @}
@end smallexample

becomes

@smallexample
  if (GOMP_single_start ())
    body;
  GOMP_barrier ();
@end smallexample

while 

@smallexample
  #pragma omp single copyprivate(x)
    body;
@end smallexample

becomes

@smallexample
  datap = GOMP_single_copy_start ();
  if (datap == NULL)
    @{
      body;
      data.x = x;
      GOMP_single_copy_end (&data);
    @}
  else
    x = datap->x;
  GOMP_barrier ();
@end smallexample



@node Implementing OpenACC's PARALLEL construct
@section Implementing OpenACC's PARALLEL construct

@smallexample
  void GOACC_parallel ()
@end smallexample



@c ---------------------------------------------------------------------
@c Reporting Bugs
@c ---------------------------------------------------------------------

@node Reporting Bugs
@chapter Reporting Bugs

Bugs in the GNU Offloading and Multi Processing Runtime Library should
be reported via @uref{http://gcc.gnu.org/bugzilla/, Bugzilla}.  Please add
"openacc", or "openmp", or both to the keywords field in the bug
report, as appropriate.



@c ---------------------------------------------------------------------
@c GNU General Public License
@c ---------------------------------------------------------------------

@include gpl_v3.texi



@c ---------------------------------------------------------------------
@c GNU Free Documentation License
@c ---------------------------------------------------------------------

@include fdl.texi



@c ---------------------------------------------------------------------
@c Funding Free Software
@c ---------------------------------------------------------------------

@include funding.texi

@c ---------------------------------------------------------------------
@c Index
@c ---------------------------------------------------------------------

@node Library Index
@unnumbered Library Index

@printindex cp

@bye<|MERGE_RESOLUTION|>--- conflicted
+++ resolved
@@ -1931,12 +1931,12 @@
 beginning with @env{GOMP_} are GNU extensions.
 
 @menu
-<<<<<<< HEAD
 * OMP_CANCELLATION::        Set whether cancellation is activated
 * OMP_DISPLAY_ENV::         Show OpenMP version and environment variables
 * OMP_DEFAULT_DEVICE::      Set the device used in target regions
 * OMP_DYNAMIC::             Dynamic adjustment of threads
 * OMP_MAX_ACTIVE_LEVELS::   Set the maximum number of nested parallel regions
+* OMP_MAX_TASK_PRIORITY::   Set the maximum task priority value
 * OMP_NESTED::              Nested parallel regions
 * OMP_NUM_THREADS::         Specifies the number of threads to use
 * OMP_PROC_BIND::           Whether theads may be moved between CPUs
@@ -1950,26 +1950,6 @@
 * GOMP_STACKSIZE::          Set default thread stack size
 * GOMP_SPINCOUNT::          Set the busy-wait spin count
 * GOMP_RTEMS_THREAD_POOLS:: Set the RTEMS specific thread pools
-=======
-* OMP_CANCELLATION::      Set whether cancellation is activated
-* OMP_DISPLAY_ENV::       Show OpenMP version and environment variables
-* OMP_DEFAULT_DEVICE::    Set the device used in target regions
-* OMP_DYNAMIC::           Dynamic adjustment of threads
-* OMP_MAX_ACTIVE_LEVELS:: Set the maximum number of nested parallel regions
-* OMP_MAX_TASK_PRIORITY:: Set the maximum task priority value
-* OMP_NESTED::            Nested parallel regions
-* OMP_NUM_THREADS::       Specifies the number of threads to use
-* OMP_PROC_BIND::         Whether theads may be moved between CPUs
-* OMP_PLACES::            Specifies on which CPUs the theads should be placed
-* OMP_STACKSIZE::         Set default thread stack size
-* OMP_SCHEDULE::          How threads are scheduled
-* OMP_THREAD_LIMIT::      Set the maximum number of threads
-* OMP_WAIT_POLICY::       How waiting threads are handled
-* GOMP_CPU_AFFINITY::     Bind threads to specific CPUs
-* GOMP_DEBUG::            Enable debugging output
-* GOMP_STACKSIZE::        Set default thread stack size
-* GOMP_SPINCOUNT::        Set the busy-wait spin count
->>>>>>> 85aa63af
 @end menu
 
 
