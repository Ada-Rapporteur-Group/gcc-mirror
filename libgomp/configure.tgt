# This is the target specific configuration file.  This is invoked by the
# autoconf generated configure script.  Putting it in a separate shell file
# lets us skip running autoconf when modifying target specific information.

# This file switches on the shell variable ${target}, and sets the
# following shell variables:
#  config_path		An ordered list of directories to search for
#			sources and headers.  This is relative to the
#			config subdirectory of the source tree.
#  XCFLAGS		Add extra compile flags to use.
#  XLDFLAGS		Add extra link flags to use.

<<<<<<< HEAD
=======
# Optimize TLS usage by avoiding the overhead of dynamic allocation.
if test $gcc_cv_have_tls = yes ; then
  case "${target}" in

    *-*-k*bsd*-gnu*)
	;;

    *-*-linux* | *-*-gnu*)
	XCFLAGS="${XCFLAGS} -ftls-model=initial-exec"
	;;
  esac
fi

>>>>>>> b6051207
# Since we require POSIX threads, assume a POSIX system by default.
config_path="posix"

# Check for futex enabled all at once.
if test $enable_linux_futex = yes; then
  case "${target}" in

    aarch64*-*-linux*)
	config_path="linux posix"
	;;

    alpha*-*-linux*)
	config_path="linux/alpha linux posix"
	;;

    arm*-*-linux*)
	config_path="linux posix"
	;;

    ia64*-*-linux*)
	config_path="linux/ia64 linux posix"
	;;

    mips*-*-linux*)
	config_path="linux/mips linux posix"
	;;

    powerpc*-*-linux*)
	config_path="linux/powerpc linux posix"
	;;

    s390*-*-linux*)
	config_path="linux/s390 linux posix"
	;;

    tile*-*-linux*)
	config_path="linux/tile linux posix"
	;;

    # Note that bare i386 is not included here.  We need cmpxchg.
    i[456]86-*-linux*)
	config_path="linux/x86 linux posix"
	case " ${CC} ${CFLAGS} " in
	  *" -m64 "*|*" -mx32 "*)
	    ;;
	  *)
	    if test -z "$with_arch"; then
	      XCFLAGS="${XCFLAGS} -march=i486 -mtune=${target_cpu}"
	    fi
	esac
	;;

    # Similar jiggery-pokery for x86_64 multilibs, except here we
    # can't rely on the --with-arch configure option, since that
    # applies to the 64-bit side.
    x86_64-*-linux*)
	config_path="linux/x86 linux posix"
	case " ${CC} ${CFLAGS} " in
	  *" -m32 "*)
	    XCFLAGS="${XCFLAGS} -march=i486 -mtune=i686"
	    ;;
	esac
	;;

    # Note that sparcv7 and sparcv8 is not included here.  We need cas.
    sparcv9-*-linux* | sparc64-*-linux*)
	echo "int i;" > conftestx.c
	if ${CC} ${CFLAGS} -c -o conftestx.o conftestx.c > /dev/null 2>&1; then
	  config_path="linux/sparc linux posix"
	  case "`/usr/bin/file conftestx.o`" in
	    *32-bit*)
	      case " ${CC} ${CFLAGS}" in
		*" -mcpu=ultrasparc"*)
		  ;;
		*)
		  XCFLAGS="${XCFLAGS} -mcpu=v9"
		  ;;
	      esac
	      ;;
	  esac
	fi
	rm -f conftestx.c conftestx.o
	;;
  esac
fi

# Other system configury
case "${target}" in

  *-*-hpux*)
	case "${target}" in
	  *-*-hpux11*)
	     # HPUX v11.x requires -lrt to resolve sem_init in libgomp.la
	     XLDFLAGS="${XLDFLAGS} -lrt"
	     ;;
	esac
	case "${target}" in
	  hppa[12]*-*-hpux*)
	    # PA 32 HP-UX needs -frandom-seed for bootstrap compare.
	    XCFLAGS="${XCFLAGS} -frandom-seed=fixed-seed"
	    ;;
	esac
	;;

  *-*-mingw32*)
	config_path="mingw32 posix"
	;;

  *-*-darwin*)
	config_path="bsd posix"
	;;

  *-*-freebsd*)
	# Need to link with -lpthread so libgomp.so is self-contained.
	XLDFLAGS="${XLDFLAGS} -lpthread"
	;;

  *)
	;;

esac<|MERGE_RESOLUTION|>--- conflicted
+++ resolved
@@ -10,8 +10,6 @@
 #  XCFLAGS		Add extra compile flags to use.
 #  XLDFLAGS		Add extra link flags to use.
 
-<<<<<<< HEAD
-=======
 # Optimize TLS usage by avoiding the overhead of dynamic allocation.
 if test $gcc_cv_have_tls = yes ; then
   case "${target}" in
@@ -25,7 +23,6 @@
   esac
 fi
 
->>>>>>> b6051207
 # Since we require POSIX threads, assume a POSIX system by default.
 config_path="posix"
 
