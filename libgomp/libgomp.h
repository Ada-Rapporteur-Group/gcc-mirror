<<<<<<< HEAD
/* Copyright (C) 2005, 2007, 2008, 2009 Free Software Foundation, Inc.
=======
/* Copyright (C) 2005, 2007, 2008, 2009, 2010 Free Software Foundation, Inc.
>>>>>>> 03d20231
   Contributed by Richard Henderson <rth@redhat.com>.

   This file is part of the GNU OpenMP Library (libgomp).

   Libgomp is free software; you can redistribute it and/or modify it
   under the terms of the GNU General Public License as published by
   the Free Software Foundation; either version 3, or (at your option)
   any later version.

   Libgomp is distributed in the hope that it will be useful, but WITHOUT ANY
   WARRANTY; without even the implied warranty of MERCHANTABILITY or FITNESS
   FOR A PARTICULAR PURPOSE.  See the GNU General Public License for
   more details.

   Under Section 7 of GPL version 3, you are granted additional
   permissions described in the GCC Runtime Library Exception, version
   3.1, as published by the Free Software Foundation.

   You should have received a copy of the GNU General Public License and
   a copy of the GCC Runtime Library Exception along with this program;
   see the files COPYING3 and COPYING.RUNTIME respectively.  If not, see
   <http://www.gnu.org/licenses/>.  */

/* This file contains data types and function declarations that are not
   part of the official OpenMP user interface.  There are declarations
   in here that are part of the GNU OpenMP ABI, in that the compiler is
   required to know about them and use them.

   The convention is that the all caps prefix "GOMP" is used group items
   that are part of the external ABI, and the lower case prefix "gomp"
   is used group items that are completely private to the library.  */

#ifndef LIBGOMP_H 
#define LIBGOMP_H 1

#include "config.h"
#include "gstdint.h"

#include <pthread.h>
#include <stdbool.h>

#ifdef HAVE_ATTRIBUTE_VISIBILITY
# pragma GCC visibility push(hidden)
#endif

#include "sem.h"
#include "mutex.h"
#include "bar.h"
#include "ptrlock.h"


/* This structure contains the data to control one work-sharing construct,
   either a LOOP (FOR/DO) or a SECTIONS.  */

enum gomp_schedule_type
{
  GFS_RUNTIME,
  GFS_STATIC,
  GFS_DYNAMIC,
  GFS_GUIDED,
  GFS_AUTO
};

struct gomp_work_share
{
  /* This member records the SCHEDULE clause to be used for this construct.
     The user specification of "runtime" will already have been resolved.
     If this is a SECTIONS construct, this value will always be DYNAMIC.  */
  enum gomp_schedule_type sched;

  int mode;

  union {
    struct {
      /* This is the chunk_size argument to the SCHEDULE clause.  */
      long chunk_size;

      /* This is the iteration end point.  If this is a SECTIONS construct,
	 this is the number of contained sections.  */
      long end;

      /* This is the iteration step.  If this is a SECTIONS construct, this
	 is always 1.  */
      long incr;
    };

    struct {
      /* The same as above, but for the unsigned long long loop variants.  */
      unsigned long long chunk_size_ull;
      unsigned long long end_ull;
      unsigned long long incr_ull;
    };
  };

  /* This is a circular queue that details which threads will be allowed
     into the ordered region and in which order.  When a thread allocates
     iterations on which it is going to work, it also registers itself at
     the end of the array.  When a thread reaches the ordered region, it
     checks to see if it is the one at the head of the queue.  If not, it
     blocks on its RELEASE semaphore.  */
  unsigned *ordered_team_ids;

  /* This is the number of threads that have registered themselves in
     the circular queue ordered_team_ids.  */
  unsigned ordered_num_used;

  /* This is the team_id of the currently acknowledged owner of the ordered
     section, or -1u if the ordered section has not been acknowledged by
     any thread.  This is distinguished from the thread that is *allowed*
     to take the section next.  */
  unsigned ordered_owner;

  /* This is the index into the circular queue ordered_team_ids of the
     current thread that's allowed into the ordered reason.  */
  unsigned ordered_cur;

  /* This is a chain of allocated gomp_work_share blocks, valid only
     in the first gomp_work_share struct in the block.  */
  struct gomp_work_share *next_alloc;

  /* The above fields are written once during workshare initialization,
     or related to ordered worksharing.  Make sure the following fields
     are in a different cache line.  */

  /* This lock protects the update of the following members.  */
  gomp_mutex_t lock __attribute__((aligned (64)));

  /* This is the count of the number of threads that have exited the work
     share construct.  If the construct was marked nowait, they have moved on
     to other work; otherwise they're blocked on a barrier.  The last member
     of the team to exit the work share construct must deallocate it.  */
  unsigned threads_completed;

  union {
    /* This is the next iteration value to be allocated.  In the case of
       GFS_STATIC loops, this the iteration start point and never changes.  */
    long next;

    /* The same, but with unsigned long long type.  */
    unsigned long long next_ull;

    /* This is the returned data structure for SINGLE COPYPRIVATE.  */
    void *copyprivate;
  };

  union {
    /* Link to gomp_work_share struct for next work sharing construct
       encountered after this one.  */
    gomp_ptrlock_t next_ws;

    /* gomp_work_share structs are chained in the free work share cache
       through this.  */
    struct gomp_work_share *next_free;
  };

  /* If only few threads are in the team, ordered_team_ids can point
     to this array which fills the padding at the end of this struct.  */
  unsigned inline_ordered_team_ids[0];
};

/* This structure contains all of the thread-local data associated with 
   a thread team.  This is the data that must be saved when a thread
   encounters a nested PARALLEL construct.  */

struct gomp_team_state
{
  /* This is the team of which the thread is currently a member.  */
  struct gomp_team *team;

  /* This is the work share construct which this thread is currently
     processing.  Recall that with NOWAIT, not all threads may be 
     processing the same construct.  */
  struct gomp_work_share *work_share;

  /* This is the previous work share construct or NULL if there wasn't any.
     When all threads are done with the current work sharing construct,
     the previous one can be freed.  The current one can't, as its
     next_ws field is used.  */
  struct gomp_work_share *last_work_share;

  /* This is the ID of this thread within the team.  This value is
     guaranteed to be between 0 and N-1, where N is the number of
     threads in the team.  */
  unsigned team_id;

  /* Nesting level.  */
  unsigned level;

  /* Active nesting level.  Only active parallel regions are counted.  */
  unsigned active_level;

#ifdef HAVE_SYNC_BUILTINS
  /* Number of single stmts encountered.  */
  unsigned long single_count;
#endif

  /* For GFS_RUNTIME loops that resolved to GFS_STATIC, this is the
     trip number through the loop.  So first time a particular loop
     is encountered this number is 0, the second time through the loop
     is 1, etc.  This is unused when the compiler knows in advance that
     the loop is statically scheduled.  */
  unsigned long static_trip;
};

/* These are the OpenMP 3.0 Internal Control Variables described in
   section 2.3.1.  Those described as having one copy per task are
   stored within the structure; those described as having one copy
   for the whole program are (naturally) global variables.  */

struct gomp_task_icv
{
  unsigned long nthreads_var;
  enum gomp_schedule_type run_sched_var;
  int run_sched_modifier;
  bool dyn_var;
  bool nest_var;
};

extern struct gomp_task_icv gomp_global_icv;
extern unsigned long gomp_thread_limit_var;
extern unsigned long gomp_remaining_threads_count;
#ifndef HAVE_SYNC_BUILTINS
extern gomp_mutex_t gomp_remaining_threads_lock;
#endif
extern unsigned long gomp_max_active_levels_var;
extern unsigned long long gomp_spin_count_var, gomp_throttled_spin_count_var;
extern unsigned long gomp_available_cpus, gomp_managed_threads;

enum gomp_task_kind
{
  GOMP_TASK_IMPLICIT,
  GOMP_TASK_IFFALSE,
  GOMP_TASK_WAITING,
  GOMP_TASK_TIED
};

/* This structure describes a "task" to be run by a thread.  */

struct gomp_task
{
  struct gomp_task *parent;
  struct gomp_task *children;
  struct gomp_task *next_child;
  struct gomp_task *prev_child;
  struct gomp_task *next_queue;
  struct gomp_task *prev_queue;
  struct gomp_task_icv icv;
  void (*fn) (void *);
  void *fn_data;
  enum gomp_task_kind kind;
  bool in_taskwait;
  bool in_tied_task;
  gomp_sem_t taskwait_sem;
};

/* This structure describes a "team" of threads.  These are the threads
   that are spawned by a PARALLEL constructs, as well as the work sharing
   constructs that the team encounters.  */

struct gomp_team
{
  /* This is the number of threads in the current team.  */
  unsigned nthreads;

  /* This is number of gomp_work_share structs that have been allocated
     as a block last time.  */
  unsigned work_share_chunk;

  /* This is the saved team state that applied to a master thread before
     the current thread was created.  */
  struct gomp_team_state prev_ts;

  /* This semaphore should be used by the master thread instead of its
     "native" semaphore in the thread structure.  Required for nested
     parallels, as the master is a member of two teams.  */
  gomp_sem_t master_release;

  /* This points to an array with pointers to the release semaphore
     of the threads in the team.  */
  gomp_sem_t **ordered_release;

  /* List of gomp_work_share structs chained through next_free fields.
     This is populated and taken off only by the first thread in the
     team encountering a new work sharing construct, in a critical
     section.  */
  struct gomp_work_share *work_share_list_alloc;

  /* List of gomp_work_share structs freed by free_work_share.  New
     entries are atomically added to the start of the list, and
     alloc_work_share can safely only move all but the first entry
     to work_share_list alloc, as free_work_share can happen concurrently
     with alloc_work_share.  */
  struct gomp_work_share *work_share_list_free;

#ifdef HAVE_SYNC_BUILTINS
  /* Number of simple single regions encountered by threads in this
     team.  */
  unsigned long single_count;
#else
  /* Mutex protecting addition of workshares to work_share_list_free.  */
  gomp_mutex_t work_share_list_free_lock;
#endif

  /* This barrier is used for most synchronization of the team.  */
  gomp_barrier_t barrier;

  /* Initial work shares, to avoid allocating any gomp_work_share
     structs in the common case.  */
  struct gomp_work_share work_shares[8];

  gomp_mutex_t task_lock;
  struct gomp_task *task_queue;
  int task_count;
  int task_running_count;

  /* This array contains structures for implicit tasks.  */
  struct gomp_task implicit_task[];
};

/* This structure contains all data that is private to libgomp and is
   allocated per thread.  */

struct gomp_thread
{
  /* This is the function that the thread should run upon launch.  */
  void (*fn) (void *data);
  void *data;

  /* This is the current team state for this thread.  The ts.team member
     is NULL only if the thread is idle.  */
  struct gomp_team_state ts;

  /* This is the task that the thread is currently executing.  */
  struct gomp_task *task;

  /* This semaphore is used for ordered loops.  */
  gomp_sem_t release;

  /* user pthread thread pool */
  struct gomp_thread_pool *thread_pool;
};


struct gomp_thread_pool
{
  /* This array manages threads spawned from the top level, which will
     return to the idle loop once the current PARALLEL construct ends.  */
  struct gomp_thread **threads;
  unsigned threads_size;
  unsigned threads_used;
  struct gomp_team *last_team;

  /* This barrier holds and releases threads waiting in threads.  */
  gomp_barrier_t threads_dock;
};

/* ... and here is that TLS data.  */

#ifdef HAVE_TLS
extern __thread struct gomp_thread gomp_tls_data;
static inline struct gomp_thread *gomp_thread (void)
{
  return &gomp_tls_data;
}
#else
extern pthread_key_t gomp_tls_key;
static inline struct gomp_thread *gomp_thread (void)
{
  return pthread_getspecific (gomp_tls_key);
}
#endif

extern struct gomp_task_icv *gomp_new_icv (void);

/* Here's how to access the current copy of the ICVs.  */

static inline struct gomp_task_icv *gomp_icv (bool write)
{
  struct gomp_task *task = gomp_thread ()->task;
  if (task)
    return &task->icv;
  else if (write)
    return gomp_new_icv ();
  else
    return &gomp_global_icv;
}

/* The attributes to be used during thread creation.  */
extern pthread_attr_t gomp_thread_attr;

/* Other variables.  */

extern unsigned short *gomp_cpu_affinity;
extern size_t gomp_cpu_affinity_len;

/* Function prototypes.  */

/* affinity.c */

extern void gomp_init_affinity (void);
extern void gomp_init_thread_affinity (pthread_attr_t *);

/* alloc.c */

extern void *gomp_malloc (size_t) __attribute__((malloc));
extern void *gomp_malloc_cleared (size_t) __attribute__((malloc));
extern void *gomp_realloc (void *, size_t);

/* Avoid conflicting prototypes of alloca() in system headers by using
   GCC's builtin alloca().  */
#define gomp_alloca(x)  __builtin_alloca(x)

/* error.c */

extern void gomp_error (const char *, ...)
	__attribute__((format (printf, 1, 2)));
extern void gomp_fatal (const char *, ...)
	__attribute__((noreturn, format (printf, 1, 2)));

/* iter.c */

extern int gomp_iter_static_next (long *, long *);
extern bool gomp_iter_dynamic_next_locked (long *, long *);
extern bool gomp_iter_guided_next_locked (long *, long *);

#ifdef HAVE_SYNC_BUILTINS
extern bool gomp_iter_dynamic_next (long *, long *);
extern bool gomp_iter_guided_next (long *, long *);
#endif

/* iter_ull.c */

extern int gomp_iter_ull_static_next (unsigned long long *,
				      unsigned long long *);
extern bool gomp_iter_ull_dynamic_next_locked (unsigned long long *,
					       unsigned long long *);
extern bool gomp_iter_ull_guided_next_locked (unsigned long long *,
					      unsigned long long *);

#if defined HAVE_SYNC_BUILTINS && defined __LP64__
extern bool gomp_iter_ull_dynamic_next (unsigned long long *,
					unsigned long long *);
extern bool gomp_iter_ull_guided_next (unsigned long long *,
				       unsigned long long *);
#endif

/* ordered.c */

extern void gomp_ordered_first (void);
extern void gomp_ordered_last (void);
extern void gomp_ordered_next (void);
extern void gomp_ordered_static_init (void);
extern void gomp_ordered_static_next (void);
extern void gomp_ordered_sync (void);

/* parallel.c */

extern unsigned gomp_resolve_num_threads (unsigned, unsigned);

/* proc.c (in config/) */

extern void gomp_init_num_threads (void);
extern unsigned gomp_dynamic_max_threads (void);

/* task.c */

extern void gomp_init_task (struct gomp_task *, struct gomp_task *,
			    struct gomp_task_icv *);
extern void gomp_end_task (void);
extern void gomp_barrier_handle_tasks (gomp_barrier_state_t);

static void inline
gomp_finish_task (struct gomp_task *task)
{
  gomp_sem_destroy (&task->taskwait_sem);
}

/* team.c */

extern struct gomp_team *gomp_new_team (unsigned);
extern void gomp_team_start (void (*) (void *), void *, unsigned,
			     struct gomp_team *);
extern void gomp_team_end (void);

/* work.c */

extern void gomp_init_work_share (struct gomp_work_share *, bool, unsigned);
extern void gomp_fini_work_share (struct gomp_work_share *);
extern bool gomp_work_share_start (bool);
extern void gomp_work_share_end (void);
extern void gomp_work_share_end_nowait (void);

static inline void
gomp_work_share_init_done (void)
{
  struct gomp_thread *thr = gomp_thread ();
  if (__builtin_expect (thr->ts.last_work_share != NULL, 1))
    gomp_ptrlock_set (&thr->ts.last_work_share->next_ws, thr->ts.work_share);
}

#ifdef HAVE_ATTRIBUTE_VISIBILITY
# pragma GCC visibility pop
#endif

/* Now that we're back to default visibility, include the globals.  */
#include "libgomp_g.h"

/* Include omp.h by parts.  */
#include "omp-lock.h"
#define _LIBGOMP_OMP_LOCK_DEFINED 1
#include "omp.h.in"

#if !defined (HAVE_ATTRIBUTE_VISIBILITY) \
    || !defined (HAVE_ATTRIBUTE_ALIAS) \
    || !defined (HAVE_AS_SYMVER_DIRECTIVE) \
<<<<<<< HEAD
    || !defined (PIC)
=======
    || !defined (PIC) \
    || !defined (HAVE_SYMVER_SYMBOL_RENAMING_RUNTIME_SUPPORT)
>>>>>>> 03d20231
# undef LIBGOMP_GNU_SYMBOL_VERSIONING
#endif

#ifdef LIBGOMP_GNU_SYMBOL_VERSIONING
extern void gomp_init_lock_30 (omp_lock_t *) __GOMP_NOTHROW;
extern void gomp_destroy_lock_30 (omp_lock_t *) __GOMP_NOTHROW;
extern void gomp_set_lock_30 (omp_lock_t *) __GOMP_NOTHROW;
extern void gomp_unset_lock_30 (omp_lock_t *) __GOMP_NOTHROW;
extern int gomp_test_lock_30 (omp_lock_t *) __GOMP_NOTHROW;
extern void gomp_init_nest_lock_30 (omp_nest_lock_t *) __GOMP_NOTHROW;
extern void gomp_destroy_nest_lock_30 (omp_nest_lock_t *) __GOMP_NOTHROW;
extern void gomp_set_nest_lock_30 (omp_nest_lock_t *) __GOMP_NOTHROW;
extern void gomp_unset_nest_lock_30 (omp_nest_lock_t *) __GOMP_NOTHROW;
extern int gomp_test_nest_lock_30 (omp_nest_lock_t *) __GOMP_NOTHROW;

extern void gomp_init_lock_25 (omp_lock_25_t *) __GOMP_NOTHROW;
extern void gomp_destroy_lock_25 (omp_lock_25_t *) __GOMP_NOTHROW;
extern void gomp_set_lock_25 (omp_lock_25_t *) __GOMP_NOTHROW;
extern void gomp_unset_lock_25 (omp_lock_25_t *) __GOMP_NOTHROW;
extern int gomp_test_lock_25 (omp_lock_25_t *) __GOMP_NOTHROW;
extern void gomp_init_nest_lock_25 (omp_nest_lock_25_t *) __GOMP_NOTHROW;
extern void gomp_destroy_nest_lock_25 (omp_nest_lock_25_t *) __GOMP_NOTHROW;
extern void gomp_set_nest_lock_25 (omp_nest_lock_25_t *) __GOMP_NOTHROW;
extern void gomp_unset_nest_lock_25 (omp_nest_lock_25_t *) __GOMP_NOTHROW;
extern int gomp_test_nest_lock_25 (omp_nest_lock_25_t *) __GOMP_NOTHROW;

# define strong_alias(fn, al) \
  extern __typeof (fn) al __attribute__ ((alias (#fn)));
# define omp_lock_symver(fn) \
  __asm (".symver g" #fn "_30, " #fn "@@OMP_3.0"); \
  __asm (".symver g" #fn "_25, " #fn "@OMP_1.0");
#else
# define gomp_init_lock_30 omp_init_lock
# define gomp_destroy_lock_30 omp_destroy_lock
# define gomp_set_lock_30 omp_set_lock
# define gomp_unset_lock_30 omp_unset_lock
# define gomp_test_lock_30 omp_test_lock
# define gomp_init_nest_lock_30 omp_init_nest_lock
# define gomp_destroy_nest_lock_30 omp_destroy_nest_lock
# define gomp_set_nest_lock_30 omp_set_nest_lock
# define gomp_unset_nest_lock_30 omp_unset_nest_lock
# define gomp_test_nest_lock_30 omp_test_nest_lock
#endif

#ifdef HAVE_ATTRIBUTE_VISIBILITY
# define attribute_hidden __attribute__ ((visibility ("hidden")))
#else
# define attribute_hidden
#endif

#ifdef HAVE_ATTRIBUTE_ALIAS
# define ialias(fn) \
  extern __typeof (fn) gomp_ialias_##fn \
    __attribute__ ((alias (#fn))) attribute_hidden;
#else
# define ialias(fn)
#endif

#endif /* LIBGOMP_H */<|MERGE_RESOLUTION|>--- conflicted
+++ resolved
@@ -1,8 +1,4 @@
-<<<<<<< HEAD
-/* Copyright (C) 2005, 2007, 2008, 2009 Free Software Foundation, Inc.
-=======
 /* Copyright (C) 2005, 2007, 2008, 2009, 2010 Free Software Foundation, Inc.
->>>>>>> 03d20231
    Contributed by Richard Henderson <rth@redhat.com>.
 
    This file is part of the GNU OpenMP Library (libgomp).
@@ -518,12 +514,8 @@
 #if !defined (HAVE_ATTRIBUTE_VISIBILITY) \
     || !defined (HAVE_ATTRIBUTE_ALIAS) \
     || !defined (HAVE_AS_SYMVER_DIRECTIVE) \
-<<<<<<< HEAD
-    || !defined (PIC)
-=======
     || !defined (PIC) \
     || !defined (HAVE_SYMVER_SYMBOL_RENAMING_RUNTIME_SUPPORT)
->>>>>>> 03d20231
 # undef LIBGOMP_GNU_SYMBOL_VERSIONING
 #endif
 
