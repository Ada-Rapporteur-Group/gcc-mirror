/* Copyright (C) 2005-2016 Free Software Foundation, Inc.
   Contributed by Richard Henderson <rth@redhat.com>.

   This file is part of the GNU Offloading and Multi Processing Library
   (libgomp).

   Libgomp is free software; you can redistribute it and/or modify it
   under the terms of the GNU General Public License as published by
   the Free Software Foundation; either version 3, or (at your option)
   any later version.

   Libgomp is distributed in the hope that it will be useful, but WITHOUT ANY
   WARRANTY; without even the implied warranty of MERCHANTABILITY or FITNESS
   FOR A PARTICULAR PURPOSE.  See the GNU General Public License for
   more details.

   Under Section 7 of GPL version 3, you are granted additional
   permissions described in the GCC Runtime Library Exception, version
   3.1, as published by the Free Software Foundation.

   You should have received a copy of the GNU General Public License and
   a copy of the GCC Runtime Library Exception along with this program;
   see the files COPYING3 and COPYING.RUNTIME respectively.  If not, see
   <http://www.gnu.org/licenses/>.  */

/* This file contains prototypes of functions in the external ABI.
   This file is included by files in the testsuite.  */

#ifndef LIBGOMP_G_H 
#define LIBGOMP_G_H 1

#include <stdbool.h>
#include <stddef.h>

/* barrier.c */

extern void GOMP_barrier (void);
extern bool GOMP_barrier_cancel (void);

/* critical.c */

extern void GOMP_critical_start (void);
extern void GOMP_critical_end (void);
extern void GOMP_critical_name_start (void **);
extern void GOMP_critical_name_end (void **);
extern void GOMP_atomic_start (void);
extern void GOMP_atomic_end (void);

/* loop.c */

extern bool GOMP_loop_static_start (long, long, long, long, long *, long *);
extern bool GOMP_loop_dynamic_start (long, long, long, long, long *, long *);
extern bool GOMP_loop_guided_start (long, long, long, long, long *, long *);
extern bool GOMP_loop_runtime_start (long, long, long, long *, long *);
extern bool GOMP_loop_nonmonotonic_dynamic_start (long, long, long, long,
						  long *, long *);
extern bool GOMP_loop_nonmonotonic_guided_start (long, long, long, long,
						 long *, long *);

extern bool GOMP_loop_ordered_static_start (long, long, long, long,
					    long *, long *);
extern bool GOMP_loop_ordered_dynamic_start (long, long, long, long,
					     long *, long *);
extern bool GOMP_loop_ordered_guided_start (long, long, long, long,
					    long *, long *);
extern bool GOMP_loop_ordered_runtime_start (long, long, long, long *, long *);

extern bool GOMP_loop_static_next (long *, long *);
extern bool GOMP_loop_dynamic_next (long *, long *);
extern bool GOMP_loop_guided_next (long *, long *);
extern bool GOMP_loop_runtime_next (long *, long *);
extern bool GOMP_loop_nonmonotonic_dynamic_next (long *, long *);
extern bool GOMP_loop_nonmonotonic_guided_next (long *, long *);

extern bool GOMP_loop_ordered_static_next (long *, long *);
extern bool GOMP_loop_ordered_dynamic_next (long *, long *);
extern bool GOMP_loop_ordered_guided_next (long *, long *);
extern bool GOMP_loop_ordered_runtime_next (long *, long *);

extern bool GOMP_loop_doacross_static_start (unsigned, long *, long, long *,
					     long *);
extern bool GOMP_loop_doacross_dynamic_start (unsigned, long *, long, long *,
					      long *);
extern bool GOMP_loop_doacross_guided_start (unsigned, long *, long, long *,
					     long *);
extern bool GOMP_loop_doacross_runtime_start (unsigned, long *, long *,
					      long *);

extern void GOMP_parallel_loop_static_start (void (*)(void *), void *,
					     unsigned, long, long, long, long);
extern void GOMP_parallel_loop_dynamic_start (void (*)(void *), void *,
					     unsigned, long, long, long, long);
extern void GOMP_parallel_loop_guided_start (void (*)(void *), void *,
					     unsigned, long, long, long, long);
extern void GOMP_parallel_loop_runtime_start (void (*)(void *), void *,
					      unsigned, long, long, long);
extern void GOMP_parallel_loop_static (void (*)(void *), void *,
				       unsigned, long, long, long, long,
				       unsigned);
extern void GOMP_parallel_loop_dynamic (void (*)(void *), void *,
					unsigned, long, long, long, long,
					unsigned);
extern void GOMP_parallel_loop_guided (void (*)(void *), void *,
				       unsigned, long, long, long, long,
				       unsigned);
extern void GOMP_parallel_loop_runtime (void (*)(void *), void *,
					unsigned, long, long, long,
					unsigned);
extern void GOMP_parallel_loop_nonmonotonic_dynamic (void (*)(void *), void *,
						     unsigned, long, long,
						     long, long, unsigned);
extern void GOMP_parallel_loop_nonmonotonic_guided (void (*)(void *), void *,
						    unsigned, long, long,
						    long, long, unsigned);

extern void GOMP_loop_end (void);
extern void GOMP_loop_end_nowait (void);
extern bool GOMP_loop_end_cancel (void);

/* loop_ull.c */

extern bool GOMP_loop_ull_static_start (bool, unsigned long long,
					unsigned long long,
					unsigned long long,
					unsigned long long,
					unsigned long long *,
					unsigned long long *);
extern bool GOMP_loop_ull_dynamic_start (bool, unsigned long long,
					 unsigned long long,
					 unsigned long long,
					 unsigned long long,
					 unsigned long long *,
					 unsigned long long *);
extern bool GOMP_loop_ull_guided_start (bool, unsigned long long,
					unsigned long long,
					unsigned long long,
					unsigned long long,
					unsigned long long *,
					unsigned long long *);
extern bool GOMP_loop_ull_runtime_start (bool, unsigned long long,
					 unsigned long long,
					 unsigned long long,
					 unsigned long long *,
					 unsigned long long *);
extern bool GOMP_loop_ull_nonmonotonic_dynamic_start (bool, unsigned long long,
						      unsigned long long,
						      unsigned long long,
						      unsigned long long,
						      unsigned long long *,
						      unsigned long long *);
extern bool GOMP_loop_ull_nonmonotonic_guided_start (bool, unsigned long long,
						     unsigned long long,
						     unsigned long long,
						     unsigned long long,
						     unsigned long long *,
						     unsigned long long *);

extern bool GOMP_loop_ull_ordered_static_start (bool, unsigned long long,
						unsigned long long,
						unsigned long long,
						unsigned long long,
						unsigned long long *,
						unsigned long long *);
extern bool GOMP_loop_ull_ordered_dynamic_start (bool, unsigned long long,
						 unsigned long long,
						 unsigned long long,
						 unsigned long long,
						 unsigned long long *,
						 unsigned long long *);
extern bool GOMP_loop_ull_ordered_guided_start (bool, unsigned long long,
						unsigned long long,
						unsigned long long,
						unsigned long long,
						unsigned long long *,
						unsigned long long *);
extern bool GOMP_loop_ull_ordered_runtime_start (bool, unsigned long long,
						 unsigned long long,
						 unsigned long long,
						 unsigned long long *,
						 unsigned long long *);

extern bool GOMP_loop_ull_static_next (unsigned long long *,
				       unsigned long long *);
extern bool GOMP_loop_ull_dynamic_next (unsigned long long *,
					unsigned long long *);
extern bool GOMP_loop_ull_guided_next (unsigned long long *,
				       unsigned long long *);
extern bool GOMP_loop_ull_runtime_next (unsigned long long *,
					unsigned long long *);
extern bool GOMP_loop_ull_nonmonotonic_dynamic_next (unsigned long long *,
						     unsigned long long *);
extern bool GOMP_loop_ull_nonmonotonic_guided_next (unsigned long long *,
						    unsigned long long *);

extern bool GOMP_loop_ull_ordered_static_next (unsigned long long *,
					       unsigned long long *);
extern bool GOMP_loop_ull_ordered_dynamic_next (unsigned long long *,
						unsigned long long *);
extern bool GOMP_loop_ull_ordered_guided_next (unsigned long long *,
					       unsigned long long *);
extern bool GOMP_loop_ull_ordered_runtime_next (unsigned long long *,
						unsigned long long *);

extern bool GOMP_loop_ull_doacross_static_start (unsigned,
						 unsigned long long *,
						 unsigned long long,
						 unsigned long long *,
						 unsigned long long *);
extern bool GOMP_loop_ull_doacross_dynamic_start (unsigned,
						  unsigned long long *,
						  unsigned long long,
						  unsigned long long *,
						  unsigned long long *);
extern bool GOMP_loop_ull_doacross_guided_start (unsigned,
						 unsigned long long *,
						 unsigned long long,
						 unsigned long long *,
						 unsigned long long *);
extern bool GOMP_loop_ull_doacross_runtime_start (unsigned,
						  unsigned long long *,
						  unsigned long long *,
						  unsigned long long *);

/* ordered.c */

extern void GOMP_ordered_start (void);
extern void GOMP_ordered_end (void);
extern void GOMP_doacross_post (long *);
extern void GOMP_doacross_wait (long, ...);
extern void GOMP_doacross_ull_post (unsigned long long *);
extern void GOMP_doacross_ull_wait (unsigned long long, ...);

/* parallel.c */

extern void GOMP_parallel_start (void (*) (void *), void *, unsigned);
extern void GOMP_parallel_end (void);
extern void GOMP_parallel (void (*) (void *), void *, unsigned, unsigned);
extern bool GOMP_cancel (int, bool);
extern bool GOMP_cancellation_point (int);

/* task.c */

extern void GOMP_task (void (*) (void *), void *, void (*) (void *, void *),
		       long, long, bool, unsigned, void **, int);
extern void GOMP_taskloop (void (*) (void *), void *,
			   void (*) (void *, void *), long, long, unsigned,
			   unsigned long, int, long, long, long);
extern void GOMP_taskloop_ull (void (*) (void *), void *,
			       void (*) (void *, void *), long, long,
			       unsigned, unsigned long, int,
			       unsigned long long, unsigned long long,
			       unsigned long long);
extern void GOMP_taskwait (void);
extern void GOMP_taskyield (void);
extern void GOMP_taskgroup_start (void);
extern void GOMP_taskgroup_end (void);

/* sections.c */

extern unsigned GOMP_sections_start (unsigned);
extern unsigned GOMP_sections_next (void);
extern void GOMP_parallel_sections_start (void (*) (void *), void *,
					  unsigned, unsigned);
extern void GOMP_parallel_sections (void (*) (void *), void *,
				    unsigned, unsigned, unsigned);
extern void GOMP_sections_end (void);
extern void GOMP_sections_end_nowait (void);
extern bool GOMP_sections_end_cancel (void);

/* single.c */

extern bool GOMP_single_start (void);
extern void *GOMP_single_copy_start (void);
extern void GOMP_single_copy_end (void *);

/* target.c */

extern void GOMP_set_offload_targets (const char *);
extern void GOMP_target (int, void (*) (void *), const void *,
			 size_t, void **, size_t *, unsigned char *);
extern void GOMP_target_ext (int, void (*) (void *), size_t, void **, size_t *,
			     unsigned short *, unsigned int, void **, void **);
extern void GOMP_target_data (int, const void *,
			      size_t, void **, size_t *, unsigned char *);
extern void GOMP_target_data_ext (int, size_t, void **, size_t *,
				  unsigned short *);
extern void GOMP_target_end_data (void);
extern void GOMP_target_update (int, const void *,
				size_t, void **, size_t *, unsigned char *);
extern void GOMP_target_update_ext (int, size_t, void **, size_t *,
				    unsigned short *, unsigned int, void **);
extern void GOMP_target_enter_exit_data (int, size_t, void **, size_t *,
					 unsigned short *, unsigned int,
					 void **);
extern void GOMP_teams (unsigned int, unsigned int);

/* oacc-parallel.c */

extern void GOACC_parallel_keyed (int, void (*) (void *), size_t,
				  void **, size_t *, unsigned short *, ...);
extern void GOACC_parallel (int, void (*) (void *), size_t, void **, size_t *,
			    unsigned short *, int, int, int, int, int, ...);
extern void GOACC_data_start (int, size_t, void **, size_t *,
			      unsigned short *);
extern void GOACC_data_end (void);
extern void GOACC_enter_exit_data (int, size_t, void **,
				   size_t *, unsigned short *, int, int, ...);
<<<<<<< HEAD
extern void GOACC_parallel_keyed (int, void (*) (void *), size_t,
				  void **, size_t *, unsigned short *, ...);
extern void GOACC_update (int, size_t, void **, size_t *,
			  unsigned short *, int, int, ...);
extern void GOACC_wait (int, int, ...);
=======
extern void GOACC_update (int, size_t, void **, size_t *,
			  unsigned short *, int, int, ...);
extern void GOACC_wait (int, int, ...);
extern int GOACC_get_num_threads (void);
extern int GOACC_get_thread_num (void);
extern void GOACC_declare (int, size_t, void **, size_t *, unsigned short *);
>>>>>>> 97f3003f

#endif /* LIBGOMP_G_H */<|MERGE_RESOLUTION|>--- conflicted
+++ resolved
@@ -305,19 +305,11 @@
 extern void GOACC_data_end (void);
 extern void GOACC_enter_exit_data (int, size_t, void **,
 				   size_t *, unsigned short *, int, int, ...);
-<<<<<<< HEAD
-extern void GOACC_parallel_keyed (int, void (*) (void *), size_t,
-				  void **, size_t *, unsigned short *, ...);
 extern void GOACC_update (int, size_t, void **, size_t *,
 			  unsigned short *, int, int, ...);
 extern void GOACC_wait (int, int, ...);
-=======
-extern void GOACC_update (int, size_t, void **, size_t *,
-			  unsigned short *, int, int, ...);
-extern void GOACC_wait (int, int, ...);
-extern int GOACC_get_num_threads (void);
-extern int GOACC_get_thread_num (void);
+extern int GOACC_get_num_threads (int, int, int);
+extern int GOACC_get_thread_num (int, int, int);
 extern void GOACC_declare (int, size_t, void **, size_t *, unsigned short *);
->>>>>>> 97f3003f
 
 #endif /* LIBGOMP_G_H */