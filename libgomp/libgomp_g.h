--- conflicted
+++ resolved
@@ -251,11 +251,7 @@
 extern void GOMP_target (int, void (*) (void *), const void *,
 			 size_t, void **, size_t *, unsigned char *);
 extern void GOMP_target_41 (int, void (*) (void *), size_t, void **, size_t *,
-<<<<<<< HEAD
-			  unsigned short *);
-=======
 			  unsigned short *, unsigned int, void **);
->>>>>>> 0254f5ca
 extern void GOMP_target_data (int, const void *,
 			      size_t, void **, size_t *, unsigned char *);
 extern void GOMP_target_data_41 (int, size_t, void **, size_t *,
@@ -263,16 +259,11 @@
 extern void GOMP_target_end_data (void);
 extern void GOMP_target_update (int, const void *,
 				size_t, void **, size_t *, unsigned char *);
-<<<<<<< HEAD
-extern void GOMP_target_enter_exit_data (int, size_t, void **, size_t *,
-					 unsigned short *);
-=======
 extern void GOMP_target_update_41 (int, size_t, void **, size_t *,
 				   unsigned short *, unsigned int, void **);
 extern void GOMP_target_enter_exit_data (int, size_t, void **, size_t *,
 					 unsigned short *, unsigned int,
 					 void **);
->>>>>>> 0254f5ca
 extern void GOMP_teams (unsigned int, unsigned int);
 
 /* oacc-parallel.c */
