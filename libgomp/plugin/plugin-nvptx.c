--- conflicted
+++ resolved
@@ -1508,25 +1508,11 @@
   return GOMP_VERSION;
 }
 
-/* Return the libgomp version number we're compatible with.  There is
-   no requirement for cross-version compatibility.  */
-
-unsigned
-GOMP_OFFLOAD_version (void)
-{
-  return GOMP_VERSION;
-}
-
 /* Load the (partial) program described by TARGET_DATA to device
    number ORD.  Allocate and return TARGET_TABLE.  */
 
 int
-<<<<<<< HEAD
-GOMP_OFFLOAD_load_image (int ord, unsigned version,
-			 const void *target_data,
-=======
 GOMP_OFFLOAD_load_image (int ord, unsigned version, const void *target_data,
->>>>>>> a9c23810
 			 struct addr_pair **target_table)
 {
   CUmodule module;
