--- conflicted
+++ resolved
@@ -139,11 +139,7 @@
   done
 fi
 AC_DEFINE_UNQUOTED(OFFLOAD_TARGETS, "$offload_targets",
-<<<<<<< HEAD
-  [Define to hold the list of offload targets, separated by colons.])
-=======
-  [Define to offload targets, separated by commas.])
->>>>>>> 3bf38a0b
+  [Define to offload targets, separated by colons.])
 AM_CONDITIONAL([PLUGIN_NVPTX], [test $PLUGIN_NVPTX = 1])
 AC_DEFINE_UNQUOTED([PLUGIN_NVPTX], [$PLUGIN_NVPTX],
   [Define to 1 if the NVIDIA plugin is built, 0 if not.])