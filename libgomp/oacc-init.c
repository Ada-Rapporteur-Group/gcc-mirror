--- conflicted
+++ resolved
@@ -219,17 +219,10 @@
 
   base_dev = resolve_device (d, true);
 
-  if (!base_dev)
-    gomp_fatal ("device %s not supported", name_of_acc_device_t (d));
-
   ndevs = base_dev->get_num_devices_func ();
 
   if (ndevs <= 0 || goacc_device_num >= ndevs)
-<<<<<<< HEAD
-    gomp_fatal ("device %s not supported", name_of_acc_device_t (d));
-=======
     acc_dev_num_out_of_range (d, goacc_device_num, ndevs);
->>>>>>> bb927664
 
   acc_dev = &base_dev[goacc_device_num];
 
