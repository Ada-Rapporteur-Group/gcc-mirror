--- conflicted
+++ resolved
@@ -1,4 +1,3 @@
-<<<<<<< HEAD
 2011-08-01  Jakub Jelinek  <jakub@redhat.com>
 
 	* env.c (initialize_env): Call parse_boolean with "OMP_PROC_BIND".
@@ -118,7 +117,7 @@
 	PR fortran/42041
 	* omp_lib.f90.in (omp_integer_kind, omp_logical_kind): Remove
 	and replace all its uses in the module with 4.
-=======
+
 2011-07-29  Jakub Jelinek  <jakub@redhat.com>
 
 	PR middle-end/49897
@@ -174,7 +173,6 @@
 	(gomp_mutex_lock): Use __sync_val_compare_and_swap instead of
 	__sync_bool_compare_and_swap, pass the oldval to
 	gomp_mutex_lock_slow.
->>>>>>> ac34b7db
 
 2011-06-22  Jakub Jelinek  <jakub@redhat.com>
 
