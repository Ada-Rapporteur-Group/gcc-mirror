--- conflicted
+++ resolved
@@ -1,5 +1,3 @@
-<<<<<<< HEAD
-=======
 2010-11-24  Iain Sandoe  <iains@gcc.gnu.org>
 
 	* testsuite/libgomp.fortran/fortran.exp: Add paths for libquadmath.
@@ -76,7 +74,6 @@
 	to common block, protected by
 	HAVE_SYMVER_SYMBOL_RENAMING_RUNTIME_SUPPORT.
 
->>>>>>> 155d23aa
 2010-06-10  Gerald Pfeifer  <gerald@pfeifer.com>
 
 	* libgomp.texi: Move to GFDL version 1.3.  Update copyright years.
