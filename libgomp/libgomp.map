OMP_1.0 {
  global:
	omp_set_num_threads;
	omp_get_num_threads;
	omp_get_max_threads;
	omp_get_thread_num;
	omp_get_num_procs;
	omp_in_parallel;
	omp_set_dynamic;
	omp_get_dynamic;
	omp_set_nested;
	omp_get_nested;
#ifdef HAVE_SYMVER_SYMBOL_RENAMING_RUNTIME_SUPPORT
        # If the assembler used lacks the .symver directive or the linker
	# doesn't support GNU symbol versioning, we have the same symbol in
	# two versions, which Sun ld chokes on. 
	omp_init_lock;
	omp_init_nest_lock;
	omp_destroy_lock;
	omp_destroy_nest_lock;
	omp_set_lock;
	omp_set_nest_lock;
	omp_unset_lock;
	omp_unset_nest_lock;
	omp_test_lock;
	omp_test_nest_lock;
	omp_destroy_lock_;
	omp_destroy_nest_lock_;
	omp_init_lock_;
	omp_init_nest_lock_;
	omp_set_lock_;
	omp_set_nest_lock_;
	omp_test_lock_;
	omp_test_nest_lock_;
	omp_unset_lock_;
	omp_unset_nest_lock_;
#endif
	omp_get_dynamic_;
	omp_get_max_threads_;
	omp_get_nested_;
	omp_get_num_procs_;
	omp_get_num_threads_;
	omp_get_thread_num_;
	omp_in_parallel_;
	omp_set_dynamic_;
	omp_set_dynamic_8_;
	omp_set_nested_;
	omp_set_nested_8_;
	omp_set_num_threads_;
	omp_set_num_threads_8_;
  local:
	*;
};

OMP_2.0 {
  global:
	omp_get_wtick;
	omp_get_wtime;
	omp_get_wtick_;
	omp_get_wtime_;
} OMP_1.0;

OMP_3.0 {
  global:
	omp_set_schedule;
	omp_set_schedule_;
	omp_set_schedule_8_;
	omp_get_schedule;
	omp_get_schedule_;
	omp_get_schedule_8_;
	omp_get_thread_limit;
	omp_get_thread_limit_;
	omp_set_max_active_levels;
	omp_set_max_active_levels_;
	omp_set_max_active_levels_8_;
	omp_get_max_active_levels;
	omp_get_max_active_levels_;
	omp_get_level;
	omp_get_level_;
	omp_get_ancestor_thread_num;
	omp_get_ancestor_thread_num_;
	omp_get_ancestor_thread_num_8_;
	omp_get_team_size;
	omp_get_team_size_;
	omp_get_team_size_8_;
	omp_get_active_level;
	omp_get_active_level_;
	omp_init_lock;
	omp_init_nest_lock;
	omp_destroy_lock;
	omp_destroy_nest_lock;
	omp_set_lock;
	omp_set_nest_lock;
	omp_unset_lock;
	omp_unset_nest_lock;
	omp_test_lock;
	omp_test_nest_lock;
	omp_destroy_lock_;
	omp_destroy_nest_lock_;
	omp_init_lock_;
	omp_init_nest_lock_;
	omp_set_lock_;
	omp_set_nest_lock_;
	omp_test_lock_;
	omp_test_nest_lock_;
	omp_unset_lock_;
	omp_unset_nest_lock_;
} OMP_2.0;

OMP_3.1 {
  global:
	omp_in_final;
	omp_in_final_;
} OMP_3.0;

OMP_4.0 {
  global:
	omp_get_cancellation;
	omp_get_cancellation_;
	omp_get_proc_bind;
	omp_get_proc_bind_;
	omp_set_default_device;
	omp_set_default_device_;
	omp_set_default_device_8_;
	omp_get_default_device;
	omp_get_default_device_;
	omp_get_num_devices;
	omp_get_num_devices_;
	omp_get_num_teams;
	omp_get_num_teams_;
	omp_get_team_num;
	omp_get_team_num_;
	omp_is_initial_device;
	omp_is_initial_device_;
} OMP_3.1;

GOMP_1.0 {
  global:
	GOMP_atomic_end;
	GOMP_atomic_start;
	GOMP_barrier;
	GOMP_critical_end;
	GOMP_critical_name_end;
	GOMP_critical_name_start;
	GOMP_critical_start;
	GOMP_loop_dynamic_next;
	GOMP_loop_dynamic_start;
	GOMP_loop_end;
	GOMP_loop_end_nowait;
	GOMP_loop_guided_next;
	GOMP_loop_guided_start;
	GOMP_loop_ordered_dynamic_next;
	GOMP_loop_ordered_dynamic_start;
	GOMP_loop_ordered_guided_next;
	GOMP_loop_ordered_guided_start;
	GOMP_loop_ordered_runtime_next;
	GOMP_loop_ordered_runtime_start;
	GOMP_loop_ordered_static_next;
	GOMP_loop_ordered_static_start;
	GOMP_loop_runtime_next;
	GOMP_loop_runtime_start;
	GOMP_loop_static_next;
	GOMP_loop_static_start;
	GOMP_ordered_end;
	GOMP_ordered_start;
	GOMP_parallel_end;
	GOMP_parallel_loop_dynamic_start;
	GOMP_parallel_loop_guided_start;
	GOMP_parallel_loop_runtime_start;
	GOMP_parallel_loop_static_start;
	GOMP_parallel_sections_start;
	GOMP_parallel_start;
	GOMP_sections_end;
	GOMP_sections_end_nowait;
	GOMP_sections_next;
	GOMP_sections_start;
	GOMP_single_copy_end;
	GOMP_single_copy_start;
	GOMP_single_start;
};

GOMP_2.0 {
  global:
	GOMP_task;
	GOMP_taskwait;
	GOMP_loop_ull_dynamic_next;
	GOMP_loop_ull_dynamic_start;
	GOMP_loop_ull_guided_next;
	GOMP_loop_ull_guided_start;
	GOMP_loop_ull_ordered_dynamic_next;
	GOMP_loop_ull_ordered_dynamic_start;
	GOMP_loop_ull_ordered_guided_next;
	GOMP_loop_ull_ordered_guided_start;
	GOMP_loop_ull_ordered_runtime_next;
	GOMP_loop_ull_ordered_runtime_start;
	GOMP_loop_ull_ordered_static_next;
	GOMP_loop_ull_ordered_static_start;
	GOMP_loop_ull_runtime_next;
	GOMP_loop_ull_runtime_start;
	GOMP_loop_ull_static_next;
	GOMP_loop_ull_static_start;
} GOMP_1.0;

GOMP_3.0 {
  global:
	GOMP_taskyield;
} GOMP_2.0;

GOMP_4.0 {
  global:
	GOMP_barrier_cancel;
	GOMP_cancel;
	GOMP_cancellation_point;
	GOMP_loop_end_cancel;
	GOMP_parallel_loop_dynamic;
	GOMP_parallel_loop_guided;
	GOMP_parallel_loop_runtime;
	GOMP_parallel_loop_static;
	GOMP_parallel_sections;
	GOMP_parallel;
	GOMP_sections_end_cancel;
	GOMP_taskgroup_start;
	GOMP_taskgroup_end;
	GOMP_target;
	GOMP_target_data;
	GOMP_target_end_data;
	GOMP_target_update;
	GOMP_teams;
} GOMP_3.0;

GOMP_4.0.1 {
  global:
	GOMP_offload_register;
<<<<<<< HEAD
} GOMP_4.0;

HSA_1.0 {
  global:
	__hsa_launch_kernel;
	__hsa_register_image;
} GOMP_4.0.1;
=======
	GOMP_offload_unregister;
} GOMP_4.0;

OACC_2.0 {
  global:
	acc_get_num_devices;
	acc_get_num_devices_h_;
	acc_set_device_type;
	acc_set_device_type_h_;
	acc_get_device_type;
	acc_get_device_type_h_;
	acc_set_device_num;
	acc_set_device_num_h_;
	acc_get_device_num;
	acc_get_device_num_h_;
	acc_async_test;
	acc_async_test_h_;
	acc_async_test_all;
	acc_async_test_all_h_;
	acc_wait;
	acc_wait_h_;
	acc_wait_async;
	acc_wait_async_h_;
	acc_wait_all;
	acc_wait_all_h_;
	acc_wait_all_async;
	acc_wait_all_async_h_;
	acc_init;
	acc_init_h_;
	acc_shutdown;
	acc_shutdown_h_;
	acc_on_device;
	acc_on_device_h_;
	acc_malloc;
	acc_free;
	acc_copyin;
	acc_copyin_32_h_;
	acc_copyin_64_h_;
	acc_copyin_array_h_;
	acc_present_or_copyin;
	acc_present_or_copyin_32_h_;
	acc_present_or_copyin_64_h_;
	acc_present_or_copyin_array_h_;
	acc_create;
	acc_create_32_h_;
	acc_create_64_h_;
	acc_create_array_h_;
	acc_present_or_create;
	acc_present_or_create_32_h_;
	acc_present_or_create_64_h_;
	acc_present_or_create_array_h_;
	acc_copyout;
	acc_copyout_32_h_;
	acc_copyout_64_h_;
	acc_copyout_array_h_;
	acc_delete;
	acc_delete_32_h_;
	acc_delete_64_h_;
	acc_delete_array_h_;
	acc_update_device;
	acc_update_device_32_h_;
	acc_update_device_64_h_;
	acc_update_device_array_h_;
	acc_update_self;
	acc_update_self_32_h_;
	acc_update_self_64_h_;
	acc_update_self_array_h_;
	acc_map_data;
	acc_unmap_data;
	acc_deviceptr;
	acc_hostptr;
	acc_is_present;
	acc_is_present_32_h_;
	acc_is_present_64_h_;
	acc_is_present_array_h_;
	acc_memcpy_to_device;
	acc_memcpy_from_device;
	acc_get_current_cuda_device;
	acc_get_current_cuda_context;
	acc_get_cuda_stream;
	acc_set_cuda_stream;
};

GOACC_2.0 {
  global:
	GOACC_data_end;
	GOACC_data_start;
	GOACC_enter_exit_data;
	GOACC_parallel;
	GOACC_update;
	GOACC_wait;
	GOACC_get_thread_num;
	GOACC_get_num_threads;
};

GOMP_PLUGIN_1.0 {
  global:
	GOMP_PLUGIN_malloc;
	GOMP_PLUGIN_malloc_cleared;
	GOMP_PLUGIN_realloc;
	GOMP_PLUGIN_debug;
	GOMP_PLUGIN_error;
	GOMP_PLUGIN_fatal;
	GOMP_PLUGIN_async_unmap_vars;
	GOMP_PLUGIN_acc_thread;
};
>>>>>>> b6e55e48
<|MERGE_RESOLUTION|>--- conflicted
+++ resolved
@@ -231,15 +231,6 @@
 GOMP_4.0.1 {
   global:
 	GOMP_offload_register;
-<<<<<<< HEAD
-} GOMP_4.0;
-
-HSA_1.0 {
-  global:
-	__hsa_launch_kernel;
-	__hsa_register_image;
-} GOMP_4.0.1;
-=======
 	GOMP_offload_unregister;
 } GOMP_4.0;
 
@@ -346,4 +337,9 @@
 	GOMP_PLUGIN_async_unmap_vars;
 	GOMP_PLUGIN_acc_thread;
 };
->>>>>>> b6e55e48
+
+HSA_1.0 {
+  global:
+	__hsa_launch_kernel;
+	__hsa_register_image;
+} GOMP_4.0.1;