--- conflicted
+++ resolved
@@ -228,13 +228,12 @@
 	GOMP_teams;
 } GOMP_3.0;
 
-<<<<<<< HEAD
+GOMP_4.0.1 {
+  global:
+	GOMP_offload_register;
+} GOMP_4.0;
+
 HSA_1.0 {
   global:
 	__hsa_launch_kernel;
-=======
-GOMP_4.0.1 {
-  global:
-	GOMP_offload_register;
->>>>>>> d7d7321e
-} GOMP_4.0;+} GOMP_4.0.1;