/* Copyright (C) 2013-2015 Free Software Foundation, Inc.

   Contributed by Mentor Embedded.

   This file is part of the GNU Offloading and Multi Processing Library
   (libgomp).

   Libgomp is free software; you can redistribute it and/or modify it
   under the terms of the GNU General Public License as published by
   the Free Software Foundation; either version 3, or (at your option)
   any later version.

   Libgomp is distributed in the hope that it will be useful, but WITHOUT ANY
   WARRANTY; without even the implied warranty of MERCHANTABILITY or FITNESS
   FOR A PARTICULAR PURPOSE.  See the GNU General Public License for
   more details.

   Under Section 7 of GPL version 3, you are granted additional
   permissions described in the GCC Runtime Library Exception, version
   3.1, as published by the Free Software Foundation.

   You should have received a copy of the GNU General Public License and
   a copy of the GCC Runtime Library Exception along with this program;
   see the files COPYING3 and COPYING.RUNTIME respectively.  If not, see
   <http://www.gnu.org/licenses/>.  */

/* This file handles OpenACC constructs.  */

#include "openacc.h"
#include "libgomp.h"
#include "libgomp_g.h"
#include "gomp-constants.h"
#include "oacc-int.h"
#ifdef HAVE_INTTYPES_H
# include <inttypes.h>  /* For PRIu64.  */
#endif
#include <string.h>
#include <stdarg.h>
#include <assert.h>

/* Returns the number of mappings associated with the pointer or pset. PSET
   have three mappings, whereas pointer have two.  */

static int
find_pointer (int pos, size_t mapnum, unsigned short *kinds)
{
  if (pos + 1 >= mapnum)
    return 0;

  unsigned char kind = kinds[pos+1] & 0xff;

  if (kind == GOMP_MAP_TO_PSET)
    return 3;
  else if (kind == GOMP_MAP_POINTER)
    return 2;

  return 0;
}

static void *__goacc_host_ganglocal_ptr;

void *
GOACC_get_ganglocal_ptr (void)
{
  return __goacc_host_ganglocal_ptr;
}

static void
alloc_host_shared_mem (size_t shared_size)
{
  if (shared_size > 0)
    __goacc_host_ganglocal_ptr = malloc (shared_size);
}

static void
free_host_shared_mem (void)
{
  if (__goacc_host_ganglocal_ptr)
    {
      free (__goacc_host_ganglocal_ptr);
      __goacc_host_ganglocal_ptr = NULL;
    }
}

static void
alloc_ganglocal_addrs (size_t mapnum, void **hostaddrs, size_t *sizes,
		       unsigned short *kinds)
{
  int i;
  const int typemask = 0xff;
  void *t;

  for (i = 0; i < mapnum; i++)
    {
      if ((kinds[i] & typemask) == GOMP_MAP_FORCE_TO_GANGLOCAL)
	{
	  t = malloc (sizes[i]);
	  memcpy (t, hostaddrs[i], sizes[i]);
	  hostaddrs[i] = t;

	  if (i + 1 < mapnum && GOMP_MAP_POINTER_P (kinds[i+1] & typemask))
	    {
	      size_t *ptr = (size_t *) malloc (sizeof (size_t *));
	      *ptr = (size_t)t;
	      hostaddrs[i+1] = ptr;
	      i++;
	    }
	}
    }
}

static struct oacc_static
{
  void *addr;
  size_t size;
  unsigned short mask;
  bool free;
  struct oacc_static *next;
} *oacc_statics;

static bool alloc_done = false;

void
goacc_allocate_static (acc_device_t d)
{
  struct oacc_static *s;

  if (alloc_done)
    assert (0);

  for (s = oacc_statics; s; s = s->next)
    {
      void *d;

      switch (s->mask)
	{
	case GOMP_MAP_FORCE_ALLOC:
	  break;

	case GOMP_MAP_FORCE_TO:
	  d = acc_deviceptr (s->addr);
	  acc_memcpy_to_device (d, s->addr, s->size);
	  break;

	case GOMP_MAP_FORCE_DEVICEPTR:
	case GOMP_MAP_DEVICE_RESIDENT:
	case GOMP_MAP_LINK:
	  break;

	default:
	  assert (0);
	  break;
	}
    }

  alloc_done = true;
}

void
goacc_deallocate_static (acc_device_t d)
{
  struct oacc_static *s;
  unsigned short mask = GOMP_MAP_FORCE_DEALLOC;

  if (!alloc_done)
    return;

  for (s = oacc_statics; s; s = s->next)
    GOACC_enter_exit_data (d, 1, &s->addr, &s->size, &mask, 0, 0);

  alloc_done = false;
}

static void goacc_wait (int async, int num_waits, va_list *ap);

void
GOACC_parallel_keyed (int device, void (*fn) (void *), size_t mapnum,
		      void **hostaddrs, size_t *sizes, unsigned short *kinds,
		      size_t shared_size, ...)
{
  bool host_fallback = device == GOMP_DEVICE_HOST_FALLBACK;
  va_list ap;
  struct goacc_thread *thr;
  struct gomp_device_descr *acc_dev;
  struct target_mem_desc *tgt;
  void **devaddrs;
  int i;
  struct splay_tree_key_s k;
  splay_tree_key tgt_fn_key;
  void (*tgt_fn);
  int async = GOMP_ASYNC_SYNC;
  unsigned dims[3];
  unsigned tag;

  memset (dims, 0, sizeof (dims));
#ifdef HAVE_INTTYPES_H
  gomp_debug (0, "%s: mapnum=%"PRIu64", hostaddrs=%p, sizes=%p, kinds=%p, "
	      "shared_size=%"PRIu64"\n",
	      __FUNCTION__, (uint64_t) mapnum, hostaddrs, sizes, kinds,
	      (uint64_t) shared_size);
#else
  gomp_debug (0, "%s: mapnum=%lu, hostaddrs=%p, sizes=%p, kinds=%p, "
	      "shared_size=%lu\n",
	      __FUNCTION__, (unsigned long) mapnum, hostaddrs, sizes, kinds,
	      (unsigned long) shared_size);
#endif

  alloc_ganglocal_addrs (mapnum, hostaddrs, sizes, kinds);

  goacc_lazy_initialize ();

  thr = goacc_thread ();
  acc_dev = thr->dev;

  for (i = 0; i < (signed)(mapnum - 1); i++)
    {
      unsigned short kind1 = kinds[i] & 0xff;
      unsigned short kind2 = kinds[i+1] & 0xff;

      /* Handle Fortran deviceptr clause.  */
      if ((kind1 == GOMP_MAP_FORCE_DEVICEPTR && kind2 == GOMP_MAP_POINTER)
	   && (sizes[i + 1] == 0)
	   && (hostaddrs[i] == *(void **)hostaddrs[i + 1]))
	{
	  kinds[i+1] = kinds[i];
	  sizes[i+1] = sizeof (void *);
	  hostaddrs[i] = NULL;
	}
    }

  /* Host fallback if "if" clause is false or if the current device is set to
     the host.  */
  if (host_fallback)
    {
      goacc_save_and_set_bind (acc_device_host);
      alloc_host_shared_mem (shared_size);
      fn (hostaddrs);
      free_host_shared_mem ();
      goacc_restore_bind ();
      return;
    }
  else if (acc_device_type (acc_dev->type) == acc_device_host)
    {
      alloc_host_shared_mem (shared_size);
      fn (hostaddrs);
      free_host_shared_mem ();
      return;
    }
<<<<<<< HEAD
  
  va_start (ap, shared_size);
  /* TODO: This will need amending when device_type is implemented.  */
  while (GOMP_LAUNCH_PACK (GOMP_LAUNCH_END, 0, 0)
	 != (tag = va_arg (ap, unsigned)))
    {
      assert (!GOMP_LAUNCH_DEVICE (tag));
      switch (GOMP_LAUNCH_CODE (tag))
	{
	case GOMP_LAUNCH_DIM:
	  {
	    unsigned mask = GOMP_LAUNCH_OP (tag);

	    for (i = 0; i != 3; i++)
	      if (mask & (1 << i)) /* FIXME: move to gomp-constants. */
		dims[i] = va_arg (ap, unsigned);
	  }
	  break;

	case GOMP_LAUNCH_ASYNC:
	  {
	    /* Small constant values are encoded in the operand.  */
	    async = GOMP_LAUNCH_OP (tag);

	    if (async == GOMP_LAUNCH_OP_MAX)
	      async = va_arg (ap, unsigned);
	    break;
	  }

	case GOMP_LAUNCH_WAIT:
	  {
	    unsigned num_waits = GOMP_LAUNCH_OP (tag);

	    if (num_waits)
	      goacc_wait (async, num_waits, &ap);
	    break;
	  }
	}
    }
  va_end (ap);
  
=======

  if (num_waits)
    {
      va_start (ap, num_waits);
      goacc_wait (async, num_waits, ap);
      va_end (ap);
    }
  
>>>>>>> b5c93b09
  acc_dev->openacc.async_set_async_func (async);

  if (!(acc_dev->capabilities & GOMP_OFFLOAD_CAP_NATIVE_EXEC))
    {
      k.host_start = (uintptr_t) fn;
      k.host_end = k.host_start + 1;
      gomp_mutex_lock (&acc_dev->lock);
      tgt_fn_key = splay_tree_lookup (&acc_dev->mem_map, &k);
      gomp_mutex_unlock (&acc_dev->lock);

      if (tgt_fn_key == NULL)
	gomp_fatal ("target function wasn't mapped");

      tgt_fn = (void (*)) tgt_fn_key->tgt_offset;
    }
  else
    tgt_fn = (void (*)) fn;

  tgt = gomp_map_vars (acc_dev, mapnum, hostaddrs, NULL, sizes, kinds, true,
		       false);

  devaddrs = gomp_alloca (sizeof (void *) * mapnum);
  for (i = 0; i < mapnum; i++)
    {
      if (tgt->list[i] != NULL)
	devaddrs[i] = (void *) (tgt->list[i]->tgt->tgt_start
				+ tgt->list[i]->tgt_offset);
      else
	devaddrs[i] = NULL;
    }

  acc_dev->openacc.exec_func (tgt_fn, mapnum, hostaddrs, devaddrs,
			      shared_size, async, dims, tgt);

  /* If running synchronously, unmap immediately.  */
  if (async < acc_async_noval)
    gomp_unmap_vars (tgt, true);
  else
    {
      gomp_copy_from_async (tgt);
      acc_dev->openacc.register_async_cleanup_func (tgt);
    }

  acc_dev->openacc.async_set_async_func (acc_async_sync);
}

/* Legacy entry point.   */

void
GOACC_parallel (int device, void (*fn) (void *), size_t mapnum,
		void **hostaddrs, size_t *sizes, unsigned short *kinds,
		int num_gangs, int num_workers, int vector_length,
		size_t shared_size,
		int async, int num_waits, ...)
{
  int waits[9];
  unsigned ix;
  va_list ap;

  if (num_waits > 8)
    gomp_fatal ("too many waits for legacy interface");

  va_start (ap, num_waits);
  for (ix = 0; ix != num_waits; ix++)
    waits[ix] = va_arg (ap, int);
  va_end (ap);
  waits[ix] = GOMP_LAUNCH_PACK (GOMP_LAUNCH_END, 0, 0);
  
  GOACC_parallel_keyed (device, fn, mapnum, hostaddrs, sizes, kinds,
			shared_size,
			GOMP_LAUNCH_PACK (GOMP_LAUNCH_DIM, 0,
					  GOMP_DIM_MASK (GOMP_DIM_MAX) - 1),
			num_gangs, num_workers, vector_length,
			GOMP_LAUNCH_PACK (GOMP_LAUNCH_ASYNC, 0,
					  GOMP_LAUNCH_OP_MAX), async,
			GOMP_LAUNCH_PACK (GOMP_LAUNCH_WAIT, 0, num_waits),
			async, waits[0], waits[1], waits[2], waits[3],
			waits[4], waits[5], waits[6], waits[7], waits[8]);
}

void
GOACC_data_start (int device, size_t mapnum,
		  void **hostaddrs, size_t *sizes, unsigned short *kinds)
{
  bool host_fallback = device == GOMP_DEVICE_HOST_FALLBACK;
  struct target_mem_desc *tgt;
  int i;

#ifdef HAVE_INTTYPES_H
  gomp_debug (0, "%s: mapnum=%"PRIu64", hostaddrs=%p, sizes=%p, kinds=%p\n",
	      __FUNCTION__, (uint64_t) mapnum, hostaddrs, sizes, kinds);
#else
  gomp_debug (0, "%s: mapnum=%lu, hostaddrs=%p, sizes=%p, kinds=%p\n",
	      __FUNCTION__, (unsigned long) mapnum, hostaddrs, sizes, kinds);
#endif

  goacc_lazy_initialize ();

  struct goacc_thread *thr = goacc_thread ();
  struct gomp_device_descr *acc_dev = thr->dev;

  for (i = 0; i < (signed)(mapnum - 1); i++)
    {
      unsigned short kind1 = kinds[i] & 0xff;
      unsigned short kind2 = kinds[i+1] & 0xff;

      /* Handle Fortran deviceptr clause.  */
      if ((kind1 == GOMP_MAP_FORCE_DEVICEPTR && kind2 == GOMP_MAP_POINTER)
	   && (sizes[i + 1] == 0)
	   && (hostaddrs[i] == *(void **)hostaddrs[i + 1]))
	{
	  kinds[i+1] = kinds[i];
	  sizes[i+1] = sizeof (void *);
	  hostaddrs[i] = NULL;
	}
    }

  /* Host fallback or 'do nothing'.  */
  if ((acc_dev->capabilities & GOMP_OFFLOAD_CAP_SHARED_MEM)
      || host_fallback)
    {
      tgt = gomp_map_vars (NULL, 0, NULL, NULL, NULL, NULL, true, false);
      tgt->prev = thr->mapped_data;
      thr->mapped_data = tgt;

      return;
    }

  gomp_debug (0, "  %s: prepare mappings\n", __FUNCTION__);
  tgt = gomp_map_vars (acc_dev, mapnum, hostaddrs, NULL, sizes, kinds, true,
		       false);
  gomp_debug (0, "  %s: mappings prepared\n", __FUNCTION__);
  tgt->prev = thr->mapped_data;
  thr->mapped_data = tgt;
}

void
GOACC_data_end (void)
{
  struct goacc_thread *thr = goacc_thread ();
  struct target_mem_desc *tgt = thr->mapped_data;

  gomp_debug (0, "  %s: restore mappings\n", __FUNCTION__);
  thr->mapped_data = tgt->prev;
  gomp_unmap_vars (tgt, true);
  gomp_debug (0, "  %s: mappings restored\n", __FUNCTION__);
}

void
GOACC_enter_exit_data (int device, size_t mapnum,
		       void **hostaddrs, size_t *sizes, unsigned short *kinds,
		       int async, int num_waits, ...)
{
  struct goacc_thread *thr;
  struct gomp_device_descr *acc_dev;
  bool host_fallback = device == GOMP_DEVICE_HOST_FALLBACK;
  bool data_enter = false;
  size_t i;

  goacc_lazy_initialize ();

  thr = goacc_thread ();
  acc_dev = thr->dev;

  if ((acc_dev->capabilities & GOMP_OFFLOAD_CAP_SHARED_MEM)
      || host_fallback)
    return;

  if (num_waits)
    {
      va_list ap;

      va_start (ap, num_waits);
<<<<<<< HEAD
      goacc_wait (async, num_waits, &ap);
=======
      goacc_wait (async, num_waits, ap);
>>>>>>> b5c93b09
      va_end (ap);
    }

  acc_dev->openacc.async_set_async_func (async);

  /* Determine if this is an "acc enter data".  */
  for (i = 0; i < mapnum; ++i)
    {
      unsigned char kind = kinds[i] & 0xff;

      if (kind == GOMP_MAP_POINTER || kind == GOMP_MAP_TO_PSET)
	continue;

      if (kind == GOMP_MAP_FORCE_ALLOC
	  || kind == GOMP_MAP_FORCE_PRESENT
	  || kind == GOMP_MAP_FORCE_TO
	  || kind == GOMP_MAP_TO
	  || kind == GOMP_MAP_ALLOC)
	{
	  data_enter = true;
	  break;
	}

      if (kind == GOMP_MAP_FORCE_DEALLOC
	  || kind == GOMP_MAP_FORCE_FROM)
	break;

      gomp_fatal (">>>> GOACC_enter_exit_data UNHANDLED kind 0x%.2x",
		      kind);
    }

  /* In c, non-pointers and arrays are represented by a single data clause.
     Dynamically allocated arrays and subarrays are represented by a data
     clause followed by an internal GOMP_MAP_POINTER.

     In fortran, scalars and not allocated arrays are represented by a
     single data clause. Allocated arrays and subarrays have three mappings:
     1) the original data clause, 2) a PSET 3) a pointer to the array data.
  */

  if (data_enter)
    {
      for (i = 0; i < mapnum; i++)
	{
	  unsigned char kind = kinds[i] & 0xff;

	  /* Scan for pointers and PSETs.  */
	  int pointer = find_pointer (i, mapnum, kinds);

	  if (!pointer)
	    {
	      switch (kind)
		{
		case GOMP_MAP_ALLOC:
		  acc_present_or_create (hostaddrs[i], sizes[i]);
		  break;
		case GOMP_MAP_FORCE_ALLOC:
		  acc_create (hostaddrs[i], sizes[i]);
		  break;
		case GOMP_MAP_TO:
		  acc_present_or_copyin (hostaddrs[i], sizes[i]);
		  break;
		case GOMP_MAP_FORCE_TO:
		  acc_copyin (hostaddrs[i], sizes[i]);
		  break;
		default:
		  gomp_fatal (">>>> GOACC_enter_exit_data UNHANDLED kind 0x%.2x",
			      kind);
		  break;
		}
	    }
	  else
	    {
	      if (!acc_is_present (hostaddrs[i], sizes[i]))
		{
		  gomp_acc_insert_pointer (pointer, &hostaddrs[i],
					   &sizes[i], &kinds[i]);
		}
	      /* Increment 'i' by two because OpenACC requires fortran
		 arrays to be contiguous, so each PSET is associated with
		 one of MAP_FORCE_ALLOC/MAP_FORCE_PRESET/MAP_FORCE_TO, and
		 one MAP_POINTER.  */
	      i += pointer - 1;
	    }
	}
    }
  else
    for (i = 0; i < mapnum; ++i)
      {
	unsigned char kind = kinds[i] & 0xff;

	int pointer = find_pointer (i, mapnum, kinds);

	if (!pointer)
	  {
	    switch (kind)
	      {
	      case GOMP_MAP_FORCE_DEALLOC:
		if (acc_is_present (hostaddrs[i], sizes[i]))
		  acc_delete (hostaddrs[i], sizes[i]);
		else
		  i++;
		break;
	      case GOMP_MAP_FORCE_FROM:
		acc_copyout (hostaddrs[i], sizes[i]);
		break;
	      default:
		gomp_fatal (">>>> GOACC_enter_exit_data UNHANDLED kind 0x%.2x",
			    kind);
		break;
	      }
	  }
	else
	  {
	    if (acc_is_present (hostaddrs[i], sizes[i]))
	      {
		gomp_acc_remove_pointer (hostaddrs[i], (kinds[i] & 0xff)
					 == GOMP_MAP_FORCE_FROM, async,
					 pointer);
		/* See the above comment.  */
	      }
	    i += pointer - 1;
	  }
      }

  acc_dev->openacc.async_set_async_func (acc_async_sync);
}

static void
goacc_wait (int async, int num_waits, va_list *ap)
{
  struct goacc_thread *thr = goacc_thread ();
  struct gomp_device_descr *acc_dev = thr->dev;

  while (num_waits--)
    {
      int qid = va_arg (*ap, int);
      
      if (acc_async_test (qid))
	continue;

      if (async == acc_async_sync)
	acc_wait (qid);
      else if (qid == async)
	;/* If we're waiting on the same asynchronous queue as we're
	    launching on, the queue itself will order work as
	    required, so there's no need to wait explicitly.  */
      else
	acc_dev->openacc.async_wait_async_func (qid, async);
    }
}

void
GOACC_update (int device, size_t mapnum,
	      void **hostaddrs, size_t *sizes, unsigned short *kinds,
	      int async, int num_waits, ...)
{
  bool host_fallback = device == GOMP_DEVICE_HOST_FALLBACK;
  size_t i;

  goacc_lazy_initialize ();

  struct goacc_thread *thr = goacc_thread ();
  struct gomp_device_descr *acc_dev = thr->dev;

  if ((acc_dev->capabilities & GOMP_OFFLOAD_CAP_SHARED_MEM)
      || host_fallback)
    return;

  if (num_waits)
    {
      va_list ap;

      va_start (ap, num_waits);
<<<<<<< HEAD
      goacc_wait (async, num_waits, &ap);
=======
      goacc_wait (async, num_waits, ap);
>>>>>>> b5c93b09
      va_end (ap);
    }

  acc_dev->openacc.async_set_async_func (async);

  for (i = 0; i < mapnum; ++i)
    {
      unsigned char kind = kinds[i] & 0xff;

      switch (kind)
	{
	case GOMP_MAP_POINTER:
	case GOMP_MAP_TO_PSET:
	  break;

	case GOMP_MAP_FORCE_TO:
	case GOMP_MAP_FORCE_TO_GANGLOCAL:
	  acc_update_device (hostaddrs[i], sizes[i]);
	  break;

	case GOMP_MAP_FORCE_FROM:
	  acc_update_self (hostaddrs[i], sizes[i]);
	  break;

	default:
	  gomp_fatal (">>>> GOACC_update UNHANDLED kind 0x%.2x", kind);
	  break;
	}
    }

  acc_dev->openacc.async_set_async_func (acc_async_sync);
}

void
GOACC_wait (int async, int num_waits, ...)
{
  if (num_waits)
    {
      va_list ap;

      va_start (ap, num_waits);
<<<<<<< HEAD
      goacc_wait (async, num_waits, &ap);
=======
      goacc_wait (async, num_waits, ap);
>>>>>>> b5c93b09
      va_end (ap);
    }
  else if (async == acc_async_sync)
    acc_wait_all ();
  else if (async == acc_async_noval)
    goacc_thread ()->dev->openacc.async_wait_all_async_func (acc_async_noval);
}

int
GOACC_get_num_threads (int gang, int worker, int vector)
{
  return 1;
}

int
GOACC_get_thread_num (int gang, int worker, int vector)
{
  return 0;
}

void
GOACC_register_static (void *addr, int size, unsigned int mask)
{
  struct oacc_static *s;

  s = (struct oacc_static *) malloc (sizeof (struct oacc_static));
  s->addr = addr;
  s->size = (size_t) size;
  s->mask = mask;
  s->free = false;
  s->next = NULL;

  if (oacc_statics)
    s->next = oacc_statics;

   oacc_statics = s;
}

void
GOACC_declare (int device, size_t mapnum,
	       void **hostaddrs, size_t *sizes, unsigned short *kinds)
{
  int i;

  for (i = 0; i < mapnum; i++)
    {
      unsigned char kind = kinds[i] & 0xff;

      if (kind == GOMP_MAP_POINTER || kind == GOMP_MAP_TO_PSET)
	continue;

      switch (kind)
	{
	  case GOMP_MAP_FORCE_ALLOC:
	  case GOMP_MAP_FORCE_DEALLOC:
	  case GOMP_MAP_FORCE_FROM:
	  case GOMP_MAP_FORCE_TO:
	  case GOMP_MAP_POINTER:
	    GOACC_enter_exit_data (device, 1, &hostaddrs[i], &sizes[i],
				   &kinds[i], 0, 0);
	    break;

	  case GOMP_MAP_FORCE_DEVICEPTR:
	    break;

	  case GOMP_MAP_ALLOC:
	    if (!acc_is_present (hostaddrs[i], sizes[i]))
	      {
		GOACC_enter_exit_data (device, 1, &hostaddrs[i], &sizes[i],
				       &kinds[i], 0, 0);
	      }
	    break;

	  case GOMP_MAP_TO:
	    GOACC_enter_exit_data (device, 1, &hostaddrs[i], &sizes[i],
				   &kinds[i], 0, 0);

	    break;

	  case GOMP_MAP_FROM:
	    kinds[i] = GOMP_MAP_FORCE_FROM;
	    GOACC_enter_exit_data (device, 1, &hostaddrs[i], &sizes[i],
				       &kinds[i], 0, 0);
	    break;

	  case GOMP_MAP_FORCE_PRESENT:
	    if (!acc_is_present (hostaddrs[i], sizes[i]))
	      gomp_fatal ("[%p,%zd] is not mapped", hostaddrs[i], sizes[i]);
	    break;

	  default:
	    assert (0);
	    break;
	}
    }
}<|MERGE_RESOLUTION|>--- conflicted
+++ resolved
@@ -246,8 +246,7 @@
       free_host_shared_mem ();
       return;
     }
-<<<<<<< HEAD
-  
+
   va_start (ap, shared_size);
   /* TODO: This will need amending when device_type is implemented.  */
   while (GOMP_LAUNCH_PACK (GOMP_LAUNCH_END, 0, 0)
@@ -287,17 +286,7 @@
 	}
     }
   va_end (ap);
-  
-=======
-
-  if (num_waits)
-    {
-      va_start (ap, num_waits);
-      goacc_wait (async, num_waits, ap);
-      va_end (ap);
-    }
-  
->>>>>>> b5c93b09
+
   acc_dev->openacc.async_set_async_func (async);
 
   if (!(acc_dev->capabilities & GOMP_OFFLOAD_CAP_NATIVE_EXEC))
@@ -471,11 +460,7 @@
       va_list ap;
 
       va_start (ap, num_waits);
-<<<<<<< HEAD
       goacc_wait (async, num_waits, &ap);
-=======
-      goacc_wait (async, num_waits, ap);
->>>>>>> b5c93b09
       va_end (ap);
     }
 
@@ -650,11 +635,7 @@
       va_list ap;
 
       va_start (ap, num_waits);
-<<<<<<< HEAD
       goacc_wait (async, num_waits, &ap);
-=======
-      goacc_wait (async, num_waits, ap);
->>>>>>> b5c93b09
       va_end (ap);
     }
 
@@ -696,11 +677,7 @@
       va_list ap;
 
       va_start (ap, num_waits);
-<<<<<<< HEAD
       goacc_wait (async, num_waits, &ap);
-=======
-      goacc_wait (async, num_waits, ap);
->>>>>>> b5c93b09
       va_end (ap);
     }
   else if (async == acc_async_sync)
