<<<<<<< HEAD
=======
2013-03-22  Jakub Jelinek  <jakub@redhat.com>

	PR other/43620
	* configure.ac (AM_INIT_AUTOMAKE): Add no-dist.
	* Makefile.in: Regenerated.
	* include/Makefile.in: Regenerated.
	* man/Makefile.in: Regenerated.
	* testsuite/Makefile.in: Regenerated.

2013-03-22  Release Manager

	* GCC 4.8.0 released.

>>>>>>> 43bd423a
2013-03-07  Dave Korn  <dave.korn.cygwin@gmail.com>

	* src/closures.c (is_emutramp_enabled [!FFI_MMAP_EXEC_EMUTRAMP_PAX]):
	Move default definition outside enclosing #if scope.

2013-02-06  Andreas Tobler  <andreast@fgznet.ch>

	* src/powerpc/ffi.c (ffi_prep_cif_machdep): Fix case where
	DOUBLE equal LONGDOUBLE.

2013-01-07  Thorsten Glaser <tg@mirbsd.org>

	* testsuite/libffi.call/cls_uchar_va.c,
	testsuite/libffi.call/cls_ushort_va.c,
	testsuite/libffi.call/va_1.c: Testsuite fixes.

2012-12-29  Andreas Schwab  <schwab@linux-m68k.org>

	* Makefile.am (ACLOCAL_AMFLAGS, TEXINFO_TEX, MAKEINFOFLAGS)
	(STAMP_GENINSRC, STAMP_BUILD_INFO, CLEANFILES)
	(MAINTAINERCLEANFILES): Define.
	(all-local, stamp-geninsrc, stamp-build-info): New targets.
	(doc/libffi.info): Depend on $(STAMP_BUILD_INFO)
	* configure.ac: Check for modern makeinfo.  Add support for
	--enable-generated-files-in-srcdir.
	* libffi/mdate-sh: New file.
	* testsuite/lib/libffi.exp (load_gcc_lib): Load from gcc testsuite
	lib dir.
	(libffi-init): Properly set library paths for multilibs and add
	path to libstdc++.
	* configure: Regenerate.
	* aclocal.m4: Regenerate.
	* Makefile.in: Regenerate.
	* doc/stamp-vti: Regenerate.
	* doc/version.texi: Regenerate.
	* fficonfig.h.in: Regenerate.
	* include/Makefile.in: Regenerate.
	* man/Makefile.in: Regenerate.
	* testsuite/Makefile.in: Regenerate.

2012-10-31  Alan Modra  <amodra@gmail.com>

	* src/powerpc/linux64_closure.S: Add new ABI support.
	* src/powerpc/linux64.S: Likewise.

2012-10-30  Magnus Granberg  <zorry@gentoo.org>
	    Pavel Labushev  <pavel.labushev@runbox.ru>

	* configure.ac: New options pax_emutramp
	* configure, fficonfig.h.in: Regenerated
	* src/closures.c: New function emutramp_enabled_check() and
	checks.

2012-10-30  Frederick Cheung  <frederick.cheung@gmail.com>

	* configure.ac: Enable FFI_MAP_EXEC_WRIT for Darwin 12 (mountain
	lion) and future version.
	* configure: Rebuild.

2012-10-30  James Greenhalgh  <james.greenhalgh at arm.com>
            Marcus Shawcroft  <marcus.shawcroft at arm.com>

        * README: Add details of aarch64 port.
        * src/aarch64/ffi.c: New.
        * src/aarch64/ffitarget.h: Likewise.
        * src/aarch64/sysv.S: Likewise.
	* Makefile.am: Support aarch64.
	* configure.ac: Support aarch64.
	* Makefile.in, configure: Rebuilt.

2012-10-30  James Greenhalgh  <james.greenhalgh at arm.com>
            Marcus Shawcroft  <marcus.shawcroft at arm.com>

        * testsuite/lib/libffi.exp: Add support for aarch64.
        * testsuite/libffi.call/cls_struct_va1.c: New.
        * testsuite/libffi.call/cls_uchar_va.c: Likewise.
        * testsuite/libffi.call/cls_uint_va.c: Likewise.
        * testsuite/libffi.call/cls_ulong_va.c: Likewise.
        * testsuite/libffi.call/cls_ushort_va.c: Likewise.
        * testsuite/libffi.call/nested_struct11.c: Likewise.
        * testsuite/libffi.call/uninitialized.c: Likewise.
        * testsuite/libffi.call/va_1.c: Likewise.
        * testsuite/libffi.call/va_struct1.c: Likewise.
        * testsuite/libffi.call/va_struct2.c: Likewise.
        * testsuite/libffi.call/va_struct3.c: Likewise.

2012-10-12  Walter Lee  <walt@tilera.com>

        * Makefile.am: Add TILE-Gx/TILEPro support.
        * configure.ac: Likewise.
        * Makefile.in: Regenerate.
        * configure: Likewise.
        * src/prep_cif.c (ffi_prep_cif_core): Handle TILE-Gx/TILEPro.
        * src/tile: New directory.
        * src/tile/ffi.c: New file.
        * src/tile/ffitarget.h: Ditto.
        * src/tile/tile.S: Ditto.

2012-10-12  Matthias Klose  <doko@ubuntu.com>

	* generate-osx-source-and-headers.py: Normalize whitespace.

2012-09-14  David Edelsohn  <dje.gcc@gmail.com>

	* configure: Regenerated.

2012-08-26  Andrew Pinski  <apinski@cavium.com>

	PR libffi/53014
	* src/mips/ffi.c (ffi_prep_closure_loc): Allow n32 with soft-float and n64 with
	soft-float.

2012-08-08  Uros Bizjak  <ubizjak@gmail.com>

	* src/s390/ffi.c (ffi_prep_closure_loc): Don't ASSERT ABI test,
	just return FFI_BAD_ABI when things are wrong.

2012-07-18  H.J. Lu  <hongjiu.lu@intel.com>

	PR libffi/53982
	PR libffi/53973
	* src/x86/ffitarget.h: Check __ILP32__ instead of __LP64__ for x32.
	(FFI_SIZEOF_JAVA_RAW): Defined to 4 for x32.

2012-05-16  H.J. Lu  <hongjiu.lu@intel.com>

	* configure: Regenerated.

2012-05-05  Nicolas Lelong

	* libffi.xcodeproj/project.pbxproj: Fixes.
	* README: Update for iOS builds.

2012-04-23  Alexandre Keunecke I. de Mendonca <alexandre.keunecke@gmail.com>

	* configure.ac: Add Blackfin/sysv support
	* Makefile.am: Add Blackfin/sysv support
	* src/bfin/ffi.c:  Add Blackfin/sysv support
	* src/bfin/ffitarget.h: Add Blackfin/sysv support

2012-04-11  Anthony Green  <green@moxielogic.com>

	* Makefile.am (EXTRA_DIST): Add new script.
	* Makefile.in: Rebuilt.

2012-04-11  Zachary Waldowski  <zwaldowski@gmail.com>

	* generate-ios-source-and-headers.py,
	libffi.xcodeproj/project.pbxproj: Support a Mac static library via
	Xcode. Set iOS compatibility to 4.0.  Move iOS trampoline
	generation into an Xcode "run script" phase.  Include both as
	Xcode build scripts. Don't always regenerate config files.

2012-04-10  Anthony Green  <green@moxielogic.com>

	* src/powerpc/ffi_darwin.c (ffi_prep_args): Add missing semicolon.

2012-04-06  Anthony Green  <green@moxielogic.com>

	* Makefile.am (EXTRA_DIST): Add new iOS/xcode files.
	* Makefile.in: Rebuilt.

2012-04-06  Mike Lewis  <mikelikespie@gmail.com>

	* generate-ios-source-and-headers.py: New file.
	* libffi.xcodeproj/project.pbxproj: New file.
	* README: Update instructions on building iOS binary.
	* build-ios.sh: Delete.

2012-04-06  Anthony Green  <green@moxielogic.com>

	* src/x86/ffi64.c (UINT128): Define differently for Intel and GNU
	compilers, then use it.

2012-04-06  H.J. Lu  <hongjiu.lu@intel.com>

	* m4/libtool.m4 (_LT_ENABLE_LOCK): Support x32.

2012-04-06  Anthony Green  <green@moxielogic.com>

	* testsuite/Makefile.am (EXTRA_DIST): Add missing test cases.
	* testsuite/Makefile.in: Rebuilt.

2012-04-05  Zachary Waldowski  <zwaldowski@gmail.com>

	* include/ffi.h.in: Add missing trampoline table fields.
	* src/arm/sysv.S: Fix ENTRY definition, and wrap symbol references
	in CNAME.
	* src/x86/ffi.c: Wrap Windows specific code in ifdefs.

2012-03-29  Peter Rosin  <peda@lysator.liu.se>

	* src/x86/win32.S (ffi_closure_raw_THISCALL): Unify the frame
	generation, fix the ENDP label and remove the surplus third arg
	from the 'lea' insn.

2012-03-29  Peter Rosin  <peda@lysator.liu.se>

	* src/x86/win32.S (ffi_closure_raw_SYSV): Make the 'stubraw' label
	visible outside the PROC, so that ffi_closure_raw_THISCALL can see
	it.  Also instruct the assembler to add a frame to the function.

2012-03-23  Peter Rosin  <peda@lysator.liu.se>

	* Makefile.am (AM_CPPFLAGS): Add -DFFI_BUILDING.
	* Makefile.in: Rebuilt.
	* include/ffi.h.in [MSVC]: Add __declspec(dllimport) decorations
	to all data exports, when compiling libffi clients using MSVC.

2012-03-29  Peter Rosin  <peda@lysator.liu.se>

	* src/x86/ffitarget.h (ffi_abi): Add new ABI FFI_MS_CDECL and
	make it the default for MSVC.
	(FFI_TYPE_MS_STRUCT): New structure return convention.
	* src/x86/ffi.c (ffi_prep_cif_machdep): Tweak the structure
	return convention for FFI_MS_CDECL to be FFI_TYPE_MS_STRUCT
	instead of an ordinary FFI_TYPE_STRUCT.
	(ffi_prep_args): Treat FFI_TYPE_MS_STRUCT as FFI_TYPE_STRUCT.
	(ffi_call): Likewise.
	(ffi_prep_incoming_args_SYSV): Likewise.
	(ffi_raw_call): Likewise.
	(ffi_prep_closure_loc): Treat FFI_MS_CDECL as FFI_SYSV.
	* src/x86/win32.S (ffi_closure_SYSV): For FFI_TYPE_MS_STRUCT,
	return a pointer to the result structure in eax and don't pop
	that pointer from the stack, the caller takes care of it.
	(ffi_call_win32): Treat FFI_TYPE_MS_STRUCT as FFI_TYPE_STRUCT.
	(ffi_closure_raw_SYSV): Likewise.

2012-03-22  Peter Rosin  <peda@lysator.liu.se>

	* testsuite/libffi.call/closure_stdcall.c [MSVC]: Add inline
	assembly version with Intel syntax.
	* testsuite/libffi.call/closure_thiscall.c [MSVC]: Likewise.

2012-03-23  Peter Rosin  <peda@lysator.liu.se>

	* testsuite/libffi.call/ffitest.h: Provide abstration of
	__attribute__((fastcall)) in the form of a __FASTCALL__
	define.  Define it to __fastcall for MSVC.
	* testsuite/libffi.call/fastthis1_win32.c: Use the above.
	* testsuite/libffi.call/fastthis2_win32.c: Likewise.
	* testsuite/libffi.call/fastthis3_win32.c: Likewise.
	* testsuite/libffi.call/strlen2_win32.c: Likewise.
	* testsuite/libffi.call/struct1_win32.c: Likewise.
	* testsuite/libffi.call/struct2_win32.c: Likewise.

2012-03-22  Peter Rosin  <peda@lysator.liu.se>

	* src/x86/win32.S [MSVC] (ffi_closure_THISCALL): Remove the manual
	frame on function entry, MASM adds one automatically.

2012-03-22  Peter Rosin  <peda@lysator.liu.se>

	* testsuite/libffi.call/ffitest.h [MSVC]: Add kludge for missing
	bits in the MSVC headers.

2012-03-22  Peter Rosin  <peda@lysator.liu.se>

	* testsuite/libffi.call/cls_12byte.c: Adjust to the C89 style
	with no declarations after statements.
	* testsuite/libffi.call/cls_16byte.c: Likewise.
	* testsuite/libffi.call/cls_18byte.c: Likewise.
	* testsuite/libffi.call/cls_19byte.c: Likewise.
	* testsuite/libffi.call/cls_1_1byte.c: Likewise.
	* testsuite/libffi.call/cls_20byte.c: Likewise.
	* testsuite/libffi.call/cls_20byte1.c: Likewise.
	* testsuite/libffi.call/cls_24byte.c: Likewise.
	* testsuite/libffi.call/cls_2byte.c: Likewise.
	* testsuite/libffi.call/cls_3_1byte.c: Likewise.
	* testsuite/libffi.call/cls_3byte1.c: Likewise.
	* testsuite/libffi.call/cls_3byte2.c: Likewise.
	* testsuite/libffi.call/cls_4_1byte.c: Likewise.
	* testsuite/libffi.call/cls_4byte.c: Likewise.
	* testsuite/libffi.call/cls_5_1_byte.c: Likewise.
	* testsuite/libffi.call/cls_5byte.c: Likewise.
	* testsuite/libffi.call/cls_64byte.c: Likewise.
	* testsuite/libffi.call/cls_6_1_byte.c: Likewise.
	* testsuite/libffi.call/cls_6byte.c: Likewise.
	* testsuite/libffi.call/cls_7_1_byte.c: Likewise.
	* testsuite/libffi.call/cls_7byte.c: Likewise.
	* testsuite/libffi.call/cls_8byte.c: Likewise.
	* testsuite/libffi.call/cls_9byte1.c: Likewise.
	* testsuite/libffi.call/cls_9byte2.c: Likewise.
	* testsuite/libffi.call/cls_align_double.c: Likewise.
	* testsuite/libffi.call/cls_align_float.c: Likewise.
	* testsuite/libffi.call/cls_align_longdouble.c: Likewise.
	* testsuite/libffi.call/cls_align_longdouble_split.c: Likewise.
	* testsuite/libffi.call/cls_align_longdouble_split2.c: Likewise.
	* testsuite/libffi.call/cls_align_pointer.c: Likewise.
	* testsuite/libffi.call/cls_align_sint16.c: Likewise.
	* testsuite/libffi.call/cls_align_sint32.c: Likewise.
	* testsuite/libffi.call/cls_align_sint64.c: Likewise.
	* testsuite/libffi.call/cls_align_uint16.c: Likewise.
	* testsuite/libffi.call/cls_align_uint32.c: Likewise.
	* testsuite/libffi.call/cls_align_uint64.c: Likewise.
	* testsuite/libffi.call/cls_dbls_struct.c: Likewise.
	* testsuite/libffi.call/cls_pointer_stack.c: Likewise.
	* testsuite/libffi.call/err_bad_typedef.c: Likewise.
	* testsuite/libffi.call/huge_struct.c: Likewise.
	* testsuite/libffi.call/nested_struct.c: Likewise.
	* testsuite/libffi.call/nested_struct1.c: Likewise.
	* testsuite/libffi.call/nested_struct10.c: Likewise.
	* testsuite/libffi.call/nested_struct2.c: Likewise.
	* testsuite/libffi.call/nested_struct3.c: Likewise.
	* testsuite/libffi.call/nested_struct4.c: Likewise.
	* testsuite/libffi.call/nested_struct5.c: Likewise.
	* testsuite/libffi.call/nested_struct6.c: Likewise.
	* testsuite/libffi.call/nested_struct7.c: Likewise.
	* testsuite/libffi.call/nested_struct8.c: Likewise.
	* testsuite/libffi.call/nested_struct9.c: Likewise.
	* testsuite/libffi.call/stret_large.c: Likewise.
	* testsuite/libffi.call/stret_large2.c: Likewise.
	* testsuite/libffi.call/stret_medium.c: Likewise.
	* testsuite/libffi.call/stret_medium2.c: Likewise.
	* testsuite/libffi.call/struct1.c: Likewise.
	* testsuite/libffi.call/struct1_win32.c: Likewise.
	* testsuite/libffi.call/struct2.c: Likewise.
	* testsuite/libffi.call/struct2_win32.c: Likewise.
	* testsuite/libffi.call/struct3.c: Likewise.
	* testsuite/libffi.call/struct4.c: Likewise.
	* testsuite/libffi.call/struct5.c: Likewise.
	* testsuite/libffi.call/struct6.c: Likewise.
	* testsuite/libffi.call/struct7.c: Likewise.
	* testsuite/libffi.call/struct8.c: Likewise.
	* testsuite/libffi.call/struct9.c: Likewise.
	* testsuite/libffi.call/testclosure.c: Likewise.

2012-03-21  Peter Rosin	 <peda@lysator.liu.se>

	* testsuite/libffi.call/float_va.c (float_va_fn): Use %f when
	printing doubles (%lf is for long doubles).
	(main): Likewise.

2012-03-21  Peter Rosin  <peda@lysator.liu.se>

	* testsuite/lib/target-libpath.exp [*-*-cygwin*, *-*-mingw*]
	(set_ld_library_path_env_vars): Add the library search dir to PATH
	(and save PATH for later).
	(restore_ld_library_path_env_vars): Restore PATH.

2012-03-20  Peter Rosin  <peda@lysator.liu.se>

	* testsuite/libffi.call/strlen2_win32.c (main): Remove bug.
	* src/x86/win32.S [MSVC] (ffi_closure_SYSV): Make the 'stub' label
	visible outside the PROC, so that ffi_closure_THISCALL can see it.

2012-03-20  Peter Rosin  <peda@lysator.liu.se>

	* testsuite/libffi.call/strlen2_win32.c (main): Remove bug.
	* src/x86/win32.S [MSVC] (ffi_closure_SYSV): Make the 'stub' label
	visible outside the PROC, so that ffi_closure_THISCALL can see it.

2012-03-19  Alan Hourihane  <alanh@fairlite.co.uk>

	* src/m68k/ffi.c: Add MINT support.
	* src/m68k/sysv.S: Ditto.

2012-03-19  chennam  <csit@axway.com>

	* src/powerpc/ffi_darwin.c (ffi_prep_closure_loc): Fix AIX closure
	support.

2012-03-06  Chung-Lin Tang  <cltang@codesourcery.com>

	* src/arm/ffi.c (ffi_call): Add __ARM_EABI__ guard around call to
	ffi_call_VFP().
	(ffi_prep_closure_loc): Add __ARM_EABI__ guard around use of
	ffi_closure_VFP.
	* src/arm/sysv.S: Add __ARM_EABI__ guard around VFP code.

2012-04-02  Peter Bergner  <bergner@vnet.ibm.com>

	* src/powerpc/ffi.c (ffi_prep_args_SYSV): Declare double_tmp.
	Silence casting pointer to integer of different size warning.
	Delete goto to previously deleted label.
	(ffi_call): Silence possibly undefined warning.
	(ffi_closure_helper_SYSV): Declare variable type.

2012-04-02  Peter Rosin  <peda@lysator.liu.se>

	* src/x86/win32.S (ffi_call_win32): Sign/zero extend the return
	value in the Intel version as is already done for the AT&T version.
	(ffi_closure_SYSV): Likewise.
	(ffi_closure_raw_SYSV): Likewise.
	(ffi_closure_STDCALL): Likewise.

2012-03-13  Kaz Kojima  <kkojima@gcc.gnu.org>

	* src/sh/ffi.c (ffi_prep_closure_loc): Don't ASSERT ABI test,
	just return FFI_BAD_ABI when things are wrong.
	* src/sh64/ffi.c (ffi_prep_closure_loc): Ditto.

2012-03-09  David Edelsohn  <dje.gcc@gmail.com>

	* src/powerpc/aix_closure.S (ffi_closure_ASM): Adjust for Darwin64
	change to return value of ffi_closure_helper_DARWIN and load type
	from return type.

2012-03-03  H.J. Lu  <hongjiu.lu@intel.com>

	* src/x86/ffi64.c (ffi_call): Cast the return value to unsigned
	long.
	(ffi_prep_closure_loc): Cast to 64bit address in trampoline.
	(ffi_closure_unix64_inner): Cast return pointer to unsigned long
	first.

	* src/x86/ffitarget.h (FFI_SIZEOF_ARG): Defined to 8 for x32.
	(ffi_arg): Set to unsigned long long for x32.
	(ffi_sarg): Set to long long for x32.

2012-03-03  H.J. Lu  <hongjiu.lu@intel.com>

	* src/prep_cif.c (ffi_prep_cif_core): Properly check bad ABI.

2012-03-03  Andoni Morales Alastruey  <ylatuya@gmail.com>

	* configure.ac: Add -no-undefined for both 32- and 64-bit x86
	windows-like hosts.
	* configure: Rebuilt.

2012-02-27  Mikael Pettersson  <mikpe@it.uu.se>

	PR libffi/52223
	* Makefile.am (FLAGS_TO_PASS): Define.
	* Makefile.in: Regenerate.

2012-02-23  Anthony Green  <green@moxielogic.com>

	* src/*/ffitarget.h: Ensure that users never include ffitarget.h
	directly.

2012-02-23  Kai Tietz  <ktietz@redhat.com>

	PR libffi/52221
	* src/x86/ffi.c (ffi_closure_raw_THISCALL): New
	prototype.
	(ffi_prep_raw_closure_loc): Use ffi_closure_raw_THISCALL for
	thiscall-convention.
	(ffi_raw_call): Use ffi_prep_args_raw.
	* src/x86/win32.S (ffi_closure_raw_THISCALL): Add
	implementation for stub.

2012-02-10  Kai Tietz  <ktietz@redhat.com>

	* configure.ac (AM_LTLDFLAGS): Add -no-undefine for x64
	windows target.
	* configure: Regenerated.

2012-02-08  Kai Tietz  <ktietz@redhat.com>

	* src/prep_cif.c (ffi_prep_cif): Allow for X86_WIN32
	also FFI_THISCALL.
	* src/x86/ffi.c (ffi_closure_THISCALL): Add prototype.
	(FFI_INIT_TRAMPOLINE_THISCALL): New trampoline code.
	(ffi_prep_closure_loc): Add FFI_THISCALL support.
	* src/x86/ffitarget.h (FFI_TRAMPOLINE_SIZE): Adjust size.
	* src/x86/win32.S (ffi_closure_THISCALL): New closure code
	for thiscall-calling convention.
	* testsuite/libffi.call/closure_thiscall.c: New test.

2012-01-28  Kai Tietz  <ktietz@redhat.com>

	* src/libffi/src/x86/ffi.c (ffi_call_win32): Add new
	argument to prototype for specify calling-convention.
	(ffi_call): Add support for stdcall/thiscall convention.
	(ffi_prep_args): Likewise.
	(ffi_raw_call): Likewise.
	* src/x86/ffitarget.h (ffi_abi): Add FFI_THISCALL and
	FFI_FASTCALL.
	* src/x86/win32.S (_ffi_call_win32): Add support for
	fastcall/thiscall calling-convention calls.
	* testsuite/libffi.call/fastthis1_win32.c: New test.
	* testsuite/libffi.call/fastthis2_win32.c: New test.
	* testsuite/libffi.call/fastthis3_win32.c: New test.
	* testsuite/libffi.call/strlen2_win32.c: New test.
	* testsuite/libffi.call/many2_win32.c: New test.
	* testsuite/libffi.call/struct1_win32.c: New test.
	* testsuite/libffi.call/struct2_win32.c: New test.

2012-01-23  Uros Bizjak  <ubizjak@gmail.com>

	* src/alpha/ffi.c (ffi_prep_closure_loc): Check for bad ABI.

2012-01-23  Anthony Green  <green@moxielogic.com>
	    Chris Young  <cdyoung@ntlworld.com>

	* configure.ac: Add Amiga support.
	* configure: Rebuilt.

2012-01-23  Dmitry Nadezhin  <dmitry.nadezhin@gmail.com>

	* include/ffi_common.h (LIKELY, UNLIKELY): Fix definitions.

2012-01-23  Andreas Schwab  <schwab@linux-m68k.org>

	* src/m68k/sysv.S (ffi_call_SYSV): Properly test for plain
	mc68000.  Test for __HAVE_68881__ in addition to __MC68881__.

2012-01-19  Jakub Jelinek  <jakub@redhat.com>

	PR rtl-optimization/48496
	* src/ia64/ffi.c (ffi_call): Fix up aliasing violations.

2012-01-09  Rainer Orth  <ro@CeBiTec.Uni-Bielefeld.DE>

	* configure.ac (i?86-*-*): Set TARGET to X86_64.
	* configure: Regenerate.

2011-12-07  Andrew Pinski  <apinski@cavium.com>

	PR libffi/50051
	* src/mips/n32.S: Add ".set mips4".

2011-11-21  Andreas Tobler  <andreast@fgznet.ch>

	* configure: Regenerate.

2011-11-12  David Gilbert <david.gilbert@linaro.org>

	* doc/libffi.texi, include/ffi.h.in, include/ffi_common.h,
	man/Makefile.am, man/ffi.3, man/ffi_prep_cif.3,
	man/ffi_prep_cif_var.3, src/arm/ffi.c, src/arm/ffitarget.h,
	src/cris/ffi.c, src/prep_cif.c,
	testsuite/libffi.call/cls_double_va.c,
	testsuite/libffi.call/cls_longdouble_va.c,
	testsuite/libffi.call/float_va.c: Many changes to support variadic
	function calls.

2011-11-12  Kyle Moffett <Kyle.D.Moffett@boeing.com>

	* src/powerpc/ffi.c, src/powerpc/ffitarget.h,
	src/powerpc/ppc_closure.S, src/powerpc/sysv.S: Many changes for
	softfloat powerpc variants.

2011-11-12  Petr Salinger <Petr.Salinger@seznam.cz>

	* configure.ac (FFI_EXEC_TRAMPOLINE_TABLE): Fix kfreebsd support.
	* configure: Rebuilt.

2011-11-12  Timothy Wall  <twall@users.sf.net>

	* src/arm/ffi.c (ffi_prep_args, ffi_prep_incoming_args_SYSV): Max
	alignment of 4 for wince on ARM.

2011-11-12  Kyle Moffett <Kyle.D.Moffett@boeing.com>
	    Anthony Green <green@moxielogic.com>

	* src/ppc/sysv.S, src/ppc/ffi.c: Remove use of ppc string
	instructions (not available on some cores, like the PPC440).

2011-11-12  Kimura Wataru  <kimuraw@i.nifty.jp>

	* m4/ax_enable_builddir: Change from string comparison to numeric
	comparison for wc output.
	* configure.ac: Enable FFI_MMAP_EXEC_WRIT for darwin11 aka Mac OS
	X 10.7.
	* configure: Rebuilt.

2011-11-12  Anthony Green  <green@moxielogic.com>

	* Makefile.am (AM_CCASFLAGS): Add -g option to build assembly
	files with debug info.
	* Makefile.in: Rebuilt.

2011-11-12  Jasper Lievisse Adriaanse <jasper@openbsd.org>

	* README: Update list of supported OpenBSD systems.

2011-11-12  Anthony Green  <green@moxielogic.com>

	* libtool-version: Update.
	* Makefile.am (nodist_libffi_la_SOURCES): Add src/debug.c if
	FFI_DEBUG.
	(libffi_la_SOURCES): Remove src/debug.c
	(EXTRA_DIST): Add src/debug.c
	* Makefile.in: Rebuilt.
	* README: Update for 3.0.11.

2011-11-10  Richard Henderson  <rth@redhat.com>

	* configure.ac (GCC_AS_CFI_PSEUDO_OP): Use it instead of inline check.
	* configure, aclocal.m4: Rebuild.

2011-09-04  Iain Sandoe  <iains@gcc.gnu.org>

	PR libffi/49594
	* src/powerpc/darwin_closure.S (stubs): Make the stub binding
	helper reference track the architecture pointer size.

2011-08-25  Andrew Haley  <aph@redhat.com>

	* src/arm/ffi.c (FFI_INIT_TRAMPOLINE): Remove hard-coded assembly
	instructions.
	* src/arm/sysv.S (ffi_arm_trampoline): Put them here instead.

2011-07-11  Andrew Haley  <aph@redhat.com>

        * src/arm/ffi.c (FFI_INIT_TRAMPOLINE): Clear icache.

2011-06-29  Rainer Orth  <ro@CeBiTec.Uni-Bielefeld.DE>

	* testsuite/libffi.call/cls_double_va.c: Move PR number to comment.
	* testsuite/libffi.call/cls_longdouble_va.c: Likewise.

2011-06-29  Rainer Orth  <ro@CeBiTec.Uni-Bielefeld.DE>

	PR libffi/46660
	* testsuite/libffi.call/cls_double_va.c: xfail dg-output on
	mips-sgi-irix6*.
	* testsuite/libffi.call/cls_longdouble_va.c: Likewise.

2011-06-14  Rainer Orth  <ro@CeBiTec.Uni-Bielefeld.DE>

	* testsuite/libffi.call/huge_struct.c (test_large_fn): Use PRIu8,
	PRId8 instead of %hhu, %hhd.
	* testsuite/libffi.call/ffitest.h [__alpha__ && __osf__] (PRId8,
	PRIu8): Define.
	[__sgi__] (PRId8, PRIu8): Define.

2011-04-29  Rainer Orth  <ro@CeBiTec.Uni-Bielefeld.DE>

	* src/alpha/osf.S (UA_SI, FDE_ENCODING, FDE_ENCODE, FDE_ARANGE):
	Define.
	Use them to handle ELF vs. ECOFF differences.
	[__osf__] (_GLOBAL__F_ffi_call_osf): Define.

2011-03-30  Timothy Wall  <twall@users.sf.net>

	* src/powerpc/darwin.S: Fix unknown FDE encoding.
	* src/powerpc/darwin_closure.S: ditto.

2011-02-25  Anthony Green  <green@moxielogic.com>

	* src/powerpc/ffi.c (ffi_prep_closure_loc): Allow for more
	32-bit ABIs.

2011-02-15  Anthony Green  <green@moxielogic.com>

	* m4/ax_cc_maxopt.m4: Don't -malign-double or use -ffast-math.
	* configure: Rebuilt.

2011-02-13  Ralf Wildenhues  <Ralf.Wildenhues@gmx.de>

	* configure: Regenerate.

2011-02-13  Anthony Green  <green@moxielogic.com>

	* include/ffi_common.h (UNLIKELY, LIKELY): Define.
	* src/x86/ffi64.c (UNLIKELY, LIKELY): Remove definition.
	* src/prep_cif.c (UNLIKELY, LIKELY): Remove definition.

	* src/prep_cif.c (initialize_aggregate): Convert assertion into
	FFI_BAD_TYPEDEF return.  Initialize arg size and alignment to 0.

	* src/pa/ffi.c (ffi_prep_closure_loc): Don't ASSERT ABI test,
	just return FFI_BAD_ABI when things are wrong.
	* src/arm/ffi.c (ffi_prep_closure_loc): Ditto.
	* src/powerpc/ffi.c (ffi_prep_closure_loc): Ditto.
	* src/mips/ffi.c (ffi_prep_closure_loc): Ditto.
	* src/ia64/ffi.c (ffi_prep_closure_loc): Ditto.
	* src/avr32/ffi.c (ffi_prep_closure_loc): Ditto.

2011-02-11  Anthony Green  <green@moxielogic.com>

	* src/sparc/ffi.c (ffi_prep_closure_loc): Don't ASSERT ABI test,
	just return FFI_BAD_ABI when things are wrong.

2012-02-11  Eric Botcazou  <ebotcazou@adacore.com>

	* src/sparc/v9.S (STACKFRAME): Bump to 176.

2011-02-09  Stuart Shelton  <srcshelton@gmail.com>

	http://bugs.gentoo.org/show_bug.cgi?id=286911
	* src/mips/ffitarget.h: Clean up error messages.
	* src/java_raw_api.c (ffi_java_translate_args): Cast raw arg to
	ffi_raw*.
	* include/ffi.h.in: Add pragma for SGI compiler.

2011-02-09  Anthony Green  <green@moxielogic.com>

	* configure.ac: Add powerpc64-*-darwin* support.

2011-02-09  Anthony Green <green@moxielogic.com>

	* README: Mention Interix.

2011-02-09  Jonathan Callen  <abcd@gentoo.org>

	* configure.ac: Add Interix to win32/cygwin/mingw case.
	* configure: Ditto.
	* src/closures.c: Treat Interix like Cygwin, instead of as a
	generic win32.

2011-02-09  Anthony Green <green@moxielogic.com>

	* testsuite/libffi.call/err_bad_typedef.c: Remove xfail.
	* testsuite/libffi.call/err_bad_abi.c: Remove xfail.
	* src/x86/ffi64.c (UNLIKELY, LIKELY): Define.
	(ffi_prep_closure_loc): Check for bad ABI.
	* src/prep_cif.c (UNLIKELY, LIKELY): Define.
	(initialize_aggregate): Check for bad types.

2011-02-09  Landon Fuller <landonf@plausible.coop>

	* Makefile.am (EXTRA_DIST): Add build-ios.sh, src/arm/gentramp.sh,
	src/arm/trampoline.S.
	(nodist_libffi_la_SOURCES): Add src/arc/trampoline.S.
	* configure.ac (FFI_EXEC_TRAMPOLINE_TABLE): Define.
	* src/arm/ffi.c (ffi_trampoline_table)
	(ffi_closure_trampoline_table_page, ffi_trampoline_table_entry)
	(FFI_TRAMPOLINE_CODELOC_CONFIG, FFI_TRAMPOLINE_CONFIG_PAGE_OFFSET)
	(FFI_TRAMPOLINE_COUNT, ffi_trampoline_lock, ffi_trampoline_tables)
	(ffi_trampoline_table_alloc, ffi_closure_alloc, ffi_closure_free):
	Define for FFI_EXEC_TRAMPOLINE_TABLE case (iOS).
	(ffi_prep_closure_loc): Handl FFI_EXEC_TRAMPOLINE_TABLE case
	separately.
	* src/arm/sysv.S: Handle Apple iOS host.
	* src/closures.c: Handle FFI_EXEC_TRAMPOLINE_TABLE case.
	* build-ios.sh: New file.
	* fficonfig.h.in, configure, Makefile.in: Rebuilt.
	* README: Mention ARM iOS.

2011-02-08  Oren Held  <orenhe@il.ibm.com>

	* src/dlmalloc.c (_STRUCT_MALLINFO): Define in order to avoid
	redefinition of mallinfo on HP-UX.

2011-02-08  Ginn Chen  <ginn.chen@oracle.com>

	* src/sparc/ffi.c (ffi_call): Make compatible with Solaris Studio
	aggregate return ABI.  Flush cache.
	(ffi_prep_closure_loc): Flush cache.

2011-02-11  Anthony Green  <green@moxielogic.com>

	From Tom Honermann <tom.honermann@oracle.com>:
	* src/powerpc/aix.S (ffi_call_AIX): Support for xlc toolchain on
	AIX.  Declare .ffi_prep_args.  Insert nops after branch
	instructions so that the AIX linker can insert TOC reload
	instructions.
	* src/powerpc/aix_closure.S: Declare .ffi_closure_helper_DARWIN.

2011-02-08  Ed  <ed@kdtc.net>

	* src/powerpc/asm.h: Fix grammar nit in comment.

2011-02-08  Uli Link  <ul.mcamafia@linkitup.de>

	* include/ffi.h.in (FFI_64_BIT_MAX): Define and use.

2011-02-09  Rainer Orth  <ro@CeBiTec.Uni-Bielefeld.DE>

	PR libffi/46661
	* testsuite/libffi.call/cls_pointer.c (main): Cast void * to
	uintptr_t first.
	* testsuite/libffi.call/cls_pointer_stack.c (main): Likewise.

2011-02-08  Rafael Avila de Espindola  <respindola@mozilla.com>

	* configure.ac: Fix x86 test for pc related relocs.
	* configure: Rebuilt.

2011-02-07  Joel Sherrill <joel.sherrill@oarcorp.com>

	* libffi/src/m68k/ffi.c: Add RTEMS support for cache flushing.
	Handle case when CPU variant does not have long double support.
	* libffi/src/m68k/sysv.S: Add support for mc68000, Coldfire,
	and cores with soft floating point.

2011-02-07  Joel Sherrill <joel.sherrill@oarcorp.com>

	* configure.ac: Add mips*-*-rtems* support.
	* configure: Regenerate.
	* src/mips/ffitarget.h: Ensure needed constants are available
	for targets which do not have sgidefs.h.

2011-01-26  Dave Korn  <dave.korn.cygwin@gmail.com>

	PR target/40125
	* configure.ac (AM_LTLDFLAGS): Add -bindir option for windows DLLs.
	* configure: Regenerate.

2010-12-18  Iain Sandoe  <iains@gcc.gnu.org>

	PR libffi/29152
	PR libffi/42378
	* src/powerpc/darwin_closure.S: Provide Darwin64 implementation,
	update comments.
	* src/powerpc/ffitarget.h (POWERPC_DARWIN64): New,
	(FFI_TRAMPOLINE_SIZE): Update for Darwin64.
	* src/powerpc/darwin.S: Provide Darwin64 implementation,
	update comments.
	* src/powerpc/ffi_darwin.c: Likewise.

2010-12-06  Rainer Orth  <ro@CeBiTec.Uni-Bielefeld.DE>

	* configure.ac (libffi_cv_as_ascii_pseudo_op): Use double
	backslashes.
	(libffi_cv_as_string_pseudo_op): Likewise.
	* configure: Regenerate.

2010-12-03  Chung-Lin Tang  <cltang@codesourcery.com>

	* src/arm/sysv.S (ffi_closure_SYSV): Add UNWIND to .pad directive.
	(ffi_closure_VFP): Same.
	(ffi_call_VFP): Move down to before ffi_closure_VFP. Add '.fpu vfp'
	directive.

2010-12-01  Rainer Orth  <ro@CeBiTec.Uni-Bielefeld.DE>

	* testsuite/libffi.call/ffitest.h [__sgi] (PRId64, PRIu64): Define.
	(PRIuPTR): Define.

2010-11-29  Richard Henderson  <rth@redhat.com>
	    Rainer Orth  <ro@CeBiTec.Uni-Bielefeld.DE>

	* src/x86/sysv.S (FDE_ENCODING, FDE_ENCODE): Define.
	(.eh_frame): Use FDE_ENCODING.
	(.LASFDE1, .LASFDE2, LASFDE3): Simplify with FDE_ENCODE.

2010-11-22  Jacek Caban <jacek@codeweavers.com>

	* configure.ac: Check for symbol underscores on mingw-w64.
	* configure: Rebuilt.
	* src/x86/win64.S: Correctly access extern symbols in respect to
	underscores.

2010-11-15  Rainer Orth  <ro@CeBiTec.Uni-Bielefeld.DE>

	* testsuite/lib/libffi-dg.exp: Rename ...
	* testsuite/lib/libffi.exp: ... to this.
	* libffi/testsuite/libffi.call/call.exp: Don't load libffi-dg.exp.
	* libffi/testsuite/libffi.special/special.exp: Likewise.

2010-10-28  Chung-Lin Tang  <cltang@codesourcery.com>

	* src/arm/ffi.c (ffi_prep_args): Add VFP register argument handling
	code, new parameter, and return value. Update comments.
	(ffi_prep_cif_machdep): Add case for VFP struct return values. Add
	call to layout_vfp_args().
	(ffi_call_SYSV): Update declaration.
	(ffi_call_VFP): New declaration.
	(ffi_call): Add VFP struct return conditions. Call ffi_call_VFP()
	when ABI is FFI_VFP.
	(ffi_closure_VFP): New declaration.
	(ffi_closure_SYSV_inner): Add new vfp_args parameter, update call to
	ffi_prep_incoming_args_SYSV().
	(ffi_prep_incoming_args_SYSV): Update parameters. Add VFP argument
	case handling.
	(ffi_prep_closure_loc): Pass ffi_closure_VFP to trampoline
	construction under VFP hard-float.
	(rec_vfp_type_p): New function.
	(vfp_type_p): Same.
	(place_vfp_arg): Same.
	(layout_vfp_args): Same.
	* src/arm/ffitarget.h (ffi_abi): Add FFI_VFP. Define FFI_DEFAULT_ABI
	based on __ARM_PCS_VFP.
	(FFI_EXTRA_CIF_FIELDS): Define for adding VFP hard-float specific
	fields.
	(FFI_TYPE_STRUCT_VFP_FLOAT): Define internally used type code.
	(FFI_TYPE_STRUCT_VFP_DOUBLE): Same.
	* src/arm/sysv.S (ffi_call_SYSV): Change call of ffi_prep_args() to
	direct call. Move function pointer load upwards.
	(ffi_call_VFP): New function.
	(ffi_closure_VFP): Same.

	* testsuite/lib/libffi-dg.exp (check-flags): New function.
	(dg-skip-if): New function.
	* testsuite/libffi.call/cls_double_va.c: Skip if target is arm*-*-*
	and compiler options include -mfloat-abi=hard.
	* testsuite/libffi.call/cls_longdouble_va.c: Same.

2010-10-01  Jakub Jelinek  <jakub@redhat.com>

	PR libffi/45677
	* src/x86/ffi64.c (ffi_prep_cif_machdep): Ensure cif->bytes is
	a multiple of 8.
	* testsuite/libffi.call/many2.c: New test.

2010-08-20  Mark Wielaard  <mjw@redhat.com>

	* src/closures.c (open_temp_exec_file_mnt): Check if getmntent_r
	returns NULL.

2010-08-09  Andreas Tobler  <andreast@fgznet.ch>

	* configure.ac: Add target powerpc64-*-freebsd*.
	* configure: Regenerate.
	* testsuite/libffi.call/cls_align_longdouble_split.c: Pass
	-mlong-double-128 only to linux targets.
	* testsuite/libffi.call/cls_align_longdouble_split2.c: Likewise.
	* testsuite/libffi.call/cls_longdouble.c: Likewise.
	* testsuite/libffi.call/huge_struct.c: Likewise.

2010-08-05  Dan Witte  <dwitte@mozilla.com>

        * Makefile.am: Pass FFI_DEBUG define to msvcc.sh for linking to the
        debug CRT when --enable-debug is given.
        * configure.ac: Define it.
        * msvcc.sh: Translate -g and -DFFI_DEBUG appropriately.

2010-08-04  Dan Witte  <dwitte@mozilla.com>

	* src/x86/ffitarget.h: Add X86_ANY define for all x86/x86_64
	platforms.
	* src/x86/ffi.c: Remove redundant ifdef checks.
	* src/prep_cif.c: Push stack space computation into src/x86/ffi.c
	for X86_ANY so return value space doesn't get added twice.

2010-08-03  Neil Rashbrooke <neil@parkwaycc.co.uk>

	* msvcc.sh: Don't pass -safeseh to ml64 because behavior is buggy.

2010-07-22  Dan Witte  <dwitte@mozilla.com>

	* src/*/ffitarget.h: Make FFI_LAST_ABI one past the last valid ABI.
	* src/prep_cif.c: Fix ABI assertion.
        * src/cris/ffi.c: Ditto.

2010-07-10  Evan Phoenix  <evan@fallingsnow.net>

	* src/closures.c (selinux_enabled_check): Fix strncmp usage bug.

2010-07-07  Dan Horák <dan@danny.cz>

	* include/ffi.h.in: Protect #define with #ifndef.
	* src/powerpc/ffitarget.h: Ditto.
	* src/s390/ffitarget.h: Ditto.
	* src/sparc/ffitarget.h: Ditto.

2010-07-07   Neil Roberts <neil@linux.intel.com>

	* src/x86/sysv.S (ffi_call_SYSV): Align the stack pointer to
	16-bytes.

2010-07-02  Jakub Jelinek  <jakub@redhat.com>

	* Makefile.am (AM_MAKEFLAGS): Pass also mandir to submakes.
	* Makefile.in: Regenerated.

2010-05-19  Rainer Orth  <ro@CeBiTec.Uni-Bielefeld.DE>

	* configure.ac (libffi_cv_as_x86_pcrel): Check for illegal in as
	output, too.
	(libffi_cv_as_ascii_pseudo_op): Check for .ascii.
	(libffi_cv_as_string_pseudo_op): Check for .string.
	* configure: Regenerate.
	* fficonfig.h.in: Regenerate.
	* src/x86/sysv.S (.eh_frame): Use .ascii, .string or error.

2010-05-11  Dan Witte  <dwitte@mozilla.com>

	* doc/libffi.tex: Document previous change.

2010-05-11  Makoto Kato <m_kato@ga2.so-net.ne.jp>

	* src/x86/ffi.c (ffi_call): Don't copy structs passed by value.

2010-05-05  Michael Kohler <michaelkohler@live.com>

	* src/dlmalloc.c (dlfree): Fix spelling.
	* src/ia64/ffi.c (ffi_prep_cif_machdep): Ditto.
	* configure.ac: Ditto.
	* configure: Rebuilt.

2010-04-13  Dan Witte  <dwitte@mozilla.com>

	* msvcc.sh: Build with -W3 instead of -Wall.
	* src/powerpc/ffi_darwin.c: Remove build warnings.
	* src/x86/ffi.c: Ditto.
	* src/x86/ffitarget.h: Ditto.

2010-04-12  Dan Witte  <dwitte@mozilla.com>
	    Walter Meinl <wuno@lsvw.de>

	* configure.ac: Add OS/2 support.
	* configure: Rebuilt.
	* src/closures.c: Ditto.
	* src/dlmalloc.c: Ditto.
	* src/x86/win32.S: Ditto.

2010-04-07  Jakub Jelinek  <jakub@redhat.com>

	* testsuite/libffi.call/err_bad_abi.c: Remove unused args variable.

2010-04-02  Ralf Wildenhues  <Ralf.Wildenhues@gmx.de>

	* Makefile.in: Regenerate.
	* aclocal.m4: Regenerate.
	* include/Makefile.in: Regenerate.
	* man/Makefile.in: Regenerate.
	* testsuite/Makefile.in: Regenerate.

2010-03-30  Dan Witte  <dwitte@mozilla.com>

	* msvcc.sh: Disable build warnings.
	* README (tested): Clarify windows build procedure.

2010-03-15  Rainer Orth  <ro@CeBiTec.Uni-Bielefeld.DE>

	* configure.ac (libffi_cv_as_x86_64_unwind_section_type): New test.
	* configure: Regenerate.
	* fficonfig.h.in: Regenerate.
	* libffi/src/x86/unix64.S (.eh_frame)
	[HAVE_AS_X86_64_UNWIND_SECTION_TYPE]: Use @unwind section type.

2010-03-14  Matthias Klose  <doko@ubuntu.com>

	* src/x86/ffi64.c: Fix typo in comment.
	* src/x86/ffi.c: Use /* ... */ comment style.

2010-02-24  Rainer Orth  <ro@CeBiTec.Uni-Bielefeld.DE>

	* doc/libffi.texi (The Closure API): Fix typo.
	* doc/libffi.info: Remove.

2010-02-15  Matthias Klose  <doko@ubuntu.com>

	* src/arm/sysv.S (__ARM_ARCH__): Define for processor
	__ARM_ARCH_7EM__.

2010-01-15  Anthony Green  <green@redhat.com>

	* README: Add notes on building with Microsoft Visual C++.

2010-01-15  Daniel Witte  <dwitte@mozilla.com>

	* msvcc.sh: New file.

	* src/x86/win32.S: Port assembly routines to MSVC and #ifdef.
	* src/x86/ffi.c: Tweak function declaration and remove excess
	parens.
	* include/ffi.h.in: Add __declspec(align(8)) to typedef struct
	ffi_closure.

	* src/x86/ffi.c: Merge ffi_call_SYSV and ffi_call_STDCALL into new
	function ffi_call_win32 on X86_WIN32.
	* src/x86/win32.S (ffi_call_SYSV): Rename to ffi_call_win32.
	(ffi_call_STDCALL): Remove.

	* src/prep_cif.c (ffi_prep_cif): Move stack space allocation code
	to ffi_prep_cif_machdep for x86.
	* src/x86/ffi.c (ffi_prep_cif_machdep): To here.

2010-01-15  Oliver Kiddle  <okiddle@yahoo.co.uk>

	* src/x86/ffitarget.h (ffi_abi): Check for __i386 and __amd64 for
	Sun Studio compiler compatibility.

2010-01-12  Conrad Irwin <conrad.irwin@gmail.com>

	* doc/libffi.texi: Add closure example.

2010-01-07  Rainer Orth  <ro@CeBiTec.Uni-Bielefeld.DE>

	PR libffi/40701
	* testsuite/libffi.call/ffitest.h [__alpha__ && __osf__] (PRIdLL,
	PRIuLL, PRId64, PRIu64, PRIuPTR): Define.
	* testsuite/libffi.call/cls_align_sint64.c: Add -Wno-format on
	alpha*-dec-osf*.
	* testsuite/libffi.call/cls_align_uint64.c: Likewise.
	* testsuite/libffi.call/cls_ulonglong.c: Likewise.
	* testsuite/libffi.call/return_ll1.c: Likewise.
	* testsuite/libffi.call/stret_medium2.c: Likewise.
	* testsuite/libffi.special/ffitestcxx.h (allocate_mmap): Cast
	MAP_FAILED to char *.

2010-01-06  Rainer Orth  <ro@CeBiTec.Uni-Bielefeld.DE>

	* src/mips/n32.S: Use .abicalls and .eh_frame with __GNUC__.

2009-12-31  Anthony Green  <green@redhat.com>

	* README: Update for libffi 3.0.9.

2009-12-27  Matthias Klose  <doko@ubuntu.com>

	* configure.ac (HAVE_LONG_DOUBLE): Define for mips when
	appropriate.
	* configure: Rebuilt.

2009-12-26  Anthony Green  <green@redhat.com>

	* testsuite/libffi.call/cls_longdouble_va.c: Mark as xfail for
	avr32*-*-*.
	* testsuite/libffi.call/cls_double_va.c: Ditto.

2009-12-26  Andreas Tobler  <a.tobler@schweiz.org>

	* testsuite/libffi.call/ffitest.h: Conditionally include stdint.h
	and inttypes.h.
	* testsuite/libffi.special/unwindtest.cc: Ditto.

2009-12-26  Andreas Tobler  <a.tobler@schweiz.org>

	* configure.ac: Add amd64-*-openbsd*.
	* configure: Rebuilt.
	* testsuite/lib/libffi-dg.exp (libffi_target_compile): Link
	openbsd programs with -lpthread.

2009-12-26  Anthony Green  <green@redhat.com>

	* testsuite/libffi.call/cls_double_va.c,
	testsuite/libffi.call/cls_longdouble.c,
	testsuite/libffi.call/cls_longdouble_va.c,
	testsuite/libffi.call/cls_pointer.c,
	testsuite/libffi.call/cls_pointer_stack.c: Remove xfail for
	mips*-*-* and arm*-*-*.
	* testsuite/libffi.call/cls_align_longdouble_split.c,
	testsuite/libffi.call/cls_align_longdouble_split2.c,
	testsuite/libffi.call/stret_medium2.c,
	testsuite/libffi.call/stret_medium.c,
	testsuite/libffi.call/stret_large.c,
	testsuite/libffi.call/stret_large2.c: Remove xfail for arm*-*-*.

2009-12-31  Kay Tietz  <ktietz70@googlemail.com>

	* testsuite/libffi.call/ffitest.h,
	testsuite/libffi.special/ffitestcxx.h (PRIdLL, PRuLL): Fix
	definitions.

2009-12-31  Carlo Bramini  <carlo.bramix@libero.it>

	* configure.ac (AM_LTLDFLAGS): Define for windows hosts.
	* Makefile.am (libffi_la_LDFLAGS): Add AM_LTLDFLAGS.
	* configure: Rebuilt.
	* Makefile.in: Rebuilt.

2009-12-31  Anthony Green  <green@redhat.com>
	    Blake Chaffin.

	* testsuite/libffi.call/huge_struct.c: New test case from Blake
	Chaffin @ Apple.

2009-12-28  David Edelsohn  <edelsohn@gnu.org>

	* src/powerpc/ffi_darwin.c (ffi_prep_args): Copy abi and nargs to
	local variables.
	(aix_adjust_aggregate_sizes): New function.
	(ffi_prep_cif_machdep): Call it.

2009-12-26  Andreas Tobler  <a.tobler@schweiz.org>

	* configure.ac: Define FFI_MMAP_EXEC_WRIT for the given targets.
	* configure: Regenerate.
	* fficonfig.h.in: Likewise.
	* src/closures.c: Remove the FFI_MMAP_EXEC_WRIT definition for
	Solaris/x86.

2009-12-26  Andreas Schwab  <schwab@linux-m68k.org>

	* src/powerpc/ffi.c (ffi_prep_args_SYSV): Advance intarg_count
	when a float arguments is passed in memory.
	(ffi_closure_helper_SYSV): Mark general registers as used up when
	a 64bit or soft-float long double argument is passed in memory.

2009-12-25  Matthias Klose  <doko@ubuntu.com>

	* man/ffi_call.3: Fix #include in examples.
	* doc/libffi.texi: Add dircategory.

2009-12-25  Frank Everdij <f.p.x.everdij@tudelft.nl>

	* include/ffi.h.in: Placed '__GNUC__' ifdef around
	'__attribute__((aligned(8)))' in ffi_closure, fixes compile for
	IRIX MIPSPro c99.
	* include/ffi_common.h: Added '__sgi' define to non
	'__attribute__((__mode__()))' integer typedefs.
	* src/mips/ffi.c (ffi_call, ffi_closure_mips_inner_O32,
	ffi_closure_mips_inner_N32): Added 'defined(_MIPSEB)' to BE check.
	(ffi_closure_mips_inner_O32, ffi_closure_mips_inner_N32): Added
	FFI_LONGDOUBLE support and alignment(N32 only).
	* src/mips/ffitarget.h: Corrected '#include <sgidefs.h>' for IRIX and
	fixed non '__attribute__((__mode__()))' integer typedefs.
	* src/mips/n32.S: Put '#ifdef linux' around '.abicalls' and '.eh_frame'
	since they are Linux/GNU Assembler specific.

2009-12-25  Bradley Smith  <brad@brad-smith.co.uk>

	* configure.ac, Makefile.am, src/avr32/ffi.c,
	src/avr32/ffitarget.h,
	src/avr32/sysv.S: Add AVR32 port.
	* configure, Makefile.in: Rebuilt.

2009-12-21  Andreas Tobler  <a.tobler@schweiz.org>

	* configure.ac: Make i?86 build on FreeBSD and OpenBSD.
	* configure: Regenerate.

2009-12-15  John David Anglin  <dave.anglin@nrc-cnrc.gc.ca>

	* testsuite/libffi.call/ffitest.h: Define PRIuPTR on PA HP-UX.

2009-12-13  John David Anglin  <dave.anglin@nrc-cnrc.gc.ca>

	* src/pa/ffi.c (ffi_closure_inner_pa32): Handle FFI_TYPE_LONGDOUBLE
	type on HP-UX.

2012-02-13  Kai Tietz  <ktietz@redhat.com>

	PR libffi/52221
	* src/x86/ffi.c (ffi_prep_raw_closure_loc): Add thiscall
	support for X86_WIN32.
	(FFI_INIT_TRAMPOLINE_THISCALL): Fix displacement.

2009-12-11  Eric Botcazou  <ebotcazou@adacore.com>

	* src/sparc/ffi.c (ffi_closure_sparc_inner_v9): Properly align 'long
	double' arguments.

2009-12-11  Eric Botcazou  <ebotcazou@adacore.com>

	* testsuite/libffi.call/ffitest.h: Define PRIuPTR on Solaris < 10.

2009-12-10  Rainer Orth  <ro@CeBiTec.Uni-Bielefeld.DE>

	PR libffi/40700
	* src/closures.c [X86_64 && __sun__ && __svr4__]
	(FFI_MMAP_EXEC_WRIT): Define.

2009-12-08  David Daney  <ddaney@caviumnetworks.com>

	* testsuite/libffi.call/stret_medium.c: Remove xfail for mips*-*-*
	* testsuite/libffi.call/cls_align_longdouble_split2.c: Same.
	* testsuite/libffi.call/stret_large.c: Same.
	* testsuite/libffi.call/cls_align_longdouble_split.c: Same.
	* testsuite/libffi.call/stret_large2.c: Same.
	* testsuite/libffi.call/stret_medium2.c: Same.

2009-12-07  David Edelsohn  <edelsohn@gnu.org>

	* src/powerpc/aix_closure.S (libffi_closure_ASM): Fix tablejump
	typo.

2009-12-05  David Edelsohn  <edelsohn@gnu.org>

	* src/powerpc/aix.S: Update AIX32 code to be consistent with AIX64
	code.
	* src/powerpc/aix_closure.S: Same.

2009-12-05  Ralf Wildenhues  <Ralf.Wildenhues@gmx.de>

	* Makefile.in: Regenerate.
	* configure: Regenerate.
	* include/Makefile.in: Regenerate.
	* man/Makefile.in: Regenerate.
	* testsuite/Makefile.in: Regenerate.

2009-12-04  David Edelsohn  <edelsohn@gnu.org>

	* src/powerpc/aix_closure.S: Reorganize 64-bit code to match
	linux64_closure.S.

2009-12-04  Uros Bizjak  <ubizjak@gmail.com>

	PR libffi/41908
	* src/x86/ffi64.c (classify_argument): Update from
	gcc/config/i386/i386.c.
	(ffi_closure_unix64_inner): Do not use the address of two consecutive
	SSE registers directly.
	* testsuite/libffi.call/cls_dbls_struct.c (main): Remove xfail
	for x86_64 linux targets.

2009-12-04  David Edelsohn  <edelsohn@gnu.org>

	* src/powerpc/ffi_darwin.c (ffi_closure_helper_DARWIN): Increment
	pfr for long double split between fpr13 and stack.

2009-12-03  David Edelsohn  <edelsohn@gnu.org>

	* src/powerpc/ffi_darwin.c (ffi_prep_args): Increment next_arg and
	fparg_count twice for long double.

2009-12-03  David Edelsohn  <edelsohn@gnu.org>

	PR libffi/42243
	* src/powerpc/ffi_darwin.c (ffi_prep_args): Remove extra parentheses.

2009-12-03  Uros Bizjak  <ubizjak@gmail.com>

	* testsuite/libffi.call/cls_longdouble_va.c (main): Fix format string.
	Remove xfails for x86 linux targets.

2009-12-02  David Edelsohn  <edelsohn@gnu.org>

	* src/powerpc/ffi_darwin.c (ffi_prep_args): Fix typo in INT64
	case.

2009-12-01  David Edelsohn  <edelsohn@gnu.org>

	* src/powerpc/aix.S (ffi_call_AIX): Convert to more standard
	register usage.  Call ffi_prep_args directly.  Add long double
	return value support.
	* src/powerpc/ffi_darwin.c (ffi_prep_args): Double arg increment
	applies to FFI_TYPE_DOUBLE.  Correct fpr_base increment typo.
	Separate FFI_TYPE_SINT32 and FFI_TYPE_UINT32 cases.
	(ffi_prep_cif_machdep): Only 16 byte stack alignment in 64 bit
	mode.
	(ffi_closure_helper_DARWIN): Remove nf and ng counters.  Move temp
	into case.
	* src/powerpc/aix_closure.S: Maintain 16 byte stack alignment.
	Allocate result area between params and FPRs.

2009-11-30  David Edelsohn  <edelsohn@gnu.org>

	PR target/35484
	* src/powerpc/ffitarget.h (POWERPC64): Define for PPC64 Linux and
	AIX64.
	* src/powerpc/aix.S: Implement AIX64 version.
	* src/powerpc/aix_closure.S: Implement AIX64 version.
	(ffi_closure_ASM): Use extsb, lha and displament addresses.
	* src/powerpc/ffi_darwin.c (ffi_prep_args): Implement AIX64
	support.
	(ffi_prep_cif_machdep): Same.
	(ffi_call): Same.
	(ffi_closure_helper_DARWIN): Same.

2009-11-02  Andreas Tobler  <a.tobler@schweiz.org>

	PR libffi/41908
	* testsuite/libffi.call/testclosure.c: New test.

2009-09-28  Kai Tietz  <kai.tietz@onevision.com>

	* src/x86/win64.S (_ffi_call_win64 stack): Remove for gnu
	assembly version use of ___chkstk.

2009-09-23  Matthias Klose  <doko@ubuntu.com>

	PR libffi/40242, PR libffi/41443
	* src/arm/sysv.S (__ARM_ARCH__): Define for processors
	__ARM_ARCH_6T2__, __ARM_ARCH_6M__, __ARM_ARCH_7__,
	__ARM_ARCH_7A__, __ARM_ARCH_7R__, __ARM_ARCH_7M__.
	Change the conditionals to __SOFTFP__ || __ARM_EABI__
	for -mfloat-abi=softfp to work.

2009-09-17  Loren J. Rittle  <ljrittle@acm.org>

	PR testsuite/32843 (strikes again)
	* src/x86/ffi.c (ffi_prep_cif_machdep): Add X86_FREEBSD to
	enable proper extension on char and short.

2009-09-15  David Daney  <ddaney@caviumnetworks.com>

	* src/java_raw_api.c (ffi_java_raw_to_rvalue): Remove special
	handling for FFI_TYPE_POINTER.
	* src/mips/ffitarget.h (FFI_TYPE_STRUCT_D_SOFT,
	FFI_TYPE_STRUCT_F_SOFT, FFI_TYPE_STRUCT_DD_SOFT,
	FFI_TYPE_STRUCT_FF_SOFT, FFI_TYPE_STRUCT_FD_SOFT,
	FFI_TYPE_STRUCT_DF_SOFT, FFI_TYPE_STRUCT_SOFT): New defines.
	(FFI_N32_SOFT_FLOAT, FFI_N64_SOFT_FLOAT): New ffi_abi enumerations.
	(enum ffi_abi): Set FFI_DEFAULT_ABI for soft-float.
	* src/mips/n32.S (ffi_call_N32): Add handling for soft-float
	structure and pointer returns.
	(ffi_closure_N32): Add handling for pointer returns.
	* src/mips/ffi.c (ffi_prep_args, calc_n32_struct_flags,
	calc_n32_return_struct_flags): Handle soft-float.
	(ffi_prep_cif_machdep):  Handle soft-float, fix pointer handling.
	(ffi_call_N32): Declare proper argument types.
	(ffi_call, copy_struct_N32, ffi_closure_mips_inner_N32): Handle
	soft-float.

2009-08-24  Ralf Wildenhues  <Ralf.Wildenhues@gmx.de>

	* configure.ac (AC_PREREQ): Bump to 2.64.

2009-08-22  Ralf Wildenhues  <Ralf.Wildenhues@gmx.de>

	* Makefile.am (install-html, install-pdf): Remove.
	* Makefile.in: Regenerate.

	* Makefile.in: Regenerate.
	* aclocal.m4: Regenerate.
	* configure: Regenerate.
	* fficonfig.h.in: Regenerate.
	* include/Makefile.in: Regenerate.
	* man/Makefile.in: Regenerate.
	* testsuite/Makefile.in: Regenerate.

2011-08-22  Jasper Lievisse Adriaanse <jasper@openbsd.org>

	* configure.ac: Add OpenBSD/hppa and OpenBSD/powerpc support.
	* configure: Rebuilt.

2009-07-30  Ralf Wildenhues  <Ralf.Wildenhues@gmx.de>

	* configure.ac (_AC_ARG_VAR_PRECIOUS): Use m4_rename_force.

2009-07-24  Dave Korn  <dave.korn.cygwin@gmail.com>

	PR libffi/40807
	* src/x86/ffi.c (ffi_prep_cif_machdep): Also use sign/zero-extending
	return types for X86_WIN32.
	* src/x86/win32.S (_ffi_call_SYSV): Handle omitted return types.
	(_ffi_call_STDCALL, _ffi_closure_SYSV, _ffi_closure_raw_SYSV,
	_ffi_closure_STDCALL): Likewise.

	* src/closures.c (is_selinux_enabled): Define to const 0 for Cygwin.
	(dlmmap, dlmunmap): Also use these functions on Cygwin.

2009-07-11  Richard Sandiford  <rdsandiford@googlemail.com>

	PR testsuite/40699
	PR testsuite/40707
	PR testsuite/40709
	* testsuite/lib/libffi-dg.exp: Revert 2009-07-02, 2009-07-01 and
	2009-06-30 commits.

2009-07-01  Richard Sandiford  <r.sandiford@uk.ibm.com>

	* testsuite/lib/libffi-dg.exp (libffi-init): Set ld_library_path
	to "" before adding paths.  (This reinstates an assignment that
	was removed by my 2009-06-30 commit, but changes the initial
	value from "." to "".)

2009-07-01  H.J. Lu  <hongjiu.lu@intel.com>

	PR testsuite/40601
	* testsuite/lib/libffi-dg.exp (libffi-init): Properly set
	gccdir.  Adjust ld_library_path for gcc only if gccdir isn't
	empty.

2009-06-30  Richard Sandiford  <r.sandiford@uk.ibm.com>

	* testsuite/lib/libffi-dg.exp (libffi-init): Don't add "."
	to ld_library_path.  Use add_path.  Add just find_libgcc_s
	to ld_library_path, not every libgcc multilib directory.

2009-06-16  Wim Lewis  <wiml@hhhh.org>

	* src/powerpc/ffi.c: Avoid clobbering cr3 and cr4, which are
	supposed to be callee-saved.
	* src/powerpc/sysv.S (small_struct_return_value): Fix overrun of
	return buffer for odd-size structs.

2009-06-16  Andreas Tobler  <a.tobler@schweiz.org>

	PR libffi/40444
	* testsuite/lib/libffi-dg.exp (libffi_target_compile): Add
	allow_stack_execute for Darwin.

2009-06-16  Andrew Haley  <aph@redhat.com>

	* configure.ac (TARGETDIR): Add missing blank lines.
	* configure: Regenerate.

2009-06-16  Andrew Haley  <aph@redhat.com>

	* testsuite/libffi.call/cls_align_sint64.c,
	testsuite/libffi.call/cls_align_uint64.c,
	testsuite/libffi.call/cls_longdouble_va.c,
	testsuite/libffi.call/cls_ulonglong.c,
	testsuite/libffi.call/return_ll1.c,
	testsuite/libffi.call/stret_medium2.c: Fix printf format
	specifiers.
	* testsuite/libffi.call/ffitest.h,
	testsuite/libffi.special/ffitestcxx.h (PRIdLL, PRIuLL): Define.

2009-06-15  Andrew Haley  <aph@redhat.com>

	* testsuite/libffi.call/err_bad_typedef.c: xfail everywhere.
	* testsuite/libffi.call/err_bad_abi.c: Likewise.

2009-06-12  Andrew Haley  <aph@redhat.com>

	* Makefile.am: Remove info_TEXINFOS.

2009-06-12  Andrew Haley  <aph@redhat.com>

	* ChangeLog.libffi: testsuite/libffi.call/cls_align_sint64.c,
	testsuite/libffi.call/cls_align_uint64.c,
	testsuite/libffi.call/cls_ulonglong.c,
	testsuite/libffi.call/return_ll1.c,
	testsuite/libffi.call/stret_medium2.c: Fix printf format
	specifiers.
	testsuite/libffi.special/unwindtest.cc: include stdint.h.

2009-06-11  Timothy Wall  <twall@users.sf.net>

	* Makefile.am,
	configure.ac,
	include/ffi.h.in,
	include/ffi_common.h,
	src/closures.c,
	src/dlmalloc.c,
	src/x86/ffi.c,
	src/x86/ffitarget.h,
	src/x86/win64.S (new),
	README: Added win64 support (mingw or MSVC)
	* Makefile.in,
	include/Makefile.in,
	man/Makefile.in,
	testsuite/Makefile.in,
	configure,
	aclocal.m4: Regenerated
	* ltcf-c.sh: properly escape cygwin/w32 path
	* man/ffi_call.3: Clarify size requirements for return value.
	* src/x86/ffi64.c: Fix filename in comment.
	* src/x86/win32.S: Remove unused extern.

	* testsuite/libffi.call/closure_fn0.c,
	testsuite/libffi.call/closure_fn1.c,
	testsuite/libffi.call/closure_fn2.c,
	testsuite/libffi.call/closure_fn3.c,
	testsuite/libffi.call/closure_fn4.c,
	testsuite/libffi.call/closure_fn5.c,
	testsuite/libffi.call/closure_fn6.c,
	testsuite/libffi.call/closure_stdcall.c,
	testsuite/libffi.call/cls_12byte.c,
	testsuite/libffi.call/cls_16byte.c,
	testsuite/libffi.call/cls_18byte.c,
	testsuite/libffi.call/cls_19byte.c,
	testsuite/libffi.call/cls_1_1byte.c,
	testsuite/libffi.call/cls_20byte.c,
	testsuite/libffi.call/cls_20byte1.c,
	testsuite/libffi.call/cls_24byte.c,
	testsuite/libffi.call/cls_2byte.c,
	testsuite/libffi.call/cls_3_1byte.c,
	testsuite/libffi.call/cls_3byte1.c,
 	testsuite/libffi.call/cls_3byte2.c,
 	testsuite/libffi.call/cls_4_1byte.c,
 	testsuite/libffi.call/cls_4byte.c,
 	testsuite/libffi.call/cls_5_1_byte.c,
 	testsuite/libffi.call/cls_5byte.c,
 	testsuite/libffi.call/cls_64byte.c,
 	testsuite/libffi.call/cls_6_1_byte.c,
 	testsuite/libffi.call/cls_6byte.c,
 	testsuite/libffi.call/cls_7_1_byte.c,
 	testsuite/libffi.call/cls_7byte.c,
 	testsuite/libffi.call/cls_8byte.c,
 	testsuite/libffi.call/cls_9byte1.c,
 	testsuite/libffi.call/cls_9byte2.c,
 	testsuite/libffi.call/cls_align_double.c,
 	testsuite/libffi.call/cls_align_float.c,
 	testsuite/libffi.call/cls_align_longdouble.c,
 	testsuite/libffi.call/cls_align_longdouble_split.c,
 	testsuite/libffi.call/cls_align_longdouble_split2.c,
 	testsuite/libffi.call/cls_align_pointer.c,
 	testsuite/libffi.call/cls_align_sint16.c,
 	testsuite/libffi.call/cls_align_sint32.c,
 	testsuite/libffi.call/cls_align_sint64.c,
 	testsuite/libffi.call/cls_align_uint16.c,
 	testsuite/libffi.call/cls_align_uint32.c,
 	testsuite/libffi.call/cls_align_uint64.c,
 	testsuite/libffi.call/cls_dbls_struct.c,
 	testsuite/libffi.call/cls_double.c,
 	testsuite/libffi.call/cls_double_va.c,
 	testsuite/libffi.call/cls_float.c,
 	testsuite/libffi.call/cls_longdouble.c,
 	testsuite/libffi.call/cls_longdouble_va.c,
 	testsuite/libffi.call/cls_multi_schar.c,
 	testsuite/libffi.call/cls_multi_sshort.c,
 	testsuite/libffi.call/cls_multi_sshortchar.c,
 	testsuite/libffi.call/cls_multi_uchar.c,
 	testsuite/libffi.call/cls_multi_ushort.c,
 	testsuite/libffi.call/cls_multi_ushortchar.c,
 	testsuite/libffi.call/cls_pointer.c,
 	testsuite/libffi.call/cls_pointer_stack.c,
 	testsuite/libffi.call/cls_schar.c,
 	testsuite/libffi.call/cls_sint.c,
 	testsuite/libffi.call/cls_sshort.c,
 	testsuite/libffi.call/cls_uchar.c,
 	testsuite/libffi.call/cls_uint.c,
 	testsuite/libffi.call/cls_ulonglong.c,
 	testsuite/libffi.call/cls_ushort.c,
 	testsuite/libffi.call/err_bad_abi.c,
 	testsuite/libffi.call/err_bad_typedef.c,
 	testsuite/libffi.call/float2.c,
 	testsuite/libffi.call/huge_struct.c,
 	testsuite/libffi.call/nested_struct.c,
 	testsuite/libffi.call/nested_struct1.c,
 	testsuite/libffi.call/nested_struct10.c,
 	testsuite/libffi.call/nested_struct2.c,
 	testsuite/libffi.call/nested_struct3.c,
 	testsuite/libffi.call/nested_struct4.c,
 	testsuite/libffi.call/nested_struct5.c,
 	testsuite/libffi.call/nested_struct6.c,
 	testsuite/libffi.call/nested_struct7.c,
 	testsuite/libffi.call/nested_struct8.c,
 	testsuite/libffi.call/nested_struct9.c,
 	testsuite/libffi.call/problem1.c,
 	testsuite/libffi.call/return_ldl.c,
 	testsuite/libffi.call/return_ll1.c,
 	testsuite/libffi.call/stret_large.c,
 	testsuite/libffi.call/stret_large2.c,
 	testsuite/libffi.call/stret_medium.c,
 	testsuite/libffi.call/stret_medium2.c,
	testsuite/libffi.special/unwindtest.cc: use ffi_closure_alloc instead
	of checking for MMAP.  Use intptr_t instead of long casts.

2009-06-11  Kaz Kojima  <kkojima@gcc.gnu.org>

	* testsuite/libffi.call/cls_longdouble_va.c: Add xfail sh*-*-linux-*.
	* testsuite/libffi.call/err_bad_abi.c: Add xfail sh*-*-*.
	* testsuite/libffi.call/err_bad_typedef.c: Likewise.

2009-06-09  Andrew Haley  <aph@redhat.com>

	* src/x86/freebsd.S: Add missing file.

2009-06-08  Andrew Haley  <aph@redhat.com>

	Import from libffi 3.0.8:

	* doc/libffi.texi: New file.
	* doc/libffi.info: Likewise.
	* doc/stamp-vti: Likewise.
	* man/Makefile.am: New file.
	* man/ffi_call.3: New file.

	* Makefile.am (EXTRA_DIST): Add src/x86/darwin64.S,
	src/dlmalloc.c.
	(nodist_libffi_la_SOURCES): Add X86_FREEBSD.

	* configure.ac: Bump version to 3.0.8.
	parisc*-*-linux*: Add.
	i386-*-freebsd* | i386-*-openbsd*: Add.
	powerpc-*-beos*: Add.
	AM_CONDITIONAL X86_FREEBSD: Add.
	AC_CONFIG_FILES: Add man/Makefile.

	* include/ffi.h.in (FFI_FN): Change void (*)() to void (*)(void).

2009-06-08  Andrew Haley  <aph@redhat.com>

	* README: Import from libffi 3.0.8.

2009-06-08  Andrew Haley  <aph@redhat.com>

	* testsuite/libffi.call/err_bad_abi.c: Add xfails.
	* testsuite/libffi.call/cls_longdouble_va.c: Add xfails.
	* testsuite/libffi.call/cls_dbls_struct.c: Add xfail x86_64-*-linux-*.
	* testsuite/libffi.call/err_bad_typedef.c: Add xfails.

	* testsuite/libffi.call/stret_medium2.c: Add __UNUSED__ to args.
	* testsuite/libffi.call/stret_medium.c: Likewise.
	* testsuite/libffi.call/stret_large2.c: Likewise.
	* testsuite/libffi.call/stret_large.c:  Likewise.

2008-12-26  Timothy Wall  <twall@users.sf.net>

	* testsuite/libffi.call/cls_longdouble.c,
	testsuite/libffi.call/cls_longdouble_va.c,
	testsuite/libffi.call/cls_align_longdouble.c,
	testsuite/libffi.call/cls_align_longdouble_split.c,
	testsuite/libffi.call/cls_align_longdouble_split2.c: mark expected
	failures on x86_64 cygwin/mingw.

2008-12-22  Timothy Wall  <twall@users.sf.net>

	* testsuite/libffi.call/closure_fn0.c,
	testsuite/libffi.call/closure_fn1.c,
	testsuite/libffi.call/closure_fn2.c,
	testsuite/libffi.call/closure_fn3.c,
	testsuite/libffi.call/closure_fn4.c,
	testsuite/libffi.call/closure_fn5.c,
	testsuite/libffi.call/closure_fn6.c,
	testsuite/libffi.call/closure_loc_fn0.c,
	testsuite/libffi.call/closure_stdcall.c,
	testsuite/libffi.call/cls_align_pointer.c,
	testsuite/libffi.call/cls_pointer.c,
	testsuite/libffi.call/cls_pointer_stack.c: use portable cast from
	pointer to integer (intptr_t).
	* testsuite/libffi.call/cls_longdouble.c: disable for win64.

2008-07-24  Anthony Green  <green@redhat.com>

	* testsuite/libffi.call/cls_dbls_struct.c,
	testsuite/libffi.call/cls_double_va.c,
	testsuite/libffi.call/cls_longdouble.c,
	testsuite/libffi.call/cls_longdouble_va.c,
	testsuite/libffi.call/cls_pointer.c,
	testsuite/libffi.call/cls_pointer_stack.c,
	testsuite/libffi.call/err_bad_abi.c: Clean up failures from
	compiler warnings.

2008-03-04  Anthony Green  <green@redhat.com>
	    Blake Chaffin
	    hos@tamanegi.org

	* testsuite/libffi.call/cls_align_longdouble_split2.c
	  testsuite/libffi.call/cls_align_longdouble_split.c
	  testsuite/libffi.call/cls_dbls_struct.c
	  testsuite/libffi.call/cls_double_va.c
	  testsuite/libffi.call/cls_longdouble.c
	  testsuite/libffi.call/cls_longdouble_va.c
	  testsuite/libffi.call/cls_pointer.c
	  testsuite/libffi.call/cls_pointer_stack.c
	  testsuite/libffi.call/err_bad_abi.c
	  testsuite/libffi.call/err_bad_typedef.c
	  testsuite/libffi.call/stret_large2.c
	  testsuite/libffi.call/stret_large.c
	  testsuite/libffi.call/stret_medium2.c
	  testsuite/libffi.call/stret_medium.c: New tests from Apple.

2009-06-05  Andrew Haley  <aph@redhat.com>

	* src/x86/ffitarget.h, src/x86/ffi.c: Merge stdcall changes from
	libffi.

2009-06-04  Andrew Haley  <aph@redhat.com>

	* src/x86/ffitarget.h, src/x86/win32.S, src/x86/ffi.c: Back out
	stdcall changes.

2008-02-26  Anthony Green  <green@redhat.com>
	    Thomas Heller  <theller@ctypes.org>

	* src/x86/ffi.c (ffi_closure_SYSV_inner): Change C++ comment to C
	comment.

2008-02-03  Timothy Wall  <twall@users.sf.net>

	* src/x86/ffi.c (FFI_INIT_TRAMPOLINE_STDCALL): Calculate jump return
	  offset based on code pointer, not data pointer.

2008-01-31  Timothy Wall <twall@users.sf.net>

	* testsuite/libffi.call/closure_stdcall.c: Add test for stdcall
	closures.
	* src/x86/ffitarget.h: Increase size of trampoline for stdcall
	closures.
	* src/x86/win32.S: Add assembly for stdcall closure.
	* src/x86/ffi.c: Initialize stdcall closure trampoline.

2009-06-04  Andrew Haley  <aph@redhat.com>

	* include/ffi.h.in: Change void (*)() to void (*)(void).
	* src/x86/ffi.c: Likewise.

2009-06-04  Andrew Haley  <aph@redhat.com>

	* src/powerpc/ppc_closure.S: Insert licence header.
	* src/powerpc/linux64_closure.S: Likewise.
	* src/m68k/sysv.S: Likewise.

	* src/sh64/ffi.c: Change void (*)() to void (*)(void).
	* src/powerpc/ffi.c: Likewise.
	* src/powerpc/ffi_darwin.c: Likewise.
	* src/m32r/ffi.c: Likewise.
	* src/sh64/ffi.c: Likewise.
	* src/x86/ffi64.c: Likewise.
	* src/alpha/ffi.c: Likewise.
	* src/alpha/osf.S: Likewise.
	* src/frv/ffi.c: Likewise.
	* src/s390/ffi.c: Likewise.
	* src/pa/ffi.c: Likewise.
	* src/pa/hpux32.S: Likewise.
	* src/ia64/unix.S: Likewise.
	* src/ia64/ffi.c: Likewise.
	* src/sparc/ffi.c: Likewise.
	* src/mips/ffi.c: Likewise.
	* src/sh/ffi.c: Likewise.

2008-02-15  David Daney  <ddaney@avtrex.com>

	* src/mips/ffi.c (USE__BUILTIN___CLEAR_CACHE):
	Define (conditionally), and use it to include cachectl.h.
	(ffi_prep_closure_loc): Fix cache flushing.
	* src/mips/ffitarget.h (_ABIN32, _ABI64, _ABIO32): Define.

2009-06-04  Andrew Haley  <aph@redhat.com>

	include/ffi.h.in,
	src/arm/ffitarget.h,
	src/arm/ffi.c,
	src/arm/sysv.S,
	src/powerpc/ffitarget.h,
	src/closures.c,
	src/sh64/ffitarget.h,
	src/sh64/ffi.c,
	src/sh64/sysv.S,
	src/types.c,
	src/x86/ffi64.c,
	src/x86/ffitarget.h,
	src/x86/win32.S,
	src/x86/darwin.S,
	src/x86/ffi.c,
	src/x86/sysv.S,
	src/x86/unix64.S,
	src/alpha/ffitarget.h,
	src/alpha/ffi.c,
	src/alpha/osf.S,
	src/m68k/ffitarget.h,
	src/frv/ffitarget.h,
	src/frv/ffi.c,
	src/s390/ffitarget.h,
	src/s390/sysv.S,
	src/cris/ffitarget.h,
	src/pa/linux.S,
	src/pa/ffitarget.h,
	src/pa/ffi.c,
	src/raw_api.c,
	src/ia64/ffitarget.h,
	src/ia64/unix.S,
	src/ia64/ffi.c,
	src/ia64/ia64_flags.h,
	src/java_raw_api.c,
	src/debug.c,
	src/sparc/v9.S,
	src/sparc/ffitarget.h,
	src/sparc/ffi.c,
	src/sparc/v8.S,
	src/mips/ffitarget.h,
	src/mips/n32.S,
	src/mips/o32.S,
	src/mips/ffi.c,
	src/prep_cif.c,
	src/sh/ffitarget.h,
	src/sh/ffi.c,
	src/sh/sysv.S: Update license text.

2009-05-22  Dave Korn  <dave.korn.cygwin@gmail.com>

	* src/x86/win32.S (_ffi_closure_STDCALL):  New function.
	(.eh_frame):  Add FDE for it.

2009-05-22  Dave Korn  <dave.korn.cygwin@gmail.com>

	* configure.ac:  Also check if assembler supports pc-relative
	relocs on X86_WIN32 targets.
	* configure:  Regenerate.
	* src/x86/win32.S (ffi_prep_args):  Declare extern, not global.
	(_ffi_call_SYSV):  Add missing function type symbol .def and
	add EH markup labels.
	(_ffi_call_STDCALL):  Likewise.
	(_ffi_closure_SYSV):  Likewise.
	(_ffi_closure_raw_SYSV):  Likewise.
	(.eh_frame):  Add hand-crafted EH data.

2009-04-09  Jakub Jelinek  <jakub@redhat.com>

	* testsuite/lib/libffi-dg.exp: Change copyright header to refer to
	version 3 of the GNU General Public License and to point readers
	at the COPYING3 file and the FSF's license web page.
	* testsuite/libffi.call/call.exp: Likewise.
	* testsuite/libffi.special/special.exp: Likewise.

2009-03-01  Ralf Wildenhues  <Ralf.Wildenhues@gmx.de>

	* configure: Regenerate.

2008-12-18  Rainer Orth  <ro@TechFak.Uni-Bielefeld.DE>

	PR libffi/26048
	* configure.ac (HAVE_AS_X86_PCREL): New test.
	* configure: Regenerate.
	* fficonfig.h.in: Regenerate.
	* src/x86/sysv.S [!FFI_NO_RAW_API]: Precalculate
	RAW_CLOSURE_CIF_OFFSET, RAW_CLOSURE_FUN_OFFSET,
	RAW_CLOSURE_USER_DATA_OFFSET for the Solaris 10/x86 assembler.
	(.eh_frame): Only use SYMBOL-. iff HAVE_AS_X86_PCREL.
	* src/x86/unix64.S (.Lstore_table): Move to .text section.
	(.Lload_table): Likewise.
	(.eh_frame): Only use SYMBOL-. iff HAVE_AS_X86_PCREL.

2008-12-18  Ralf Wildenhues  <Ralf.Wildenhues@gmx.de>

	* configure: Regenerate.

2008-11-21  Eric Botcazou  <ebotcazou@adacore.com>

	* src/sparc/ffi.c (ffi_prep_cif_machdep): Add support for
	signed/unsigned int8/16 return values.
	* src/sparc/v8.S (ffi_call_v8): Likewise.
	(ffi_closure_v8): Likewise.

2008-09-26  Peter O'Gorman  <pogma@thewrittenword.com>
	    Steve Ellcey  <sje@cup.hp.com>

	* configure: Regenerate for new libtool.
	* Makefile.in: Ditto.
	* include/Makefile.in: Ditto.
	* aclocal.m4: Ditto.

2008-08-25  Andreas Tobler  <a.tobler@schweiz.org>

	* src/powerpc/ffitarget.h (ffi_abi): Add FFI_LINUX and
	FFI_LINUX_SOFT_FLOAT to the POWERPC_FREEBSD enum.
	Add note about flag bits used for FFI_SYSV_TYPE_SMALL_STRUCT.
	Adjust copyright notice.
	* src/powerpc/ffi.c: Add two new flags to indicate if we have one
	register or two register to use for FFI_SYSV structs.
	(ffi_prep_cif_machdep): Pass the right register flag introduced above.
	(ffi_closure_helper_SYSV): Fix the return type for
	FFI_SYSV_TYPE_SMALL_STRUCT. Comment.
	Adjust copyright notice.

2008-07-16  Kaz Kojima  <kkojima@gcc.gnu.org>

	* src/sh/ffi.c (ffi_prep_closure_loc): Turn INSN into an unsigned
	int.

2008-06-17  Ralf Wildenhues  <Ralf.Wildenhues@gmx.de>

	* configure: Regenerate.
	* include/Makefile.in: Regenerate.
	* testsuite/Makefile.in: Regenerate.

2008-06-07  Joseph Myers  <joseph@codesourcery.com>

	* configure.ac (parisc*-*-linux*, powerpc-*-sysv*,
	powerpc-*-beos*): Remove.
	* configure: Regenerate.

2008-05-09  Julian Brown  <julian@codesourcery.com>

	* Makefile.am (LTLDFLAGS): New.
	(libffi_la_LDFLAGS): Use above.
	* Makefile.in: Regenerate.

2008-04-18  Paolo Bonzini  <bonzini@gnu.org>

	PR bootstrap/35457
	* aclocal.m4: Regenerate.
	* configure: Regenerate.

2008-03-26  Kaz Kojima  <kkojima@gcc.gnu.org>

	* src/sh/sysv.S: Add .note.GNU-stack on Linux.
	* src/sh64/sysv.S: Likewise.

2008-03-26  Daniel Jacobowitz  <dan@debian.org>

	* src/arm/sysv.S: Fix ARM comment marker.

2008-03-26  Jakub Jelinek  <jakub@redhat.com>

	* src/alpha/osf.S: Add .note.GNU-stack on Linux.
	* src/s390/sysv.S: Likewise.
	* src/powerpc/ppc_closure.S: Likewise.
	* src/powerpc/sysv.S: Likewise.
	* src/x86/unix64.S: Likewise.
	* src/x86/sysv.S: Likewise.
	* src/sparc/v8.S: Likewise.
	* src/sparc/v9.S: Likewise.
	* src/m68k/sysv.S: Likewise.
	* src/arm/sysv.S: Likewise.

2008-03-16  Ralf Wildenhues  <Ralf.Wildenhues@gmx.de>

	* aclocal.m4: Regenerate.
	* configure: Likewise.
	* Makefile.in: Likewise.
	* include/Makefile.in: Likewise.
	* testsuite/Makefile.in: Likewise.

2008-02-12  Bjoern Koenig  <bkoenig@alpha-tierchen.de>
	    Andreas Tobler  <a.tobler@schweiz.org>

	* configure.ac: Add amd64-*-freebsd* target.
	* configure: Regenerate.

2008-01-30  H.J. Lu  <hongjiu.lu@intel.com>

	PR libffi/34612
	* src/x86/sysv.S (ffi_closure_SYSV): Pop 4 byte from stack when
	returning struct.

	* testsuite/libffi.call/call.exp: Add "-O2 -fomit-frame-pointer"
	tests.

2008-01-24  David Edelsohn  <edelsohn@gnu.org>

	* configure: Regenerate.

2008-01-06  Andreas Tobler  <a.tobler@schweiz.org>

	* src/x86/ffi.c (ffi_prep_cif_machdep): Fix thinko.

2008-01-05  Andreas Tobler  <a.tobler@schweiz.org>

	PR testsuite/32843
	* src/x86/ffi.c (ffi_prep_cif_machdep): Add code for
	signed/unsigned int8/16 for X86_DARWIN.
	Updated copyright info.
	Handle one and two byte structs with special cif->flags.
	* src/x86/ffitarget.h: Add special types for one and two byte structs.
	Updated copyright info.
	* src/x86/darwin.S (ffi_call_SYSV): Rewrite to use a jump table like
	sysv.S
	Remove code to pop args from the stack after call.
	Special-case signed/unsigned for int8/16, one and two byte structs.
	(ffi_closure_raw_SYSV): Handle FFI_TYPE_UINT8,
	FFI_TYPE_SINT8, FFI_TYPE_UINT16, FFI_TYPE_SINT16, FFI_TYPE_UINT32,
	FFI_TYPE_SINT32.
	Updated copyright info.

2007-12-08  David Daney  <ddaney@avtrex.com>

	* src/mips/n32.S (ffi_call_N32):  Replace dadd with ADDU, dsub with
	SUBU, add with ADDU and use smaller code sequences.

2007-12-07  David Daney  <ddaney@avtrex.com>

	* src/mips/ffi.c (ffi_prep_cif_machdep): Handle long double return
	type.

2007-12-06  David Daney  <ddaney@avtrex.com>

	* include/ffi.h.in (FFI_SIZEOF_JAVA_RAW): Define if not	already
	defined.
	(ffi_java_raw): New typedef.
	(ffi_java_raw_call, ffi_java_ptrarray_to_raw,
	ffi_java_raw_to_ptrarray): Change parameter types from ffi_raw to
	ffi_java_raw.
	(ffi_java_raw_closure) : Same.
	(ffi_prep_java_raw_closure, ffi_prep_java_raw_closure_loc): Change
	parameter types.
	* src/java_raw_api.c (ffi_java_raw_size):  Replace FFI_SIZEOF_ARG with
	FFI_SIZEOF_JAVA_RAW.
	(ffi_java_raw_to_ptrarray): Change type of raw to ffi_java_raw.
	Replace FFI_SIZEOF_ARG with FFI_SIZEOF_JAVA_RAW. Use
	sizeof(ffi_java_raw) for alignment calculations.
	(ffi_java_ptrarray_to_raw): Same.
	(ffi_java_rvalue_to_raw): Add special handling for FFI_TYPE_POINTER
	if FFI_SIZEOF_JAVA_RAW == 4.
	(ffi_java_raw_to_rvalue): Same.
	(ffi_java_raw_call): Change type of raw to ffi_java_raw.
	(ffi_java_translate_args): Same.
	(ffi_prep_java_raw_closure_loc, ffi_prep_java_raw_closure): Change
	parameter types.
	* src/mips/ffitarget.h (FFI_SIZEOF_JAVA_RAW): Define for N32 ABI.

2007-12-06  David Daney  <ddaney@avtrex.com>

	* src/mips/n32.S (ffi_closure_N32): Use 64-bit add instruction on
	pointer values.

2007-12-01  Andreas Tobler  <a.tobler@schweiz.org>

	PR libffi/31937
	* src/powerpc/ffitarget.h: Introduce new ABI FFI_LINUX_SOFT_FLOAT.
	Add local FFI_TYPE_UINT128 to handle soft-float long-double-128.
	* src/powerpc/ffi.c: Distinguish between __NO_FPRS__ and not and
	set the NUM_FPR_ARG_REGISTERS according to.
	Add support for potential soft-float support under hard-float
	architecture.
	(ffi_prep_args_SYSV): Set NUM_FPR_ARG_REGISTERS to 0 in case of
	FFI_LINUX_SOFT_FLOAT, handle float, doubles and long-doubles according
	to the FFI_LINUX_SOFT_FLOAT ABI.
	(ffi_prep_cif_machdep): Likewise.
	(ffi_closure_helper_SYSV): Likewise.
	* src/powerpc/ppc_closure.S: Make sure not to store float/double
	on archs where __NO_FPRS__ is true.
	Add FFI_TYPE_UINT128 support.
	* src/powerpc/sysv.S: Add support for soft-float long-double-128.
	Adjust copyright notice.

2007-11-25  Andreas Tobler  <a.tobler@schweiz.org>

	* src/closures.c: Move defintion of MAYBE_UNUSED from here to ...
	* include/ffi_common.h: ... here.
	Update copyright.

2007-11-17  Andreas Tobler  <a.tobler@schweiz.org>

	* src/powerpc/sysv.S: Load correct cr to compare if we have long double.
	* src/powerpc/linux64.S: Likewise.
	* src/powerpc/ffi.c: Add a comment to show which part goes into cr6.
	* testsuite/libffi.call/return_ldl.c: New test.

2007-09-04    <aph@redhat.com>

	* src/arm/sysv.S (UNWIND): New.
	(Whole file): Conditionally compile unwinder directives.
	* src/arm/sysv.S: Add unwinder directives.

	* src/arm/ffi.c (ffi_prep_args): Align structs by at least 4 bytes.
	Only treat r0 as a struct address if we're actually returning a
	struct by address.
	Only copy the bytes that are actually within a struct.
	(ffi_prep_cif_machdep): A Composite Type not larger than 4 bytes
	is returned in r0, not passed by address.
	(ffi_call): Allocate a word-sized temporary for the case where
	a composite is returned in r0.
	(ffi_prep_incoming_args_SYSV): Align as necessary.

2007-08-05  Steven Newbury  <s_j_newbury@yahoo.co.uk>

	* src/arm/ffi.c (FFI_INIT_TRAMPOLINE): Use __clear_cache instead of
	directly using the sys_cacheflush syscall.

2007-07-27  Andrew Haley  <aph@redhat.com>

	* src/arm/sysv.S (ffi_closure_SYSV): Add soft-float.

2007-09-03  Maciej W. Rozycki  <macro@linux-mips.org>

	* Makefile.am: Unify MIPS_IRIX and MIPS_LINUX into MIPS.
	* configure.ac: Likewise.
	* Makefile.in: Regenerate.
	* include/Makefile.in: Likewise.
	* testsuite/Makefile.in: Likewise.
	* configure: Likewise.

2007-08-24  David Daney  <ddaney@avtrex.com>

	* testsuite/libffi.call/return_sl.c: New test.

2007-08-10  David Daney  <ddaney@avtrex.com>

	* testsuite/libffi.call/cls_multi_ushort.c,
	testsuite/libffi.call/cls_align_uint16.c,
	testsuite/libffi.call/nested_struct1.c,
	testsuite/libffi.call/nested_struct3.c,
	testsuite/libffi.call/cls_7_1_byte.c,
	testsuite/libffi.call/nested_struct5.c,
	testsuite/libffi.call/cls_double.c,
	testsuite/libffi.call/nested_struct7.c,
	testsuite/libffi.call/cls_sint.c,
	testsuite/libffi.call/nested_struct9.c,
	testsuite/libffi.call/cls_20byte1.c,
	testsuite/libffi.call/cls_multi_sshortchar.c,
	testsuite/libffi.call/cls_align_sint64.c,
	testsuite/libffi.call/cls_3byte2.c,
	testsuite/libffi.call/cls_multi_schar.c,
	testsuite/libffi.call/cls_multi_uchar.c,
	testsuite/libffi.call/cls_19byte.c,
	testsuite/libffi.call/cls_9byte1.c,
	testsuite/libffi.call/cls_align_float.c,
	testsuite/libffi.call/closure_fn1.c,
	testsuite/libffi.call/problem1.c,
	testsuite/libffi.call/closure_fn3.c,
	testsuite/libffi.call/cls_sshort.c,
	testsuite/libffi.call/closure_fn5.c,
	testsuite/libffi.call/cls_align_double.c,
	testsuite/libffi.call/nested_struct.c,
	testsuite/libffi.call/cls_2byte.c,
	testsuite/libffi.call/nested_struct10.c,
	testsuite/libffi.call/cls_4byte.c,
	testsuite/libffi.call/cls_6byte.c,
	testsuite/libffi.call/cls_8byte.c,
	testsuite/libffi.call/cls_multi_sshort.c,
	testsuite/libffi.call/cls_align_sint16.c,
	testsuite/libffi.call/cls_align_uint32.c,
	testsuite/libffi.call/cls_20byte.c,
	testsuite/libffi.call/cls_float.c,
	testsuite/libffi.call/nested_struct2.c,
	testsuite/libffi.call/cls_5_1_byte.c,
	testsuite/libffi.call/nested_struct4.c,
	testsuite/libffi.call/cls_24byte.c,
	testsuite/libffi.call/nested_struct6.c,
	testsuite/libffi.call/cls_64byte.c,
	testsuite/libffi.call/nested_struct8.c,
	testsuite/libffi.call/cls_uint.c,
	testsuite/libffi.call/cls_multi_ushortchar.c,
	testsuite/libffi.call/cls_schar.c,
	testsuite/libffi.call/cls_uchar.c,
	testsuite/libffi.call/cls_align_uint64.c,
	testsuite/libffi.call/cls_ulonglong.c,
	testsuite/libffi.call/cls_align_longdouble.c,
	testsuite/libffi.call/cls_1_1byte.c,
	testsuite/libffi.call/cls_12byte.c,
	testsuite/libffi.call/cls_3_1byte.c,
	testsuite/libffi.call/cls_3byte1.c,
	testsuite/libffi.call/cls_4_1byte.c,
	testsuite/libffi.call/cls_6_1_byte.c,
	testsuite/libffi.call/cls_16byte.c,
	testsuite/libffi.call/cls_18byte.c,
	testsuite/libffi.call/closure_fn0.c,
	testsuite/libffi.call/cls_9byte2.c,
	testsuite/libffi.call/closure_fn2.c,
	testsuite/libffi.call/closure_fn4.c,
	testsuite/libffi.call/cls_ushort.c,
	testsuite/libffi.call/closure_fn6.c,
	testsuite/libffi.call/cls_5byte.c,
	testsuite/libffi.call/cls_align_pointer.c,
	testsuite/libffi.call/cls_7byte.c,
	testsuite/libffi.call/cls_align_sint32.c,
	testsuite/libffi.special/unwindtest_ffi_call.cc,
	testsuite/libffi.special/unwindtest.cc: Remove xfail for mips64*-*-*.

2007-08-10  David Daney  <ddaney@avtrex.com>

	PR libffi/28313
	* configure.ac: Don't treat mips64 as a special case.
	* Makefile.am (nodist_libffi_la_SOURCES): Add n32.S.
	* configure: Regenerate
	* Makefile.in: Ditto.
	* fficonfig.h.in: Ditto.
	* src/mips/ffitarget.h (REG_L, REG_S, SUBU, ADDU, SRL, LI): Indent.
	(LA, EH_FRAME_ALIGN, FDE_ADDR_BYTES): New preprocessor macros.
	(FFI_DEFAULT_ABI): Set for n64 case.
	(FFI_CLOSURES, FFI_TRAMPOLINE_SIZE): Define for n32 and n64 cases.
	* src/mips/n32.S (ffi_call_N32): Add debug macros and labels for FDE.
	(ffi_closure_N32): New function.
	(.eh_frame): New section
	* src/mips/o32.S: Clean up comments.
	(ffi_closure_O32): Pass ffi_closure parameter in $12.
	* src/mips/ffi.c: Use FFI_MIPS_N32 instead of
	_MIPS_SIM == _ABIN32 throughout.
	(FFI_MIPS_STOP_HERE): New, use in place of
	ffi_stop_here.
	(ffi_prep_args): Use unsigned long to hold pointer values.  Rewrite
	to support n32/n64 ABIs.
	(calc_n32_struct_flags): Rewrite.
	(calc_n32_return_struct_flags): Remove unused variable.  Reverse
	position of flag bits.
	(ffi_prep_cif_machdep): Rewrite n32 portion.
	(ffi_call): Enable for n64.  Add special handling for small structure
	return values.
	(ffi_prep_closure_loc): Add n32 and n64 support.
	(ffi_closure_mips_inner_O32): Add cast to silence warning.
	(copy_struct_N32, ffi_closure_mips_inner_N32): New functions.

2007-08-08  David Daney  <ddaney@avtrex.com>

	* testsuite/libffi.call/ffitest.h (ffi_type_mylong): Remove definition.
	* testsuite/libffi.call/cls_align_uint16.c (main): Use correct type
	specifiers.
	* testsuite/libffi.call/nested_struct1.c (main): Ditto.
	* testsuite/libffi.call/cls_sint.c (main): Ditto.
	* testsuite/libffi.call/nested_struct9.c (main): Ditto.
	* testsuite/libffi.call/cls_20byte1.c (main): Ditto.
	* testsuite/libffi.call/cls_9byte1.c (main): Ditto.
	* testsuite/libffi.call/closure_fn1.c (main): Ditto.
	* testsuite/libffi.call/closure_fn3.c (main): Ditto.
	* testsuite/libffi.call/return_dbl2.c (main): Ditto.
	* testsuite/libffi.call/cls_sshort.c (main): Ditto.
	* testsuite/libffi.call/return_fl3.c (main): Ditto.
	* testsuite/libffi.call/closure_fn5.c (main): Ditto.
	* testsuite/libffi.call/nested_struct.c (main): Ditto.
	* testsuite/libffi.call/nested_struct10.c (main): Ditto.
	* testsuite/libffi.call/return_ll1.c (main): Ditto.
	* testsuite/libffi.call/cls_8byte.c (main): Ditto.
	* testsuite/libffi.call/cls_align_uint32.c (main): Ditto.
	* testsuite/libffi.call/cls_align_sint16.c (main): Ditto.
	* testsuite/libffi.call/cls_20byte.c (main): Ditto.
	* testsuite/libffi.call/nested_struct2.c (main): Ditto.
	* testsuite/libffi.call/cls_24byte.c (main): Ditto.
	* testsuite/libffi.call/nested_struct6.c (main): Ditto.
	* testsuite/libffi.call/cls_uint.c (main): Ditto.
	* testsuite/libffi.call/cls_12byte.c (main): Ditto.
	* testsuite/libffi.call/cls_16byte.c (main): Ditto.
	* testsuite/libffi.call/closure_fn0.c (main): Ditto.
	* testsuite/libffi.call/cls_9byte2.c (main): Ditto.
	* testsuite/libffi.call/closure_fn2.c (main): Ditto.
	* testsuite/libffi.call/return_dbl1.c (main): Ditto.
	* testsuite/libffi.call/closure_fn4.c (main): Ditto.
	* testsuite/libffi.call/closure_fn6.c (main): Ditto.
	* testsuite/libffi.call/cls_align_sint32.c (main): Ditto.

2007-08-07  Andrew Haley  <aph@redhat.com>

	* src/x86/sysv.S (ffi_closure_raw_SYSV): Fix typo in previous
	checkin.

2007-08-06  Andrew Haley  <aph@redhat.com>

	PR testsuite/32843
	* src/x86/sysv.S (ffi_closure_raw_SYSV): Handle FFI_TYPE_UINT8,
	FFI_TYPE_SINT8, FFI_TYPE_UINT16, FFI_TYPE_SINT16, FFI_TYPE_UINT32,
	FFI_TYPE_SINT32.

2007-08-02  David Daney  <ddaney@avtrex.com>

	* testsuite/libffi.call/return_ul.c (main): Define return type as
	ffi_arg.  Use proper printf conversion specifier.

2007-07-30  Andrew Haley  <aph@redhat.com>

	PR testsuite/32843
	* src/x86/ffi.c (ffi_prep_cif_machdep): in x86 case, add code for
	signed/unsigned int8/16.
	* src/x86/sysv.S (ffi_call_SYSV): Rewrite to:
	Use a jump table.
	Remove code to pop args from the stack after call.
	Special-case signed/unsigned int8/16.
	* testsuite/libffi.call/return_sc.c (main): Revert.

2007-07-26  Richard Guenther  <rguenther@suse.de>

	PR testsuite/32843
	* testsuite/libffi.call/return_sc.c (main): Verify call
	result as signed char, not ffi_arg.

2007-07-16  Rainer Orth  <ro@TechFak.Uni-Bielefeld.DE>

	* configure.ac (i?86-*-solaris2.1[0-9]): Set TARGET to X86_64.
	* configure: Regenerate.

2007-07-11  David Daney  <ddaney@avtrex.com>

	* src/mips/ffi.c: Don't include sys/cachectl.h.
	(ffi_prep_closure_loc): Use __builtin___clear_cache() instead of
	cacheflush().

2007-05-18  Aurelien Jarno  <aurelien@aurel32.net>

	* src/arm/ffi.c (ffi_prep_closure_loc): Renamed and ajusted
	from (ffi_prep_closure): ... this.
	(FFI_INIT_TRAMPOLINE): Adjust.

2005-12-31  Phil Blundell  <pb@reciva.com>

	* src/arm/ffi.c (ffi_prep_incoming_args_SYSV,
	ffi_closure_SYSV_inner, ffi_prep_closure): New, add closure support.
	* src/arm/sysv.S(ffi_closure_SYSV): Likewise.
	* src/arm/ffitarget.h (FFI_TRAMPOLINE_SIZE): Likewise.
	(FFI_CLOSURES): Enable closure support.

2007-07-03  Andrew Haley  <aph@hedges.billgatliff.com>

	* testsuite/libffi.call/cls_multi_ushort.c,
	testsuite/libffi.call/cls_align_uint16.c,
	testsuite/libffi.call/nested_struct1.c,
	testsuite/libffi.call/nested_struct3.c,
	testsuite/libffi.call/cls_7_1_byte.c,
	testsuite/libffi.call/cls_double.c,
	testsuite/libffi.call/nested_struct5.c,
	testsuite/libffi.call/nested_struct7.c,
	testsuite/libffi.call/cls_sint.c,
	testsuite/libffi.call/nested_struct9.c,
	testsuite/libffi.call/cls_20byte1.c,
	testsuite/libffi.call/cls_multi_sshortchar.c,
	testsuite/libffi.call/cls_align_sint64.c,
	testsuite/libffi.call/cls_3byte2.c,
	testsuite/libffi.call/cls_multi_schar.c,
	testsuite/libffi.call/cls_multi_uchar.c,
	testsuite/libffi.call/cls_19byte.c,
	testsuite/libffi.call/cls_9byte1.c,
	testsuite/libffi.call/cls_align_float.c,
	testsuite/libffi.call/closure_fn1.c,
	testsuite/libffi.call/problem1.c,
	testsuite/libffi.call/closure_fn3.c,
	testsuite/libffi.call/cls_sshort.c,
	testsuite/libffi.call/closure_fn5.c,
	testsuite/libffi.call/cls_align_double.c,
	testsuite/libffi.call/cls_2byte.c,
	testsuite/libffi.call/nested_struct.c,
	testsuite/libffi.call/nested_struct10.c,
	testsuite/libffi.call/cls_4byte.c,
	testsuite/libffi.call/cls_6byte.c,
	testsuite/libffi.call/cls_8byte.c,
	testsuite/libffi.call/cls_multi_sshort.c,
	testsuite/libffi.call/cls_align_uint32.c,
	testsuite/libffi.call/cls_align_sint16.c,
	testsuite/libffi.call/cls_float.c,
	testsuite/libffi.call/cls_20byte.c,
	testsuite/libffi.call/cls_5_1_byte.c,
	testsuite/libffi.call/nested_struct2.c,
	testsuite/libffi.call/cls_24byte.c,
	testsuite/libffi.call/nested_struct4.c,
	testsuite/libffi.call/nested_struct6.c,
	testsuite/libffi.call/cls_64byte.c,
	testsuite/libffi.call/nested_struct8.c,
	testsuite/libffi.call/cls_uint.c,
	testsuite/libffi.call/cls_multi_ushortchar.c,
	testsuite/libffi.call/cls_schar.c,
	testsuite/libffi.call/cls_uchar.c,
	testsuite/libffi.call/cls_align_uint64.c,
	testsuite/libffi.call/cls_ulonglong.c,
	testsuite/libffi.call/cls_align_longdouble.c,
	testsuite/libffi.call/cls_1_1byte.c,
	testsuite/libffi.call/cls_12byte.c,
	testsuite/libffi.call/cls_3_1byte.c,
	testsuite/libffi.call/cls_3byte1.c,
	testsuite/libffi.call/cls_4_1byte.c,
	testsuite/libffi.call/cls_6_1_byte.c,
	testsuite/libffi.call/cls_16byte.c,
	testsuite/libffi.call/cls_18byte.c,
	testsuite/libffi.call/closure_fn0.c,
	testsuite/libffi.call/cls_9byte2.c,
	testsuite/libffi.call/closure_fn2.c,
	testsuite/libffi.call/closure_fn4.c,
	testsuite/libffi.call/cls_ushort.c,
	testsuite/libffi.call/closure_fn6.c,
	testsuite/libffi.call/cls_5byte.c,
	testsuite/libffi.call/cls_align_pointer.c,
	testsuite/libffi.call/cls_7byte.c,
	testsuite/libffi.call/cls_align_sint32.c,
	testsuite/libffi.special/unwindtest_ffi_call.cc,
	testsuite/libffi.special/unwindtest.cc: Enable for ARM.

2007-07-05  H.J. Lu  <hongjiu.lu@intel.com>

	* aclocal.m4: Regenerated.

2007-06-02  Paolo Bonzini  <bonzini@gnu.org>

	* configure: Regenerate.

2007-05-23  Steve Ellcey  <sje@cup.hp.com>

	* Makefile.in: Regenerate.
	* configure: Regenerate.
	* aclocal.m4: Regenerate.
	* include/Makefile.in: Regenerate.
	* testsuite/Makefile.in: Regenerate.

2007-05-10  Roman Zippel <zippel@linux-m68k.org>

	* src/m68k/ffi.c (ffi_prep_incoming_args_SYSV,
	ffi_closure_SYSV_inner,ffi_prep_closure): New, add closure support.
	* src/m68k/sysv.S(ffi_closure_SYSV,ffi_closure_struct_SYSV): Likewise.
	* src/m68k/ffitarget.h (FFI_TRAMPOLINE_SIZE): Likewise.
	(FFI_CLOSURES): Enable closure support.

2007-05-10  Roman Zippel <zippel@linux-m68k.org>

	* configure.ac (HAVE_AS_CFI_PSEUDO_OP): New test.
	* configure: Regenerate.
	* fficonfig.h.in: Regenerate.
	* src/m68k/sysv.S (CFI_STARTPROC,CFI_ENDPROC,
	CFI_OFFSET,CFI_DEF_CFA): New macros.
	(ffi_call_SYSV): Add callframe annotation.

2007-05-10  Roman Zippel <zippel@linux-m68k.org>

	* src/m68k/ffi.c (ffi_prep_args,ffi_prep_cif_machdep): Fix
	numerous test suite failures.
	* src/m68k/sysv.S (ffi_call_SYSV): Likewise.

2007-04-11  Paolo Bonzini  <bonzini@gnu.org>

	* Makefile.am (EXTRA_DIST): Bring up to date.
	* Makefile.in: Regenerate.
	* src/frv/eabi.S: Remove RCS keyword.

2007-04-06  Richard Henderson  <rth@redhat.com>

	* configure.ac: Tidy target case.
	(HAVE_LONG_DOUBLE): Allow the target to override.
	* configure: Regenerate.
	* include/ffi.h.in: Don't define ffi_type_foo if
	LIBFFI_HIDE_BASIC_TYPES is defined.
	(ffi_type_longdouble): If not HAVE_LONG_DOUBLE, define
	to ffi_type_double.
	* types.c (LIBFFI_HIDE_BASIC_TYPES): Define.
	(FFI_TYPEDEF, ffi_type_void): Mark the data const.
	(ffi_type_longdouble): Special case for Alpha.  Don't define
	if long double == double.

	* src/alpha/ffi.c (FFI_TYPE_LONGDOUBLE): Assert unique value.
	(ffi_prep_cif_machdep): Handle it as the 128-bit type.
	(ffi_call, ffi_closure_osf_inner): Likewise.
	(ffi_closure_osf_inner): Likewise.  Mark hidden.
	(ffi_call_osf, ffi_closure_osf): Mark hidden.
	* src/alpha/ffitarget.h (FFI_LAST_ABI): Tidy definition.
	* src/alpha/osf.S (ffi_call_osf, ffi_closure_osf): Mark hidden.
	(load_table): Handle 128-bit long double.

	* testsuite/libffi.call/float4.c: Add -mieee for alpha.

2007-04-06  Tom Tromey  <tromey@redhat.com>

	PR libffi/31491:
	* README: Fixed bug in example.

2007-04-03  Jakub Jelinek  <jakub@redhat.com>

	* src/closures.c: Include sys/statfs.h.
	(_GNU_SOURCE): Define on Linux.
	(FFI_MMAP_EXEC_SELINUX): Define.
	(selinux_enabled): New variable.
	(selinux_enabled_check): New function.
	(is_selinux_enabled): Define.
	(dlmmap): Use it.

2007-03-24  Uros Bizjak  <ubizjak@gmail.com>

	* testsuite/libffi.call/return_fl2.c (return_fl): Mark as static.
	Use 'volatile float sum' to create sum of floats to avoid false
	negative due to excess precision on ix86 targets.
	(main): Ditto.

2007-03-08  Alexandre Oliva  <aoliva@redhat.com>

	* src/powerpc/ffi.c (flush_icache): Fix left-over from previous
	patch.
	(ffi_prep_closure_loc): Remove unneeded casts.  Add needed ones.

2007-03-07  Alexandre Oliva  <aoliva@redhat.com>

	* include/ffi.h.in (ffi_closure_alloc, ffi_closure_free): New.
	(ffi_prep_closure_loc): New.
	(ffi_prep_raw_closure_loc): New.
	(ffi_prep_java_raw_closure_loc): New.
	* src/closures.c: New file.
	* src/dlmalloc.c [FFI_MMAP_EXEC_WRIT] (struct malloc_segment):
	Replace sflags with exec_offset.
	[FFI_MMAP_EXEC_WRIT] (mmap_exec_offset, add_segment_exec_offset,
	sub_segment_exec_offset): New macros.
	(get_segment_flags, set_segment_flags, check_segment_merge): New
	macros.
	(is_mmapped_segment, is_extern_segment): Use get_segment_flags.
	(add_segment, sys_alloc, create_mspace, create_mspace_with_base,
	destroy_mspace): Use new macros.
	(sys_alloc): Silence warning.
	* Makefile.am (libffi_la_SOURCES): Add src/closures.c.
	* Makefile.in: Rebuilt.
	* src/prep_cif [FFI_CLOSURES] (ffi_prep_closure): Implement in
	terms of ffi_prep_closure_loc.
	* src/raw_api.c (ffi_prep_raw_closure_loc): Renamed and adjusted
	from...
	(ffi_prep_raw_closure): ... this.  Re-implement in terms of the
	renamed version.
	* src/java_raw_api (ffi_prep_java_raw_closure_loc): Renamed and
	adjusted from...
	(ffi_prep_java_raw_closure): ... this.  Re-implement in terms of
	the renamed version.
	* src/alpha/ffi.c (ffi_prep_closure_loc): Renamed from
	(ffi_prep_closure): ... this.
	* src/pa/ffi.c: Likewise.
	* src/cris/ffi.c: Likewise.  Adjust.
	* src/frv/ffi.c: Likewise.
	* src/ia64/ffi.c: Likewise.
	* src/mips/ffi.c: Likewise.
	* src/powerpc/ffi_darwin.c: Likewise.
	* src/s390/ffi.c: Likewise.
	* src/sh/ffi.c: Likewise.
	* src/sh64/ffi.c: Likewise.
	* src/sparc/ffi.c: Likewise.
	* src/x86/ffi64.c: Likewise.
	* src/x86/ffi.c: Likewise.
	(FFI_INIT_TRAMPOLINE): Adjust.
	(ffi_prep_raw_closure_loc): Renamed and adjusted from...
	(ffi_prep_raw_closure): ... this.
	* src/powerpc/ffi.c (ffi_prep_closure_loc): Renamed from
	(ffi_prep_closure): ... this.
	(flush_icache): Adjust.

2007-03-07  Alexandre Oliva  <aoliva@redhat.com>

	* src/dlmalloc.c: New file, imported version 2.8.3 of Doug
	Lea's malloc.

2007-03-01  Brooks Moses  <brooks.moses@codesourcery.com>

	* Makefile.am: Add dummy install-pdf target.
	* Makefile.in: Regenerate

2007-02-13  Andreas Krebbel  <krebbel1@de.ibm.com>

	* src/s390/ffi.c (ffi_prep_args, ffi_prep_cif_machdep,
	ffi_closure_helper_SYSV): Add long double handling.

2007-02-02  Jakub Jelinek  <jakub@redhat.com>

	* src/powerpc/linux64.S (ffi_call_LINUX64): Move restore of r2
	immediately after bctrl instruction.

2007-01-18  Alexandre Oliva  <aoliva@redhat.com>

	* Makefile.am (all-recursive, install-recursive,
	mostlyclean-recursive, clean-recursive, distclean-recursive,
	maintainer-clean-recursive): Add missing targets.
	* Makefile.in: Rebuilt.

2006-12-14  Andreas Tobler  <a.tobler@schweiz.org>

	* configure.ac: Add TARGET for x86_64-*-darwin*.
	* Makefile.am (nodist_libffi_la_SOURCES): Add rules for 64-bit sources
	for X86_DARWIN.
	* src/x86/ffitarget.h: Set trampoline size for x86_64-*-darwin*.
	* src/x86/darwin64.S: New file for x86_64-*-darwin* support.
	* configure: Regenerate.
	* Makefile.in: Regenerate.
	* include/Makefile.in: Regenerate.
	* testsuite/Makefile.in: Regenerate.
	* testsuite/libffi.special/unwindtest_ffi_call.cc: New test case for
	ffi_call only.

2006-12-13  Andreas Tobler <a.tobler@schweiz.org>

	* aclocal.m4: Regenerate with aclocal -I .. as written in the
	Makefile.am.

2006-10-31  Geoffrey Keating  <geoffk@apple.com>

	* src/powerpc/ffi_darwin.c (darwin_adjust_aggregate_sizes): New.
	(ffi_prep_cif_machdep): Call darwin_adjust_aggregate_sizes for
	Darwin.
	* testsuite/libffi.call/nested_struct4.c: Remove Darwin XFAIL.
	* testsuite/libffi.call/nested_struct6.c: Remove Darwin XFAIL.

2006-10-10  Paolo Bonzini  <bonzini@gnu.org>
	    Sandro Tolaini  <tolaini@libero.it>

	* configure.ac [i*86-*-darwin*]: Set X86_DARWIN symbol and
	conditional.
	* configure: Regenerated.
	* Makefile.am (nodist_libffi_la_SOURCES) [X86_DARWIN]: New case.
	(EXTRA_DIST): Add src/x86/darwin.S.
	* Makefile.in: Regenerated.
	* include/Makefile.in: Regenerated.
	* testsuite/Makefile.in: Regenerated.

	* src/x86/ffi.c (ffi_prep_cif_machdep) [X86_DARWIN]: Treat like
	X86_WIN32, and additionally align stack to 16 bytes.
	* src/x86/darwin.S: New, based on sysv.S.
	* src/prep_cif.c (ffi_prep_cif) [X86_DARWIN]: Align > 8-byte structs.

2006-09-12  David Daney  <ddaney@avtrex.com>

	PR libffi/23935
	* include/Makefile.am: Install both ffi.h and ffitarget.h in
	$(libdir)/gcc/$(target_alias)/$(gcc_version)/include.
	* aclocal.m4: Regenerated for automake 1.9.6.
	* Makefile.in: Regenerated.
	* include/Makefile.in: Regenerated.
	* testsuite/Makefile.in: Regenerated.

2006-08-17  Andreas Tobler  <a.tobler@schweiz.ch>

	* include/ffi_common.h (struct): Revert accidental commit.

2006-08-15  Andreas Tobler  <a.tobler@schweiz.ch>

	* include/ffi_common.h: Remove lint directives.
	* include/ffi.h.in: Likewise.

2006-07-25  Torsten Schoenfeld  <kaffeetisch@gmx.de>

	* include/ffi.h.in (ffi_type_ulong, ffi_type_slong): Define correctly
	for 32-bit architectures.
	* testsuite/libffi.call/return_ul.c: New test case.

2006-07-19  David Daney  <ddaney@avtrex.com>

	* testsuite/libffi.call/closure_fn6.c: Remove xfail for mips,
	xfail remains for mips64.

2006-05-23  Carlos O'Donell  <carlos@codesourcery.com>

	* Makefile.am: Add install-html target. Add install-html to .PHONY
	* Makefile.in: Regenerate.
	* aclocal.m4: Regenerate.
	* include/Makefile.in: Regenerate.
	* testsuite/Makefile.in: Regenerate.

2006-05-18  John David Anglin  <dave.anglin@nrc-cnrc.gc.ca>

	* pa/ffi.c (ffi_prep_args_pa32): Load floating point arguments from
	stack slot.

2006-04-22  Andreas Tobler  <a.tobler@schweiz.ch>

	* README: Remove notice about 'Crazy Comments'.
	* src/debug.c: Remove lint directives. Cleanup white spaces.
	* src/java_raw_api.c: Likewise.
	* src/prep_cif.c: Likewise.
	* src/raw_api.c: Likewise.
	* src/ffitest.c: Delete. No longer needed, all test cases migrated
	to the testsuite.
	* src/arm/ffi.c: Remove lint directives.
	* src/m32r/ffi.c: Likewise.
	* src/pa/ffi.c: Likewise.
	* src/powerpc/ffi.c: Likewise.
	* src/powerpc/ffi_darwin.c: Likewise.
	* src/sh/ffi.c: Likewise.
	* src/sh64/ffi.c: Likewise.
	* src/x86/ffi.c: Likewise.
	* testsuite/libffi.call/float2.c: Likewise.
	* testsuite/libffi.call/promotion.c: Likewise.
	* testsuite/libffi.call/struct1.c: Likewise.

2006-04-13  Andreas Tobler  <a.tobler@schweiz.ch>

	* src/pa/hpux32.S: Correct unwind offset calculation for
	ffi_closure_pa32.
	* src/pa/linux.S: Likewise.

2006-04-12  James E Wilson  <wilson@specifix.com>

	PR libgcj/26483
	* src/ia64/ffi.c (stf_spill, ldf_fill): Rewrite as macros.
	(hfa_type_load): Call stf_spill.
	(hfa_type_store): Call ldf_fill.
	(ffi_call): Adjust calls to above routines.  Add local temps for
	macro result.

2006-04-10  Matthias Klose  <doko@debian.org>

	* testsuite/lib/libffi-dg.exp (libffi-init): Recognize multilib
	directory names containing underscores.

2006-04-07  James E Wilson  <wilson@specifix.com>

	* testsuite/libffi.call/float4.c: New testcase.

2006-04-05  John David Anglin  <dave.anglin@nrc-cnrc.gc.ca>
	    Andreas Tobler  <a.tobler@schweiz.ch>

	* Makefile.am: Add PA_HPUX port.
	* Makefile.in: Regenerate.
	* include/Makefile.in: Likewise.
	* testsuite/Makefile.in: Likewise.
	* configure.ac: Add PA_HPUX rules.
	* configure: Regenerate.
	* src/pa/ffitarget.h: Rename linux target to PA_LINUX.
	Add PA_HPUX and PA64_HPUX.
	Rename FFI_LINUX ABI to FFI_PA32 ABI.
	(FFI_TRAMPOLINE_SIZE): Define for 32-bit HP-UX targets.
	(FFI_TYPE_SMALL_STRUCT2): Define.
	(FFI_TYPE_SMALL_STRUCT4): Likewise.
	(FFI_TYPE_SMALL_STRUCT8): Likewise.
	(FFI_TYPE_SMALL_STRUCT3): Redefine.
	(FFI_TYPE_SMALL_STRUCT5): Likewise.
	(FFI_TYPE_SMALL_STRUCT6): Likewise.
	(FFI_TYPE_SMALL_STRUCT7): Likewise.
	* src/pa/ffi.c (ROUND_DOWN): Delete.
	(fldw, fstw, fldd, fstd): Use '__asm__'.
	(ffi_struct_type): Add support for FFI_TYPE_SMALL_STRUCT2,
	FFI_TYPE_SMALL_STRUCT4 and FFI_TYPE_SMALL_STRUCT8.
	(ffi_prep_args_LINUX): Rename to ffi_prep_args_pa32. Update comment.
	Simplify incrementing of stack slot variable. Change type of local
	'n' to unsigned int.
	(ffi_size_stack_LINUX): Rename to ffi_size_stack_pa32. Handle long
	double on PA_HPUX.
	(ffi_prep_cif_machdep): Likewise.
	(ffi_call): Likewise.
	(ffi_closure_inner_LINUX): Rename to ffi_closure_inner_pa32. Change
	return type to ffi_status. Simplify incrementing of stack slot
	variable. Only copy floating point argument registers when PA_LINUX
	is true. Reformat debug statement.
	Add support for FFI_TYPE_SMALL_STRUCT2, FFI_TYPE_SMALL_STRUCT4 and
	FFI_TYPE_SMALL_STRUCT8.
	(ffi_closure_LINUX): Rename to ffi_closure_pa32. Add 'extern' to
	declaration.
	(ffi_prep_closure): Make linux trampoline conditional on PA_LINUX.
	Add nops to cache flush.  Add trampoline for PA_HPUX.
	* src/pa/hpux32.S: New file.
	* src/pa/linux.S (ffi_call_LINUX): Rename to ffi_call_pa32. Rename
	ffi_prep_args_LINUX to ffi_prep_args_pa32.
	Localize labels. Add support for 2, 4 and 8-byte small structs. Handle
	unaligned destinations in 3, 5, 6 and 7-byte small structs. Order
	argument type checks so that common argument types appear first.
	(ffi_closure_LINUX): Rename to ffi_closure_pa32. Rename
	ffi_closure_inner_LINUX to ffi_closure_inner_pa32.

2006-03-24  Alan Modra  <amodra@bigpond.net.au>

	* src/powerpc/ffitarget.h (enum ffi_abi): Add FFI_LINUX.  Default
	for 32-bit using IBM extended double format.  Fix FFI_LAST_ABI.
	* src/powerpc/ffi.c (ffi_prep_args_SYSV): Handle linux variant of
	FFI_TYPE_LONGDOUBLE.
	(ffi_prep_args64): Assert using IBM extended double.
	(ffi_prep_cif_machdep): Don't munge FFI_TYPE_LONGDOUBLE type.
	Handle FFI_LINUX FFI_TYPE_LONGDOUBLE return and args.
	(ffi_call): Handle FFI_LINUX.
	(ffi_closure_helper_SYSV): Non FFI_LINUX long double return needs
	gpr3 return pointer as for struct return.  Handle FFI_LINUX
	FFI_TYPE_LONGDOUBLE return and args.  Don't increment "nf"
	unnecessarily.
	* src/powerpc/ppc_closure.S (ffi_closure_SYSV): Load both f1 and f2
	for FFI_TYPE_LONGDOUBLE.  Move epilogue insns into case table.
	Don't use r6 as pointer to results, instead use sp offset.  Don't
	make a special call to load lr with case table address, instead
	use offset from previous call.
	* src/powerpc/sysv.S (ffi_call_SYSV): Save long double return.
	* src/powerpc/linux64.S (ffi_call_LINUX64): Simplify long double
	return.

2006-03-15  Kaz Kojima  <kkojima@gcc.gnu.org>

	* src/sh64/ffi.c (ffi_prep_cif_machdep): Handle float arguments
	passed with FP registers correctly.
	(ffi_closure_helper_SYSV): Likewise.
	* src/sh64/sysv.S: Likewise.

2006-03-01  Andreas Tobler  <a.tobler@schweiz.ch>

	* testsuite/libffi.special/unwindtest.cc (closure_test_fn): Mark cif,
	args and userdata unused.
	(closure_test_fn1): Mark cif and userdata unused.
	(main): Remove unused res.

2006-02-28  Andreas Tobler  <a.tobler@schweiz.ch>

	* testsuite/libffi.call/call.exp: Adjust FSF address. Add test runs for
	-O2, -O3, -Os and the warning flags -W -Wall.
	* testsuite/libffi.special/special.exp: Likewise.
	* testsuite/libffi.call/ffitest.h: Add an __UNUSED__ macro to mark
	unused parameter unused for gcc or else do nothing.
	* testsuite/libffi.special/ffitestcxx.h: Likewise.
	* testsuite/libffi.call/cls_12byte.c (cls_struct_12byte_gn): Mark cif
	and userdata unused.
	* testsuite/libffi.call/cls_16byte.c (cls_struct_16byte_gn): Likewise.
	* testsuite/libffi.call/cls_18byte.c (cls_struct_18byte_gn): Likewise.
	* testsuite/libffi.call/cls_19byte.c (cls_struct_19byte_gn): Likewise.
	* testsuite/libffi.call/cls_1_1byte.c (cls_struct_1_1byte_gn): Likewise.
	* testsuite/libffi.call/cls_20byte.c (cls_struct_20byte_gn): Likewise.
	* testsuite/libffi.call/cls_20byte1.c (cls_struct_20byte_gn): Likewise.
	* testsuite/libffi.call/cls_24byte.c (cls_struct_24byte_gn): Likewise.
	* testsuite/libffi.call/cls_2byte.c (cls_struct_2byte_gn): Likewise.
	* testsuite/libffi.call/cls_3_1byte.c (cls_struct_3_1byte_gn): Likewise.
	* testsuite/libffi.call/cls_3byte1.c (cls_struct_3byte_gn): Likewise.
	* testsuite/libffi.call/cls_3byte2.c (cls_struct_3byte_gn1): Likewise.
	* testsuite/libffi.call/cls_4_1byte.c (cls_struct_4_1byte_gn): Likewise.
	* testsuite/libffi.call/cls_4byte.c (cls_struct_4byte_gn): Likewise.
	* testsuite/libffi.call/cls_5_1_byte.c (cls_struct_5byte_gn): Likewise.
	* testsuite/libffi.call/cls_5byte.c (cls_struct_5byte_gn): Likewise.
	* testsuite/libffi.call/cls_64byte.c (cls_struct_64byte_gn): Likewise.
	* testsuite/libffi.call/cls_6_1_byte.c (cls_struct_6byte_gn): Likewise.
	* testsuite/libffi.call/cls_6byte.c (cls_struct_6byte_gn): Likewise.
	* testsuite/libffi.call/cls_7_1_byte.c (cls_struct_7byte_gn): Likewise.
	* testsuite/libffi.call/cls_7byte.c (cls_struct_7byte_gn): Likewise.
	* testsuite/libffi.call/cls_8byte.c (cls_struct_8byte_gn): Likewise.
	* testsuite/libffi.call/cls_9byte1.c (cls_struct_9byte_gn): Likewise.
	* testsuite/libffi.call/cls_9byte2.c (cls_struct_9byte_gn): Likewise.
	* testsuite/libffi.call/cls_align_double.c (cls_struct_align_gn):
	Likewise.
	* testsuite/libffi.call/cls_align_float.c (cls_struct_align_gn):
	Likewise.
	* testsuite/libffi.call/cls_align_longdouble.c (cls_struct_align_gn):
	Likewise.
	* testsuite/libffi.call/cls_align_pointer.c (cls_struct_align_fn): Cast
	void* to avoid compiler warning.
	(main): Likewise.
	(cls_struct_align_gn): Mark cif and userdata unused.
	* testsuite/libffi.call/cls_align_sint16.c (cls_struct_align_gn):
	Likewise.
	* testsuite/libffi.call/cls_align_sint32.c (cls_struct_align_gn):
	Likewise.
	* testsuite/libffi.call/cls_align_sint64.c (cls_struct_align_gn):
	Likewise.
	* testsuite/libffi.call/cls_align_uint16.c (cls_struct_align_gn):
	Likewise.
	* testsuite/libffi.call/cls_align_uint32.c (cls_struct_align_gn):
	Likewise.
	* testsuite/libffi.call/cls_double.c (cls_ret_double_fn): Likewise.
	* testsuite/libffi.call/cls_float.c (cls_ret_float_fn): Likewise.
	* testsuite/libffi.call/cls_multi_schar.c (test_func_gn): Mark cif and
	data unused.
	(main): Cast res_call to silence gcc.
	* testsuite/libffi.call/cls_multi_sshort.c (test_func_gn): Mark cif and
	data unused.
	(main): Cast res_call to silence gcc.
	* testsuite/libffi.call/cls_multi_sshortchar.c (test_func_gn): Mark cif
	and data unused.
	(main): Cast res_call to silence gcc.
	* testsuite/libffi.call/cls_multi_uchar.c (test_func_gn): Mark cif and
	data unused.
	(main): Cast res_call to silence gcc.
	* testsuite/libffi.call/cls_multi_ushort.c (test_func_gn): Mark cif and
	data unused.
	(main): Cast res_call to silence gcc.
	* testsuite/libffi.call/cls_multi_ushortchar.c (test_func_gn): Mark cif
	and data unused.
	(main): Cast res_call to silence gcc.
	* testsuite/libffi.call/cls_schar.c (cls_ret_schar_fn): Mark cif and
	userdata unused.
	(cls_ret_schar_fn): Cast printf parameter to silence gcc.
	* testsuite/libffi.call/cls_sint.c (cls_ret_sint_fn): Mark cif and
	userdata unused.
	(cls_ret_sint_fn): Cast printf parameter to silence gcc.
	* testsuite/libffi.call/cls_sshort.c (cls_ret_sshort_fn): Mark cif and
	userdata unused.
	(cls_ret_sshort_fn): Cast printf parameter to silence gcc.
	* testsuite/libffi.call/cls_uchar.c (cls_ret_uchar_fn):  Mark cif and
	userdata unused.
	(cls_ret_uchar_fn): Cast printf parameter to silence gcc.
	* testsuite/libffi.call/cls_uint.c (cls_ret_uint_fn): Mark cif and
	userdata unused.
	(cls_ret_uint_fn): Cast printf parameter to silence gcc.
	* testsuite/libffi.call/cls_ulonglong.c (cls_ret_ulonglong_fn): Mark cif
	and userdata unused.
	* testsuite/libffi.call/cls_ushort.c (cls_ret_ushort_fn): Mark cif and
	userdata unused.
	(cls_ret_ushort_fn): Cast printf parameter to silence gcc.
	* testsuite/libffi.call/float.c (floating): Remove unused parameter e.
	* testsuite/libffi.call/float1.c (main): Remove unused variable i.
	Cleanup white spaces.
	* testsuite/libffi.call/negint.c (checking): Remove unused variable i.
	* testsuite/libffi.call/nested_struct.c (cls_struct_combined_gn): Mark
	cif and userdata unused.
	* testsuite/libffi.call/nested_struct1.c (cls_struct_combined_gn):
	Likewise.
	* testsuite/libffi.call/nested_struct10.c (B_gn): Likewise.
	* testsuite/libffi.call/nested_struct2.c (B_fn): Adjust printf
	formatters to silence gcc.
	(B_gn): Mark cif and userdata unused.
	* testsuite/libffi.call/nested_struct3.c (B_gn): Mark cif and userdata
	unused.
	* testsuite/libffi.call/nested_struct4.c: Mention related PR.
	(B_gn): Mark cif and userdata unused.
	* testsuite/libffi.call/nested_struct5.c (B_gn): Mark cif and userdata
	unused.
	* testsuite/libffi.call/nested_struct6.c: Mention related PR.
	(B_gn): Mark cif and userdata unused.
	* testsuite/libffi.call/nested_struct7.c (B_gn): Mark cif and userdata
	unused.
	* testsuite/libffi.call/nested_struct8.c (B_gn): Likewise.
	* testsuite/libffi.call/nested_struct9.c (B_gn): Likewise.
	* testsuite/libffi.call/problem1.c (stub): Likewise.
	* testsuite/libffi.call/pyobjc-tc.c (main): Cast the result to silence
	gcc.
	* testsuite/libffi.call/return_fl2.c (return_fl): Add the note mentioned
	in the last commit for this test case in the test case itself.
	* testsuite/libffi.call/closure_fn0.c (closure_test_fn0): Mark cif as
	unused.
	* testsuite/libffi.call/closure_fn1.c (closure_test_fn1): Likewise.
	* testsuite/libffi.call/closure_fn2.c (closure_test_fn2): Likewise.
	* testsuite/libffi.call/closure_fn3.c (closure_test_fn3): Likewise.
	* testsuite/libffi.call/closure_fn4.c (closure_test_fn0): Likewise.
	* testsuite/libffi.call/closure_fn5.c (closure_test_fn5): Likewise.
	* testsuite/libffi.call/closure_fn6.c (closure_test_fn0): Likewise.

2006-02-22  Kaz Kojima  <kkojima@gcc.gnu.org>

	* src/sh/sysv.S: Fix register numbers in the FDE for
	ffi_closure_SYSV.

2006-02-20  Andreas Tobler  <a.tobler@schweiz.ch>

	* testsuite/libffi.call/return_fl2.c (return_fl): Remove static
	declaration to avoid a false negative on ix86. See PR323.

2006-02-18  Kaz Kojima  <kkojima@gcc.gnu.org>

	* src/sh/ffi.c (ffi_closure_helper_SYSV): Remove unused variable
	and cast integer to void * if needed.  Update the pointer to
	the FP register saved area correctly.

2006-02-17  Andreas Tobler  <a.tobler@schweiz.ch>

	* testsuite/libffi.call/nested_struct6.c: XFAIL this test until PR25630
	is fixed.
	* testsuite/libffi.call/nested_struct4.c: Likewise.

2006-02-16  Andreas Tobler  <a.tobler@schweiz.ch>

	* testsuite/libffi.call/return_dbl.c: New test case.
	* testsuite/libffi.call/return_dbl1.c: Likewise.
	* testsuite/libffi.call/return_dbl2.c: Likewise.
	* testsuite/libffi.call/return_fl.c: Likewise.
	* testsuite/libffi.call/return_fl1.c: Likewise.
	* testsuite/libffi.call/return_fl2.c: Likewise.
	* testsuite/libffi.call/return_fl3.c: Likewise.
	* testsuite/libffi.call/closure_fn6.c: Likewise.

	* testsuite/libffi.call/nested_struct2.c: Remove ffi_type_mylong
	definition.
	* testsuite/libffi.call/ffitest.h: Add ffi_type_mylong definition
	here to be used by other test cases too.

	* testsuite/libffi.call/nested_struct10.c: New test case.
	* testsuite/libffi.call/nested_struct9.c: Likewise.
	* testsuite/libffi.call/nested_struct8.c: Likewise.
	* testsuite/libffi.call/nested_struct7.c: Likewise.
	* testsuite/libffi.call/nested_struct6.c: Likewise.
	* testsuite/libffi.call/nested_struct5.c: Likewise.
	* testsuite/libffi.call/nested_struct4.c: Likewise.

2006-01-21  Andreas Tobler  <a.tobler@schweiz.ch>

	* configure.ac: Enable libffi for sparc64-*-freebsd*.
	* configure: Rebuilt.

2006-01-18  Jakub Jelinek  <jakub@redhat.com>

	* src/powerpc/sysv.S (smst_two_register): Don't call __ashldi3,
	instead do the shifting inline.
	* src/powerpc/ppc_closure.S (ffi_closure_SYSV): Don't compute %r5
	shift count unconditionally.  Simplify load sequences for 1, 2, 3, 4
	and 8 byte structs, for the remaining struct sizes don't call
	__lshrdi3, instead do the shifting inline.

2005-12-07  Thiemo Seufer  <ths@networkno.de>

	* src/mips/ffitarget.h: Remove obsolete sgidefs.h include. Add
	missing parentheses.
	* src/mips/o32.S (ffi_call_O32): Code formatting. Define
	and use A3_OFF, FP_OFF, RA_OFF. Micro-optimizations.
	(ffi_closure_O32): Likewise, but with newly defined A3_OFF2,
	A2_OFF2, A1_OFF2, A0_OFF2, RA_OFF2, FP_OFF2, S0_OFF2, GP_OFF2,
	V1_OFF2, V0_OFF2, FA_1_1_OFF2, FA_1_0_OFF2, FA_0_1_OFF2,
	FA_0_0_OFF2.
	* src/mips/ffi.c (ffi_prep_args): Code formatting. Fix
	endianness bugs.
	(ffi_prep_closure): Improve trampoline instruction scheduling.
	(ffi_closure_mips_inner_O32): Fix endianness bugs.

2005-12-03  Alan Modra  <amodra@bigpond.net.au>

	* src/powerpc/ffi.c: Formatting.
	(ffi_prep_args_SYSV): Avoid possible aliasing problems by using unions.
	(ffi_prep_args64): Likewise.

2005-09-30  Geoffrey Keating  <geoffk@apple.com>

	* testsuite/lib/libffi-dg.exp (libffi_target_compile): For
	darwin, use -shared-libgcc not -lgcc_s, and explain why.

2005-09-26  Tom Tromey  <tromey@redhat.com>

	* testsuite/libffi.call/float1.c (value_type): New typedef.
	(CANARY): New define.
	(main): Check for result buffer overflow.
	* src/powerpc/linux64.S: Handle linux64 long double returns.
	* src/powerpc/ffi.c (FLAG_RETURNS_128BITS): New constant.
	(ffi_prep_cif_machdep): Handle linux64 long double returns.

2005-08-25  Alan Modra  <amodra@bigpond.net.au>

	PR target/23404
	* src/powerpc/ffi.c (ffi_prep_args_SYSV): Correct placement of stack
	homed fp args.
	(ffi_status ffi_prep_cif_machdep): Correct stack sizing for same.

2005-08-11  Jakub Jelinek  <jakub@redhat.com>

	* configure.ac (HAVE_HIDDEN_VISIBILITY_ATTRIBUTE): New test.
	(AH_BOTTOM): Add FFI_HIDDEN definition.
	* configure: Rebuilt.
	* fficonfig.h.in: Rebuilt.
	* src/powerpc/ffi.c (hidden): Remove.
	(ffi_closure_LINUX64, ffi_prep_args64, ffi_call_LINUX64,
	ffi_closure_helper_LINUX64): Use FFI_HIDDEN instead of hidden.
	* src/powerpc/linux64_closure.S (ffi_closure_LINUX64,
	.ffi_closure_LINUX64): Use FFI_HIDDEN instead of .hidden.
	* src/x86/ffi.c (ffi_closure_SYSV, ffi_closure_raw_SYSV): Remove,
	add FFI_HIDDEN to its prototype.
	(ffi_closure_SYSV_inner): New.
	* src/x86/sysv.S (ffi_closure_SYSV, ffi_closure_raw_SYSV): New.
	* src/x86/win32.S (ffi_closure_SYSV, ffi_closure_raw_SYSV): New.

2005-08-10  Alfred M. Szmidt  <ams@gnu.org>

	PR libffi/21819:
	* configure: Rebuilt.
	* configure.ac: Handle i*86-*-gnu*.

2005-08-09  Jakub Jelinek  <jakub@redhat.com>

	* src/powerpc/ppc_closure.S (ffi_closure_SYSV): Use
	DW_CFA_offset_extended_sf rather than
	DW_CFA_GNU_negative_offset_extended.
	* src/powerpc/sysv.S (ffi_call_SYSV): Likewise.

2005-07-22  SUGIOKA Toshinobu  <sugioka@itonet.co.jp>

	* src/sh/sysv.S (ffi_call_SYSV): Stop argument popping correctly
	on sh3.
	(ffi_closure_SYSV): Change the stack layout for sh3 struct argument.
	* src/sh/ffi.c (ffi_prep_args): Fix sh3 argument copy, when it is
	partially on register.
	(ffi_closure_helper_SYSV): Likewise.
	(ffi_prep_cif_machdep): Don't set too many cif->flags.

2005-07-20  Kaz Kojima  <kkojima@gcc.gnu.org>

	* src/sh/ffi.c (ffi_call): Handle small structures correctly.
	Remove empty line.
	* src/sh64/ffi.c (simple_type): Remove.
	(return_type): Handle small structures correctly.
	(ffi_prep_args): Likewise.
	(ffi_call): Likewise.
	(ffi_closure_helper_SYSV): Likewise.
	* src/sh64/sysv.S (ffi_call_SYSV): Handle 1, 2 and 4-byte return.
	Emit position independent code if PIC and remove wrong datalabel
	prefixes from EH data.

2005-07-19  Andreas Tobler  <a.tobler@schweiz.ch>

	* Makefile.am (nodist_libffi_la_SOURCES): Add POWERPC_FREEBSD.
	* Makefile.in: Regenerate.
	* include/Makefile.in: Likewise.
	* testsuite/Makefile.in: Likewise.
	* configure.ac: Add POWERPC_FREEBSD rules.
	* configure: Regenerate.
	* src/powerpc/ffitarget.h: Add POWERPC_FREEBSD rules.
	(FFI_SYSV_TYPE_SMALL_STRUCT): Define.
	* src/powerpc/ffi.c: Add flags to handle small structure returns
	in ffi_call_SYSV.
	(ffi_prep_cif_machdep): Handle small structures for SYSV 4 ABI.
	Aka FFI_SYSV.
	(ffi_closure_helper_SYSV): Likewise.
	* src/powerpc/ppc_closure.S: Add return types for small structures.
	* src/powerpc/sysv.S: Add bits to handle small structures for
	final SYSV 4 ABI.

2005-07-10  Andreas Tobler  <a.tobler@schweiz.ch>

	* testsuite/libffi.call/cls_5_1_byte.c: New test file.
	* testsuite/libffi.call/cls_6_1_byte.c: Likewise.
	* testsuite/libffi.call/cls_7_1_byte.c: Likewise.

2005-07-05  Randolph Chung  <tausq@debian.org>

	* src/pa/ffi.c (ffi_struct_type): Rename FFI_TYPE_SMALL_STRUCT1
	as FFI_TYPE_SMALL_STRUCT3.  Break out handling for 5-7 byte
	structures.  Kill compilation warnings.
	(ffi_closure_inner_LINUX): Print return values as hex in debug
	message.  Rename FFI_TYPE_SMALL_STRUCT1 as FFI_TYPE_SMALL_STRUCT3.
	Properly handle 5-7 byte structure returns.
	* src/pa/ffitarget.h (FFI_TYPE_SMALL_STRUCT1)
	(FFI_TYPE_SMALL_STRUCT2): Remove.
	(FFI_TYPE_SMALL_STRUCT3, FFI_TYPE_SMALL_STRUCT5)
	(FFI_TYPE_SMALL_STRUCT6, FFI_TYPE_SMALL_STRUCT7): Define.
	* src/pa/linux.S: Mark source file as using PA1.1 assembly.
	(checksmst1, checksmst2): Remove.
	(checksmst3): Optimize handling of 3-byte struct returns.
	(checksmst567): Properly handle 5-7 byte struct returns.

2005-06-15  Rainer Orth  <ro@TechFak.Uni-Bielefeld.DE>

	PR libgcj/21943
	* src/mips/n32.S: Enforce PIC code.
	* src/mips/o32.S: Likewise.

2005-06-15  Rainer Orth  <ro@TechFak.Uni-Bielefeld.DE>

	* configure.ac: Treat i*86-*-solaris2.10 and up as X86_64.
	* configure: Regenerate.

2005-06-01  Alan Modra  <amodra@bigpond.net.au>

	* src/powerpc/ppc_closure.S (ffi_closure_SYSV): Don't use JUMPTARGET
	to call ffi_closure_helper_SYSV.  Append @local instead.
	* src/powerpc/sysv.S (ffi_call_SYSV): Likewise for ffi_prep_args_SYSV.

2005-05-17  Kelley Cook  <kcook@gcc.gnu.org>

	* configure.ac: Use AC_C_BIGENDIAN instead of AC_C_BIGENDIAN_CROSS.
	Use AC_CHECK_SIZEOF instead of AC_COMPILE_CHECK_SIZEOF.
	* Makefile.am (ACLOCAL_AMFLAGS): Remove -I ../config.
	* aclocal.m4, configure, fficonfig.h.in, Makefile.in,
	include/Makefile.in, testsuite/Makefile.in: Regenerate.

2005-05-09  Mike Stump  <mrs@apple.com>

	* configure: Regenerate.

2005-05-08  Richard Henderson  <rth@redhat.com>

	PR libffi/21285
	* src/alpha/osf.S: Update unwind into to match code.

2005-05-04  Andreas Degert <ad@papyrus-gmbh.de>
	    Richard Henderson  <rth@redhat.com>

	* src/x86/ffi64.c (ffi_prep_cif_machdep): Save sse-used flag in
	bit 11 of flags.
	(ffi_call): Mask return type field.  Pass ssecount to ffi_call_unix64.
	(ffi_prep_closure): Set carry bit if sse-used flag set.
	* src/x86/unix64.S (ffi_call_unix64): Add ssecount argument.
	Only load sse registers if ssecount non-zero.
	(ffi_closure_unix64): Only save sse registers if carry set on entry.

2005-04-29  Ralf Corsepius  <ralf.corsepius@rtems.org>

	* configure.ac: Add i*86-*-rtems*, sparc*-*-rtems*,
	powerpc-*rtems*, arm*-*-rtems*, sh-*-rtems*.
	* configure: Regenerate.

2005-04-20  Hans-Peter Nilsson  <hp@axis.com>

	* testsuite/lib/libffi-dg.exp (libffi-dg-test-1): In regsub use,
	have Tcl8.3-compatible intermediate variable.

2005-04-18  Simon Posnjak <simon.posnjak@siol.net>
	    Hans-Peter Nilsson  <hp@axis.com>

	* Makefile.am: Add CRIS support.
	* configure.ac: Likewise.
	* Makefile.in, configure, testsuite/Makefile.in,
	include/Makefile.in: Regenerate.
	* src/cris: New directory.
	* src/cris/ffi.c, src/cris/sysv.S, src/cris/ffitarget.h: New files.
	* src/prep_cif.c (ffi_prep_cif): Wrap in #ifndef __CRIS__.

	* testsuite/lib/libffi-dg.exp (libffi-dg-test-1): Replace \n with
	\r?\n in output tests.

2005-04-12  Mike Stump  <mrs@apple.com>

	* configure: Regenerate.

2005-03-30  Hans Boehm  <Hans.Boehm@hp.com>

	* src/ia64/ffitarget.h (ffi_arg): Use long long instead of DI.

2005-03-30  Steve Ellcey  <sje@cup.hp.com>

	* src/ia64/ffitarget.h (ffi_arg) ADD DI attribute.
	(ffi_sarg) Ditto.
	* src/ia64/unix.S (ffi_closure_unix): Extend gp
	to 64 bits in ILP32 mode.
	Load 64 bits even for short data.

2005-03-23  Mike Stump  <mrs@apple.com>

	* src/powerpc/darwin.S: Update for -m64 multilib.
	* src/powerpc/darwin_closure.S: Likewise.

2005-03-21  Zack Weinberg  <zack@codesourcery.com>

	* configure.ac: Do not invoke TL_AC_GCC_VERSION.
	Do not set tool_include_dir.
	* aclocal.m4, configure, Makefile.in, testsuite/Makefile.in:
	Regenerate.
	* include/Makefile.am: Set gcc_version and toollibffidir.
	* include/Makefile.in: Regenerate.

2005-02-22  Andrew Haley  <aph@redhat.com>

	* src/powerpc/ffi.c (ffi_prep_cif_machdep): Bump alignment to
	odd-numbered register pairs for 64-bit integer types.

2005-02-23  Andreas Tobler  <a.tobler@schweiz.ch>

	PR libffi/20104
	* testsuite/libffi.call/return_ll1.c: New test case.

2005-02-11  Janis Johnson  <janis187@us.ibm.com>

	* testsuite/libffi.call/cls_align_longdouble.c: Remove dg-options.
	* testsuite/libffi.call/float.c: Ditto.
	* testsuite/libffi.call/float2.c: Ditto.
	* testsuite/libffi.call/float3.c: Ditto.

2005-02-08  Andreas Tobler  <a.tobler@schweiz.ch>

	* src/frv/ffitarget.h: Remove PPC stuff which does not belong to frv.

2005-01-12  Eric Botcazou  <ebotcazou@libertysurf.fr>

	* testsuite/libffi.special/special.exp (cxx_options): Add
	-shared-libgcc.

2004-12-31  Richard Henderson  <rth@redhat.com>

	* src/types.c (FFI_AGGREGATE_TYPEDEF): Remove.
	(FFI_TYPEDEF): Rename from FFI_INTEGRAL_TYPEDEF.  Replace size and
	offset parameters with a type parameter; deduce size and structure
	alignment.  Update all users.

2004-12-31  Richard Henderson  <rth@redhat.com>

	* src/types.c (FFI_TYPE_POINTER): Define with sizeof.
	(FFI_TYPE_LONGDOUBLE): Fix for ia64.
	* src/ia64/ffitarget.h (struct ffi_ia64_trampoline_struct): Move
	into ffi_prep_closure.
	* src/ia64/ia64_flags.h, src/ia64/ffi.c, src/ia64/unix.S: Rewrite
	from scratch.

2004-12-27  Richard Henderson  <rth@redhat.com>

	* src/x86/unix64.S: Fix typo in unwind info.

2004-12-25  Richard Henderson  <rth@redhat.com>

	* src/x86/ffi64.c (struct register_args): Rename from stackLayout.
	(enum x86_64_reg_class): Add X86_64_COMPLEX_X87_CLASS.
	(merge_classes): Check for it.
	(SSE_CLASS_P): New.
	(classify_argument): Pass byte_offset by value; perform all updates
	inside struct case.
	(examine_argument): Add classes argument; handle
	X86_64_COMPLEX_X87_CLASS.
	(ffi_prep_args): Merge into ...
	(ffi_call): ... here.  Share stack frame with ffi_call_unix64.
	(ffi_prep_cif_machdep): Setup cif->flags for proper structure return.
	(ffi_fill_return_value): Remove.
	(ffi_prep_closure): Remove dead assert.
	(ffi_closure_unix64_inner): Rename from ffi_closure_UNIX64_inner.
	Rewrite to use struct register_args instead of va_list.  Create
	flags for handling structure returns.
	* src/x86/unix64.S: Remove dead strings.
	(ffi_call_unix64): Rename from ffi_call_UNIX64.  Rewrite to share
	stack frame with ffi_call.  Handle structure returns properly.
	(float2sse, floatfloat2sse, double2sse): Remove.
	(sse2float, sse2double, sse2floatfloat): Remove.
	(ffi_closure_unix64): Rename from ffi_closure_UNIX64.  Rewrite
	to handle structure returns properly.

2004-12-08  David Edelsohn  <edelsohn@gnu.org>

	* Makefile.am (AM_MAKEFLAGS): Remove duplicate LIBCFLAGS and
	PICFLAG.
	* Makefile.in: Regenerated.

2004-12-02  Richard Sandiford  <rsandifo@redhat.com>

	* configure.ac: Use TL_AC_GCC_VERSION to set gcc_version.
	* configure, aclocal.m4, Makefile.in: Regenerate.
	* include/Makefile.in, testsuite/Makefile.in: Regenerate.

2004-11-29  Kelley Cook  <kcook@gcc.gnu.org>

	* configure: Regenerate for libtool change.

2004-11-25  Kelley Cook  <kcook@gcc.gnu.org>

	* configure: Regenerate for libtool reversion.

2004-11-24  Kelley Cook  <kcook@gcc.gnu.org>

	* configure: Regenerate for libtool change.

2004-11-23  John David Anglin  <dave.anglin@nrc-cnrc.gc.ca>

	* testsuite/lib/libffi-dg.exp: Use new procs in target-libpath.exp.

2004-11-23  Richard Sandiford  <rsandifo@redhat.com>

	* src/mips/o32.S (ffi_call_O32, ffi_closure_O32): Use jalr instead
	of jal.  Use an absolute encoding for the frame information.

2004-11-23  Kelley Cook  <kcook@gcc.gnu.org>

	* Makefile.am: Remove no-dependencies.  Add ACLOCAL_AMFLAGS.
	* acinclude.m4: Delete logic for sincludes.
	* aclocal.m4, Makefile.in, configure: Regenerate.
	* include/Makefile: Likewise.
	* testsuite/Makefile: Likewise.

2004-11-22  Eric Botcazou  <ebotcazou@libertysurf.fr>

	* src/sparc/ffi.c (ffi_prep_closure): Align doubles and 64-bit integers
	on a 8-byte boundary.
	* src/sparc/v8.S (ffi_closure_v8): Reserve frame space for arguments.

2004-10-27  Richard Earnshaw  <rearnsha@arm.com>

	* src/arm/ffi.c (ffi_prep_cif_machdep): Handle functions that return
	long long values.  Round stack allocation to a multiple of 8 bytes
	for ATPCS compatibility.
	* src/arm/sysv.S (ffi_call_SYSV): Rework to avoid use of APCS register
	names.  Handle returning long long types.  Add Thumb and interworking
	support.  Improve soft-float code.

2004-10-27  Richard Earnshaw  <rearnsha@arm.com>

	* testsuite/lib/libffi-db.exp (load_gcc_lib): New function.
	(libffi_exit): New function.
	(libffi_init): Build the testglue wrapper if needed.

2004-10-25  Eric Botcazou  <ebotcazou@libertysurf.fr>

	PR other/18138
	* testsuite/lib/libffi-dg.exp: Accept more than one multilib libgcc.

2004-10-25  Kazuhiro Inaoka <inaoka.kazuhiro@renesas.com>

	* src/m32r/libffitarget.h (FFI_CLOSURES): Set to 0.

2004-10-20  Kaz Kojima  <kkojima@gcc.gnu.org>

	* src/sh/sysv.S (ffi_call_SYSV): Don't align for double data.
	* testsuite/libffi.call/float3.c: New test case.

2004-10-18  Kaz Kojima  <kkojima@gcc.gnu.org>

	* src/sh/ffi.c (ffi_prep_closure): Set T bit in trampoline for
	the function returning a structure pointed with R2.
	* src/sh/sysv.S (ffi_closure_SYSV): Use R2 as the pointer to
	the structure return value if T bit set.  Emit position
	independent code and EH data if PIC.

2004-10-13  Kazuhiro Inaoka  <inaoka.kazuhiro@renesas.com>

	* Makefile.am: Add m32r support.
	* configure.ac: Likewise.
	* Makefile.in: Regenerate.
	* confiugre: Regenerate.
	* src/types.c: Add m32r port to FFI_INTERNAL_TYPEDEF
	(uint64, sint64, double, longdouble)
	* src/m32r: New directory.
	* src/m32r/ffi.c: New file.
	* src/m32r/sysv.S: Likewise.
	* src/m32r/ffitarget.h: Likewise.

2004-10-02  Kaz Kojima  <kkojima@gcc.gnu.org>

	* testsuite/libffi.call/negint.c: New test case.

2004-09-14  H.J. Lu  <hongjiu.lu@intel.com>

	PR libgcj/17465
	* testsuite/lib/libffi-dg.exp: Don't use global ld_library_path.
	Set up LD_LIBRARY_PATH, SHLIB_PATH, LD_LIBRARYN32_PATH,
	LD_LIBRARY64_PATH, LD_LIBRARY_PATH_32, LD_LIBRARY_PATH_64 and
	DYLD_LIBRARY_PATH.

2004-09-05  Andreas Tobler  <a.tobler@schweiz.ch>

	* testsuite/libffi.call/many_win32.c: Remove whitespaces.
	* testsuite/libffi.call/promotion.c: Likewise.
	* testsuite/libffi.call/return_ll.c: Remove unused var. Cleanup
	whitespaces.
	* testsuite/libffi.call/return_sc.c: Likewise.
	* testsuite/libffi.call/return_uc.c: Likewise.

2004-09-05  Andreas Tobler  <a.tobler@schweiz.ch>

	* src/powerpc/darwin.S: Fix comments and identation.
	* src/powerpc/darwin_closure.S: Likewise.

2004-09-02  Andreas Tobler  <a.tobler@schweiz.ch>

	* src/powerpc/ffi_darwin.c: Add flag for longdouble return values.
	(ffi_prep_args): Handle longdouble arguments.
	(ffi_prep_cif_machdep): Set flags for longdouble. Calculate space for
	longdouble.
	(ffi_closure_helper_DARWIN): Add closure handling for longdouble.
	* src/powerpc/darwin.S (_ffi_call_DARWIN): Add handling of longdouble
	values.
	* src/powerpc/darwin_closure.S (_ffi_closure_ASM): Likewise.
	* src/types.c: Defined longdouble size and alignment for darwin.

2004-09-02  Andreas Tobler  <a.tobler@schweiz.ch>

	* src/powerpc/aix.S: Remove whitespaces.
	* src/powerpc/aix_closure.S: Likewise.
	* src/powerpc/asm.h: Likewise.
	* src/powerpc/ffi.c: Likewise.
	* src/powerpc/ffitarget.h: Likewise.
	* src/powerpc/linux64.S: Likewise.
	* src/powerpc/linux64_closure.S: Likewise.
	* src/powerpc/ppc_closure.S: Likewise.
	* src/powerpc/sysv.S: Likewise.

2004-08-30  Anthony Green  <green@redhat.com>

	* Makefile.am: Add frv support.
	* Makefile.in, testsuite/Makefile.in: Rebuilt.
	* configure.ac: Read configure.host.
	* configure.in: Read configure.host.
	* configure.host: New file.  frv-elf needs libgloss.
	* include/ffi.h.in: Force ffi_closure to have a nice big (8)
	alignment.  This is needed to frv and shouldn't harm the others.
	* include/ffi_common.h (ALIGN_DOWN): New macro.
	* src/frv/ffi.c, src/frv/ffitarget.h, src/frv/eabi.S: New files.

2004-08-24  David Daney  <daney@avtrex.com>

	* testsuite/libffi.call/closure_fn0.c: Xfail mips64* instead of mips*.
	* testsuite/libffi.call/closure_fn1.c: Likewise.
	* testsuite/libffi.call/closure_fn2.c  Likewise.
	* testsuite/libffi.call/closure_fn3.c: Likewise.
	* testsuite/libffi.call/closure_fn4.c: Likewise.
	* testsuite/libffi.call/closure_fn5.c: Likewise.
	* testsuite/libffi.call/cls_18byte.c: Likewise.
	* testsuite/libffi.call/cls_19byte.c: Likewise.
	* testsuite/libffi.call/cls_1_1byte.c: Likewise.
	* testsuite/libffi.call/cls_20byte.c: Likewise.
	* testsuite/libffi.call/cls_20byte1.c: Likewise.
	* testsuite/libffi.call/cls_24byte.c: Likewise.
	* testsuite/libffi.call/cls_2byte.c: Likewise.
	* testsuite/libffi.call/cls_3_1byte.c: Likewise.
	* testsuite/libffi.call/cls_3byte1.c: Likewise.
	* testsuite/libffi.call/cls_3byte2.c: Likewise.
	* testsuite/libffi.call/cls_4_1byte.c: Likewise.
	* testsuite/libffi.call/cls_4byte.c: Likewise.
	* testsuite/libffi.call/cls_64byte.c: Likewise.
	* testsuite/libffi.call/cls_6byte.c: Likewise.
	* testsuite/libffi.call/cls_7byte.c: Likewise.
	* testsuite/libffi.call/cls_8byte.c: Likewise.
	* testsuite/libffi.call/cls_9byte1.c: Likewise.
	* testsuite/libffi.call/cls_9byte2.c: Likewise.
	* testsuite/libffi.call/cls_align_double.c: Likewise.
	* testsuite/libffi.call/cls_align_float.c: Likewise.
	* testsuite/libffi.call/cls_align_longdouble.c: Likewise.
	* testsuite/libffi.call/cls_align_pointer.c: Likewise.
	* testsuite/libffi.call/cls_align_sint16.c: Likewise.
	* testsuite/libffi.call/cls_align_sint32.c: Likewise.
	* testsuite/libffi.call/cls_align_sint64.c: Likewise.
	* testsuite/libffi.call/cls_align_uint16.c: Likewise.
	* testsuite/libffi.call/cls_align_uint32.c: Likewise.
	* testsuite/libffi.call/cls_align_uint64.c: Likewise.
	* testsuite/libffi.call/cls_double.c: Likewise.
	* testsuite/libffi.call/cls_float.c: Likewise.
	* testsuite/libffi.call/cls_multi_schar.c: Likewise.
	* testsuite/libffi.call/cls_multi_sshort.c: Likewise.
	* testsuite/libffi.call/cls_multi_sshortchar.c: Likewise.
	* testsuite/libffi.call/cls_multi_uchar.c: Likewise.
	* testsuite/libffi.call/cls_multi_ushort.c: Likewise.
	* testsuite/libffi.call/cls_multi_ushortchar.c: Likewise.
	* testsuite/libffi.call/cls_schar.c: Likewise.
	* testsuite/libffi.call/cls_sint.c: Likewise.
	* testsuite/libffi.call/cls_sshort.c: Likewise.
	* testsuite/libffi.call/cls_uchar.c: Likewise.
	* testsuite/libffi.call/cls_uint.c: Likewise.
	* testsuite/libffi.call/cls_ulonglong.c: Likewise.
	* testsuite/libffi.call/cls_ushort.c: Likewise.
	* testsuite/libffi.call/nested_struct.c: Likewise.
	* testsuite/libffi.call/nested_struct1.c: Likewise.
	* testsuite/libffi.call/nested_struct2.c: Likewise.
	* testsuite/libffi.call/nested_struct3.c: Likewise.
	* testsuite/libffi.call/problem1.c: Likewise.
	* testsuite/libffi.special/unwindtest.cc: Likewise.
	* testsuite/libffi.call/cls_12byte.c: Likewise and set return value
	to zero.
	* testsuite/libffi.call/cls_16byte.c: Likewise.
	* testsuite/libffi.call/cls_5byte.c: Likewise.

2004-08-23  David Daney <daney@avtrex.com>

	PR libgcj/13141
	* src/mips/ffitarget.h (FFI_O32_SOFT_FLOAT): New ABI.
	* src/mips/ffi.c (ffi_prep_args): Fix alignment calculation.
	(ffi_prep_cif_machdep): Handle FFI_O32_SOFT_FLOAT floating point
	parameters and return types.
	(ffi_call): Handle FFI_O32_SOFT_FLOAT ABI.
	(ffi_prep_closure): Ditto.
	(ffi_closure_mips_inner_O32): Handle FFI_O32_SOFT_FLOAT ABI, fix
	alignment calculations.
	* src/mips/o32.S (ffi_closure_O32): Don't use floating point
	instructions if FFI_O32_SOFT_FLOAT, make stack frame ABI compliant.

2004-08-14  Casey Marshall <csm@gnu.org>

	* src/mips/ffi.c (ffi_pref_cif_machdep): set `cif->flags' to
	contain `FFI_TYPE_UINT64' as return type for any 64-bit
	integer (O32 ABI only).
	(ffi_prep_closure): new function.
	(ffi_closure_mips_inner_O32): new function.
	* src/mips/ffitarget.h: Define `FFI_CLOSURES' and
	`FFI_TRAMPOLINE_SIZE' appropriately if the ABI is o32.
	* src/mips/o32.S (ffi_call_O32): add labels for .eh_frame. Return
	64 bit integers correctly.
	(ffi_closure_O32): new function.
	Added DWARF-2 unwind info for both functions.

2004-08-10  Andrew Haley  <aph@redhat.com>

	* src/x86/ffi64.c (ffi_prep_args ): 8-align all stack arguments.

2004-08-01  Robert Millan  <robertmh@gnu.org>

	* configure.ac: Detect knetbsd-gnu and kfreebsd-gnu.
	* configure: Regenerate.

2004-07-30  Maciej W. Rozycki  <macro@linux-mips.org>

	* acinclude.m4 (AC_FUNC_MMAP_BLACKLIST): Check for <sys/mman.h>
	and mmap() explicitly instead of relying on preset autoconf cache
	variables.
	* aclocal.m4: Regenerate.
	* configure: Regenerate.

2004-07-11  Ulrich Weigand  <uweigand@de.ibm.com>

	* src/s390/ffi.c (ffi_prep_args): Fix C aliasing violation.
	(ffi_check_float_struct): Remove unused prototype.

2004-06-30  Geoffrey Keating  <geoffk@apple.com>

	* src/powerpc/ffi_darwin.c (flush_icache): ';' is a comment
	character on Darwin, use '\n\t' instead.

2004-06-26  Matthias Klose  <doko@debian.org>

	* libtool-version: Fix typo in revision/age.

2004-06-17  Matthias Klose  <doko@debian.org>

	* libtool-version: New.
	* Makefile.am (libffi_la_LDFLAGS): Use -version-info for soname.
	* Makefile.in: Regenerate.

2004-06-15  Paolo Bonzini  <bonzini@gnu.org>

	* Makefile.am: Remove useless multilib rules.
	* Makefile.in: Regenerate.
	* aclocal.m4: Regenerate with automake 1.8.5.
	* configure.ac: Remove useless multilib configury.
	* configure: Regenerate.

2004-06-15  Paolo Bonzini  <bonzini@gnu.org>

	* .cvsignore: New file.

2004-06-10  Jakub Jelinek  <jakub@redhat.com>

	* src/ia64/unix.S (ffi_call_unix): Insert group barrier break
	fp_done.
	(ffi_closure_UNIX): Fix f14/f15 adjustment if FLOAT_SZ is ever
	changed from 8.

2004-06-06  Sean McNeil  <sean@mcneil.com>

	* configure.ac: Add x86_64-*-freebsd* support.
	* configure: Regenerate.

2004-04-26  Joe Buck <jbuck@welsh-buck.org>

	Bug 15093
	* configure.ac: Test for existence of mmap and sys/mman.h before
	checking blacklist.  Fix suggested by Jim Wilson.
	* configure: Regenerate.

2004-04-26  Matt Austern  <austern@apple.com>

	* src/powerpc/darwin.S: Go through a non-lazy pointer for initial
	FDE location.
	* src/powerpc/darwin_closure.S: Likewise.

2004-04-24  Andreas Tobler  <a.tobler@schweiz.ch>

	* testsuite/libffi.call/cls_multi_schar.c (main): Fix initialization
	error. Reported by Thomas Heller <theller@python.net>.
	* testsuite/libffi.call/cls_multi_sshort.c (main): Likewise.
	* testsuite/libffi.call/cls_multi_ushort.c (main): Likewise.

2004-03-20  Matthias Klose  <doko@debian.org>

	* src/pa/linux.S: Fix typo.

2004-03-19  Matthias Klose  <doko@debian.org>

	* Makefile.am: Update.
	* Makefile.in: Regenerate.
	* src/pa/ffi.h.in: Remove.
	* src/pa/ffitarget.h: New file.

2004-02-10  Randolph Chung  <tausq@debian.org>

	* Makefile.am: Add PA support.
	* Makefile.in: Regenerate.
	* include/Makefile.in: Regenerate.
	* configure.ac: Add PA target.
	* configure: Regenerate.
	* src/pa/ffi.c: New file.
	* src/pa/ffi.h.in: Add PA support.
	* src/pa/linux.S: New file.
	* prep_cif.c: Add PA support.

2004-03-16  Hosaka Yuji  <hos@tamanegi.org>

	* src/types.c: Fix alignment size of X86_WIN32 case int64 and
	double.
	* src/x86/ffi.c (ffi_prep_args): Replace ecif->cif->rtype->type
	with ecif->cif->flags.
	(ffi_call, ffi_prep_incoming_args_SYSV): Replace cif->rtype->type
	with cif->flags.
	(ffi_prep_cif_machdep): Add X86_WIN32 struct case.
	(ffi_closure_SYSV): Add 1 or 2-bytes struct case for X86_WIN32.
	* src/x86/win32.S (retstruct1b, retstruct2b, sc_retstruct1b,
	sc_retstruct2b): Add for 1 or 2-bytes struct case.

2004-03-15 Kelley Cook <kcook@gcc.gnu.org>

	* configure.in: Rename file to ...
	* configure.ac: ... this.
	* fficonfig.h.in: Regenerate.
	* Makefile.in: Regenerate.
	* include/Makefile.in: Regenerate.
	* testsuite/Makefile.in: Regenerate.

2004-03-12  Matt Austern  <austern@apple.com>

	* src/powerpc/darwin.S: Fix EH information so it corresponds to
	changes in EH format resulting from addition of linkonce support.
	* src/powerpc/darwin_closure.S: Likewise.

2004-03-11  Andreas Tobler  <a.tobler@schweiz.ch>
	    Paolo Bonzini  <bonzini@gnu.org>

	* Makefile.am (AUTOMAKE_OPTIONS): Set them.
	Remove VPATH. Remove rules for object files. Remove multilib support.
	(AM_CCASFLAGS): Add.
	* configure.in (AC_CONFIG_HEADERS): Relace AM_CONFIG_HEADER.
	(AC_PREREQ): Bump version to 2.59.
	(AC_INIT): Fill with version info and bug address.
	(ORIGINAL_LD_FOR_MULTILIBS): Remove.
	(AM_ENABLE_MULTILIB): Use this instead of AC_ARG_ENABLE.
	De-precious CC so that the right flags are passed down to multilibs.
	(AC_MSG_ERROR): Replace obsolete macro AC_ERROR.
	(AC_CONFIG_FILES): Replace obsolete macro AC_LINK_FILES.
	(AC_OUTPUT): Reorganize the output with AC_CONFIG_COMMANDS.
	* configure: Rebuilt.
	* aclocal.m4: Likewise.
	* Makefile.in, include/Makefile.in, testsuite/Makefile.in: Likewise.
	* fficonfig.h.in: Likewise.

2004-03-11  Andreas Schwab  <schwab@suse.de>

	* src/ia64/ffi.c (ffi_prep_incoming_args_UNIX): Get floating point
	arguments from fp registers only for the first 8 parameter slots.
	Don't convert a float parameter when passed in memory.

2004-03-09  Hans-Peter Nilsson  <hp@axis.com>

	* configure: Regenerate for config/accross.m4 correction.

2004-02-25  Matt Kraai  <kraai@alumni.cmu.edu>

	* src/powerpc/ffi.c (ffi_prep_args_SYSV): Change
	ecif->cif->bytes to bytes.
	(ffi_prep_cif_machdep): Add braces around nested if statement.

2004-02-09  Alan Modra  <amodra@bigpond.net.au>

	* src/types.c (pointer): POWERPC64 has 8 byte pointers.

	* src/powerpc/ffi.c (ffi_prep_args64): Correct long double handling.
	(ffi_closure_helper_LINUX64): Fix typo.
	* testsuite/libffi.call/cls_align_longdouble.c: Pass -mlong-double-128
	for powerpc64-*-*.
	* testsuite/libffi.call/float.c: Likewise.
	* testsuite/libffi.call/float2.c: Likewise.

2004-02-08  Alan Modra  <amodra@bigpond.net.au>

	* src/powerpc/ffi.c (ffi_prep_cif_machdep <FFI_LINUX64>): Correct
	long double function return and long double arg handling.
	(ffi_closure_helper_LINUX64): Formatting.  Delete unused "ng" var.
	Use "end_pfr" instead of "nf".  Correct long double handling.
	Localise "temp".
	* src/powerpc/linux64.S (ffi_call_LINUX64): Save f2 long double
	return value.
	* src/powerpc/linux64_closure.S (ffi_closure_LINUX64): Allocate
	space for long double return value.  Adjust stack frame and offsets.
	Load f2 long double return.

2004-02-07  Alan Modra  <amodra@bigpond.net.au>

	* src/types.c: Use 16 byte long double for POWERPC64.

2004-01-25  Eric Botcazou  <ebotcazou@libertysurf.fr>

	* src/sparc/ffi.c (ffi_prep_args_v9): Shift the parameter array
	when the structure return address is passed in %o0.
	(ffi_V9_return_struct): Rename into ffi_v9_layout_struct.
	(ffi_v9_layout_struct): Align the field following a nested structure
	on a word boundary.  Use memmove instead of memcpy.
	(ffi_call): Update call to ffi_V9_return_struct.
	(ffi_prep_closure): Define 'ctx' only for V8.
	(ffi_closure_sparc_inner): Clone into ffi_closure_sparc_inner_v8
	and ffi_closure_sparc_inner_v9.
	(ffi_closure_sparc_inner_v8): Return long doubles by reference.
	Always skip the structure return address.  For structures and long
	doubles, copy the argument directly.
	(ffi_closure_sparc_inner_v9): Skip the structure return address only
	if required.  Shift the maximum floating-point slot accordingly.  For
	big structures, copy the argument directly; otherwise, left-justify the
	argument and call ffi_v9_layout_struct to lay out the structure on
	the stack.
	* src/sparc/v8.S: Undef STACKFRAME before defining it.
	(ffi_closure_v8): Pass the structure return address.  Update call to
	ffi_closure_sparc_inner_v8.  Short-circuit FFI_TYPE_INT handling.
	Skip the 'unimp' insn when returning long doubles and structures.
	* src/sparc/v9.S: Undef STACKFRAME before defining it.
	(ffi_closure_v9): Increase the frame size by 2 words.  Short-circuit
	FFI_TYPE_INT handling.  Load structures both in integers and
	floating-point registers on return.
	* README: Update status of the SPARC port.

2004-01-24  Andreas Tobler  <a.tobler@schweiz.ch>

	* testsuite/libffi.call/pyobjc-tc.c (main): Treat result value
	as of type ffi_arg.
	* testsuite/libffi.call/struct3.c (main): Fix CHECK.

2004-01-22  Ulrich Weigand  <uweigand@de.ibm.com>

	* testsuite/libffi.call/cls_uint.c (cls_ret_uint_fn): Treat result
	value as of type ffi_arg, not unsigned int.

2004-01-21  Michael Ritzert  <ritzert@t-online.de>

	* ffi64.c (ffi_prep_args): Cast the RHS of an assignment instead
	of the LHS.

2004-01-12  Andreas Tobler  <a.tobler@schweiz.ch>

	* testsuite/lib/libffi-dg.exp: Set LD_LIBRARY_PATH_32 for
	Solaris.

2004-01-08  Rainer Orth  <ro@TechFak.Uni-Bielefeld.DE>

	* testsuite/libffi.call/ffitest.h (allocate_mmap): Cast MAP_FAILED
	to void *.

2003-12-10  Richard Henderson  <rth@redhat.com>

	* testsuite/libffi.call/cls_align_pointer.c: Cast pointers to
	size_t instead of int.

2003-12-04  Hosaka Yuji  <hos@tamanegi.org>

	* testsuite/libffi.call/many_win32.c: Include <float.h>.
	* testsuite/libffi.call/many_win32.c (main): Replace variable
	int i with unsigned long ul.

	* testsuite/libffi.call/cls_align_uint64.c: New test case.
	* testsuite/libffi.call/cls_align_sint64.c: Likewise.
	* testsuite/libffi.call/cls_align_uint32.c: Likewise.
	* testsuite/libffi.call/cls_align_sint32.c: Likewise.
	* testsuite/libffi.call/cls_align_uint16.c: Likewise.
	* testsuite/libffi.call/cls_align_sint16.c: Likewise.
	* testsuite/libffi.call/cls_align_float.c: Likewise.
	* testsuite/libffi.call/cls_align_double.c: Likewise.
	* testsuite/libffi.call/cls_align_longdouble.c: Likewise.
	* testsuite/libffi.call/cls_align_pointer.c: Likewise.

2003-12-02  Hosaka Yuji  <hos@tamanegi.org>

	PR other/13221
	* src/x86/ffi.c (ffi_prep_args, ffi_prep_incoming_args_SYSV):
	Align arguments to 32 bits.

2003-12-01  Andreas Tobler  <a.tobler@schweiz.ch>

	PR other/13221
	* testsuite/libffi.call/cls_multi_sshort.c: New test case.
	* testsuite/libffi.call/cls_multi_sshortchar.c: Likewise.
	* testsuite/libffi.call/cls_multi_uchar.c: Likewise.
	* testsuite/libffi.call/cls_multi_schar.c: Likewise.
	* testsuite/libffi.call/cls_multi_ushortchar.c: Likewise.
	* testsuite/libffi.call/cls_multi_ushort.c: Likewise.

	* testsuite/libffi.special/unwindtest.cc: Cosmetics.

2003-11-26  Kaveh R. Ghazi  <ghazi@caip.rutgers.edu>

	* testsuite/libffi.call/ffitest.h: Include <fcntl.h>.
	* testsuite/libffi.special/ffitestcxx.h: Likewise.

2003-11-22  Andreas Tobler  <a.tobler@schweiz.ch>

	* Makefile.in: Rebuilt.
	* configure: Likewise.
	* testsuite/libffi.special/unwindtest.cc: Convert the mmap to
	the right type.

2003-11-21  Andreas Jaeger  <aj@suse.de>
	    Andreas Tobler  <a.tobler@schweiz.ch>

	* acinclude.m4: Add AC_FUNC_MMAP_BLACKLIST.
	* configure.in: Call AC_FUNC_MMAP_BLACKLIST.
	* Makefile.in: Rebuilt.
	* aclocal.m4: Likewise.
	* configure: Likewise.
	* fficonfig.h.in: Likewise.
	* testsuite/lib/libffi-dg.exp: Add include dir.
	* testsuite/libffi.call/ffitest.h: Add MMAP definitions.
	* testsuite/libffi.special/ffitestcxx.h: Likewise.
	* testsuite/libffi.call/closure_fn0.c: Use MMAP functionality
	for ffi_closure if available.
	* testsuite/libffi.call/closure_fn1.c: Likewise.
	* testsuite/libffi.call/closure_fn2.c: Likewise.
	* testsuite/libffi.call/closure_fn3.c: Likewise.
	* testsuite/libffi.call/closure_fn4.c: Likewise.
	* testsuite/libffi.call/closure_fn5.c: Likewise.
	* testsuite/libffi.call/cls_12byte.c: Likewise.
	* testsuite/libffi.call/cls_16byte.c: Likewise.
	* testsuite/libffi.call/cls_18byte.c: Likewise.
	* testsuite/libffi.call/cls_19byte.c: Likewise.
	* testsuite/libffi.call/cls_1_1byte.c: Likewise.
	* testsuite/libffi.call/cls_20byte.c: Likewise.
	* testsuite/libffi.call/cls_20byte1.c: Likewise.
	* testsuite/libffi.call/cls_24byte.c: Likewise.
	* testsuite/libffi.call/cls_2byte.c: Likewise.
	* testsuite/libffi.call/cls_3_1byte.c: Likewise.
	* testsuite/libffi.call/cls_3byte1.c: Likewise.
	* testsuite/libffi.call/cls_3byte2.c: Likewise.
	* testsuite/libffi.call/cls_4_1byte.c: Likewise.
	* testsuite/libffi.call/cls_4byte.c: Likewise.
	* testsuite/libffi.call/cls_5byte.c: Likewise.
	* testsuite/libffi.call/cls_64byte.c: Likewise.
	* testsuite/libffi.call/cls_6byte.c: Likewise.
	* testsuite/libffi.call/cls_7byte.c: Likewise.
	* testsuite/libffi.call/cls_8byte.c: Likewise.
	* testsuite/libffi.call/cls_9byte1.c: Likewise.
	* testsuite/libffi.call/cls_9byte2.c: Likewise.
	* testsuite/libffi.call/cls_double.c: Likewise.
	* testsuite/libffi.call/cls_float.c: Likewise.
	* testsuite/libffi.call/cls_schar.c: Likewise.
	* testsuite/libffi.call/cls_sint.c: Likewise.
	* testsuite/libffi.call/cls_sshort.c: Likewise.
	* testsuite/libffi.call/cls_uchar.c: Likewise.
	* testsuite/libffi.call/cls_uint.c: Likewise.
	* testsuite/libffi.call/cls_ulonglong.c: Likewise.
	* testsuite/libffi.call/cls_ushort.c: Likewise.
	* testsuite/libffi.call/nested_struct.c: Likewise.
	* testsuite/libffi.call/nested_struct1.c: Likewise.
	* testsuite/libffi.call/nested_struct2.c: Likewise.
	* testsuite/libffi.call/nested_struct3.c: Likewise.
	* testsuite/libffi.call/problem1.c: Likewise.
	* testsuite/libffi.special/unwindtest.cc: Likewise.

2003-11-20  Andreas Tobler  <a.tobler@schweiz.ch>

	* testsuite/lib/libffi-dg.exp: Make the -lgcc_s conditional.

2003-11-19  Andreas Tobler  <a.tobler@schweiz.ch>

	* testsuite/lib/libffi-dg.exp: Add DYLD_LIBRARY_PATH for darwin.
	Add -lgcc_s to additional flags.

2003-11-12  Andreas Tobler  <a.tobler@schweiz.ch>

	* configure.in, include/Makefile.am: PR libgcj/11147, install
	the ffitarget.h header file in a gcc versioned and target
	dependent place.
	* configure: Regenerated.
	* Makefile.in, include/Makefile.in: Likewise.
	* testsuite/Makefile.in: Likewise.

2003-11-09  Andreas Tobler  <a.tobler@schweiz.ch>

	* testsuite/libffi.call/closure_fn0.c: Print result and check
	with dg-output to make debugging easier.
	* testsuite/libffi.call/closure_fn1.c: Likewise.
	* testsuite/libffi.call/closure_fn2.c: Likewise.
	* testsuite/libffi.call/closure_fn3.c: Likewise.
	* testsuite/libffi.call/closure_fn4.c: Likewise.
	* testsuite/libffi.call/closure_fn5.c: Likewise.
	* testsuite/libffi.call/cls_12byte.c: Likewise.
	* testsuite/libffi.call/cls_16byte.c: Likewise.
	* testsuite/libffi.call/cls_18byte.c: Likewise.
	* testsuite/libffi.call/cls_19byte.c: Likewise.
	* testsuite/libffi.call/cls_1_1byte.c: Likewise.
	* testsuite/libffi.call/cls_20byte.c: Likewise.
	* testsuite/libffi.call/cls_20byte1.c: Likewise.
	* testsuite/libffi.call/cls_24byte.c: Likewise.
	* testsuite/libffi.call/cls_2byte.c: Likewise.
	* testsuite/libffi.call/cls_3_1byte.c: Likewise.
	* testsuite/libffi.call/cls_3byte1.c: Likewise.
	* testsuite/libffi.call/cls_3byte2.c: Likewise.
	* testsuite/libffi.call/cls_4_1byte.c: Likewise.
	* testsuite/libffi.call/cls_4byte.c: Likewise.
	* testsuite/libffi.call/cls_5byte.c: Likewise.
	* testsuite/libffi.call/cls_64byte.c: Likewise.
	* testsuite/libffi.call/cls_6byte.c: Likewise.
	* testsuite/libffi.call/cls_7byte.c: Likewise.
	* testsuite/libffi.call/cls_8byte.c: Likewise.
	* testsuite/libffi.call/cls_9byte1.c: Likewise.
	* testsuite/libffi.call/cls_9byte2.c: Likewise.
	* testsuite/libffi.call/cls_double.c: Likewise.
	* testsuite/libffi.call/cls_float.c: Likewise.
	* testsuite/libffi.call/cls_schar.c: Likewise.
	* testsuite/libffi.call/cls_sint.c: Likewise.
	* testsuite/libffi.call/cls_sshort.c: Likewise.
	* testsuite/libffi.call/cls_uchar.c: Likewise.
	* testsuite/libffi.call/cls_uint.c: Likewise.
	* testsuite/libffi.call/cls_ulonglong.c: Likewise.
	* testsuite/libffi.call/cls_ushort.c: Likewise.
	* testsuite/libffi.call/problem1.c: Likewise.

	* testsuite/libffi.special/unwindtest.cc: Make ffi_closure
	static.

2003-11-08  Andreas Tobler  <a.tobler@schweiz.ch>

	* testsuite/libffi.call/cls_9byte2.c: New test case.
	* testsuite/libffi.call/cls_9byte1.c: Likewise.
	* testsuite/libffi.call/cls_64byte.c: Likewise.
	* testsuite/libffi.call/cls_20byte1.c: Likewise.
	* testsuite/libffi.call/cls_19byte.c: Likewise.
	* testsuite/libffi.call/cls_18byte.c: Likewise.
	* testsuite/libffi.call/closure_fn4.c: Likewise.
	* testsuite/libffi.call/closure_fn5.c: Likewise.
	* testsuite/libffi.call/cls_schar.c: Likewise.
	* testsuite/libffi.call/cls_sint.c: Likewise.
	* testsuite/libffi.call/cls_sshort.c: Likewise.
	* testsuite/libffi.call/nested_struct2.c: Likewise.
	* testsuite/libffi.call/nested_struct3.c: Likewise.

2003-11-08  Andreas Tobler  <a.tobler@schweiz.ch>

	* testsuite/libffi.call/cls_double.c: Do a check on the result.
	* testsuite/libffi.call/cls_uchar.c: Likewise.
	* testsuite/libffi.call/cls_uint.c: Likewise.
	* testsuite/libffi.call/cls_ulonglong.c: Likewise.
	* testsuite/libffi.call/cls_ushort.c: Likewise.
	* testsuite/libffi.call/return_sc.c: Cleanup whitespaces.

2003-11-06  Andreas Tobler  <a.tobler@schweiz.ch>

	* src/prep_cif.c (ffi_prep_cif): Move the validity check after
	the initialization.

2003-10-23  Andreas Tobler  <a.tobler@schweiz.ch>

	* src/java_raw_api.c (ffi_java_ptrarray_to_raw): Replace
	FFI_ASSERT(FALSE) with FFI_ASSERT(0).

2003-10-22  David Daney  <ddaney@avtrex.com>

	* src/mips/ffitarget.h: Replace undefined UINT32 and friends with
	__attribute__((__mode__(__SI__))) and friends.

2003-10-22  Andreas Schwab  <schwab@suse.de>

	* src/ia64/ffi.c: Replace FALSE/TRUE with false/true.

2003-10-21  Andreas Tobler  <a.tobler@schweiz.ch>

	* configure.in: AC_LINK_FILES(ffitarget.h).
	* configure: Regenerate.
	* Makefile.in: Likewise.
	* include/Makefile.in: Likewise.
	* testsuite/Makefile.in: Likewise.
	* fficonfig.h.in: Likewise.

2003-10-21  Paolo Bonzini  <bonzini@gnu.org>
	    Richard Henderson  <rth@redhat.com>

	Avoid that ffi.h includes fficonfig.h.

	* Makefile.am (EXTRA_DIST): Include ffitarget.h files
	(TARGET_SRC_MIPS_GCC): Renamed to TARGET_SRC_MIPS_IRIX.
	(TARGET_SRC_MIPS_SGI): Removed.
	(MIPS_GCC): Renamed to TARGET_SRC_MIPS_IRIX.
	(MIPS_SGI): Removed.
	(CLEANFILES): Removed.
	(mostlyclean-am, clean-am, mostlyclean-sub, clean-sub): New
	targets.
	* acconfig.h: Removed.
	* configure.in: Compute sizeofs only for double and long double.
	Use them to define and subst HAVE_LONG_DOUBLE.  Include comments
	into AC_DEFINE instead of using acconfig.h.  Create
	include/ffitarget.h instead of include/fficonfig.h.  Rename
	MIPS_GCC to MIPS_IRIX, drop MIPS_SGI since we are in gcc's tree.
	AC_DEFINE EH_FRAME_FLAGS.
	* include/Makefile.am (DISTCLEANFILES): New automake macro.
	(hack_DATA): Add ffitarget.h.
	* include/ffi.h.in: Remove all system specific definitions.
	Declare raw API even if it is not installed, why bother?
	Use limits.h instead of SIZEOF_* to define ffi_type_*.  Do
	not define EH_FRAME_FLAGS, it is in fficonfig.h now.  Include
	ffitarget.h instead of fficonfig.h.  Remove ALIGN macro.
	(UINT_ARG, INT_ARG): Removed, use ffi_arg and ffi_sarg instead.
	* include/ffi_common.h (bool): Do not define.
	(ffi_assert): Accept failed assertion.
	(ffi_type_test): Return void and accept file/line.
	(FFI_ASSERT): Pass stringized failed assertion.
	(FFI_ASSERT_AT): New macro.
	(FFI_ASSERT_VALID_TYPE): New macro.
	(UINT8, SINT8, UINT16, SINT16, UINT32, SINT32,
	UINT64, SINT64): Define here with gcc's __attribute__ macro
	instead of in ffi.h
	(FLOAT32, ALIGN): Define here instead of in ffi.h
	* include/ffi-mips.h: Removed.  Its content moved to
	src/mips/ffitarget.h after separating assembly and C sections.
	* src/alpha/ffi.c, src/alpha/ffi.c, src/java_raw_api.c
	src/prep_cif.c, src/raw_api.c, src/ia64/ffi.c,
	src/mips/ffi.c, src/mips/n32.S, src/mips/o32.S,
	src/mips/ffitarget.h, src/sparc/ffi.c, src/x86/ffi64.c:
	SIZEOF_ARG -> FFI_SIZEOF_ARG.
	* src/ia64/ffi.c: Include stdbool.h (provided by GCC 2.95+).
	* src/debug.c (ffi_assert): Accept stringized failed assertion.
	(ffi_type_test): Rewritten.
	* src/prep-cif.c (initialize_aggregate, ffi_prep_cif): Call
	FFI_ASSERT_VALID_TYPE.
	* src/alpha/ffitarget.h, src/arm/ffitarget.h,
	src/ia64/ffitarget.h, src/m68k/ffitarget.h,
	src/mips/ffitarget.h, src/powerpc/ffitarget.h,
	src/s390/ffitarget.h, src/sh/ffitarget.h,
	src/sh64/ffitarget.h, src/sparc/ffitarget.h,
	src/x86/ffitarget.h: New files.
	* src/alpha/osf.S, src/arm/sysv.S, src/ia64/unix.S,
	src/m68k/sysv.S, src/mips/n32.S, src/mips/o32.S,
	src/powerpc/aix.S, src/powerpc/darwin.S,
	src/powerpc/ffi_darwin.c, src/powerpc/linux64.S,
	src/powerpc/linux64_closure.S, src/powerpc/ppc_closure.S,
	src/powerpc/sysv.S, src/s390/sysv.S, src/sh/sysv.S,
	src/sh64/sysv.S, src/sparc/v8.S, src/sparc/v9.S,
	src/x86/sysv.S, src/x86/unix64.S, src/x86/win32.S:
	include fficonfig.h

2003-10-20  Rainer Orth  <ro@TechFak.Uni-Bielefeld.DE>

	* src/mips/ffi.c: Use _ABIN32, _ABIO32 instead of external
	_MIPS_SIM_NABI32, _MIPS_SIM_ABI32.

2003-10-19  Andreas Tobler  <a.tobler@schweiz.ch>

	* src/powerpc/ffi_darwin.c (ffi_prep_args): Declare bytes again.
	Used when FFI_DEBUG = 1.

2003-10-14  Alan Modra  <amodra@bigpond.net.au>

	* src/types.c (double, longdouble): Default POWERPC64 to 8 byte size
	and align.

2003-10-06  Rainer Orth  <ro@TechFak.Uni-Bielefeld.DE>

	* include/ffi_mips.h: Define FFI_MIPS_N32 for N32/N64 ABIs,
	FFI_MIPS_O32 for O32 ABI.

2003-10-01  Andreas Tobler  <a.tobler@schweiz.ch>

	* testsuite/lib/libffi-dg.exp: Set LD_LIBRARY_PATH_64 for
	SPARC64. Cleanup whitespaces.

2003-09-19  Andreas Tobler  <a.tobler@schweiz.ch>

	* testsuite/libffi.call/closure_fn0.c: Xfail mips, arm,
	strongarm, xscale. Cleanup whitespaces.
	* testsuite/libffi.call/closure_fn1.c: Likewise.
	* testsuite/libffi.call/closure_fn2.c: Likewise.
	* testsuite/libffi.call/closure_fn3.c: Likewise.
	* testsuite/libffi.call/cls_12byte.c: Likewise.
	* testsuite/libffi.call/cls_16byte.c: Likewise.
	* testsuite/libffi.call/cls_1_1byte.c: Likewise.
	* testsuite/libffi.call/cls_20byte.c: Likewise.
	* testsuite/libffi.call/cls_24byte.c: Likewise.
	* testsuite/libffi.call/cls_2byte.c: Likewise.
	* testsuite/libffi.call/cls_3_1byte.c: Likewise.
	* testsuite/libffi.call/cls_3byte1.c: Likewise.
	* testsuite/libffi.call/cls_3byte2.c: Likewise.
	* testsuite/libffi.call/cls_4_1byte.c: Likewise.
	* testsuite/libffi.call/cls_4byte.c: Likewise.
	* testsuite/libffi.call/cls_5byte.c: Likewise.
	* testsuite/libffi.call/cls_6byte.c: Likewise.
	* testsuite/libffi.call/cls_7byte.c: Likewise.
	* testsuite/libffi.call/cls_8byte.c: Likewise.
	* testsuite/libffi.call/cls_double.c: Likewise.
	* testsuite/libffi.call/cls_float.c: Likewise.
	* testsuite/libffi.call/cls_uchar.c: Likewise.
	* testsuite/libffi.call/cls_uint.c: Likewise.
	* testsuite/libffi.call/cls_ulonglong.c: Likewise.
	* testsuite/libffi.call/cls_ushort.c: Likewise.
	* testsuite/libffi.call/nested_struct.c: Likewise.
	* testsuite/libffi.call/nested_struct1.c: Likewise.
	* testsuite/libffi.call/problem1.c: Likewise.
	* testsuite/libffi.special/unwindtest.cc: Likewise.
	* testsuite/libffi.call/pyobjc-tc.c: Cleanup whitespaces.

2003-09-18  David Edelsohn  <edelsohn@gnu.org>

	* src/powerpc/aix.S: Cleanup whitespaces.
	* src/powerpc/aix_closure.S: Likewise.

2003-09-18  Andreas Tobler  <a.tobler@schweiz.ch>

	* src/powerpc/darwin.S: Cleanup whitespaces, comment formatting.
	* src/powerpc/darwin_closure.S: Likewise.
	* src/powerpc/ffi_darwin.c: Likewise.

2003-09-18  Andreas Tobler  <a.tobler@schweiz.ch>
	    David Edelsohn  <edelsohn@gnu.org>

	* src/types.c (double): Add AIX and Darwin to the right TYPEDEF.
	* src/powerpc/aix_closure.S: Remove the pointer to the outgoing
	parameter stack.
	* src/powerpc/darwin_closure.S: Likewise.
	* src/powerpc/ffi_darwin.c (ffi_prep_args): Handle structures
	according to the Darwin/AIX ABI.
	(ffi_prep_cif_machdep): Likewise.
	(ffi_closure_helper_DARWIN): Likewise.
	Remove the outgoing parameter stack logic. Simplify the evaluation
	of the different CASE types.
	(ffi_prep_clousure): Avoid the casts on lvalues. Change the branch
	statement in the trampoline code.

2003-09-18  Kaz Kojima  <kkojima@gcc.gnu.org>

	* src/sh/ffi.c (ffi_prep_args): Take account into the alignement
	for the register size.
	(ffi_closure_helper_SYSV): Handle the structure return value
	address correctly.
	(ffi_closure_helper_SYSV): Return the appropriate type when
	the registers are used for the structure return value.
	* src/sh/sysv.S (ffi_closure_SYSV): Fix the stack layout for
	the 64-bit return value.  Update copyright years.

2003-09-17  Rainer Orth  <ro@TechFak.Uni-Bielefeld.DE>

	* testsuite/lib/libffi-dg.exp (libffi_target_compile): Search in
	srcdir for ffi_mips.h.

2003-09-12  Alan Modra  <amodra@bigpond.net.au>

	* src/prep_cif.c (initialize_aggregate): Include tail padding in
	structure size.
	* src/powerpc/linux64_closure.S (ffi_closure_LINUX64): Correct
	placement of float result.
	* testsuite/libffi.special/unwindtest.cc (closure_test_fn1): Correct
	cast of "resp" for big-endian 64 bit machines.

2003-09-11  Alan Modra  <amodra@bigpond.net.au>

	* src/types.c (double, longdouble): Merge identical SH and ARM
	typedefs, and add POWERPC64.
	* src/powerpc/ffi.c (ffi_prep_args64): Correct next_arg calc for
	struct split over gpr and rest.
	(ffi_prep_cif_machdep): Correct intarg_count for structures.
	* src/powerpc/linux64.S (ffi_call_LINUX64): Fix gpr offsets.

2003-09-09  Andreas Tobler  <a.tobler@schweiz.ch>

	* src/powerpc/ffi.c (ffi_closure_helper_SYSV) Handle struct
	passing correctly.

2003-09-09  Alan Modra  <amodra@bigpond.net.au>

	* configure: Regenerate.

2003-09-04  Andreas Tobler  <a.tobler@schweiz.ch>

	* Makefile.am: Remove build rules for ffitest.
	* Makefile.in: Rebuilt.

2003-09-04  Andreas Tobler  <a.tobler@schweiz.ch>

	* src/java_raw_api.c: Include <stdlib.h> to fix compiler warning
	about implicit declaration of abort().

2003-09-04  Andreas Tobler  <a.tobler@schweiz.ch>

	* Makefile.am: Add dejagnu test framework. Fixes PR other/11411.
	* Makefile.in: Rebuilt.
	* configure.in: Add dejagnu test framework.
	* configure: Rebuilt.

	* testsuite/Makefile.am: New file.
	* testsuite/Makefile.in: Built
	* testsuite/lib/libffi-dg.exp: New file.
	* testsuite/config/default.exp: Likewise.
	* testsuite/libffi.call/call.exp: Likewise.
	* testsuite/libffi.call/ffitest.h: Likewise.
	* testsuite/libffi.call/closure_fn0.c: Likewise.
	* testsuite/libffi.call/closure_fn1.c: Likewise.
	* testsuite/libffi.call/closure_fn2.c: Likewise.
	* testsuite/libffi.call/closure_fn3.c: Likewise.
	* testsuite/libffi.call/cls_1_1byte.c: Likewise.
	* testsuite/libffi.call/cls_3_1byte.c: Likewise.
	* testsuite/libffi.call/cls_4_1byte.c: Likewise.
	* testsuite/libffi.call/cls_2byte.c: Likewise.
	* testsuite/libffi.call/cls_3byte1.c: Likewise.
	* testsuite/libffi.call/cls_3byte2.c: Likewise.
	* testsuite/libffi.call/cls_4byte.c: Likewise.
	* testsuite/libffi.call/cls_5byte.c: Likewise.
	* testsuite/libffi.call/cls_6byte.c: Likewise.
	* testsuite/libffi.call/cls_7byte.c: Likewise.
	* testsuite/libffi.call/cls_8byte.c: Likewise.
	* testsuite/libffi.call/cls_12byte.c: Likewise.
	* testsuite/libffi.call/cls_16byte.c: Likewise.
	* testsuite/libffi.call/cls_20byte.c: Likewise.
	* testsuite/libffi.call/cls_24byte.c: Likewise.
	* testsuite/libffi.call/cls_double.c: Likewise.
	* testsuite/libffi.call/cls_float.c: Likewise.
	* testsuite/libffi.call/cls_uchar.c: Likewise.
	* testsuite/libffi.call/cls_uint.c: Likewise.
	* testsuite/libffi.call/cls_ulonglong.c: Likewise.
	* testsuite/libffi.call/cls_ushort.c: Likewise.
	* testsuite/libffi.call/float.c: Likewise.
	* testsuite/libffi.call/float1.c: Likewise.
	* testsuite/libffi.call/float2.c: Likewise.
	* testsuite/libffi.call/many.c: Likewise.
	* testsuite/libffi.call/many_win32.c: Likewise.
	* testsuite/libffi.call/nested_struct.c: Likewise.
	* testsuite/libffi.call/nested_struct1.c: Likewise.
	* testsuite/libffi.call/pyobjc-tc.c: Likewise.
	* testsuite/libffi.call/problem1.c: Likewise.
	* testsuite/libffi.call/promotion.c: Likewise.
	* testsuite/libffi.call/return_ll.c: Likewise.
	* testsuite/libffi.call/return_sc.c: Likewise.
	* testsuite/libffi.call/return_uc.c: Likewise.
	* testsuite/libffi.call/strlen.c: Likewise.
	* testsuite/libffi.call/strlen_win32.c: Likewise.
	* testsuite/libffi.call/struct1.c: Likewise.
	* testsuite/libffi.call/struct2.c: Likewise.
	* testsuite/libffi.call/struct3.c: Likewise.
	* testsuite/libffi.call/struct4.c: Likewise.
	* testsuite/libffi.call/struct5.c: Likewise.
	* testsuite/libffi.call/struct6.c: Likewise.
	* testsuite/libffi.call/struct7.c: Likewise.
	* testsuite/libffi.call/struct8.c: Likewise.
	* testsuite/libffi.call/struct9.c: Likewise.
	* testsuite/libffi.special/special.exp: New file.
	* testsuite/libffi.special/ffitestcxx.h: Likewise.
	* testsuite/libffi.special/unwindtest.cc: Likewise.


2003-08-13  Kaz Kojima  <kkojima@gcc.gnu.org>

	* src/sh/ffi.c (OFS_INT16): Set 0 for little endian case.  Update
	copyright years.

2003-08-02  Alan Modra  <amodra@bigpond.net.au>

	* src/powerpc/ffi.c (ffi_prep_args64): Modify for changed gcc
	structure passing.
	(ffi_closure_helper_LINUX64): Likewise.
	* src/powerpc/linux64.S: Remove code writing to parm save area.
	* src/powerpc/linux64_closure.S (ffi_closure_LINUX64): Use return
	address in lr from ffi_closure_helper_LINUX64 call to calculate
	table address.  Optimize function tail.

2003-07-28  Andreas Tobler  <a.tobler@schweiz.ch>

	* src/sparc/ffi.c: Handle all floating point registers.
	* src/sparc/v9.S: Likewise. Fixes second part of PR target/11410.

2003-07-11  Gerald Pfeifer  <pfeifer@dbai.tuwien.ac.at>

	* README: Note that libffi is not part of GCC.  Update the project
	URL and status.

2003-06-19  Franz Sirl  <Franz.Sirl-kernel@lauterbach.com>

	* src/powerpc/ppc_closure.S: Include ffi.h.

2003-06-13  Rainer Orth  <ro@TechFak.Uni-Bielefeld.DE>

	* src/x86/sysv.S: Avoid gas-only .uleb128/.sleb128 directives.
	Use C style comments.

2003-06-13  Kaz Kojima  <kkojima@rr.iij4u.or.jp>

	* Makefile.am: Add SHmedia support.  Fix a typo of SH support.
	* Makefile.in: Regenerate.
	* configure.in (sh64-*-linux*, sh5*-*-linux*): Add target.
	* configure: Regenerate.
	* include/ffi.h.in: Add SHmedia support.
	* src/sh64/ffi.c: New file.
	* src/sh64/sysv.S: New file.

2003-05-16  Jakub Jelinek  <jakub@redhat.com>

	* configure.in (HAVE_RO_EH_FRAME): Check whether .eh_frame section
	should be read-only.
	* configure: Rebuilt.
	* fficonfig.h.in: Rebuilt.
	* include/ffi.h.in (EH_FRAME_FLAGS): Define.
	* src/alpha/osf.S: Use EH_FRAME_FLAGS.
	* src/powerpc/linux64.S: Likewise.
	* src/powerpc/linux64_closure.S: Likewise.  Include ffi.h.
	* src/powerpc/sysv.S: Use EH_FRAME_FLAGS.  Use pcrel encoding
	if -fpic/-fPIC/-mrelocatable.
	* src/powerpc/powerpc_closure.S: Likewise.
	* src/sparc/v8.S: If HAVE_RO_EH_FRAME is defined, don't include
	#write in .eh_frame flags.
	* src/sparc/v9.S: Likewise.
	* src/x86/unix64.S: Use EH_FRAME_FLAGS.
	* src/x86/sysv.S: Likewise.  Use pcrel encoding if -fpic/-fPIC.
	* src/s390/sysv.S: Use EH_FRAME_FLAGS.  Include ffi.h.

2003-05-07  Jeff Sturm  <jsturm@one-point.com>

	Fixes PR bootstrap/10656
	* configure.in (HAVE_AS_REGISTER_PSEUDO_OP): Test assembler
	support for .register pseudo-op.
	* src/sparc/v8.S: Use it.
	* fficonfig.h.in: Rebuilt.
	* configure: Rebuilt.

2003-04-18  Jakub Jelinek  <jakub@redhat.com>

	* include/ffi.h.in (POWERPC64): Define if 64-bit.
	(enum ffi_abi): Add FFI_LINUX64 on POWERPC.
	Make it the default on POWERPC64.
	(FFI_TRAMPOLINE_SIZE): Define to 24 on POWERPC64.
	* configure.in: Change powerpc-*-linux* into powerpc*-*-linux*.
	* configure: Rebuilt.
	* src/powerpc/ffi.c (hidden): Define.
	(ffi_prep_args_SYSV): Renamed from
	ffi_prep_args.  Cast pointers to unsigned long to shut up warnings.
	(NUM_GPR_ARG_REGISTERS64, NUM_FPR_ARG_REGISTERS64,
	ASM_NEEDS_REGISTERS64): New.
	(ffi_prep_args64): New function.
	(ffi_prep_cif_machdep): Handle FFI_LINUX64 ABI.
	(ffi_call): Likewise.
	(ffi_prep_closure): Likewise.
	(flush_icache): Surround by #ifndef POWERPC64.
	(ffi_dblfl): New union type.
	(ffi_closure_helper_SYSV): Use it to avoid aliasing problems.
	(ffi_closure_helper_LINUX64): New function.
	* src/powerpc/ppc_closure.S: Surround whole file by #ifndef
	__powerpc64__.
	* src/powerpc/sysv.S: Likewise.
	(ffi_call_SYSV): Rename ffi_prep_args to ffi_prep_args_SYSV.
	* src/powerpc/linux64.S: New file.
	* src/powerpc/linux64_closure.S: New file.
	* Makefile.am (EXTRA_DIST): Add src/powerpc/linux64.S and
	src/powerpc/linux64_closure.S.
	(TARGET_SRC_POWERPC): Likewise.

	* src/ffitest.c (closure_test_fn, closure_test_fn1, closure_test_fn2,
	closure_test_fn3): Fix result printing on big-endian 64-bit
	machines.
	(main): Print tst2_arg instead of uninitialized tst2_result.

	* src/ffitest.c (main): Hide what closure pointer really points to
	from the compiler.

2003-04-16  Richard Earnshaw  <rearnsha@arm.com>

	* configure.in (arm-*-netbsdelf*): Add configuration.
	(configure): Regenerated.

2003-04-04  Loren J. Rittle  <ljrittle@acm.org>

	* include/Makefile.in: Regenerate.

2003-03-21  Zdenek Dvorak  <rakdver@atrey.karlin.mff.cuni.cz>

	* libffi/include/ffi.h.in: Define X86 instead of X86_64 in 32
	bit mode.
	* libffi/src/x86/ffi.c (ffi_closure_SYSV, ffi_closure_raw_SYSV):
	Receive closure pointer through parameter, read args using
	__builtin_dwarf_cfa.
	(FFI_INIT_TRAMPOLINE): Send closure reference through eax.

2003-03-12  Andreas Schwab  <schwab@suse.de>

	* configure.in: Avoid trailing /. in toolexeclibdir.
	* configure: Rebuilt.

2003-03-03  Andreas Tobler <a.tobler@schweiz.ch>

	* src/powerpc/darwin_closure.S: Recode to fit dynamic libraries.

2003-02-06  Andreas Tobler <a.tobler@schweiz.ch>

	* libffi/src/powerpc/darwin_closure.S:
	Fix alignement bug, allocate 8 bytes for the result.
	* libffi/src/powerpc/aix_closure.S:
	Likewise.
	* libffi/src/powerpc/ffi_darwin.c:
	Update stackframe description for aix/darwin_closure.S.

2003-02-06  Jakub Jelinek  <jakub@redhat.com>

	* src/s390/ffi.c (ffi_closure_helper_SYSV): Add hidden visibility
	attribute.

2003-01-31  Christian Cornelssen  <ccorn@cs.tu-berlin.de>,
	    Andreas Schwab  <schwab@suse.de>

	* configure.in: Adjust command to source config-ml.in to account
	for changes to the libffi_basedir definition.
	(libffi_basedir): Remove ${srcdir} from value and include trailing
	slash if nonempty.

	* configure: Regenerate.

2003-01-29  Franz Sirl  <Franz.Sirl-kernel@lauterbach.com>

	* src/powerpc/ppc_closure.S: Recode to fit shared libs.

2003-01-28  Andrew Haley  <aph@redhat.com>

	* include/ffi.h.in: Enable FFI_CLOSURES for x86_64.
	* src/x86/ffi64.c (ffi_prep_closure): New.
	(ffi_closure_UNIX64_inner): New.
	* src/x86/unix64.S (ffi_closure_UNIX64): New.

2003-01-27  Alexandre Oliva  <aoliva@redhat.com>

	* configure.in (toolexecdir, toolexeclibdir): Set and AC_SUBST.
	Remove USE_LIBDIR conditional.
	* Makefile.am (toolexecdir, toolexeclibdir): Don't override.
	* Makefile.in, configure: Rebuilt.

2003-01027  David Edelsohn  <edelsohn@gnu.org>

	* Makefile.am (TARGET_SRC_POWERPC_AIX): Fix typo.
	* Makefile.in: Regenerate.

2003-01-22  Andrew Haley  <aph@redhat.com>

	* src/powerpc/darwin.S (_ffi_call_AIX): Add Augmentation size to
	unwind info.

2003-01-21  Andreas Tobler  <a.tobler@schweiz.ch>

	* src/powerpc/darwin.S: Add unwind info.
	* src/powerpc/darwin_closure.S: Likewise.

2003-01-14  Andrew Haley  <aph@redhat.com>

	* src/x86/ffi64.c (ffi_prep_args): Check for void retval.
	(ffi_prep_cif_machdep): Likewise.
	* src/x86/unix64.S: Add unwind info.

2003-01-14  Andreas Jaeger  <aj@suse.de>

	* src/ffitest.c (main): Only use ffi_closures if those are
	supported.

2003-01-13 Andreas Tobler <a.tobler@schweiz.ch>

	* libffi/src/ffitest.c
	 add closure testcases

2003-01-13 Kevin B. Hendricks <khendricks@ivey.uwo.ca>

	* libffi/src/powerpc/ffi.c
	 fix alignment bug for float (4 byte aligned iso 8 byte)

2003-01-09  Geoffrey Keating  <geoffk@apple.com>

	* src/powerpc/ffi_darwin.c: Remove RCS version string.
	* src/powerpc/darwin.S: Remove RCS version string.

2003-01-03  Jeff Sturm  <jsturm@one-point.com>

	* include/ffi.h.in: Add closure defines for SPARC, SPARC64.
	* src/ffitest.c (main): Use static storage for closure.
	* src/sparc/ffi.c (ffi_prep_closure, ffi_closure_sparc_inner): New.
	* src/sparc/v8.S (ffi_closure_v8): New.
	* src/sparc/v9.S (ffi_closure_v9): New.

2002-11-10  Ranjit Mathew <rmathew@hotmail.com>

	* include/ffi.h.in: Added FFI_STDCALL ffi_type
	  enumeration for X86_WIN32.
	* src/x86/win32.S: Added ffi_call_STDCALL function
	  definition.
	* src/x86/ffi.c (ffi_call/ffi_raw_call): Added
	  switch cases for recognising FFI_STDCALL and
	  calling ffi_call_STDCALL if target is X86_WIN32.
	* src/ffitest.c (my_stdcall_strlen/stdcall_many):
	  stdcall versions of the "my_strlen" and "many"
	  test functions (for X86_WIN32).
	  Added test cases to test stdcall invocation using
	  these functions.

2002-12-02  Kaz Kojima  <kkojima@gcc.gnu.org>

	* src/sh/sysv.S: Add DWARF2 unwind info.

2002-11-27  Ulrich Weigand  <uweigand@de.ibm.com>

	* src/s390/sysv.S (.eh_frame section): Make section read-only.

2002-11-26  Jim Wilson  <wilson@redhat.com>

	* src/types.c (FFI_TYPE_POINTER): Has size 8 on IA64.

2002-11-23  H.J. Lu <hjl@gnu.org>

	* acinclude.m4: Add dummy AM_PROG_LIBTOOL.
	Include ../config/accross.m4.
	* aclocal.m4; Rebuild.
	* configure: Likewise.

2002-11-15  Ulrich Weigand  <uweigand@de.ibm.com>

	* src/s390/sysv.S (.eh_frame section): Adapt to pcrel FDE encoding.

2002-11-11  DJ Delorie  <dj@redhat.com>

	* configure.in: Look for common files in the right place.

2002-10-08  Ulrich Weigand  <uweigand@de.ibm.com>

	* src/java_raw_api.c (ffi_java_raw_to_ptrarray): Interpret
	raw data as _Jv_word values, not ffi_raw.
	(ffi_java_ptrarray_to_raw): Likewise.
	(ffi_java_rvalue_to_raw): New function.
	(ffi_java_raw_call): Call it.
	(ffi_java_raw_to_rvalue): New function.
	(ffi_java_translate_args): Call it.
	* src/ffitest.c (closure_test_fn): Interpret return value
	as ffi_arg, not int.
	* src/s390/ffi.c (ffi_prep_cif_machdep): Add missing
	FFI_TYPE_POINTER case.
	(ffi_closure_helper_SYSV): Likewise.  Also, assume return
	values extended to word size.

2002-10-02  Andreas Jaeger  <aj@suse.de>

	* src/x86/ffi64.c (ffi_prep_cif_machdep): Remove debug output.

2002-10-01  Bo Thorsen  <bo@smetana.suse.de>

	* include/ffi.h.in: Fix i386 win32 compilation.

2002-09-30  Ulrich Weigand  <uweigand@de.ibm.com>

	* configure.in: Add s390x-*-linux-* target.
	* configure: Regenerate.
	* include/ffi.h.in: Define S390X for s390x targets.
	(FFI_CLOSURES): Define for s390/s390x.
	(FFI_TRAMPOLINE_SIZE): Likewise.
	(FFI_NATIVE_RAW_API): Likewise.
	* src/prep_cif.c (ffi_prep_cif): Do not compute stack space for s390.
	* src/types.c (FFI_TYPE_POINTER): Use 8-byte pointers on s390x.
	* src/s390/ffi.c: Major rework of existing code.  Add support for
	s390x targets.  Add closure support.
	* src/s390/sysv.S: Likewise.

2002-09-29  Richard Earnshaw  <rearnsha@arm.com>

	* src/arm/sysv.S: Fix typo.

2002-09-28  Richard Earnshaw  <rearnsha@arm.com>

	* src/arm/sysv.S: If we don't have machine/asm.h and the pre-processor
	has defined __USER_LABEL_PREFIX__, then use it in CNAME.
	(ffi_call_SYSV): Handle soft-float.

2002-09-27  Bo Thorsen  <bo@suse.de>

	* include/ffi.h.in: Fix multilib x86-64 support.

2002-09-22  Kaveh R. Ghazi  <ghazi@caip.rutgers.edu>

	* Makefile.am (all-multi): Fix multilib parallel build.

2002-07-19  Kaz Kojima  <kkojima@gcc.gnu.org>

	* configure.in (sh[34]*-*-linux*): Add brackets.
	* configure: Regenerate.

2002-07-18  Kaz Kojima  <kkojima@gcc.gnu.org>

	* Makefile.am: Add SH support.
	* Makefile.in: Regenerate.
	* configure.in (sh-*-linux*, sh[34]*-*-linux*): Add target.
	* configure: Regenerate.
	* include/ffi.h.in: Add SH support.
	* src/sh/ffi.c: New file.
	* src/sh/sysv.S: New file.
	* src/types.c: Add SH support.

2002-07-16  Bo Thorsen  <bo@suse.de>

	* src/x86/ffi64.c: New file that adds x86-64 support.
	* src/x86/unix64.S: New file that handles argument setup for
	x86-64.
	* src/x86/sysv.S: Don't use this on x86-64.
	* src/x86/ffi.c: Don't use this on x86-64.
	Remove unused vars.
	* src/prep_cif.c (ffi_prep_cif): Don't do stack size calculation
	for x86-64.
	* src/ffitest.c (struct6): New test that tests a special case in
	the x86-64 ABI.
	(struct7): Likewise.
	(struct8): Likewise.
	(struct9): Likewise.
	(closure_test_fn): Silence warning about this when it's not used.
	(main): Add the new tests.
	(main): Fix a couple of wrong casts and silence some compiler warnings.
	* include/ffi.h.in: Add x86-64 ABI definition.
	* fficonfig.h.in: Regenerate.
	* Makefile.am: Add x86-64 support.
	* configure.in: Likewise.
	* Makefile.in: Regenerate.
	* configure: Likewise.

2002-06-24  Bo Thorsen  <bo@suse.de>

	* src/types.c: Merge settings for similar architectures.
	Add x86-64 sizes and alignments.

2002-06-23  Bo Thorsen  <bo@suse.de>

	* src/arm/ffi.c (ffi_prep_args): Remove unused vars.
	* src/sparc/ffi.c (ffi_prep_args_v8): Likewise.
	* src/mips/ffi.c (ffi_prep_args): Likewise.
	* src/m68k/ffi.c (ffi_prep_args): Likewise.

2002-07-18  H.J. Lu  (hjl@gnu.org)

	* Makefile.am (TARGET_SRC_MIPS_LINUX): New.
	(libffi_la_SOURCES): Support MIPS_LINUX.
	(libffi_convenience_la_SOURCES): Likewise.
	* Makefile.in: Regenerated.

	* configure.in (mips64*-*): Skip.
	(mips*-*-linux*): New.
	* configure: Regenerated.

	* src/mips/ffi.c: Include <sgidefs.h>.

2002-06-06  Ulrich Weigand  <uweigand@de.ibm.com>

	* src/s390/sysv.S: Save/restore %r6.  Add DWARF-2 unwind info.

2002-05-27  Roger Sayle  <roger@eyesopen.com>

	* src/x86/ffi.c (ffi_prep_args): Remove reference to avn.

2002-05-27  Bo Thorsen  <bo@suse.de>

	* src/x86/ffi.c (ffi_prep_args): Remove unused variable and
	fix formatting.

2002-05-13  Andreas Tobler  <a.tobler@schweiz.ch>

	* src/powerpc/ffi_darwin.c (ffi_prep_closure): Declare fd at
	beginning of function (for older apple cc).

2002-05-08  Alexandre Oliva  <aoliva@redhat.com>

	* configure.in (ORIGINAL_LD_FOR_MULTILIBS): Preserve LD at
	script entry, and set LD to it when configuring multilibs.
	* configure: Rebuilt.

2002-05-05  Jason Thorpe  <thorpej@wasabisystems.com>

	* configure.in (sparc64-*-netbsd*): Add target.
	(sparc-*-netbsdelf*): Likewise.
	* configure: Regenerate.

2002-04-28  David S. Miller  <davem@redhat.com>

	* configure.in, configure: Fix SPARC test in previous change.

2002-04-29  Gerhard Tonn  <GerhardTonn@swol.de>

	* Makefile.am: Add Linux for S/390 support.
	* Makefile.in: Regenerate.
	* configure.in: Add Linux for S/390 support.
	* configure: Regenerate.
	* include/ffi.h.in: Add Linux for S/390 support.
	* src/s390/ffi.c: New file from libffi CVS tree.
	* src/s390/sysv.S: New file from libffi CVS tree.

2002-04-28  Jakub Jelinek  <jakub@redhat.com>

	* configure.in (HAVE_AS_SPARC_UA_PCREL): Check for working
	%r_disp32().
	* src/sparc/v8.S: Use it.
	* src/sparc/v9.S: Likewise.
	* fficonfig.h.in: Rebuilt.
	* configure: Rebuilt.

2002-04-08  Hans Boehm  <Hans_Boehm@hp.com>

	* src/java_raw_api.c (ffi_java_raw_size): Handle FFI_TYPE_DOUBLE
	correctly.
	* src/ia64/unix.S: Add unwind information. Fix comments.
	Save sp in a way that's compatible with unwind info.
	(ffi_call_unix): Correctly restore sp in all cases.
	* src/ia64/ffi.c: Add, fix comments.

2002-04-08  Jakub Jelinek  <jakub@redhat.com>

	* src/sparc/v8.S: Make .eh_frame dependent on target word size.

2002-04-06  Jason Thorpe  <thorpej@wasabisystems.com>

	* configure.in (alpha*-*-netbsd*): Add target.
	* configure: Regenerate.

2002-04-04  Jeff Sturm  <jsturm@one-point.com>

	* src/sparc/v8.S: Add unwind info.
	* src/sparc/v9.S: Likewise.

2002-03-30  Krister Walfridsson  <cato@df.lth.se>

	* configure.in: Enable i*86-*-netbsdelf*.
	* configure: Rebuilt.

2002-03-29  David Billinghurst <David.Billinghurst@riotinto.com>

	PR other/2620
	* src/mips/n32.s: Delete
	* src/mips/o32.s: Delete

2002-03-21  Loren J. Rittle  <ljrittle@acm.org>

	* configure.in: Enable alpha*-*-freebsd*.
	* configure: Rebuilt.

2002-03-17  Bryce McKinlay  <bryce@waitaki.otago.ac.nz>

	* Makefile.am: libfficonvenience -> libffi_convenience.
	* Makefile.in: Rebuilt.

	* Makefile.am: Define ffitest_OBJECTS.
	* Makefile.in: Rebuilt.

2002-03-07  Andreas Tobler  <toa@pop.agri.ch>
	    David Edelsohn  <edelsohn@gnu.org>

	* Makefile.am (EXTRA_DIST): Add Darwin and AIX closure files.
	(TARGET_SRC_POWERPC_AIX): Add aix_closure.S.
	(TARGET_SRC_POWERPC_DARWIN): Add darwin_closure.S.
	* Makefile.in: Regenerate.
	* include/ffi.h.in: Add AIX and Darwin closure definitions.
	* src/powerpc/ffi_darwin.c (ffi_prep_closure): New function.
	(flush_icache, flush_range): New functions.
	(ffi_closure_helper_DARWIN): New function.
	* src/powerpc/aix_closure.S: New file.
	* src/powerpc/darwin_closure.S: New file.

2002-02-24  Jeff Sturm  <jsturm@one-point.com>

	* include/ffi.h.in: Add typedef for ffi_arg.
	* src/ffitest.c (main): Declare rint with ffi_arg.

2002-02-21  Andreas Tobler  <toa@pop.agri.ch>

	* src/powerpc/ffi_darwin.c (ffi_prep_args): Skip appropriate
	number of GPRs for floating-point arguments.

2002-01-31  Anthony Green  <green@redhat.com>

	* configure: Rebuilt.
	* configure.in: Replace CHECK_SIZEOF and endian tests with
	cross-compiler friendly macros.
	* aclocal.m4 (AC_COMPILE_CHECK_SIZEOF, AC_C_BIGENDIAN_CROSS): New
	macros.

2002-01-18  David Edelsohn  <edelsohn@gnu.org>

	* src/powerpc/darwin.S (_ffi_call_AIX): New.
	* src/powerpc/aix.S (ffi_call_DARWIN): New.

2002-01-17  David Edelsohn  <edelsohn@gnu.org>

	* Makefile.am (EXTRA_DIST): Add Darwin and AIX files.
	(TARGET_SRC_POWERPC_AIX): New.
	(POWERPC_AIX): New stanza.
	* Makefile.in: Regenerate.
	* configure.in: Add AIX case.
	* configure: Regenerate.
	* include/ffi.h.in (ffi_abi): Add FFI_AIX.
	* src/powerpc/ffi_darwin.c (ffi_status): Use "long" to scale frame
	size.  Fix "long double" support.
	(ffi_call): Add FFI_AIX case.
	* src/powerpc/aix.S: New.

2001-10-09  John Hornkvist  <john@toastedmarshmallow.com>

	Implement Darwin PowerPC ABI.
	* configure.in: Handle powerpc-*-darwin*.
	* Makefile.am: Set source files for POWERPC_DARWIN.
	* configure: Rebuilt.
	* Makefile.in: Rebuilt.
	* include/ffi.h.in: Define FFI_DARWIN and FFI_DEFAULT_ABI for
	POWERPC_DARWIN.
	* src/powerpc/darwin.S: New file.
	* src/powerpc/ffi_darwin.c: New file.

2001-10-07  Joseph S. Myers  <jsm28@cam.ac.uk>

	* src/x86/ffi.c: Fix spelling error of "separate" as "seperate".

2001-07-16  Rainer Orth  <ro@TechFak.Uni-Bielefeld.DE>

	* src/x86/sysv.S: Avoid gas-only .balign directive.
	Use C style comments.

2001-07-16  Rainer Orth  <ro@TechFak.Uni-Bielefeld.DE>

	* src/alpha/ffi.c (ffi_prep_closure): Avoid gas-only mnemonic.
	Fixes PR bootstrap/3563.

2001-06-26  Rainer Orth  <ro@TechFak.Uni-Bielefeld.DE>

	* src/alpha/osf.S (ffi_closure_osf): Use .rdata for ECOFF.

2001-06-25  Rainer Orth  <ro@TechFak.Uni-Bielefeld.DE>

	* configure.in: Recognize sparc*-sun-* host.
	* configure: Regenerate.

2001-06-06  Andrew Haley  <aph@redhat.com>

	* src/alpha/osf.S (__FRAME_BEGIN__): Conditionalize for ELF.

2001-06-03  Andrew Haley  <aph@redhat.com>

	* src/alpha/osf.S: Add unwind info.
	* src/powerpc/sysv.S: Add unwind info.
	* src/powerpc/ppc_closure.S: Likewise.

2000-05-31  Jeff Sturm  <jsturm@one-point.com>

	* configure.in: Fix AC_ARG_ENABLE usage.
	* configure: Rebuilt.

2001-05-06  Bryce McKinlay  <bryce@waitaki.otago.ac.nz>

	* configure.in: Remove warning about beta code.
	* configure: Rebuilt.

2001-04-25  Hans Boehm <Hans_Boehm@hp.com>

	* src/ia64/unix.S: Restore stack pointer when returning from
	ffi_closure_UNIX.
	* src/ia64/ffi.c: Fix typo in comment.

2001-04-18  Jim Wilson  <wilson@redhat.com>

	* src/ia64/unix.S: Delete unnecessary increment and decrement of loc2
	to eliminate RAW DV.

2001-04-12  Bryce McKinlay  <bryce@albatross.co.nz>

	* Makefile.am: Make a libtool convenience library.
	* Makefile.in: Rebuilt.

2001-03-29  Bryce McKinlay  <bryce@albatross.co.nz>

	* configure.in: Use different syntax for subdirectory creation.
	* configure: Rebuilt.

2001-03-27  Jon Beniston  <jon@beniston.com>

	* configure.in: Added X86_WIN32 target (Win32, CygWin, MingW).
	* configure: Rebuilt.
	* Makefile.am: Added X86_WIN32 target support.
	* Makefile.in: Rebuilt.

	* include/ffi.h.in: Added X86_WIN32 target support.

	* src/ffitest.c: Doesn't run structure tests for X86_WIN32 targets.
	* src/types.c: Added X86_WIN32 target support.

	* src/x86/win32.S: New file. Based on sysv.S, but with EH
	stuff removed and made to work with CygWin's gas.

2001-03-26  Bryce McKinlay  <bryce@albatross.co.nz>

	* configure.in: Make target subdirectory in build dir.
	* Makefile.am: Override suffix based rules to specify correct output
	subdirectory.
	* Makefile.in: Rebuilt.
	* configure: Rebuilt.

2001-03-23  Kevin B Hendricks  <khendricks@ivey.uwo.ca>

	* src/powerpc/ppc_closure.S: New file.
	* src/powerpc/ffi.c (ffi_prep_args): Fixed ABI compatibility bug
	involving long long and register pairs.
	(ffi_prep_closure): New function.
	(flush_icache): Likewise.
	(ffi_closure_helper_SYSV): Likewise.
	* include/ffi.h.in (FFI_CLOSURES): Define on PPC.
	(FFI_TRAMPOLINE_SIZE): Likewise.
	(FFI_NATIVE_RAW_API): Likewise.
	* Makefile.in: Rebuilt.
	* Makefile.am (EXTRA_DIST): Added src/powerpc/ppc_closure.S.
	(TARGET_SRC_POWERPC): Likewise.

2001-03-19  Tom Tromey  <tromey@redhat.com>

	* Makefile.in: Rebuilt.
	* Makefile.am (ffitest_LDFLAGS): New macro.

2001-03-02  Nick Clifton  <nickc@redhat.com>

	* include/ffi.h.in: Remove RCS ident string.
	* include/ffi_mips.h: Remove RCS ident string.
	* src/debug.c: Remove RCS ident string.
	* src/ffitest.c: Remove RCS ident string.
	* src/prep_cif.c: Remove RCS ident string.
	* src/types.c: Remove RCS ident string.
	* src/alpha/ffi.c: Remove RCS ident string.
	* src/alpha/osf.S: Remove RCS ident string.
	* src/arm/ffi.c: Remove RCS ident string.
	* src/arm/sysv.S: Remove RCS ident string.
	* src/mips/ffi.c: Remove RCS ident string.
	* src/mips/n32.S: Remove RCS ident string.
	* src/mips/o32.S: Remove RCS ident string.
	* src/sparc/ffi.c: Remove RCS ident string.
	* src/sparc/v8.S: Remove RCS ident string.
	* src/sparc/v9.S: Remove RCS ident string.
	* src/x86/ffi.c: Remove RCS ident string.
	* src/x86/sysv.S: Remove RCS ident string.

2001-02-08  Joseph S. Myers  <jsm28@cam.ac.uk>

	* include/ffi.h.in: Change sourceware.cygnus.com references to
	gcc.gnu.org.

2000-12-09  Richard Henderson  <rth@redhat.com>

	* src/alpha/ffi.c (ffi_call): Simplify struct return test.
	(ffi_closure_osf_inner): Index rather than increment avalue
	and arg_types.  Give ffi_closure_osf the raw return value type.
	* src/alpha/osf.S (ffi_closure_osf): Handle return value type
	promotion.

2000-12-07  Richard Henderson  <rth@redhat.com>

	* src/raw_api.c (ffi_translate_args): Fix typo.
	(ffi_prep_closure): Likewise.

	* include/ffi.h.in [ALPHA]: Define FFI_CLOSURES and
	FFI_TRAMPOLINE_SIZE.
	* src/alpha/ffi.c (ffi_prep_cif_machdep): Adjust minimal
	cif->bytes for new ffi_call_osf implementation.
	(ffi_prep_args): Absorb into ...
	(ffi_call): ... here.  Do all stack allocation here and
	avoid a callback function.
	(ffi_prep_closure, ffi_closure_osf_inner): New.
	* src/alpha/osf.S (ffi_call_osf): Reimplement with no callback.
	(ffi_closure_osf): New.

2000-09-10  Alexandre Oliva  <aoliva@redhat.com>

	* config.guess, config.sub, install-sh: Removed.
	* ltconfig, ltmain.sh, missing, mkinstalldirs: Likewise.
	* Makefile.in: Rebuilt.

	* acinclude.m4: Include libtool macros from the top level.
	* aclocal.m4, configure: Rebuilt.

2000-08-22  Alexandre Oliva  <aoliva@redhat.com>

	* configure.in [i*86-*-freebsd*] (TARGET, TARGETDIR): Set.
	* configure: Rebuilt.

2000-05-11  Scott Bambrough  <scottb@netwinder.org>

	* libffi/src/arm/sysv.S (ffi_call_SYSV): Doubles are not saved to
	memory correctly.  Use conditional instructions, not branches where
	possible.

2000-05-04  Tom Tromey  <tromey@cygnus.com>

	* configure: Rebuilt.
	* configure.in: Match `arm*-*-linux-*'.
	From Chris Dornan <cdornan@arm.com>.

2000-04-28  Jakub Jelinek  <jakub@redhat.com>

	* Makefile.am (SUBDIRS): Define.
	(AM_MAKEFLAGS): Likewise.
	(Multilib support.): Add section.
	* Makefile.in: Rebuilt.
	* ltconfig (extra_compiler_flags, extra_compiler_flags_value):
	New variables. Set for gcc using -print-multi-lib. Export them
	to libtool.
	(sparc64-*-linux-gnu*): Use libsuff 64 for search paths.
	* ltmain.sh (B|b|V): Don't throw away gcc's -B, -b and -V options
	for -shared links.
	(extra_compiler_flags_value, extra_compiler_flags): Check these
	for extra compiler options which need to be passed down in
	compiler_flags.

2000-04-16  Anthony Green  <green@redhat.com>

	* configure: Rebuilt.
	* configure.in: Change i*86-pc-linux* to i*86-*-linux*.

2000-04-14  Jakub Jelinek  <jakub@redhat.com>

	* include/ffi.h.in (SPARC64): Define for 64bit SPARC builds.
	Set SPARC FFI_DEFAULT_ABI based on SPARC64 define.
	* src/sparc/ffi.c (ffi_prep_args_v8): Renamed from ffi_prep_args.
	Replace all void * sizeofs with sizeof(int).
	Only compare type with FFI_TYPE_LONGDOUBLE if LONGDOUBLE is
	different than DOUBLE.
	Remove FFI_TYPE_SINT32 and FFI_TYPE_UINT32 cases (handled elsewhere).
	(ffi_prep_args_v9): New function.
	(ffi_prep_cif_machdep): Handle V9 ABI and long long on V8.
	(ffi_V9_return_struct): New function.
	(ffi_call): Handle FFI_V9 ABI from 64bit code and FFI_V8 ABI from
	32bit code (not yet cross-arch calls).
	* src/sparc/v8.S: Add struct return delay nop.
	Handle long long.
	* src/sparc/v9.S: New file.
	* src/prep_cif.c (ffi_prep_cif): Return structure pointer
	is used on sparc64 only for structures larger than 32 bytes.
	Pass by reference for structures is done for structure arguments
	larger than 16 bytes.
	* src/ffitest.c (main): Use 64bit rint on sparc64.
	Run long long tests on sparc.
	* src/types.c (FFI_TYPE_POINTER): Pointer is 64bit on alpha and
	sparc64.
	(FFI_TYPE_LONGDOUBLE): long double is 128 bit aligned to 128 bits
	on sparc64.
	* configure.in (sparc-*-linux*): New supported target.
	(sparc64-*-linux*): Likewise.
	* configure: Rebuilt.
	* Makefile.am: Add v9.S to SPARC files.
	* Makefile.in: Likewise.
	(LINK): Surround $(CCLD) into double quotes, so that multilib
	compiles work correctly.

2000-04-04  Alexandre Petit-Bianco  <apbianco@cygnus.com>

	* configure: Rebuilt.
	* configure.in: (i*86-*-solaris*): New libffi target. Patch
	proposed by Bryce McKinlay.

2000-03-20  Tom Tromey  <tromey@cygnus.com>

	* Makefile.in: Hand edit for java_raw_api.lo.

2000-03-08  Bryce McKinlay  <bryce@albatross.co.nz>

	* config.guess, config.sub: Update from the gcc tree.
	Fix for PR libgcj/168.

2000-03-03  Tom Tromey  <tromey@cygnus.com>

	* Makefile.in: Fixed ia64 by hand.

	* configure: Rebuilt.
	* configure.in (--enable-multilib): New option.
	(libffi_basedir): New subst.
	(AC_OUTPUT): Added multilib code.

2000-03-02  Tom Tromey  <tromey@cygnus.com>

	* Makefile.in: Rebuilt.
	* Makefile.am (TARGET_SRC_IA64): Use `ia64', not `alpha', as
	directory name.

2000-02-25  Hans Boehm <boehm@acm.org>

	* src/ia64/ffi.c, src/ia64/ia64_flags.h, src/ia64/unix.S: New
	files.
	* src/raw_api.c (ffi_translate_args): Fixed typo in argument
	list.
	(ffi_prep_raw_closure): Use ffi_translate_args, not
	ffi_closure_translate.
	* src/java_raw_api.c: New file.
	* src/ffitest.c (closure_test_fn): New function.
	(main): Define `rint' as long long on IA64.  Added new test when
	FFI_CLOSURES is defined.
	* include/ffi.h.in (ALIGN): Use size_t, not unsigned.
	(ffi_abi): Recognize IA64.
	(ffi_raw): Added `flt' field.
	Added "Java raw API" code.
	* configure.in: Recognize ia64.
	* Makefile.am (TARGET_SRC_IA64): New macro.
	(libffi_la_common_SOURCES): Added java_raw_api.c.
	(libffi_la_SOURCES): Define in IA64 case.

2000-01-04  Tom Tromey  <tromey@cygnus.com>

	* Makefile.in: Rebuilt with newer automake.

1999-12-31  Tom Tromey  <tromey@cygnus.com>

	* Makefile.am (INCLUDES): Added -I$(top_srcdir)/src.

1999-09-01  Tom Tromey  <tromey@cygnus.com>

	* include/ffi.h.in: Removed PACKAGE and VERSION defines and
	undefs.
	* fficonfig.h.in: Rebuilt.
	* configure: Rebuilt.
	* configure.in: Pass 3rd argument to AM_INIT_AUTOMAKE.
	Use AM_PROG_LIBTOOL (automake 1.4 compatibility).
	* acconfig.h: Don't #undef PACKAGE or VERSION.

1999-08-09  Anthony Green  <green@cygnus.com>

	* include/ffi.h.in: Try to work around messy header problem
	with PACKAGE and VERSION.

	* configure: Rebuilt.
	* configure.in: Change version to 2.00-beta.

	* fficonfig.h.in: Rebuilt.
	* acconfig.h (FFI_NO_STRUCTS, FFI_NO_RAW_API): Define.

	* src/x86/ffi.c (ffi_raw_call): Rename.

1999-08-02  Kresten Krab Thorup  <krab@dominiq.is.s.u-tokyo.ac.jp>

	* src/x86/ffi.c (ffi_closure_SYSV): New function.
	(ffi_prep_incoming_args_SYSV): Ditto.
	(ffi_prep_closure): Ditto.
	(ffi_closure_raw_SYSV): Ditto.
	(ffi_prep_raw_closure): More ditto.
	(ffi_call_raw): Final ditto.

	* include/ffi.h.in: Add definitions for closure and raw API.

	* src/x86/ffi.c (ffi_prep_cif_machdep): Added case for
	FFI_TYPE_UINT64.

	* Makefile.am (libffi_la_common_SOURCES): Added raw_api.c

	* src/raw_api.c: New file.

	* include/ffi.h.in (ffi_raw): New type.
	(UINT_ARG, SINT_ARG): New defines.
	(ffi_closure, ffi_raw_closure): New types.
	(ffi_prep_closure, ffi_prep_raw_closure): New declarations.

	* configure.in: Add check for endianness and sizeof void*.

	* src/x86/sysv.S (ffi_call_SYSV): Call fixup routine via argument,
	instead of directly.

	* configure: Rebuilt.

Thu Jul  8 14:28:42 1999  Anthony Green  <green@cygnus.com>

	* configure.in: Add x86 and powerpc BeOS configurations.
	From Makoto Kato <m_kato@ga2.so-net.ne.jp>.

1999-05-09  Anthony Green  <green@cygnus.com>

	* configure.in: Add warning about this being beta code.
	Remove src/Makefile.am from the picture.
	* configure: Rebuilt.

	* Makefile.am: Move logic from src/Makefile.am.  Add changes
	to support libffi as a target library.
	* Makefile.in: Rebuilt.

	* aclocal.m4, config.guess, config.sub, ltconfig, ltmain.sh:
	Upgraded to new autoconf, automake, libtool.

	* README: Tweaks.

	* LICENSE: Update copyright date.

	* src/Makefile.am, src/Makefile.in: Removed.

1998-11-29  Anthony Green  <green@cygnus.com>

	* include/ChangeLog: Removed.
	* src/ChangeLog: Removed.
	* src/mips/ChangeLog: Removed.
	* src/sparc/ChangeLog: Remboved.
	* src/x86/ChangeLog: Removed.

	* ChangeLog.v1: Created.<|MERGE_RESOLUTION|>--- conflicted
+++ resolved
@@ -1,5 +1,3 @@
-<<<<<<< HEAD
-=======
 2013-03-22  Jakub Jelinek  <jakub@redhat.com>
 
 	PR other/43620
@@ -13,7 +11,6 @@
 
 	* GCC 4.8.0 released.
 
->>>>>>> 43bd423a
 2013-03-07  Dave Korn  <dave.korn.cygwin@gmail.com>
 
 	* src/closures.c (is_emutramp_enabled [!FFI_MMAP_EXEC_EMUTRAMP_PAX]):
