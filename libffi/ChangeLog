--- conflicted
+++ resolved
@@ -1,10 +1,3 @@
-<<<<<<< HEAD
-2010-06-30  Jakub Jelinek  <jakub@redhat.com>
-
-	* src/powerpc/linux64.S: Add .note.GNU-stack on Linux.
-	* src/powerpc/linux64_closure.S: Likewise.
-	* src/ia64/unix.S: Likewise.
-=======
 2014-02-13  Eric Botcazou  <ebotcazou@adacore.com>
 
 	PR libffi/60073
@@ -17,7 +10,12 @@
 	(ffi_closure_sparc_inner_v9): Do not pass anonymous FP arguments in
 	FP registers.
 	* doc/libffi.texi (Introduction): Fix inaccuracy.
->>>>>>> 1287ae50
+
+2010-06-30  Jakub Jelinek  <jakub@redhat.com>
+
+	* src/powerpc/linux64.S: Add .note.GNU-stack on Linux.
+	* src/powerpc/linux64_closure.S: Likewise.
+	* src/ia64/unix.S: Likewise.
 
 2013-12-10  Alan Modra  <amodra@gmail.com>
 
