--- conflicted
+++ resolved
@@ -1,5 +1,3 @@
-<<<<<<< HEAD
-=======
 2006-12-14  Andreas Tobler  <a.tobler@schweiz.org>
 
 	* configure.ac: Add TARGET for x86_64-*-darwin*.
@@ -410,7 +408,6 @@
 	and 8 byte structs, for the remaining struct sizes don't call
 	__lshrdi3, instead do the shifting inline.
 
->>>>>>> c355071f
 2005-12-07  Thiemo Seufer  <ths@networkno.de>
 
 	* src/mips/ffitarget.h: Remove obsolete sgidefs.h include. Add
