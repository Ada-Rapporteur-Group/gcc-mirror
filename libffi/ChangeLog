<<<<<<< HEAD
2007-10-07  Release Manager

	* GCC 4.2.2 released.

2007-07-19  Release Manager

	* GCC 4.2.1 released.

2007-05-13  Release Manager

	* GCC 4.2.0 released.

2007-04-20  Richard Henderson  <rth@redhat.com>

	* configure.ac (alpha*-*-*): Define HAVE_LONG_DOUBLE.
	* configure: Regenerate.
	* include/ffi.h.in (ffi_type_longdouble): Define as ffi_type_double
	if HAVE_LONG_DOUBLE is false.
	* src/alpha/ffi.c (ffi_prep_cif_machdep): Support the 128-bit
	long double type.
	(ffi_call_osf, ffi_closure_osf): Likewise.
	* src/alpha/osf.S (ffi_call_osf, ffi_closure_osf): Mark hidden.
	* src/types.c (ffi_type_longdouble): For alpha, always generate
	for the 128-bit long double type.
=======
2009-04-21  Release Manager

	* GCC 4.4.0 released.

2009-04-09  Jakub Jelinek  <jakub@redhat.com>

	* testsuite/lib/libffi-dg.exp: Change copyright header to refer to
	version 3 of the GNU General Public License and to point readers
	at the COPYING3 file and the FSF's license web page.
	* testsuite/libffi.call/call.exp: Likewise.
	* testsuite/libffi.special/special.exp: Likewise.

2009-03-01  Ralf Wildenhues  <Ralf.Wildenhues@gmx.de>

	* configure: Regenerate.

2008-12-18  Rainer Orth  <ro@TechFak.Uni-Bielefeld.DE>

	PR libffi/26048
	* configure.ac (HAVE_AS_X86_PCREL): New test.
	* configure: Regenerate.
	* fficonfig.h.in: Regenerate.
	* src/x86/sysv.S [!FFI_NO_RAW_API]: Precalculate
	RAW_CLOSURE_CIF_OFFSET, RAW_CLOSURE_FUN_OFFSET,
	RAW_CLOSURE_USER_DATA_OFFSET for the Solaris 10/x86 assembler.
	(.eh_frame): Only use SYMBOL-. iff HAVE_AS_X86_PCREL.
	* src/x86/unix64.S (.Lstore_table): Move to .text section.
	(.Lload_table): Likewise.
	(.eh_frame): Only use SYMBOL-. iff HAVE_AS_X86_PCREL.

2008-12-18  Ralf Wildenhues  <Ralf.Wildenhues@gmx.de>

	* configure: Regenerate.

2008-11-21  Eric Botcazou  <ebotcazou@adacore.com>

	* src/sparc/ffi.c (ffi_prep_cif_machdep): Add support for
	signed/unsigned int8/16 return values.
	* src/sparc/v8.S (ffi_call_v8): Likewise.
	(ffi_closure_v8): Likewise.

2008-09-26  Peter O'Gorman  <pogma@thewrittenword.com>
            Steve Ellcey  <sje@cup.hp.com>

	* configure: Regenerate for new libtool.
	* Makefile.in: Ditto.
	* include/Makefile.in: Ditto.
	* aclocal.m4: Ditto.

2008-08-25  Andreas Tobler  <a.tobler@schweiz.org>

	* src/powerpc/ffitarget.h (ffi_abi): Add FFI_LINUX and
	FFI_LINUX_SOFT_FLOAT to the POWERPC_FREEBSD enum.
	Add note about flag bits used for FFI_SYSV_TYPE_SMALL_STRUCT.
	Adjust copyright notice.
	* src/powerpc/ffi.c: Add two new flags to indicate if we have one
	register or two register to use for FFI_SYSV structs.
	(ffi_prep_cif_machdep): Pass the right register flag introduced above.
	(ffi_closure_helper_SYSV): Fix the return type for
	FFI_SYSV_TYPE_SMALL_STRUCT. Comment.
	Adjust copyright notice.

2008-07-16  Kaz Kojima  <kkojima@gcc.gnu.org>

	* src/sh/ffi.c (ffi_prep_closure_loc): Turn INSN into an unsigned
	int.

2008-06-17  Ralf Wildenhues  <Ralf.Wildenhues@gmx.de>

	* configure: Regenerate.
	* include/Makefile.in: Regenerate.
	* testsuite/Makefile.in: Regenerate.

2008-06-07  Joseph Myers  <joseph@codesourcery.com>

	* configure.ac (parisc*-*-linux*, powerpc-*-sysv*,
	powerpc-*-beos*): Remove.
	* configure: Regenerate.

2008-05-09  Julian Brown  <julian@codesourcery.com>

	* Makefile.am (LTLDFLAGS): New.
	(libffi_la_LDFLAGS): Use above.
	* Makefile.in: Regenerate.

2008-04-18  Paolo Bonzini  <bonzini@gnu.org>

	PR bootstrap/35457
	* aclocal.m4: Regenerate.
	* configure: Regenerate.

2008-03-26  Kaz Kojima  <kkojima@gcc.gnu.org>

	* src/sh/sysv.S: Add .note.GNU-stack on Linux.
	* src/sh64/sysv.S: Likewise.

2008-03-26  Daniel Jacobowitz  <dan@debian.org>

	* src/arm/sysv.S: Fix ARM comment marker.

2008-03-26  Jakub Jelinek  <jakub@redhat.com>

	* src/alpha/osf.S: Add .note.GNU-stack on Linux.
	* src/s390/sysv.S: Likewise.
	* src/powerpc/ppc_closure.S: Likewise.
	* src/powerpc/sysv.S: Likewise.
	* src/x86/unix64.S: Likewise.
	* src/x86/sysv.S: Likewise.
	* src/sparc/v8.S: Likewise.
	* src/sparc/v9.S: Likewise.
	* src/m68k/sysv.S: Likewise.
	* src/arm/sysv.S: Likewise.

2008-03-16  Ralf Wildenhues  <Ralf.Wildenhues@gmx.de>

	* aclocal.m4: Regenerate.
	* configure: Likewise.
	* Makefile.in: Likewise.
	* include/Makefile.in: Likewise.
	* testsuite/Makefile.in: Likewise.

2008-02-12  Bjoern Koenig  <bkoenig@alpha-tierchen.de>
	    Andreas Tobler  <a.tobler@schweiz.org>

	* configure.ac: Add amd64-*-freebsd* target.
	* configure: Regenerate.

2008-01-30  H.J. Lu  <hongjiu.lu@intel.com>

	PR libffi/34612
	* src/x86/sysv.S (ffi_closure_SYSV): Pop 4 byte from stack when
	returning struct.

	* testsuite/libffi.call/call.exp: Add "-O2 -fomit-frame-pointer"
	tests.

2008-01-24  David Edelsohn  <edelsohn@gnu.org>

	* configure: Regenerate.

2008-01-06  Andreas Tobler  <a.tobler@schweiz.org>

	* src/x86/ffi.c (ffi_prep_cif_machdep): Fix thinko.

2008-01-05  Andreas Tobler  <a.tobler@schweiz.org>

	PR testsuite/32843
	* src/x86/ffi.c (ffi_prep_cif_machdep): Add code for
	signed/unsigned int8/16 for X86_DARWIN.
	Updated copyright info.
	Handle one and two byte structs with special cif->flags.
	* src/x86/ffitarget.h: Add special types for one and two byte structs.
	Updated copyright info.
	* src/x86/darwin.S (ffi_call_SYSV): Rewrite to use a jump table like
	sysv.S
	Remove code to pop args from the stack after call.
	Special-case signed/unsigned for int8/16, one and two byte structs.
	(ffi_closure_raw_SYSV): Handle FFI_TYPE_UINT8,
	FFI_TYPE_SINT8, FFI_TYPE_UINT16, FFI_TYPE_SINT16, FFI_TYPE_UINT32,
	FFI_TYPE_SINT32.
	Updated copyright info.

2007-12-08  David Daney  <ddaney@avtrex.com>

	* src/mips/n32.S (ffi_call_N32):  Replace dadd with ADDU, dsub with 
	SUBU, add with ADDU and use smaller code sequences.

2007-12-07  David Daney  <ddaney@avtrex.com>

	* src/mips/ffi.c (ffi_prep_cif_machdep): Handle long double return
	type.

2007-12-06  David Daney  <ddaney@avtrex.com>

	* include/ffi.h.in (FFI_SIZEOF_JAVA_RAW): Define if not	already
	defined.
	(ffi_java_raw): New typedef.
	(ffi_java_raw_call, ffi_java_ptrarray_to_raw,
	ffi_java_raw_to_ptrarray): Change parameter types from ffi_raw to
	ffi_java_raw.
	(ffi_java_raw_closure) : Same.
	(ffi_prep_java_raw_closure, ffi_prep_java_raw_closure_loc): Change
	parameter types.
	* src/java_raw_api.c (ffi_java_raw_size):  Replace FFI_SIZEOF_ARG with
	FFI_SIZEOF_JAVA_RAW.
	(ffi_java_raw_to_ptrarray): Change type of raw to ffi_java_raw.
	Replace FFI_SIZEOF_ARG with FFI_SIZEOF_JAVA_RAW. Use
	sizeof(ffi_java_raw) for alignment calculations.
	(ffi_java_ptrarray_to_raw): Same.
	(ffi_java_rvalue_to_raw): Add special handling for FFI_TYPE_POINTER
        if FFI_SIZEOF_JAVA_RAW == 4.
	(ffi_java_raw_to_rvalue): Same.
	(ffi_java_raw_call): Change type of raw to ffi_java_raw.
	(ffi_java_translate_args): Same.
	(ffi_prep_java_raw_closure_loc, ffi_prep_java_raw_closure): Change
	parameter types.
	* src/mips/ffitarget.h (FFI_SIZEOF_JAVA_RAW): Define for N32 ABI.

2007-12-06  David Daney  <ddaney@avtrex.com>

	* src/mips/n32.S (ffi_closure_N32): Use 64-bit add instruction on 
	pointer values.

2007-12-01  Andreas Tobler  <a.tobler@schweiz.org>

	PR libffi/31937
	* src/powerpc/ffitarget.h: Introduce new ABI FFI_LINUX_SOFT_FLOAT.
	Add local FFI_TYPE_UINT128 to handle soft-float long-double-128.
	* src/powerpc/ffi.c: Distinguish between __NO_FPRS__ and not and
	set the NUM_FPR_ARG_REGISTERS according to.
	Add support for potential soft-float support under hard-float
	architecture.
	(ffi_prep_args_SYSV): Set NUM_FPR_ARG_REGISTERS to 0 in case of
	FFI_LINUX_SOFT_FLOAT, handle float, doubles and long-doubles according
	to the FFI_LINUX_SOFT_FLOAT ABI.
	(ffi_prep_cif_machdep): Likewise.
	(ffi_closure_helper_SYSV): Likewise.
	* src/powerpc/ppc_closure.S: Make sure not to store float/double
	on archs where __NO_FPRS__ is true.
	Add FFI_TYPE_UINT128 support.
	* src/powerpc/sysv.S: Add support for soft-float long-double-128.
	Adjust copyright notice.

2007-11-25  Andreas Tobler  <a.tobler@schweiz.org>

	* src/closures.c: Move defintion of MAYBE_UNUSED from here to ...
	* include/ffi_common.h: ... here.
	Update copyright.

2007-11-17  Andreas Tobler  <a.tobler@schweiz.org>

	* src/powerpc/sysv.S: Load correct cr to compare if we have long double.
	* src/powerpc/linux64.S: Likewise.
	* src/powerpc/ffi.c: Add a comment to show which part goes into cr6.
	* testsuite/libffi.call/return_ldl.c: New test.

2007-09-04    <aph@redhat.com>

	* src/arm/sysv.S (UNWIND): New.
	(Whole file): Conditionally compile unwinder directives.
	* src/arm/sysv.S: Add unwinder directives.

	* src/arm/ffi.c (ffi_prep_args): Align structs by at least 4 bytes.
	Only treat r0 as a struct address if we're actually returning a
	struct by address.
	Only copy the bytes that are actually within a struct.
	(ffi_prep_cif_machdep): A Composite Type not larger than 4 bytes
	is returned in r0, not passed by address.
	(ffi_call): Allocate a word-sized temporary for the case where
	a composite is returned in r0.
	(ffi_prep_incoming_args_SYSV): Align as necessary.

2007-08-05  Steven Newbury  <s_j_newbury@yahoo.co.uk>

	* src/arm/ffi.c (FFI_INIT_TRAMPOLINE): Use __clear_cache instead of 
	directly using the sys_cacheflush syscall.

2007-07-27  Andrew Haley  <aph@redhat.com>

	* src/arm/sysv.S (ffi_closure_SYSV): Add soft-float.

2007-09-03  Maciej W. Rozycki  <macro@linux-mips.org>

	* Makefile.am: Unify MIPS_IRIX and MIPS_LINUX into MIPS.
	* configure.ac: Likewise.
	* Makefile.in: Regenerate.
	* include/Makefile.in: Likewise.
	* testsuite/Makefile.in: Likewise.
	* configure: Likewise.

2007-08-24  David Daney  <ddaney@avtrex.com>

	* testsuite/libffi.call/return_sl.c: New test.

2007-08-10  David Daney  <ddaney@avtrex.com>

	* testsuite/libffi.call/cls_multi_ushort.c,
	testsuite/libffi.call/cls_align_uint16.c,
	testsuite/libffi.call/nested_struct1.c,
	testsuite/libffi.call/nested_struct3.c,
	testsuite/libffi.call/cls_7_1_byte.c,
	testsuite/libffi.call/nested_struct5.c,
	testsuite/libffi.call/cls_double.c,
	testsuite/libffi.call/nested_struct7.c,
	testsuite/libffi.call/cls_sint.c,
	testsuite/libffi.call/nested_struct9.c,
	testsuite/libffi.call/cls_20byte1.c,
	testsuite/libffi.call/cls_multi_sshortchar.c,
	testsuite/libffi.call/cls_align_sint64.c,
	testsuite/libffi.call/cls_3byte2.c,
	testsuite/libffi.call/cls_multi_schar.c,
	testsuite/libffi.call/cls_multi_uchar.c,
	testsuite/libffi.call/cls_19byte.c,
	testsuite/libffi.call/cls_9byte1.c,
	testsuite/libffi.call/cls_align_float.c,
	testsuite/libffi.call/closure_fn1.c,
	testsuite/libffi.call/problem1.c,
	testsuite/libffi.call/closure_fn3.c,
	testsuite/libffi.call/cls_sshort.c,
	testsuite/libffi.call/closure_fn5.c,
	testsuite/libffi.call/cls_align_double.c,
	testsuite/libffi.call/nested_struct.c,
	testsuite/libffi.call/cls_2byte.c,
	testsuite/libffi.call/nested_struct10.c,
	testsuite/libffi.call/cls_4byte.c,
	testsuite/libffi.call/cls_6byte.c,
	testsuite/libffi.call/cls_8byte.c,
	testsuite/libffi.call/cls_multi_sshort.c,
	testsuite/libffi.call/cls_align_sint16.c,
	testsuite/libffi.call/cls_align_uint32.c,
	testsuite/libffi.call/cls_20byte.c,
	testsuite/libffi.call/cls_float.c,
	testsuite/libffi.call/nested_struct2.c,
	testsuite/libffi.call/cls_5_1_byte.c,
	testsuite/libffi.call/nested_struct4.c,
	testsuite/libffi.call/cls_24byte.c,
	testsuite/libffi.call/nested_struct6.c,
	testsuite/libffi.call/cls_64byte.c,
	testsuite/libffi.call/nested_struct8.c,
	testsuite/libffi.call/cls_uint.c,
	testsuite/libffi.call/cls_multi_ushortchar.c,
	testsuite/libffi.call/cls_schar.c,
	testsuite/libffi.call/cls_uchar.c,
	testsuite/libffi.call/cls_align_uint64.c,
	testsuite/libffi.call/cls_ulonglong.c,
	testsuite/libffi.call/cls_align_longdouble.c,
	testsuite/libffi.call/cls_1_1byte.c,
	testsuite/libffi.call/cls_12byte.c,
	testsuite/libffi.call/cls_3_1byte.c,
	testsuite/libffi.call/cls_3byte1.c,
	testsuite/libffi.call/cls_4_1byte.c,
	testsuite/libffi.call/cls_6_1_byte.c,
	testsuite/libffi.call/cls_16byte.c,
	testsuite/libffi.call/cls_18byte.c,
	testsuite/libffi.call/closure_fn0.c,
	testsuite/libffi.call/cls_9byte2.c,
	testsuite/libffi.call/closure_fn2.c,
	testsuite/libffi.call/closure_fn4.c,
	testsuite/libffi.call/cls_ushort.c,
	testsuite/libffi.call/closure_fn6.c,
	testsuite/libffi.call/cls_5byte.c,
	testsuite/libffi.call/cls_align_pointer.c,
	testsuite/libffi.call/cls_7byte.c,
	testsuite/libffi.call/cls_align_sint32.c,
	testsuite/libffi.special/unwindtest_ffi_call.cc,
	testsuite/libffi.special/unwindtest.cc: Remove xfail for mips64*-*-*.

2007-08-10  David Daney  <ddaney@avtrex.com>

	PR libffi/28313
	* configure.ac: Don't treat mips64 as a special case.
	* Makefile.am (nodist_libffi_la_SOURCES): Add n32.S.
	* configure: Regenerate
	* Makefile.in: Ditto.
	* fficonfig.h.in: Ditto.
	* src/mips/ffitarget.h (REG_L, REG_S, SUBU, ADDU, SRL, LI): Indent.
	(LA, EH_FRAME_ALIGN, FDE_ADDR_BYTES): New preprocessor macros.
	(FFI_DEFAULT_ABI): Set for n64 case.
	(FFI_CLOSURES, FFI_TRAMPOLINE_SIZE): Define for n32 and n64 cases.
	* src/mips/n32.S (ffi_call_N32): Add debug macros and labels for FDE.
	(ffi_closure_N32): New function.
	(.eh_frame): New section
	* src/mips/o32.S: Clean up comments.
	(ffi_closure_O32): Pass ffi_closure parameter in $12.
	* src/mips/ffi.c: Use FFI_MIPS_N32 instead of
	_MIPS_SIM == _ABIN32 throughout.
	(FFI_MIPS_STOP_HERE): New, use in place of
	ffi_stop_here.
	(ffi_prep_args): Use unsigned long to hold pointer values.  Rewrite
	to support n32/n64 ABIs.
	(calc_n32_struct_flags): Rewrite.
	(calc_n32_return_struct_flags): Remove unused variable.  Reverse
	position of flag bits.
	(ffi_prep_cif_machdep): Rewrite n32 portion.
	(ffi_call): Enable for n64.  Add special handling for small structure
	return values.
	(ffi_prep_closure_loc): Add n32 and n64 support.
	(ffi_closure_mips_inner_O32): Add cast to silence warning.
	(copy_struct_N32, ffi_closure_mips_inner_N32): New functions.

2007-08-08  David Daney  <ddaney@avtrex.com>

	* testsuite/libffi.call/ffitest.h (ffi_type_mylong): Remove definition.
	* testsuite/libffi.call/cls_align_uint16.c (main): Use correct type
	specifiers.
	* testsuite/libffi.call/nested_struct1.c (main): Ditto.
	* testsuite/libffi.call/cls_sint.c (main): Ditto.
	* testsuite/libffi.call/nested_struct9.c (main): Ditto.
	* testsuite/libffi.call/cls_20byte1.c (main): Ditto.
	* testsuite/libffi.call/cls_9byte1.c (main): Ditto.
	* testsuite/libffi.call/closure_fn1.c (main): Ditto.
	* testsuite/libffi.call/closure_fn3.c (main): Ditto.
	* testsuite/libffi.call/return_dbl2.c (main): Ditto.
	* testsuite/libffi.call/cls_sshort.c (main): Ditto.
	* testsuite/libffi.call/return_fl3.c (main): Ditto.
	* testsuite/libffi.call/closure_fn5.c (main): Ditto.
	* testsuite/libffi.call/nested_struct.c (main): Ditto.
	* testsuite/libffi.call/nested_struct10.c (main): Ditto.
	* testsuite/libffi.call/return_ll1.c (main): Ditto.
	* testsuite/libffi.call/cls_8byte.c (main): Ditto.
	* testsuite/libffi.call/cls_align_uint32.c (main): Ditto.
	* testsuite/libffi.call/cls_align_sint16.c (main): Ditto.
	* testsuite/libffi.call/cls_20byte.c (main): Ditto.
	* testsuite/libffi.call/nested_struct2.c (main): Ditto.
	* testsuite/libffi.call/cls_24byte.c (main): Ditto.
	* testsuite/libffi.call/nested_struct6.c (main): Ditto.
	* testsuite/libffi.call/cls_uint.c (main): Ditto.
	* testsuite/libffi.call/cls_12byte.c (main): Ditto.
	* testsuite/libffi.call/cls_16byte.c (main): Ditto.
	* testsuite/libffi.call/closure_fn0.c (main): Ditto.
	* testsuite/libffi.call/cls_9byte2.c (main): Ditto.
	* testsuite/libffi.call/closure_fn2.c (main): Ditto.
	* testsuite/libffi.call/return_dbl1.c (main): Ditto.
	* testsuite/libffi.call/closure_fn4.c (main): Ditto.
	* testsuite/libffi.call/closure_fn6.c (main): Ditto.
	* testsuite/libffi.call/cls_align_sint32.c (main): Ditto.

2007-08-07  Andrew Haley  <aph@redhat.com>

	* src/x86/sysv.S (ffi_closure_raw_SYSV): Fix typo in previous
	checkin.

2007-08-06  Andrew Haley  <aph@redhat.com>

	PR testsuite/32843
	* src/x86/sysv.S (ffi_closure_raw_SYSV): Handle FFI_TYPE_UINT8,
	FFI_TYPE_SINT8, FFI_TYPE_UINT16, FFI_TYPE_SINT16, FFI_TYPE_UINT32,
	FFI_TYPE_SINT32.

2007-08-02  David Daney  <ddaney@avtrex.com>

	* testsuite/libffi.call/return_ul.c (main): Define return type as
	ffi_arg.  Use proper printf conversion specifier.
	
2007-07-30  Andrew Haley  <aph@redhat.com>

	PR testsuite/32843
	* src/x86/ffi.c (ffi_prep_cif_machdep): in x86 case, add code for
	signed/unsigned int8/16.
	* src/x86/sysv.S (ffi_call_SYSV): Rewrite to:
	Use a jump table.
	Remove code to pop args from the stack after call.
	Special-case signed/unsigned int8/16.
	* testsuite/libffi.call/return_sc.c (main): Revert.

2007-07-26  Richard Guenther  <rguenther@suse.de>

	PR testsuite/32843
	* testsuite/libffi.call/return_sc.c (main): Verify call
	result as signed char, not ffi_arg.

2007-07-16  Rainer Orth  <ro@TechFak.Uni-Bielefeld.DE>

	* configure.ac (i?86-*-solaris2.1[0-9]): Set TARGET to X86_64.
	* configure: Regenerate.

2007-07-11  David Daney  <ddaney@avtrex.com>

	* src/mips/ffi.c: Don't include sys/cachectl.h.
	(ffi_prep_closure_loc): Use __builtin___clear_cache() instead of
	cacheflush().

2007-05-18  Aurelien Jarno  <aurelien@aurel32.net>

	* src/arm/ffi.c (ffi_prep_closure_loc): Renamed and ajusted
	from (ffi_prep_closure): ... this.
	(FFI_INIT_TRAMPOLINE): Adjust.

2005-12-31  Phil Blundell  <pb@reciva.com>

	* src/arm/ffi.c (ffi_prep_incoming_args_SYSV, 
        ffi_closure_SYSV_inner, ffi_prep_closure): New, add closure support.
	* src/arm/sysv.S(ffi_closure_SYSV): Likewise.
	* src/arm/ffitarget.h (FFI_TRAMPOLINE_SIZE): Likewise.
	(FFI_CLOSURES): Enable closure support.

2007-07-03  Andrew Haley  <aph@hedges.billgatliff.com>

        * testsuite/libffi.call/cls_multi_ushort.c,
        testsuite/libffi.call/cls_align_uint16.c,
        testsuite/libffi.call/nested_struct1.c,
        testsuite/libffi.call/nested_struct3.c,
        testsuite/libffi.call/cls_7_1_byte.c,
        testsuite/libffi.call/cls_double.c,
        testsuite/libffi.call/nested_struct5.c,
        testsuite/libffi.call/nested_struct7.c,
        testsuite/libffi.call/cls_sint.c,
        testsuite/libffi.call/nested_struct9.c,
        testsuite/libffi.call/cls_20byte1.c,
        testsuite/libffi.call/cls_multi_sshortchar.c,
        testsuite/libffi.call/cls_align_sint64.c,
        testsuite/libffi.call/cls_3byte2.c,
        testsuite/libffi.call/cls_multi_schar.c,
        testsuite/libffi.call/cls_multi_uchar.c,
        testsuite/libffi.call/cls_19byte.c,
        testsuite/libffi.call/cls_9byte1.c,
        testsuite/libffi.call/cls_align_float.c,
        testsuite/libffi.call/closure_fn1.c,
        testsuite/libffi.call/problem1.c,
        testsuite/libffi.call/closure_fn3.c,
        testsuite/libffi.call/cls_sshort.c,
        testsuite/libffi.call/closure_fn5.c,
        testsuite/libffi.call/cls_align_double.c,
        testsuite/libffi.call/cls_2byte.c,
        testsuite/libffi.call/nested_struct.c,
        testsuite/libffi.call/nested_struct10.c,
        testsuite/libffi.call/cls_4byte.c,
        testsuite/libffi.call/cls_6byte.c,
        testsuite/libffi.call/cls_8byte.c,
        testsuite/libffi.call/cls_multi_sshort.c,
        testsuite/libffi.call/cls_align_uint32.c,
        testsuite/libffi.call/cls_align_sint16.c,
        testsuite/libffi.call/cls_float.c,
        testsuite/libffi.call/cls_20byte.c,
        testsuite/libffi.call/cls_5_1_byte.c,
        testsuite/libffi.call/nested_struct2.c,
        testsuite/libffi.call/cls_24byte.c,
        testsuite/libffi.call/nested_struct4.c,
        testsuite/libffi.call/nested_struct6.c,
        testsuite/libffi.call/cls_64byte.c,
        testsuite/libffi.call/nested_struct8.c,
        testsuite/libffi.call/cls_uint.c,
        testsuite/libffi.call/cls_multi_ushortchar.c,
        testsuite/libffi.call/cls_schar.c,
        testsuite/libffi.call/cls_uchar.c,
        testsuite/libffi.call/cls_align_uint64.c,
        testsuite/libffi.call/cls_ulonglong.c,
        testsuite/libffi.call/cls_align_longdouble.c,
        testsuite/libffi.call/cls_1_1byte.c,
        testsuite/libffi.call/cls_12byte.c,
        testsuite/libffi.call/cls_3_1byte.c,
        testsuite/libffi.call/cls_3byte1.c,
        testsuite/libffi.call/cls_4_1byte.c,
        testsuite/libffi.call/cls_6_1_byte.c,
        testsuite/libffi.call/cls_16byte.c,
        testsuite/libffi.call/cls_18byte.c,
        testsuite/libffi.call/closure_fn0.c,
        testsuite/libffi.call/cls_9byte2.c,
        testsuite/libffi.call/closure_fn2.c,
        testsuite/libffi.call/closure_fn4.c,
        testsuite/libffi.call/cls_ushort.c,
        testsuite/libffi.call/closure_fn6.c,
        testsuite/libffi.call/cls_5byte.c,
        testsuite/libffi.call/cls_align_pointer.c,
        testsuite/libffi.call/cls_7byte.c,
        testsuite/libffi.call/cls_align_sint32.c,
        testsuite/libffi.special/unwindtest_ffi_call.cc,
        testsuite/libffi.special/unwindtest.cc: Enable for ARM.

2007-07-05  H.J. Lu  <hongjiu.lu@intel.com>

	* aclocal.m4: Regenerated.

2007-06-02  Paolo Bonzini  <bonzini@gnu.org>

	* configure: Regenerate.

2007-05-23  Steve Ellcey  <sje@cup.hp.com>

	* Makefile.in: Regenerate.
	* configure: Regenerate.
	* aclocal.m4: Regenerate.
	* include/Makefile.in: Regenerate.
	* testsuite/Makefile.in: Regenerate.

2007-05-10  Roman Zippel <zippel@linux-m68k.org>

	* src/m68k/ffi.c (ffi_prep_incoming_args_SYSV,
	ffi_closure_SYSV_inner,ffi_prep_closure): New, add closure support.
	* src/m68k/sysv.S(ffi_closure_SYSV,ffi_closure_struct_SYSV): Likewise.
	* src/m68k/ffitarget.h (FFI_TRAMPOLINE_SIZE): Likewise.
	(FFI_CLOSURES): Enable closure support.

2007-05-10  Roman Zippel <zippel@linux-m68k.org>

	* configure.ac (HAVE_AS_CFI_PSEUDO_OP): New test.
	* configure: Regenerate.
	* fficonfig.h.in: Regenerate.
	* src/m68k/sysv.S (CFI_STARTPROC,CFI_ENDPROC,
	CFI_OFFSET,CFI_DEF_CFA): New macros.
	(ffi_call_SYSV): Add callframe annotation.

2007-05-10  Roman Zippel <zippel@linux-m68k.org>

	* src/m68k/ffi.c (ffi_prep_args,ffi_prep_cif_machdep): Fix
	numerous test suite failures.
	* src/m68k/sysv.S (ffi_call_SYSV): Likewise.

2007-04-11  Paolo Bonzini  <bonzini@gnu.org>

	* Makefile.am (EXTRA_DIST): Bring up to date.
	* Makefile.in: Regenerate.
	* src/frv/eabi.S: Remove RCS keyword.

2007-04-06  Richard Henderson  <rth@redhat.com>

	* configure.ac: Tidy target case.
	(HAVE_LONG_DOUBLE): Allow the target to override.
	* configure: Regenerate.
	* include/ffi.h.in: Don't define ffi_type_foo if
	LIBFFI_HIDE_BASIC_TYPES is defined.
	(ffi_type_longdouble): If not HAVE_LONG_DOUBLE, define
	to ffi_type_double.
	* types.c (LIBFFI_HIDE_BASIC_TYPES): Define.
	(FFI_TYPEDEF, ffi_type_void): Mark the data const.
	(ffi_type_longdouble): Special case for Alpha.  Don't define
	if long double == double.

	* src/alpha/ffi.c (FFI_TYPE_LONGDOUBLE): Assert unique value.
	(ffi_prep_cif_machdep): Handle it as the 128-bit type.
	(ffi_call, ffi_closure_osf_inner): Likewise.
	(ffi_closure_osf_inner): Likewise.  Mark hidden.
	(ffi_call_osf, ffi_closure_osf): Mark hidden.
	* src/alpha/ffitarget.h (FFI_LAST_ABI): Tidy definition.
	* src/alpha/osf.S (ffi_call_osf, ffi_closure_osf): Mark hidden.
	(load_table): Handle 128-bit long double.

	* testsuite/libffi.call/float4.c: Add -mieee for alpha.

2007-04-06  Tom Tromey  <tromey@redhat.com>

	PR libffi/31491:
	* README: Fixed bug in example.

2007-04-03  Jakub Jelinek  <jakub@redhat.com>

	* src/closures.c: Include sys/statfs.h.
	(_GNU_SOURCE): Define on Linux.
	(FFI_MMAP_EXEC_SELINUX): Define.
	(selinux_enabled): New variable.
	(selinux_enabled_check): New function.
	(is_selinux_enabled): Define.
	(dlmmap): Use it.

2007-03-24  Uros Bizjak  <ubizjak@gmail.com>

	* testsuite/libffi.call/return_fl2.c (return_fl): Mark as static.
	Use 'volatile float sum' to create sum of floats to avoid false
	negative due to excess precision on ix86 targets.
	(main): Ditto. 

2007-03-08  Alexandre Oliva  <aoliva@redhat.com>

	* src/powerpc/ffi.c (flush_icache): Fix left-over from previous
	patch.
	(ffi_prep_closure_loc): Remove unneeded casts.  Add needed ones.

2007-03-07  Alexandre Oliva  <aoliva@redhat.com>

	* include/ffi.h.in (ffi_closure_alloc, ffi_closure_free): New.
	(ffi_prep_closure_loc): New.
	(ffi_prep_raw_closure_loc): New.
	(ffi_prep_java_raw_closure_loc): New.
	* src/closures.c: New file.
	* src/dlmalloc.c [FFI_MMAP_EXEC_WRIT] (struct malloc_segment):
	Replace sflags with exec_offset.
	[FFI_MMAP_EXEC_WRIT] (mmap_exec_offset, add_segment_exec_offset,
	sub_segment_exec_offset): New macros.
	(get_segment_flags, set_segment_flags, check_segment_merge): New
	macros.
	(is_mmapped_segment, is_extern_segment): Use get_segment_flags.
	(add_segment, sys_alloc, create_mspace, create_mspace_with_base,
	destroy_mspace): Use new macros.
	(sys_alloc): Silence warning.
	* Makefile.am (libffi_la_SOURCES): Add src/closures.c.
	* Makefile.in: Rebuilt.
	* src/prep_cif [FFI_CLOSURES] (ffi_prep_closure): Implement in
	terms of ffi_prep_closure_loc.
	* src/raw_api.c (ffi_prep_raw_closure_loc): Renamed and adjusted
	from...
	(ffi_prep_raw_closure): ... this.  Re-implement in terms of the
	renamed version.
	* src/java_raw_api (ffi_prep_java_raw_closure_loc): Renamed and
	adjusted from...
	(ffi_prep_java_raw_closure): ... this.  Re-implement in terms of
	the renamed version.
	* src/alpha/ffi.c (ffi_prep_closure_loc): Renamed from
	(ffi_prep_closure): ... this.
	* src/pa/ffi.c: Likewise.
	* src/cris/ffi.c: Likewise.  Adjust.
	* src/frv/ffi.c: Likewise.
	* src/ia64/ffi.c: Likewise.
	* src/mips/ffi.c: Likewise.
	* src/powerpc/ffi_darwin.c: Likewise.
	* src/s390/ffi.c: Likewise.
	* src/sh/ffi.c: Likewise.
	* src/sh64/ffi.c: Likewise.
	* src/sparc/ffi.c: Likewise.
	* src/x86/ffi64.c: Likewise.
	* src/x86/ffi.c: Likewise.
	(FFI_INIT_TRAMPOLINE): Adjust.
	(ffi_prep_raw_closure_loc): Renamed and adjusted from...
	(ffi_prep_raw_closure): ... this.
	* src/powerpc/ffi.c (ffi_prep_closure_loc): Renamed from
	(ffi_prep_closure): ... this.
	(flush_icache): Adjust.

2007-03-07  Alexandre Oliva  <aoliva@redhat.com>

	* src/dlmalloc.c: New file, imported version 2.8.3 of Doug
	Lea's malloc.

2007-03-01  Brooks Moses  <brooks.moses@codesourcery.com>

	* Makefile.am: Add dummy install-pdf target.
	* Makefile.in: Regenerate
>>>>>>> 42bae686

2007-02-13  Andreas Krebbel  <krebbel1@de.ibm.com>

	* src/s390/ffi.c (ffi_prep_args, ffi_prep_cif_machdep,
	ffi_closure_helper_SYSV): Add long double handling.

<<<<<<< HEAD
=======
2007-02-02  Jakub Jelinek  <jakub@redhat.com>

	* src/powerpc/linux64.S (ffi_call_LINUX64): Move restore of r2
	immediately after bctrl instruction.

2007-01-18  Alexandre Oliva  <aoliva@redhat.com>

	* Makefile.am (all-recursive, install-recursive,
	mostlyclean-recursive, clean-recursive, distclean-recursive,
	maintainer-clean-recursive): Add missing targets.
	* Makefile.in: Rebuilt.

2006-12-14  Andreas Tobler  <a.tobler@schweiz.org>

	* configure.ac: Add TARGET for x86_64-*-darwin*.
	* Makefile.am (nodist_libffi_la_SOURCES): Add rules for 64-bit sources
	for X86_DARWIN.
	* src/x86/ffitarget.h: Set trampoline size for x86_64-*-darwin*.
	* src/x86/darwin64.S: New file for x86_64-*-darwin* support.
	* configure: Regenerate.
	* Makefile.in: Regenerate.
	* include/Makefile.in: Regenerate.
	* testsuite/Makefile.in: Regenerate.
	* testsuite/libffi.special/unwindtest_ffi_call.cc: New test case for
	ffi_call only.

2006-12-13  Andreas Tobler <a.tobler@schweiz.org>

	* aclocal.m4: Regenerate with aclocal -I .. as written in the
	Makefile.am.

2006-10-31  Geoffrey Keating  <geoffk@apple.com>

	* src/powerpc/ffi_darwin.c (darwin_adjust_aggregate_sizes): New.
	(ffi_prep_cif_machdep): Call darwin_adjust_aggregate_sizes for
	Darwin.
	* testsuite/libffi.call/nested_struct4.c: Remove Darwin XFAIL.
	* testsuite/libffi.call/nested_struct6.c: Remove Darwin XFAIL.

>>>>>>> 42bae686
2006-10-10  Paolo Bonzini  <bonzini@gnu.org>
	    Sandro Tolaini  <tolaini@libero.it>

	* configure.ac [i*86-*-darwin*]: Set X86_DARWIN symbol and 
	conditional.
	* configure: Regenerated.
	* Makefile.am (nodist_libffi_la_SOURCES) [X86_DARWIN]: New case.
	(EXTRA_DIST): Add src/x86/darwin.S.
	* Makefile.in: Regenerated.
	* include/Makefile.in: Regenerated.
	* testsuite/Makefile.in: Regenerated.

	* src/x86/ffi.c (ffi_prep_cif_machdep) [X86_DARWIN]: Treat like
	X86_WIN32, and additionally align stack to 16 bytes.
	* src/x86/darwin.S: New, based on sysv.S.
	* src/prep_cif.c (ffi_prep_cif) [X86_DARWIN]: Align > 8-byte structs.

2006-09-12  David Daney  <ddaney@avtrex.com>

	PR libffi/23935
	* include/Makefile.am: Install both ffi.h and ffitarget.h in
	$(libdir)/gcc/$(target_alias)/$(gcc_version)/include.
	* aclocal.m4: Regenerated for automake 1.9.6.
	* Makefile.in: Regenerated.
	* include/Makefile.in: Regenerated.
	* testsuite/Makefile.in: Regenerated.

2006-08-17  Andreas Tobler  <a.tobler@schweiz.ch>

	* include/ffi_common.h (struct): Revert accidental commit.

2006-08-15  Andreas Tobler  <a.tobler@schweiz.ch>

	* include/ffi_common.h: Remove lint directives.
	* include/ffi.h.in: Likewise.

2006-07-25  Torsten Schoenfeld  <kaffeetisch@gmx.de>

	* include/ffi.h.in (ffi_type_ulong, ffi_type_slong): Define correctly
	for 32-bit architectures.
	* testsuite/libffi.call/return_ul.c: New test case.

2006-07-19  David Daney  <ddaney@avtrex.com>

	* testsuite/libffi.call/closure_fn6.c: Remove xfail for mips,
	xfail remains for mips64.

2006-05-23  Carlos O'Donell  <carlos@codesourcery.com>

	* Makefile.am: Add install-html target. Add install-html to .PHONY
	* Makefile.in: Regenerate.
	* aclocal.m4: Regenerate.
	* include/Makefile.in: Regenerate.
	* testsuite/Makefile.in: Regenerate.

2006-05-18  John David Anglin  <dave.anglin@nrc-cnrc.gc.ca>

	* pa/ffi.c (ffi_prep_args_pa32): Load floating point arguments from
	stack slot.

2006-04-22  Andreas Tobler  <a.tobler@schweiz.ch>

	* README: Remove notice about 'Crazy Comments'.
	* src/debug.c: Remove lint directives. Cleanup white spaces.
	* src/java_raw_api.c: Likewise.
	* src/prep_cif.c: Likewise.
	* src/raw_api.c: Likewise.
	* src/ffitest.c: Delete. No longer needed, all test cases migrated
	to the testsuite.
	* src/arm/ffi.c: Remove lint directives.
	* src/m32r/ffi.c: Likewise.
	* src/pa/ffi.c: Likewise.
	* src/powerpc/ffi.c: Likewise.
	* src/powerpc/ffi_darwin.c: Likewise.
	* src/sh/ffi.c: Likewise.
	* src/sh64/ffi.c: Likewise.
	* src/x86/ffi.c: Likewise.
	* testsuite/libffi.call/float2.c: Likewise.
	* testsuite/libffi.call/promotion.c: Likewise.
	* testsuite/libffi.call/struct1.c: Likewise.

2006-04-13  Andreas Tobler  <a.tobler@schweiz.ch>

	* src/pa/hpux32.S: Correct unwind offset calculation for
	ffi_closure_pa32.
	* src/pa/linux.S: Likewise.

2006-04-12  James E Wilson  <wilson@specifix.com>

	PR libgcj/26483
	* src/ia64/ffi.c (stf_spill, ldf_fill): Rewrite as macros.
	(hfa_type_load): Call stf_spill.
	(hfa_type_store): Call ldf_fill.
	(ffi_call): Adjust calls to above routines.  Add local temps for
	macro result.

2006-04-10  Matthias Klose  <doko@debian.org>

	* testsuite/lib/libffi-dg.exp (libffi-init): Recognize multilib
	directory names containing underscores.

2006-04-07  James E Wilson  <wilson@specifix.com>

	* testsuite/libffi.call/float4.c: New testcase.

2006-04-05  John David Anglin  <dave.anglin@nrc-cnrc.gc.ca>
	    Andreas Tobler  <a.tobler@schweiz.ch>

	* Makefile.am: Add PA_HPUX port.
	* Makefile.in: Regenerate.
	* include/Makefile.in: Likewise.
	* testsuite/Makefile.in: Likewise.
	* configure.ac: Add PA_HPUX rules.
	* configure: Regenerate.
	* src/pa/ffitarget.h: Rename linux target to PA_LINUX.
	Add PA_HPUX and PA64_HPUX.
	Rename FFI_LINUX ABI to FFI_PA32 ABI.
	(FFI_TRAMPOLINE_SIZE): Define for 32-bit HP-UX targets.
	(FFI_TYPE_SMALL_STRUCT2): Define.
	(FFI_TYPE_SMALL_STRUCT4): Likewise.
	(FFI_TYPE_SMALL_STRUCT8): Likewise.
	(FFI_TYPE_SMALL_STRUCT3): Redefine.
	(FFI_TYPE_SMALL_STRUCT5): Likewise.
	(FFI_TYPE_SMALL_STRUCT6): Likewise.
	(FFI_TYPE_SMALL_STRUCT7): Likewise.
	* src/pa/ffi.c (ROUND_DOWN): Delete.
	(fldw, fstw, fldd, fstd): Use '__asm__'.
	(ffi_struct_type): Add support for FFI_TYPE_SMALL_STRUCT2,
	FFI_TYPE_SMALL_STRUCT4 and FFI_TYPE_SMALL_STRUCT8.
	(ffi_prep_args_LINUX): Rename to ffi_prep_args_pa32. Update comment.
	Simplify incrementing of stack slot variable. Change type of local
	'n' to unsigned int.
	(ffi_size_stack_LINUX): Rename to ffi_size_stack_pa32. Handle long
	double on PA_HPUX.
	(ffi_prep_cif_machdep): Likewise.
	(ffi_call): Likewise.
	(ffi_closure_inner_LINUX): Rename to ffi_closure_inner_pa32. Change
	return type to ffi_status. Simplify incrementing of stack slot
	variable. Only copy floating point argument registers when PA_LINUX
	is true. Reformat debug statement.
	Add support for FFI_TYPE_SMALL_STRUCT2, FFI_TYPE_SMALL_STRUCT4 and
	FFI_TYPE_SMALL_STRUCT8.
	(ffi_closure_LINUX): Rename to ffi_closure_pa32. Add 'extern' to
	declaration.
	(ffi_prep_closure): Make linux trampoline conditional on PA_LINUX.
	Add nops to cache flush.  Add trampoline for PA_HPUX.
	* src/pa/hpux32.S: New file.
	* src/pa/linux.S (ffi_call_LINUX): Rename to ffi_call_pa32. Rename
	ffi_prep_args_LINUX to ffi_prep_args_pa32.
	Localize labels. Add support for 2, 4 and 8-byte small structs. Handle
	unaligned destinations in 3, 5, 6 and 7-byte small structs. Order
	argument type checks so that common argument types appear first.
	(ffi_closure_LINUX): Rename to ffi_closure_pa32. Rename
	ffi_closure_inner_LINUX to ffi_closure_inner_pa32.

2006-03-24  Alan Modra  <amodra@bigpond.net.au>

	* src/powerpc/ffitarget.h (enum ffi_abi): Add FFI_LINUX.  Default
	for 32-bit using IBM extended double format.  Fix FFI_LAST_ABI.
	* src/powerpc/ffi.c (ffi_prep_args_SYSV): Handle linux variant of
	FFI_TYPE_LONGDOUBLE.
	(ffi_prep_args64): Assert using IBM extended double.
	(ffi_prep_cif_machdep): Don't munge FFI_TYPE_LONGDOUBLE type.
	Handle FFI_LINUX FFI_TYPE_LONGDOUBLE return and args.
	(ffi_call): Handle FFI_LINUX.
	(ffi_closure_helper_SYSV): Non FFI_LINUX long double return needs
	gpr3 return pointer as for struct return.  Handle FFI_LINUX
	FFI_TYPE_LONGDOUBLE return and args.  Don't increment "nf"
	unnecessarily.
	* src/powerpc/ppc_closure.S (ffi_closure_SYSV): Load both f1 and f2
	for FFI_TYPE_LONGDOUBLE.  Move epilogue insns into case table.
	Don't use r6 as pointer to results, instead use sp offset.  Don't
	make a special call to load lr with case table address, instead
	use offset from previous call.
	* src/powerpc/sysv.S (ffi_call_SYSV): Save long double return.
	* src/powerpc/linux64.S (ffi_call_LINUX64): Simplify long double
	return.

2006-03-15  Kaz Kojima  <kkojima@gcc.gnu.org>

	* src/sh64/ffi.c (ffi_prep_cif_machdep): Handle float arguments
	passed with FP registers correctly.
	(ffi_closure_helper_SYSV): Likewise.
	* src/sh64/sysv.S: Likewise.

2006-03-01  Andreas Tobler  <a.tobler@schweiz.ch>

	* testsuite/libffi.special/unwindtest.cc (closure_test_fn): Mark cif,
	args and userdata unused.
	(closure_test_fn1): Mark cif and userdata unused.
	(main): Remove unused res.

2006-02-28  Andreas Tobler  <a.tobler@schweiz.ch>

	* testsuite/libffi.call/call.exp: Adjust FSF address. Add test runs for
	-O2, -O3, -Os and the warning flags -W -Wall.
	* testsuite/libffi.special/special.exp: Likewise.
	* testsuite/libffi.call/ffitest.h: Add an __UNUSED__ macro to mark
	unused parameter unused for gcc or else do nothing.
	* testsuite/libffi.special/ffitestcxx.h: Likewise.
	* testsuite/libffi.call/cls_12byte.c (cls_struct_12byte_gn): Mark cif
	and userdata unused.
	* testsuite/libffi.call/cls_16byte.c (cls_struct_16byte_gn): Likewise.
	* testsuite/libffi.call/cls_18byte.c (cls_struct_18byte_gn): Likewise.
	* testsuite/libffi.call/cls_19byte.c (cls_struct_19byte_gn): Likewise.
	* testsuite/libffi.call/cls_1_1byte.c (cls_struct_1_1byte_gn): Likewise.
	* testsuite/libffi.call/cls_20byte.c (cls_struct_20byte_gn): Likewise.
	* testsuite/libffi.call/cls_20byte1.c (cls_struct_20byte_gn): Likewise.
	* testsuite/libffi.call/cls_24byte.c (cls_struct_24byte_gn): Likewise.
	* testsuite/libffi.call/cls_2byte.c (cls_struct_2byte_gn): Likewise.
	* testsuite/libffi.call/cls_3_1byte.c (cls_struct_3_1byte_gn): Likewise.
	* testsuite/libffi.call/cls_3byte1.c (cls_struct_3byte_gn): Likewise.
	* testsuite/libffi.call/cls_3byte2.c (cls_struct_3byte_gn1): Likewise.
	* testsuite/libffi.call/cls_4_1byte.c (cls_struct_4_1byte_gn): Likewise.
	* testsuite/libffi.call/cls_4byte.c (cls_struct_4byte_gn): Likewise.
	* testsuite/libffi.call/cls_5_1_byte.c (cls_struct_5byte_gn): Likewise.
	* testsuite/libffi.call/cls_5byte.c (cls_struct_5byte_gn): Likewise.
	* testsuite/libffi.call/cls_64byte.c (cls_struct_64byte_gn): Likewise.
	* testsuite/libffi.call/cls_6_1_byte.c (cls_struct_6byte_gn): Likewise.
	* testsuite/libffi.call/cls_6byte.c (cls_struct_6byte_gn): Likewise.
	* testsuite/libffi.call/cls_7_1_byte.c (cls_struct_7byte_gn): Likewise.
	* testsuite/libffi.call/cls_7byte.c (cls_struct_7byte_gn): Likewise.
	* testsuite/libffi.call/cls_8byte.c (cls_struct_8byte_gn): Likewise.
	* testsuite/libffi.call/cls_9byte1.c (cls_struct_9byte_gn): Likewise.
	* testsuite/libffi.call/cls_9byte2.c (cls_struct_9byte_gn): Likewise.
	* testsuite/libffi.call/cls_align_double.c (cls_struct_align_gn):
	Likewise.
	* testsuite/libffi.call/cls_align_float.c (cls_struct_align_gn):
	Likewise.
	* testsuite/libffi.call/cls_align_longdouble.c (cls_struct_align_gn):
	Likewise.
	* testsuite/libffi.call/cls_align_pointer.c (cls_struct_align_fn): Cast
	void* to avoid compiler warning.
	(main): Likewise.
	(cls_struct_align_gn): Mark cif and userdata unused.
	* testsuite/libffi.call/cls_align_sint16.c (cls_struct_align_gn):
	Likewise.
	* testsuite/libffi.call/cls_align_sint32.c (cls_struct_align_gn):
	Likewise.
	* testsuite/libffi.call/cls_align_sint64.c (cls_struct_align_gn):
	Likewise.
	* testsuite/libffi.call/cls_align_uint16.c (cls_struct_align_gn):
	Likewise.
	* testsuite/libffi.call/cls_align_uint32.c (cls_struct_align_gn):
	Likewise.
	* testsuite/libffi.call/cls_double.c (cls_ret_double_fn): Likewise.
	* testsuite/libffi.call/cls_float.c (cls_ret_float_fn): Likewise.
	* testsuite/libffi.call/cls_multi_schar.c (test_func_gn): Mark cif and
	data unused.
	(main): Cast res_call to silence gcc.
	* testsuite/libffi.call/cls_multi_sshort.c (test_func_gn): Mark cif and
	data unused.
	(main): Cast res_call to silence gcc.
	* testsuite/libffi.call/cls_multi_sshortchar.c (test_func_gn): Mark cif
	and data unused.
	(main): Cast res_call to silence gcc.
	* testsuite/libffi.call/cls_multi_uchar.c (test_func_gn): Mark cif and
	data unused.
	(main): Cast res_call to silence gcc.
	* testsuite/libffi.call/cls_multi_ushort.c (test_func_gn): Mark cif and
	data unused.
	(main): Cast res_call to silence gcc.
	* testsuite/libffi.call/cls_multi_ushortchar.c (test_func_gn): Mark cif
	and data unused.
	(main): Cast res_call to silence gcc.
	* testsuite/libffi.call/cls_schar.c (cls_ret_schar_fn): Mark cif and
	userdata unused.
	(cls_ret_schar_fn): Cast printf parameter to silence gcc.
	* testsuite/libffi.call/cls_sint.c (cls_ret_sint_fn): Mark cif and
	userdata unused.
	(cls_ret_sint_fn): Cast printf parameter to silence gcc.
	* testsuite/libffi.call/cls_sshort.c (cls_ret_sshort_fn): Mark cif and
	userdata unused.
	(cls_ret_sshort_fn): Cast printf parameter to silence gcc.
	* testsuite/libffi.call/cls_uchar.c (cls_ret_uchar_fn):  Mark cif and
	userdata unused.
	(cls_ret_uchar_fn): Cast printf parameter to silence gcc.
	* testsuite/libffi.call/cls_uint.c (cls_ret_uint_fn): Mark cif and
	userdata unused.
	(cls_ret_uint_fn): Cast printf parameter to silence gcc.
	* testsuite/libffi.call/cls_ulonglong.c (cls_ret_ulonglong_fn): Mark cif
	and userdata unused.
	* testsuite/libffi.call/cls_ushort.c (cls_ret_ushort_fn): Mark cif and
	userdata unused.
	(cls_ret_ushort_fn): Cast printf parameter to silence gcc.
	* testsuite/libffi.call/float.c (floating): Remove unused parameter e.
	* testsuite/libffi.call/float1.c (main): Remove unused variable i.
	Cleanup white spaces.
	* testsuite/libffi.call/negint.c (checking): Remove unused variable i.
	* testsuite/libffi.call/nested_struct.c (cls_struct_combined_gn): Mark
	cif and userdata unused.
	* testsuite/libffi.call/nested_struct1.c (cls_struct_combined_gn):
	Likewise.
	* testsuite/libffi.call/nested_struct10.c (B_gn): Likewise.
	* testsuite/libffi.call/nested_struct2.c (B_fn): Adjust printf
	formatters to silence gcc.
	(B_gn): Mark cif and userdata unused.
	* testsuite/libffi.call/nested_struct3.c (B_gn): Mark cif and userdata
	unused.
	* testsuite/libffi.call/nested_struct4.c: Mention related PR.
	(B_gn): Mark cif and userdata unused.
	* testsuite/libffi.call/nested_struct5.c (B_gn): Mark cif and userdata
	unused.
	* testsuite/libffi.call/nested_struct6.c: Mention related PR.
	(B_gn): Mark cif and userdata unused.
	* testsuite/libffi.call/nested_struct7.c (B_gn): Mark cif and userdata
	unused.
	* testsuite/libffi.call/nested_struct8.c (B_gn): Likewise.
	* testsuite/libffi.call/nested_struct9.c (B_gn): Likewise.
	* testsuite/libffi.call/problem1.c (stub): Likewise.
	* testsuite/libffi.call/pyobjc-tc.c (main): Cast the result to silence
	gcc.
	* testsuite/libffi.call/return_fl2.c (return_fl): Add the note mentioned
	in the last commit for this test case in the test case itself.
	* testsuite/libffi.call/closure_fn0.c (closure_test_fn0): Mark cif as
	unused.
	* testsuite/libffi.call/closure_fn1.c (closure_test_fn1): Likewise.
	* testsuite/libffi.call/closure_fn2.c (closure_test_fn2): Likewise.
	* testsuite/libffi.call/closure_fn3.c (closure_test_fn3): Likewise.
	* testsuite/libffi.call/closure_fn4.c (closure_test_fn0): Likewise.
	* testsuite/libffi.call/closure_fn5.c (closure_test_fn5): Likewise.
	* testsuite/libffi.call/closure_fn6.c (closure_test_fn0): Likewise.

2006-02-22  Kaz Kojima  <kkojima@gcc.gnu.org>

	* src/sh/sysv.S: Fix register numbers in the FDE for
	ffi_closure_SYSV.

2006-02-20  Andreas Tobler  <a.tobler@schweiz.ch>

	* testsuite/libffi.call/return_fl2.c (return_fl): Remove static
	declaration to avoid a false negative on ix86. See PR323.

2006-02-18  Kaz Kojima  <kkojima@gcc.gnu.org>

	* src/sh/ffi.c (ffi_closure_helper_SYSV): Remove unused variable
	and cast integer to void * if needed.  Update the pointer to
	the FP register saved area correctly.
	
2006-02-17  Andreas Tobler  <a.tobler@schweiz.ch>

	* testsuite/libffi.call/nested_struct6.c: XFAIL this test until PR25630
	is fixed.
	* testsuite/libffi.call/nested_struct4.c: Likewise.

2006-02-16  Andreas Tobler  <a.tobler@schweiz.ch>

	* testsuite/libffi.call/return_dbl.c: New test case.
	* testsuite/libffi.call/return_dbl1.c: Likewise.
	* testsuite/libffi.call/return_dbl2.c: Likewise.
	* testsuite/libffi.call/return_fl.c: Likewise.
	* testsuite/libffi.call/return_fl1.c: Likewise.
	* testsuite/libffi.call/return_fl2.c: Likewise.
	* testsuite/libffi.call/return_fl3.c: Likewise.
	* testsuite/libffi.call/closure_fn6.c: Likewise.

	* testsuite/libffi.call/nested_struct2.c: Remove ffi_type_mylong
	definition.
	* testsuite/libffi.call/ffitest.h: Add ffi_type_mylong definition
	here to be used by other test cases too.

	* testsuite/libffi.call/nested_struct10.c: New test case.
	* testsuite/libffi.call/nested_struct9.c: Likewise.
	* testsuite/libffi.call/nested_struct8.c: Likewise.
	* testsuite/libffi.call/nested_struct7.c: Likewise.
	* testsuite/libffi.call/nested_struct6.c: Likewise.
	* testsuite/libffi.call/nested_struct5.c: Likewise.
	* testsuite/libffi.call/nested_struct4.c: Likewise.

2006-01-21  Andreas Tobler  <a.tobler@schweiz.ch>

	* configure.ac: Enable libffi for sparc64-*-freebsd*.
	* configure: Rebuilt.

2006-01-18  Jakub Jelinek  <jakub@redhat.com>

	* src/powerpc/sysv.S (smst_two_register): Don't call __ashldi3,
	instead do the shifting inline.
	* src/powerpc/ppc_closure.S (ffi_closure_SYSV): Don't compute %r5
	shift count unconditionally.  Simplify load sequences for 1, 2, 3, 4
	and 8 byte structs, for the remaining struct sizes don't call
	__lshrdi3, instead do the shifting inline.

2005-12-07  Thiemo Seufer  <ths@networkno.de>

	* src/mips/ffitarget.h: Remove obsolete sgidefs.h include. Add
	missing parentheses.
	* src/mips/o32.S (ffi_call_O32): Code formatting. Define
	and use A3_OFF, FP_OFF, RA_OFF. Micro-optimizations.
	(ffi_closure_O32): Likewise, but with newly defined A3_OFF2,
	A2_OFF2, A1_OFF2, A0_OFF2, RA_OFF2, FP_OFF2, S0_OFF2, GP_OFF2,
	V1_OFF2, V0_OFF2, FA_1_1_OFF2, FA_1_0_OFF2, FA_0_1_OFF2,
	FA_0_0_OFF2.
	* src/mips/ffi.c (ffi_prep_args): Code formatting. Fix
	endianness bugs.
	(ffi_prep_closure): Improve trampoline instruction scheduling.
	(ffi_closure_mips_inner_O32): Fix endianness bugs.

2005-12-03  Alan Modra  <amodra@bigpond.net.au>

	* src/powerpc/ffi.c: Formatting.
	(ffi_prep_args_SYSV): Avoid possible aliasing problems by using unions.
	(ffi_prep_args64): Likewise.

2005-09-30  Geoffrey Keating  <geoffk@apple.com>

	* testsuite/lib/libffi-dg.exp (libffi_target_compile): For
	darwin, use -shared-libgcc not -lgcc_s, and explain why.

2005-09-26  Tom Tromey  <tromey@redhat.com>

	* testsuite/libffi.call/float1.c (value_type): New typedef.
	(CANARY): New define.
	(main): Check for result buffer overflow.
	* src/powerpc/linux64.S: Handle linux64 long double returns.
	* src/powerpc/ffi.c (FLAG_RETURNS_128BITS): New constant.
	(ffi_prep_cif_machdep): Handle linux64 long double returns.

2005-08-25  Alan Modra  <amodra@bigpond.net.au>

	PR target/23404
	* src/powerpc/ffi.c (ffi_prep_args_SYSV): Correct placement of stack
	homed fp args.
	(ffi_status ffi_prep_cif_machdep): Correct stack sizing for same.

2005-08-11  Jakub Jelinek  <jakub@redhat.com>

	* configure.ac (HAVE_HIDDEN_VISIBILITY_ATTRIBUTE): New test.
	(AH_BOTTOM): Add FFI_HIDDEN definition.
	* configure: Rebuilt.
	* fficonfig.h.in: Rebuilt.
	* src/powerpc/ffi.c (hidden): Remove.
	(ffi_closure_LINUX64, ffi_prep_args64, ffi_call_LINUX64,
	ffi_closure_helper_LINUX64): Use FFI_HIDDEN instead of hidden.
	* src/powerpc/linux64_closure.S (ffi_closure_LINUX64,
	.ffi_closure_LINUX64): Use FFI_HIDDEN instead of .hidden.
	* src/x86/ffi.c (ffi_closure_SYSV, ffi_closure_raw_SYSV): Remove,
	add FFI_HIDDEN to its prototype.
	(ffi_closure_SYSV_inner): New.
	* src/x86/sysv.S (ffi_closure_SYSV, ffi_closure_raw_SYSV): New.
	* src/x86/win32.S (ffi_closure_SYSV, ffi_closure_raw_SYSV): New.

2005-08-10  Alfred M. Szmidt  <ams@gnu.org>

	PR libffi/21819:
	* configure: Rebuilt.
	* configure.ac: Handle i*86-*-gnu*.

2005-08-09  Jakub Jelinek  <jakub@redhat.com>

	* src/powerpc/ppc_closure.S (ffi_closure_SYSV): Use
	DW_CFA_offset_extended_sf rather than
	DW_CFA_GNU_negative_offset_extended.
	* src/powerpc/sysv.S (ffi_call_SYSV): Likewise.

2005-07-22  SUGIOKA Toshinobu  <sugioka@itonet.co.jp>

	* src/sh/sysv.S (ffi_call_SYSV): Stop argument popping correctly
	on sh3.
	(ffi_closure_SYSV): Change the stack layout for sh3 struct argument.
	* src/sh/ffi.c (ffi_prep_args): Fix sh3 argument copy, when it is
	partially on register.
	(ffi_closure_helper_SYSV): Likewise.
	(ffi_prep_cif_machdep): Don't set too many cif->flags.

2005-07-20  Kaz Kojima  <kkojima@gcc.gnu.org>

	* src/sh/ffi.c (ffi_call): Handle small structures correctly.
	Remove empty line.
	* src/sh64/ffi.c (simple_type): Remove.
	(return_type): Handle small structures correctly.
	(ffi_prep_args): Likewise.
	(ffi_call): Likewise.
	(ffi_closure_helper_SYSV): Likewise.
	* src/sh64/sysv.S (ffi_call_SYSV): Handle 1, 2 and 4-byte return.
	Emit position independent code if PIC and remove wrong datalabel
	prefixes from EH data.

2005-07-19  Andreas Tobler  <a.tobler@schweiz.ch>

	* Makefile.am (nodist_libffi_la_SOURCES): Add POWERPC_FREEBSD.
	* Makefile.in: Regenerate.
	* include/Makefile.in: Likewise.
	* testsuite/Makefile.in: Likewise.
	* configure.ac: Add POWERPC_FREEBSD rules.
	* configure: Regenerate.
	* src/powerpc/ffitarget.h: Add POWERPC_FREEBSD rules.
	(FFI_SYSV_TYPE_SMALL_STRUCT): Define.
	* src/powerpc/ffi.c: Add flags to handle small structure returns
	in ffi_call_SYSV.
	(ffi_prep_cif_machdep): Handle small structures for SYSV 4 ABI.
	Aka FFI_SYSV.
	(ffi_closure_helper_SYSV): Likewise.
	* src/powerpc/ppc_closure.S: Add return types for small structures.
	* src/powerpc/sysv.S: Add bits to handle small structures for
	final SYSV 4 ABI.

2005-07-10  Andreas Tobler  <a.tobler@schweiz.ch>

	* testsuite/libffi.call/cls_5_1_byte.c: New test file.
	* testsuite/libffi.call/cls_6_1_byte.c: Likewise.
	* testsuite/libffi.call/cls_7_1_byte.c: Likewise.

2005-07-05  Randolph Chung  <tausq@debian.org>

	* src/pa/ffi.c (ffi_struct_type): Rename FFI_TYPE_SMALL_STRUCT1
	as FFI_TYPE_SMALL_STRUCT3.  Break out handling for 5-7 byte
	structures.  Kill compilation warnings.
	(ffi_closure_inner_LINUX): Print return values as hex in debug
	message.  Rename FFI_TYPE_SMALL_STRUCT1 as FFI_TYPE_SMALL_STRUCT3.
	Properly handle 5-7 byte structure returns.
	* src/pa/ffitarget.h (FFI_TYPE_SMALL_STRUCT1)
	(FFI_TYPE_SMALL_STRUCT2): Remove.
	(FFI_TYPE_SMALL_STRUCT3, FFI_TYPE_SMALL_STRUCT5)
	(FFI_TYPE_SMALL_STRUCT6, FFI_TYPE_SMALL_STRUCT7): Define.
	* src/pa/linux.S: Mark source file as using PA1.1 assembly.
	(checksmst1, checksmst2): Remove.
	(checksmst3): Optimize handling of 3-byte struct returns.
	(checksmst567): Properly handle 5-7 byte struct returns.

2005-06-15  Rainer Orth  <ro@TechFak.Uni-Bielefeld.DE>

	PR libgcj/21943
	* src/mips/n32.S: Enforce PIC code.
	* src/mips/o32.S: Likewise.

2005-06-15  Rainer Orth  <ro@TechFak.Uni-Bielefeld.DE>

	* configure.ac: Treat i*86-*-solaris2.10 and up as X86_64.
	* configure: Regenerate.
	
2005-06-01  Alan Modra  <amodra@bigpond.net.au>

	* src/powerpc/ppc_closure.S (ffi_closure_SYSV): Don't use JUMPTARGET
	to call ffi_closure_helper_SYSV.  Append @local instead.
	* src/powerpc/sysv.S (ffi_call_SYSV): Likewise for ffi_prep_args_SYSV.

2005-05-17  Kelley Cook  <kcook@gcc.gnu.org>

	* configure.ac: Use AC_C_BIGENDIAN instead of AC_C_BIGENDIAN_CROSS.
	Use AC_CHECK_SIZEOF instead of AC_COMPILE_CHECK_SIZEOF.
	* Makefile.am (ACLOCAL_AMFLAGS): Remove -I ../config.
	* aclocal.m4, configure, fficonfig.h.in, Makefile.in,
	include/Makefile.in, testsuite/Makefile.in: Regenerate.
	
2005-05-09  Mike Stump  <mrs@apple.com>

	* configure: Regenerate.

2005-05-08  Richard Henderson  <rth@redhat.com>

	PR libffi/21285
	* src/alpha/osf.S: Update unwind into to match code.

2005-05-04  Andreas Degert <ad@papyrus-gmbh.de>
	    Richard Henderson  <rth@redhat.com>

	* src/x86/ffi64.c (ffi_prep_cif_machdep): Save sse-used flag in
	bit 11 of flags.
	(ffi_call): Mask return type field.  Pass ssecount to ffi_call_unix64.
	(ffi_prep_closure): Set carry bit if sse-used flag set.
	* src/x86/unix64.S (ffi_call_unix64): Add ssecount argument.
	Only load sse registers if ssecount non-zero.
	(ffi_closure_unix64): Only save sse registers if carry set on entry.

2005-04-29  Ralf Corsepius  <ralf.corsepius@rtems.org>

	* configure.ac: Add i*86-*-rtems*, sparc*-*-rtems*,
	powerpc-*rtems*, arm*-*-rtems*, sh-*-rtems*.
	* configure: Regenerate.

2005-04-20  Hans-Peter Nilsson  <hp@axis.com>

	* testsuite/lib/libffi-dg.exp (libffi-dg-test-1): In regsub use,
	have Tcl8.3-compatible intermediate variable.

2005-04-18  Simon Posnjak <simon.posnjak@siol.net> 
	    Hans-Peter Nilsson  <hp@axis.com>

	* Makefile.am: Add CRIS support.
	* configure.ac: Likewise.
	* Makefile.in, configure, testsuite/Makefile.in,
	include/Makefile.in: Regenerate.
	* src/cris: New directory.
	* src/cris/ffi.c, src/cris/sysv.S, src/cris/ffitarget.h: New files.
	* src/prep_cif.c (ffi_prep_cif): Wrap in #ifndef __CRIS__.

	* testsuite/lib/libffi-dg.exp (libffi-dg-test-1): Replace \n with
	\r?\n in output tests.

2005-04-12  Mike Stump  <mrs@apple.com>

	* configure: Regenerate.

2005-03-30  Hans Boehm  <Hans.Boehm@hp.com>

	* src/ia64/ffitarget.h (ffi_arg): Use long long instead of DI.
	
2005-03-30  Steve Ellcey  <sje@cup.hp.com>

	* src/ia64/ffitarget.h (ffi_arg) ADD DI attribute.
	(ffi_sarg) Ditto.
	* src/ia64/unix.S (ffi_closure_unix): Extend gp
	to 64 bits in ILP32 mode.
	Load 64 bits even for short data.

2005-03-23  Mike Stump  <mrs@apple.com>

	* src/powerpc/darwin.S: Update for -m64 multilib.
	* src/powerpc/darwin_closure.S: Likewise.

2005-03-21  Zack Weinberg  <zack@codesourcery.com>

	* configure.ac: Do not invoke TL_AC_GCC_VERSION.
	Do not set tool_include_dir.
	* aclocal.m4, configure, Makefile.in, testsuite/Makefile.in:
	Regenerate.
	* include/Makefile.am: Set gcc_version and toollibffidir.
	* include/Makefile.in: Regenerate.

2005-02-22  Andrew Haley  <aph@redhat.com>

	* src/powerpc/ffi.c (ffi_prep_cif_machdep): Bump alignment to
	odd-numbered register pairs for 64-bit integer types.

2005-02-23  Andreas Tobler  <a.tobler@schweiz.ch>

	PR libffi/20104
	* testsuite/libffi.call/return_ll1.c: New test case.

2005-02-11  Janis Johnson  <janis187@us.ibm.com>

	* testsuite/libffi.call/cls_align_longdouble.c: Remove dg-options.
	* testsuite/libffi.call/float.c: Ditto.
	* testsuite/libffi.call/float2.c: Ditto.
	* testsuite/libffi.call/float3.c: Ditto.

2005-02-08  Andreas Tobler  <a.tobler@schweiz.ch>

	* src/frv/ffitarget.h: Remove PPC stuff which does not belong to frv.

2005-01-12  Eric Botcazou  <ebotcazou@libertysurf.fr>

	* testsuite/libffi.special/special.exp (cxx_options): Add
	-shared-libgcc.

2004-12-31  Richard Henderson  <rth@redhat.com>

	* src/types.c (FFI_AGGREGATE_TYPEDEF): Remove.
	(FFI_TYPEDEF): Rename from FFI_INTEGRAL_TYPEDEF.  Replace size and
	offset parameters with a type parameter; deduce size and structure
	alignment.  Update all users.

2004-12-31  Richard Henderson  <rth@redhat.com>

	* src/types.c (FFI_TYPE_POINTER): Define with sizeof.
	(FFI_TYPE_LONGDOUBLE): Fix for ia64.
	* src/ia64/ffitarget.h (struct ffi_ia64_trampoline_struct): Move
	into ffi_prep_closure.
	* src/ia64/ia64_flags.h, src/ia64/ffi.c, src/ia64/unix.S: Rewrite
	from scratch.

2004-12-27  Richard Henderson  <rth@redhat.com>

	* src/x86/unix64.S: Fix typo in unwind info.

2004-12-25  Richard Henderson  <rth@redhat.com>

	* src/x86/ffi64.c (struct register_args): Rename from stackLayout.
	(enum x86_64_reg_class): Add X86_64_COMPLEX_X87_CLASS.
	(merge_classes): Check for it.
	(SSE_CLASS_P): New.
	(classify_argument): Pass byte_offset by value; perform all updates
	inside struct case.
	(examine_argument): Add classes argument; handle
	X86_64_COMPLEX_X87_CLASS.
	(ffi_prep_args): Merge into ...
	(ffi_call): ... here.  Share stack frame with ffi_call_unix64.
	(ffi_prep_cif_machdep): Setup cif->flags for proper structure return.
	(ffi_fill_return_value): Remove.
	(ffi_prep_closure): Remove dead assert.
	(ffi_closure_unix64_inner): Rename from ffi_closure_UNIX64_inner.
	Rewrite to use struct register_args instead of va_list.  Create
	flags for handling structure returns.
	* src/x86/unix64.S: Remove dead strings.
	(ffi_call_unix64): Rename from ffi_call_UNIX64.  Rewrite to share
	stack frame with ffi_call.  Handle structure returns properly.
	(float2sse, floatfloat2sse, double2sse): Remove.
	(sse2float, sse2double, sse2floatfloat): Remove.
	(ffi_closure_unix64): Rename from ffi_closure_UNIX64.  Rewrite
	to handle structure returns properly.

2004-12-08  David Edelsohn  <edelsohn@gnu.org>

	* Makefile.am (AM_MAKEFLAGS): Remove duplicate LIBCFLAGS and
	PICFLAG.
	* Makefile.in: Regenerated.

2004-12-02  Richard Sandiford  <rsandifo@redhat.com>

	* configure.ac: Use TL_AC_GCC_VERSION to set gcc_version.
	* configure, aclocal.m4, Makefile.in: Regenerate.
	* include/Makefile.in, testsuite/Makefile.in: Regenerate.

2004-11-29  Kelley Cook  <kcook@gcc.gnu.org>

	* configure: Regenerate for libtool change.

2004-11-25  Kelley Cook  <kcook@gcc.gnu.org>

	* configure: Regenerate for libtool reversion.

2004-11-24  Kelley Cook  <kcook@gcc.gnu.org>

	* configure: Regenerate for libtool change.

2004-11-23  John David Anglin  <dave.anglin@nrc-cnrc.gc.ca>

	* testsuite/lib/libffi-dg.exp: Use new procs in target-libpath.exp.

2004-11-23  Richard Sandiford  <rsandifo@redhat.com>

	* src/mips/o32.S (ffi_call_O32, ffi_closure_O32): Use jalr instead
	of jal.  Use an absolute encoding for the frame information.

2004-11-23  Kelley Cook  <kcook@gcc.gnu.org>

	* Makefile.am: Remove no-dependencies.  Add ACLOCAL_AMFLAGS.
	* acinclude.m4: Delete logic for sincludes.
	* aclocal.m4, Makefile.in, configure: Regenerate.
	* include/Makefile: Likewise.
	* testsuite/Makefile: Likewise.

2004-11-22  Eric Botcazou  <ebotcazou@libertysurf.fr>

	* src/sparc/ffi.c (ffi_prep_closure): Align doubles and 64-bit integers
	on a 8-byte boundary.
	* src/sparc/v8.S (ffi_closure_v8): Reserve frame space for arguments.

2004-10-27  Richard Earnshaw  <rearnsha@arm.com>

	* src/arm/ffi.c (ffi_prep_cif_machdep): Handle functions that return
	long long values.  Round stack allocation to a multiple of 8 bytes
	for ATPCS compatibility.
	* src/arm/sysv.S (ffi_call_SYSV): Rework to avoid use of APCS register
	names.  Handle returning long long types.  Add Thumb and interworking
	support.  Improve soft-float code.

2004-10-27  Richard Earnshaw  <rearnsha@arm.com>

	* testsuite/lib/libffi-db.exp (load_gcc_lib): New function.
	(libffi_exit): New function.
	(libffi_init): Build the testglue wrapper if needed.

2004-10-25  Eric Botcazou  <ebotcazou@libertysurf.fr>

	PR other/18138
	* testsuite/lib/libffi-dg.exp: Accept more than one multilib libgcc.

2004-10-25  Kazuhiro Inaoka <inaoka.kazuhiro@renesas.com>

	* src/m32r/libffitarget.h (FFI_CLOSURES): Set to 0.

2004-10-20  Kaz Kojima  <kkojima@gcc.gnu.org>

	* src/sh/sysv.S (ffi_call_SYSV): Don't align for double data.
	* testsuite/libffi.call/float3.c: New test case.

2004-10-18  Kaz Kojima  <kkojima@gcc.gnu.org>

	* src/sh/ffi.c (ffi_prep_closure): Set T bit in trampoline for
	the function returning a structure pointed with R2.
	* src/sh/sysv.S (ffi_closure_SYSV): Use R2 as the pointer to
	the structure return value if T bit set.  Emit position
	independent code and EH data if PIC.

2004-10-13  Kazuhiro Inaoka  <inaoka.kazuhiro@renesas.com>

	* Makefile.am: Add m32r support.
	* configure.ac: Likewise.
	* Makefile.in: Regenerate.
	* confiugre: Regenerate.
	* src/types.c: Add m32r port to FFI_INTERNAL_TYPEDEF
	(uint64, sint64, double, longdouble)
	* src/m32r: New directory.
	* src/m32r/ffi.c: New file.
	* src/m32r/sysv.S: Likewise.
	* src/m32r/ffitarget.h: Likewise.

2004-10-02  Kaz Kojima  <kkojima@gcc.gnu.org>

	* testsuite/libffi.call/negint.c: New test case.

2004-09-14  H.J. Lu  <hongjiu.lu@intel.com>

	PR libgcj/17465
	* testsuite/lib/libffi-dg.exp: Don't use global ld_library_path.
	Set up LD_LIBRARY_PATH, SHLIB_PATH, LD_LIBRARYN32_PATH,
	LD_LIBRARY64_PATH, LD_LIBRARY_PATH_32, LD_LIBRARY_PATH_64 and
	DYLD_LIBRARY_PATH.

2004-09-05  Andreas Tobler  <a.tobler@schweiz.ch>

	* testsuite/libffi.call/many_win32.c: Remove whitespaces.
	* testsuite/libffi.call/promotion.c: Likewise.
	* testsuite/libffi.call/return_ll.c: Remove unused var. Cleanup
	whitespaces.
	* testsuite/libffi.call/return_sc.c: Likewise.
	* testsuite/libffi.call/return_uc.c: Likewise.

2004-09-05  Andreas Tobler  <a.tobler@schweiz.ch>

	* src/powerpc/darwin.S: Fix comments and identation.
	* src/powerpc/darwin_closure.S: Likewise.

2004-09-02  Andreas Tobler  <a.tobler@schweiz.ch>

	* src/powerpc/ffi_darwin.c: Add flag for longdouble return values.
	(ffi_prep_args): Handle longdouble arguments.
	(ffi_prep_cif_machdep): Set flags for longdouble. Calculate space for
	longdouble.
	(ffi_closure_helper_DARWIN): Add closure handling for longdouble.
	* src/powerpc/darwin.S (_ffi_call_DARWIN): Add handling of longdouble
	values.
	* src/powerpc/darwin_closure.S (_ffi_closure_ASM): Likewise.
	* src/types.c: Defined longdouble size and alignment for darwin.

2004-09-02  Andreas Tobler  <a.tobler@schweiz.ch>

	* src/powerpc/aix.S: Remove whitespaces.
	* src/powerpc/aix_closure.S: Likewise.
	* src/powerpc/asm.h: Likewise.
	* src/powerpc/ffi.c: Likewise.
	* src/powerpc/ffitarget.h: Likewise.
	* src/powerpc/linux64.S: Likewise.
	* src/powerpc/linux64_closure.S: Likewise.
	* src/powerpc/ppc_closure.S: Likewise.
	* src/powerpc/sysv.S: Likewise.

2004-08-30  Anthony Green  <green@redhat.com>

	* Makefile.am: Add frv support.
	* Makefile.in, testsuite/Makefile.in: Rebuilt.
	* configure.ac: Read configure.host.
	* configure.in: Read configure.host.
	* configure.host: New file.  frv-elf needs libgloss.
	* include/ffi.h.in: Force ffi_closure to have a nice big (8)
	alignment.  This is needed to frv and shouldn't harm the others.
	* include/ffi_common.h (ALIGN_DOWN): New macro.
	* src/frv/ffi.c, src/frv/ffitarget.h, src/frv/eabi.S: New files.

2004-08-24  David Daney  <daney@avtrex.com>

	* testsuite/libffi.call/closure_fn0.c: Xfail mips64* instead of mips*.
	* testsuite/libffi.call/closure_fn1.c: Likewise.
	* testsuite/libffi.call/closure_fn2.c  Likewise.
	* testsuite/libffi.call/closure_fn3.c: Likewise.
	* testsuite/libffi.call/closure_fn4.c: Likewise.
	* testsuite/libffi.call/closure_fn5.c: Likewise.
	* testsuite/libffi.call/cls_18byte.c: Likewise.
	* testsuite/libffi.call/cls_19byte.c: Likewise.
	* testsuite/libffi.call/cls_1_1byte.c: Likewise.
	* testsuite/libffi.call/cls_20byte.c: Likewise.
	* testsuite/libffi.call/cls_20byte1.c: Likewise.
	* testsuite/libffi.call/cls_24byte.c: Likewise.
	* testsuite/libffi.call/cls_2byte.c: Likewise.
	* testsuite/libffi.call/cls_3_1byte.c: Likewise.
	* testsuite/libffi.call/cls_3byte1.c: Likewise.
	* testsuite/libffi.call/cls_3byte2.c: Likewise.
	* testsuite/libffi.call/cls_4_1byte.c: Likewise.
	* testsuite/libffi.call/cls_4byte.c: Likewise.
	* testsuite/libffi.call/cls_64byte.c: Likewise.
	* testsuite/libffi.call/cls_6byte.c: Likewise.
	* testsuite/libffi.call/cls_7byte.c: Likewise.
	* testsuite/libffi.call/cls_8byte.c: Likewise.
	* testsuite/libffi.call/cls_9byte1.c: Likewise.
	* testsuite/libffi.call/cls_9byte2.c: Likewise.
	* testsuite/libffi.call/cls_align_double.c: Likewise.
	* testsuite/libffi.call/cls_align_float.c: Likewise.
	* testsuite/libffi.call/cls_align_longdouble.c: Likewise.
	* testsuite/libffi.call/cls_align_pointer.c: Likewise.
	* testsuite/libffi.call/cls_align_sint16.c: Likewise.
	* testsuite/libffi.call/cls_align_sint32.c: Likewise.
	* testsuite/libffi.call/cls_align_sint64.c: Likewise.
	* testsuite/libffi.call/cls_align_uint16.c: Likewise.
	* testsuite/libffi.call/cls_align_uint32.c: Likewise.
	* testsuite/libffi.call/cls_align_uint64.c: Likewise.
	* testsuite/libffi.call/cls_double.c: Likewise.
	* testsuite/libffi.call/cls_float.c: Likewise.
	* testsuite/libffi.call/cls_multi_schar.c: Likewise.
	* testsuite/libffi.call/cls_multi_sshort.c: Likewise.
	* testsuite/libffi.call/cls_multi_sshortchar.c: Likewise.
	* testsuite/libffi.call/cls_multi_uchar.c: Likewise.
	* testsuite/libffi.call/cls_multi_ushort.c: Likewise.
	* testsuite/libffi.call/cls_multi_ushortchar.c: Likewise.
	* testsuite/libffi.call/cls_schar.c: Likewise.
	* testsuite/libffi.call/cls_sint.c: Likewise.
	* testsuite/libffi.call/cls_sshort.c: Likewise.
	* testsuite/libffi.call/cls_uchar.c: Likewise.
	* testsuite/libffi.call/cls_uint.c: Likewise.
	* testsuite/libffi.call/cls_ulonglong.c: Likewise.
	* testsuite/libffi.call/cls_ushort.c: Likewise.
	* testsuite/libffi.call/nested_struct.c: Likewise.
	* testsuite/libffi.call/nested_struct1.c: Likewise.
	* testsuite/libffi.call/nested_struct2.c: Likewise.
	* testsuite/libffi.call/nested_struct3.c: Likewise.
	* testsuite/libffi.call/problem1.c: Likewise.
	* testsuite/libffi.special/unwindtest.cc: Likewise.
	* testsuite/libffi.call/cls_12byte.c: Likewise and set return value
	to zero.
	* testsuite/libffi.call/cls_16byte.c: Likewise.
	* testsuite/libffi.call/cls_5byte.c: Likewise.

2004-08-23  David Daney <daney@avtrex.com>

	PR libgcj/13141
	* src/mips/ffitarget.h (FFI_O32_SOFT_FLOAT): New ABI.
	* src/mips/ffi.c (ffi_prep_args): Fix alignment calculation.
	(ffi_prep_cif_machdep): Handle FFI_O32_SOFT_FLOAT floating point
	parameters and return types.
	(ffi_call): Handle FFI_O32_SOFT_FLOAT ABI.
	(ffi_prep_closure): Ditto.
	(ffi_closure_mips_inner_O32): Handle FFI_O32_SOFT_FLOAT ABI, fix
	alignment calculations.
	* src/mips/o32.S (ffi_closure_O32): Don't use floating point
	instructions if FFI_O32_SOFT_FLOAT, make stack frame ABI compliant.

2004-08-14  Casey Marshall <csm@gnu.org>

	* src/mips/ffi.c (ffi_pref_cif_machdep): set `cif->flags' to
	contain `FFI_TYPE_UINT64' as return type for any 64-bit
	integer (O32 ABI only).
	(ffi_prep_closure): new function.
	(ffi_closure_mips_inner_O32): new function.
	* src/mips/ffitarget.h: Define `FFI_CLOSURES' and
	`FFI_TRAMPOLINE_SIZE' appropriately if the ABI is o32.
	* src/mips/o32.S (ffi_call_O32): add labels for .eh_frame. Return
	64 bit integers correctly.
	(ffi_closure_O32): new function.
	Added DWARF-2 unwind info for both functions.

2004-08-10  Andrew Haley  <aph@redhat.com>

	* src/x86/ffi64.c (ffi_prep_args ): 8-align all stack arguments.

2004-08-01  Robert Millan  <robertmh@gnu.org>

	* configure.ac: Detect knetbsd-gnu and kfreebsd-gnu.
	* configure: Regenerate.

2004-07-30  Maciej W. Rozycki  <macro@linux-mips.org>

	* acinclude.m4 (AC_FUNC_MMAP_BLACKLIST): Check for <sys/mman.h>
	and mmap() explicitly instead of relying on preset autoconf cache
	variables.
	* aclocal.m4: Regenerate.
	* configure: Regenerate.

2004-07-11  Ulrich Weigand  <uweigand@de.ibm.com>

	* src/s390/ffi.c (ffi_prep_args): Fix C aliasing violation.
	(ffi_check_float_struct): Remove unused prototype.

2004-06-30  Geoffrey Keating  <geoffk@apple.com>

	* src/powerpc/ffi_darwin.c (flush_icache): ';' is a comment
	character on Darwin, use '\n\t' instead.

2004-06-26  Matthias Klose  <doko@debian.org>

	* libtool-version: Fix typo in revision/age.

2004-06-17  Matthias Klose  <doko@debian.org>

	* libtool-version: New.
	* Makefile.am (libffi_la_LDFLAGS): Use -version-info for soname.
	* Makefile.in: Regenerate.

2004-06-15  Paolo Bonzini  <bonzini@gnu.org>

	* Makefile.am: Remove useless multilib rules.
	* Makefile.in: Regenerate.
	* aclocal.m4: Regenerate with automake 1.8.5.
	* configure.ac: Remove useless multilib configury.
	* configure: Regenerate.

2004-06-15  Paolo Bonzini  <bonzini@gnu.org>

	* .cvsignore: New file.

2004-06-10  Jakub Jelinek  <jakub@redhat.com>

	* src/ia64/unix.S (ffi_call_unix): Insert group barrier break
	fp_done.
	(ffi_closure_UNIX): Fix f14/f15 adjustment if FLOAT_SZ is ever
	changed from 8.

2004-06-06  Sean McNeil  <sean@mcneil.com>

	* configure.ac: Add x86_64-*-freebsd* support.
	* configure: Regenerate.

2004-04-26  Joe Buck <jbuck@welsh-buck.org>

	Bug 15093
	* configure.ac: Test for existence of mmap and sys/mman.h before
	checking blacklist.  Fix suggested by Jim Wilson.
	* configure: Regenerate.

2004-04-26  Matt Austern  <austern@apple.com>

	* src/powerpc/darwin.S: Go through a non-lazy pointer for initial
	FDE location.
	* src/powerpc/darwin_closure.S: Likewise.

2004-04-24  Andreas Tobler  <a.tobler@schweiz.ch>

	* testsuite/libffi.call/cls_multi_schar.c (main): Fix initialization
	error. Reported by Thomas Heller <theller@python.net>.
	* testsuite/libffi.call/cls_multi_sshort.c (main): Likewise.
	* testsuite/libffi.call/cls_multi_ushort.c (main): Likewise.

2004-03-20  Matthias Klose  <doko@debian.org>

	* src/pa/linux.S: Fix typo.

2004-03-19  Matthias Klose  <doko@debian.org>

	* Makefile.am: Update.
	* Makefile.in: Regenerate.
	* src/pa/ffi.h.in: Remove.
	* src/pa/ffitarget.h: New file.

2004-02-10  Randolph Chung  <tausq@debian.org>

	* Makefile.am: Add PA support.
	* Makefile.in: Regenerate.
	* include/Makefile.in: Regenerate.
	* configure.ac: Add PA target.
	* configure: Regenerate.
	* src/pa/ffi.c: New file.
	* src/pa/ffi.h.in: Add PA support.
	* src/pa/linux.S: New file.
	* prep_cif.c: Add PA support.

2004-03-16  Hosaka Yuji  <hos@tamanegi.org>

	* src/types.c: Fix alignment size of X86_WIN32 case int64 and
	double.
	* src/x86/ffi.c (ffi_prep_args): Replace ecif->cif->rtype->type
	with ecif->cif->flags.
	(ffi_call, ffi_prep_incoming_args_SYSV): Replace cif->rtype->type
	with cif->flags.
	(ffi_prep_cif_machdep): Add X86_WIN32 struct case.
	(ffi_closure_SYSV): Add 1 or 2-bytes struct case for X86_WIN32.
	* src/x86/win32.S (retstruct1b, retstruct2b, sc_retstruct1b,
	sc_retstruct2b): Add for 1 or 2-bytes struct case.

2004-03-15 Kelley Cook <kcook@gcc.gnu.org>

	* configure.in: Rename file to ...
	* configure.ac: ... this.
	* fficonfig.h.in: Regenerate.
	* Makefile.in: Regenerate.
	* include/Makefile.in: Regenerate.
	* testsuite/Makefile.in: Regenerate.

2004-03-12  Matt Austern  <austern@apple.com>

	* src/powerpc/darwin.S: Fix EH information so it corresponds to
	changes in EH format resulting from addition of linkonce support.
	* src/powerpc/darwin_closure.S: Likewise.

2004-03-11  Andreas Tobler  <a.tobler@schweiz.ch>
	    Paolo Bonzini  <bonzini@gnu.org>

	* Makefile.am (AUTOMAKE_OPTIONS): Set them.
	Remove VPATH. Remove rules for object files. Remove multilib support.
	(AM_CCASFLAGS): Add.
	* configure.in (AC_CONFIG_HEADERS): Relace AM_CONFIG_HEADER.
	(AC_PREREQ): Bump version to 2.59.
	(AC_INIT): Fill with version info and bug address.
	(ORIGINAL_LD_FOR_MULTILIBS): Remove.
	(AM_ENABLE_MULTILIB): Use this instead of AC_ARG_ENABLE.
	De-precious CC so that the right flags are passed down to multilibs.
	(AC_MSG_ERROR): Replace obsolete macro AC_ERROR.
	(AC_CONFIG_FILES): Replace obsolete macro AC_LINK_FILES.
	(AC_OUTPUT): Reorganize the output with AC_CONFIG_COMMANDS.
	* configure: Rebuilt.
	* aclocal.m4: Likewise.
	* Makefile.in, include/Makefile.in, testsuite/Makefile.in: Likewise.
	* fficonfig.h.in: Likewise.

2004-03-11  Andreas Schwab  <schwab@suse.de>

	* src/ia64/ffi.c (ffi_prep_incoming_args_UNIX): Get floating point
	arguments from fp registers only for the first 8 parameter slots.
	Don't convert a float parameter when passed in memory.

2004-03-09  Hans-Peter Nilsson  <hp@axis.com>

	* configure: Regenerate for config/accross.m4 correction.

2004-02-25  Matt Kraai  <kraai@alumni.cmu.edu>

	* src/powerpc/ffi.c (ffi_prep_args_SYSV): Change
	ecif->cif->bytes to bytes.
	(ffi_prep_cif_machdep): Add braces around nested if statement.

2004-02-09  Alan Modra  <amodra@bigpond.net.au>

	* src/types.c (pointer): POWERPC64 has 8 byte pointers.

	* src/powerpc/ffi.c (ffi_prep_args64): Correct long double handling.
	(ffi_closure_helper_LINUX64): Fix typo.
	* testsuite/libffi.call/cls_align_longdouble.c: Pass -mlong-double-128
	for powerpc64-*-*.
	* testsuite/libffi.call/float.c: Likewise.
	* testsuite/libffi.call/float2.c: Likewise.

2004-02-08  Alan Modra  <amodra@bigpond.net.au>

	* src/powerpc/ffi.c (ffi_prep_cif_machdep <FFI_LINUX64>): Correct
	long double function return and long double arg handling.
	(ffi_closure_helper_LINUX64): Formatting.  Delete unused "ng" var.
	Use "end_pfr" instead of "nf".  Correct long double handling.
	Localise "temp".
	* src/powerpc/linux64.S (ffi_call_LINUX64): Save f2 long double
	return value.
	* src/powerpc/linux64_closure.S (ffi_closure_LINUX64): Allocate
	space for long double return value.  Adjust stack frame and offsets.
	Load f2 long double return.

2004-02-07  Alan Modra  <amodra@bigpond.net.au>

	* src/types.c: Use 16 byte long double for POWERPC64.

2004-01-25  Eric Botcazou  <ebotcazou@libertysurf.fr>

	* src/sparc/ffi.c (ffi_prep_args_v9): Shift the parameter array
	when the structure return address is passed in %o0.
	(ffi_V9_return_struct): Rename into ffi_v9_layout_struct.
	(ffi_v9_layout_struct): Align the field following a nested structure
	on a word boundary.  Use memmove instead of memcpy.
	(ffi_call): Update call to ffi_V9_return_struct.
	(ffi_prep_closure): Define 'ctx' only for V8.
	(ffi_closure_sparc_inner): Clone into ffi_closure_sparc_inner_v8
	and ffi_closure_sparc_inner_v9.
	(ffi_closure_sparc_inner_v8): Return long doubles by reference.
	Always skip the structure return address.  For structures and long
	doubles, copy the argument directly.
	(ffi_closure_sparc_inner_v9): Skip the structure return address only
	if required.  Shift the maximum floating-point slot accordingly.  For
	big structures, copy the argument directly; otherwise, left-justify the
	argument and call ffi_v9_layout_struct to lay out the structure on
	the stack.
	* src/sparc/v8.S: Undef STACKFRAME before defining it.
	(ffi_closure_v8): Pass the structure return address.  Update call to
	ffi_closure_sparc_inner_v8.  Short-circuit FFI_TYPE_INT handling.
	Skip the 'unimp' insn when returning long doubles and structures.
	* src/sparc/v9.S: Undef STACKFRAME before defining it.
	(ffi_closure_v9): Increase the frame size by 2 words.  Short-circuit
	FFI_TYPE_INT handling.  Load structures both in integers and
	floating-point registers on return.
	* README: Update status of the SPARC port.

2004-01-24  Andreas Tobler  <a.tobler@schweiz.ch>

	* testsuite/libffi.call/pyobjc-tc.c (main): Treat result value
	as of type ffi_arg.
	* testsuite/libffi.call/struct3.c (main): Fix CHECK.

2004-01-22  Ulrich Weigand  <uweigand@de.ibm.com>

	* testsuite/libffi.call/cls_uint.c (cls_ret_uint_fn): Treat result
	value as of type ffi_arg, not unsigned int.

2004-01-21  Michael Ritzert  <ritzert@t-online.de>

	* ffi64.c (ffi_prep_args): Cast the RHS of an assignment instead
	of the LHS.

2004-01-12  Andreas Tobler  <a.tobler@schweiz.ch>

	* testsuite/lib/libffi-dg.exp: Set LD_LIBRARY_PATH_32 for
	Solaris.

2004-01-08  Rainer Orth  <ro@TechFak.Uni-Bielefeld.DE>

	* testsuite/libffi.call/ffitest.h (allocate_mmap): Cast MAP_FAILED
	to void *.

2003-12-10  Richard Henderson  <rth@redhat.com>

	* testsuite/libffi.call/cls_align_pointer.c: Cast pointers to
	size_t instead of int.

2003-12-04  Hosaka Yuji  <hos@tamanegi.org>

	* testsuite/libffi.call/many_win32.c: Include <float.h>.
	* testsuite/libffi.call/many_win32.c (main): Replace variable
	int i with unsigned long ul.

	* testsuite/libffi.call/cls_align_uint64.c: New test case.
	* testsuite/libffi.call/cls_align_sint64.c: Likewise.
	* testsuite/libffi.call/cls_align_uint32.c: Likewise.
	* testsuite/libffi.call/cls_align_sint32.c: Likewise.
	* testsuite/libffi.call/cls_align_uint16.c: Likewise.
	* testsuite/libffi.call/cls_align_sint16.c: Likewise.
	* testsuite/libffi.call/cls_align_float.c: Likewise.
	* testsuite/libffi.call/cls_align_double.c: Likewise.
	* testsuite/libffi.call/cls_align_longdouble.c: Likewise.
	* testsuite/libffi.call/cls_align_pointer.c: Likewise.

2003-12-02  Hosaka Yuji  <hos@tamanegi.org>

	PR other/13221
	* src/x86/ffi.c (ffi_prep_args, ffi_prep_incoming_args_SYSV):
	Align arguments to 32 bits.

2003-12-01  Andreas Tobler  <a.tobler@schweiz.ch>

	PR other/13221
	* testsuite/libffi.call/cls_multi_sshort.c: New test case.
	* testsuite/libffi.call/cls_multi_sshortchar.c: Likewise.
	* testsuite/libffi.call/cls_multi_uchar.c: Likewise.
	* testsuite/libffi.call/cls_multi_schar.c: Likewise.
	* testsuite/libffi.call/cls_multi_ushortchar.c: Likewise.
	* testsuite/libffi.call/cls_multi_ushort.c: Likewise.

	* testsuite/libffi.special/unwindtest.cc: Cosmetics.

2003-11-26  Kaveh R. Ghazi  <ghazi@caip.rutgers.edu>

	* testsuite/libffi.call/ffitest.h: Include <fcntl.h>.
	* testsuite/libffi.special/ffitestcxx.h: Likewise.

2003-11-22  Andreas Tobler  <a.tobler@schweiz.ch>

	* Makefile.in: Rebuilt.
	* configure: Likewise.
	* testsuite/libffi.special/unwindtest.cc: Convert the mmap to
	the right type.

2003-11-21  Andreas Jaeger  <aj@suse.de>
	    Andreas Tobler  <a.tobler@schweiz.ch>

	* acinclude.m4: Add AC_FUNC_MMAP_BLACKLIST.
	* configure.in: Call AC_FUNC_MMAP_BLACKLIST.
	* Makefile.in: Rebuilt.
	* aclocal.m4: Likewise.
	* configure: Likewise.
	* fficonfig.h.in: Likewise.
	* testsuite/lib/libffi-dg.exp: Add include dir.
	* testsuite/libffi.call/ffitest.h: Add MMAP definitions.
	* testsuite/libffi.special/ffitestcxx.h: Likewise.
	* testsuite/libffi.call/closure_fn0.c: Use MMAP functionality
	for ffi_closure if available.
	* testsuite/libffi.call/closure_fn1.c: Likewise.
	* testsuite/libffi.call/closure_fn2.c: Likewise.
	* testsuite/libffi.call/closure_fn3.c: Likewise.
	* testsuite/libffi.call/closure_fn4.c: Likewise.
	* testsuite/libffi.call/closure_fn5.c: Likewise.
	* testsuite/libffi.call/cls_12byte.c: Likewise.
	* testsuite/libffi.call/cls_16byte.c: Likewise.
	* testsuite/libffi.call/cls_18byte.c: Likewise.
	* testsuite/libffi.call/cls_19byte.c: Likewise.
	* testsuite/libffi.call/cls_1_1byte.c: Likewise.
	* testsuite/libffi.call/cls_20byte.c: Likewise.
	* testsuite/libffi.call/cls_20byte1.c: Likewise.
	* testsuite/libffi.call/cls_24byte.c: Likewise.
	* testsuite/libffi.call/cls_2byte.c: Likewise.
	* testsuite/libffi.call/cls_3_1byte.c: Likewise.
	* testsuite/libffi.call/cls_3byte1.c: Likewise.
	* testsuite/libffi.call/cls_3byte2.c: Likewise.
	* testsuite/libffi.call/cls_4_1byte.c: Likewise.
	* testsuite/libffi.call/cls_4byte.c: Likewise.
	* testsuite/libffi.call/cls_5byte.c: Likewise.
	* testsuite/libffi.call/cls_64byte.c: Likewise.
	* testsuite/libffi.call/cls_6byte.c: Likewise.
	* testsuite/libffi.call/cls_7byte.c: Likewise.
	* testsuite/libffi.call/cls_8byte.c: Likewise.
	* testsuite/libffi.call/cls_9byte1.c: Likewise.
	* testsuite/libffi.call/cls_9byte2.c: Likewise.
	* testsuite/libffi.call/cls_double.c: Likewise.
	* testsuite/libffi.call/cls_float.c: Likewise.
	* testsuite/libffi.call/cls_schar.c: Likewise.
	* testsuite/libffi.call/cls_sint.c: Likewise.
	* testsuite/libffi.call/cls_sshort.c: Likewise.
	* testsuite/libffi.call/cls_uchar.c: Likewise.
	* testsuite/libffi.call/cls_uint.c: Likewise.
	* testsuite/libffi.call/cls_ulonglong.c: Likewise.
	* testsuite/libffi.call/cls_ushort.c: Likewise.
	* testsuite/libffi.call/nested_struct.c: Likewise.
	* testsuite/libffi.call/nested_struct1.c: Likewise.
	* testsuite/libffi.call/nested_struct2.c: Likewise.
	* testsuite/libffi.call/nested_struct3.c: Likewise.
	* testsuite/libffi.call/problem1.c: Likewise.
	* testsuite/libffi.special/unwindtest.cc: Likewise.

2003-11-20  Andreas Tobler  <a.tobler@schweiz.ch>

	* testsuite/lib/libffi-dg.exp: Make the -lgcc_s conditional.

2003-11-19  Andreas Tobler  <a.tobler@schweiz.ch>

	* testsuite/lib/libffi-dg.exp: Add DYLD_LIBRARY_PATH for darwin.
	Add -lgcc_s to additional flags.

2003-11-12  Andreas Tobler  <a.tobler@schweiz.ch>

	* configure.in, include/Makefile.am: PR libgcj/11147, install
	the ffitarget.h header file in a gcc versioned and target
	dependent place.
	* configure: Regenerated.
	* Makefile.in, include/Makefile.in: Likewise.
	* testsuite/Makefile.in: Likewise.

2003-11-09  Andreas Tobler  <a.tobler@schweiz.ch>

	* testsuite/libffi.call/closure_fn0.c: Print result and check
	with dg-output to make debugging easier.
	* testsuite/libffi.call/closure_fn1.c: Likewise.
	* testsuite/libffi.call/closure_fn2.c: Likewise.
	* testsuite/libffi.call/closure_fn3.c: Likewise.
	* testsuite/libffi.call/closure_fn4.c: Likewise.
	* testsuite/libffi.call/closure_fn5.c: Likewise.
	* testsuite/libffi.call/cls_12byte.c: Likewise.
	* testsuite/libffi.call/cls_16byte.c: Likewise.
	* testsuite/libffi.call/cls_18byte.c: Likewise.
	* testsuite/libffi.call/cls_19byte.c: Likewise.
	* testsuite/libffi.call/cls_1_1byte.c: Likewise.
	* testsuite/libffi.call/cls_20byte.c: Likewise.
	* testsuite/libffi.call/cls_20byte1.c: Likewise.
	* testsuite/libffi.call/cls_24byte.c: Likewise.
	* testsuite/libffi.call/cls_2byte.c: Likewise.
	* testsuite/libffi.call/cls_3_1byte.c: Likewise.
	* testsuite/libffi.call/cls_3byte1.c: Likewise.
	* testsuite/libffi.call/cls_3byte2.c: Likewise.
	* testsuite/libffi.call/cls_4_1byte.c: Likewise.
	* testsuite/libffi.call/cls_4byte.c: Likewise.
	* testsuite/libffi.call/cls_5byte.c: Likewise.
	* testsuite/libffi.call/cls_64byte.c: Likewise.
	* testsuite/libffi.call/cls_6byte.c: Likewise.
	* testsuite/libffi.call/cls_7byte.c: Likewise.
	* testsuite/libffi.call/cls_8byte.c: Likewise.
	* testsuite/libffi.call/cls_9byte1.c: Likewise.
	* testsuite/libffi.call/cls_9byte2.c: Likewise.
	* testsuite/libffi.call/cls_double.c: Likewise.
	* testsuite/libffi.call/cls_float.c: Likewise.
	* testsuite/libffi.call/cls_schar.c: Likewise.
	* testsuite/libffi.call/cls_sint.c: Likewise.
	* testsuite/libffi.call/cls_sshort.c: Likewise.
	* testsuite/libffi.call/cls_uchar.c: Likewise.
	* testsuite/libffi.call/cls_uint.c: Likewise.
	* testsuite/libffi.call/cls_ulonglong.c: Likewise.
	* testsuite/libffi.call/cls_ushort.c: Likewise.
	* testsuite/libffi.call/problem1.c: Likewise.

	* testsuite/libffi.special/unwindtest.cc: Make ffi_closure
	static.

2003-11-08  Andreas Tobler  <a.tobler@schweiz.ch>

	* testsuite/libffi.call/cls_9byte2.c: New test case.
	* testsuite/libffi.call/cls_9byte1.c: Likewise.
	* testsuite/libffi.call/cls_64byte.c: Likewise.
	* testsuite/libffi.call/cls_20byte1.c: Likewise.
	* testsuite/libffi.call/cls_19byte.c: Likewise.
	* testsuite/libffi.call/cls_18byte.c: Likewise.
	* testsuite/libffi.call/closure_fn4.c: Likewise.
	* testsuite/libffi.call/closure_fn5.c: Likewise.
	* testsuite/libffi.call/cls_schar.c: Likewise.
	* testsuite/libffi.call/cls_sint.c: Likewise.
	* testsuite/libffi.call/cls_sshort.c: Likewise.
	* testsuite/libffi.call/nested_struct2.c: Likewise.
	* testsuite/libffi.call/nested_struct3.c: Likewise.

2003-11-08  Andreas Tobler  <a.tobler@schweiz.ch>

	* testsuite/libffi.call/cls_double.c: Do a check on the result.
	* testsuite/libffi.call/cls_uchar.c: Likewise.
	* testsuite/libffi.call/cls_uint.c: Likewise.
	* testsuite/libffi.call/cls_ulonglong.c: Likewise.
	* testsuite/libffi.call/cls_ushort.c: Likewise.
	* testsuite/libffi.call/return_sc.c: Cleanup whitespaces.

2003-11-06  Andreas Tobler  <a.tobler@schweiz.ch>

	* src/prep_cif.c (ffi_prep_cif): Move the validity check after
	the initialization.

2003-10-23  Andreas Tobler  <a.tobler@schweiz.ch>

	* src/java_raw_api.c (ffi_java_ptrarray_to_raw): Replace
	FFI_ASSERT(FALSE) with FFI_ASSERT(0).

2003-10-22  David Daney  <ddaney@avtrex.com>

	* src/mips/ffitarget.h: Replace undefined UINT32 and friends with
	__attribute__((__mode__(__SI__))) and friends.

2003-10-22  Andreas Schwab  <schwab@suse.de>

	* src/ia64/ffi.c: Replace FALSE/TRUE with false/true.

2003-10-21  Andreas Tobler  <a.tobler@schweiz.ch>

	* configure.in: AC_LINK_FILES(ffitarget.h).
	* configure: Regenerate.
	* Makefile.in: Likewise.
	* include/Makefile.in: Likewise.
	* testsuite/Makefile.in: Likewise.
	* fficonfig.h.in: Likewise.

2003-10-21  Paolo Bonzini  <bonzini@gnu.org>
	    Richard Henderson  <rth@redhat.com>

	Avoid that ffi.h includes fficonfig.h.

	* Makefile.am (EXTRA_DIST): Include ffitarget.h files
	(TARGET_SRC_MIPS_GCC): Renamed to TARGET_SRC_MIPS_IRIX.
	(TARGET_SRC_MIPS_SGI): Removed.
	(MIPS_GCC): Renamed to TARGET_SRC_MIPS_IRIX.
	(MIPS_SGI): Removed.
	(CLEANFILES): Removed.
	(mostlyclean-am, clean-am, mostlyclean-sub, clean-sub): New
	targets.
	* acconfig.h: Removed.
	* configure.in: Compute sizeofs only for double and long double.
	Use them to define and subst HAVE_LONG_DOUBLE.  Include comments
	into AC_DEFINE instead of using acconfig.h.  Create
	include/ffitarget.h instead of include/fficonfig.h.  Rename
	MIPS_GCC to MIPS_IRIX, drop MIPS_SGI since we are in gcc's tree.
	AC_DEFINE EH_FRAME_FLAGS.
	* include/Makefile.am (DISTCLEANFILES): New automake macro.
	(hack_DATA): Add ffitarget.h.
	* include/ffi.h.in: Remove all system specific definitions.
	Declare raw API even if it is not installed, why bother?
	Use limits.h instead of SIZEOF_* to define ffi_type_*.  Do
	not define EH_FRAME_FLAGS, it is in fficonfig.h now.  Include
	ffitarget.h instead of fficonfig.h.  Remove ALIGN macro.
	(UINT_ARG, INT_ARG): Removed, use ffi_arg and ffi_sarg instead.
	* include/ffi_common.h (bool): Do not define.
	(ffi_assert): Accept failed assertion.
	(ffi_type_test): Return void and accept file/line.
	(FFI_ASSERT): Pass stringized failed assertion.
	(FFI_ASSERT_AT): New macro.
	(FFI_ASSERT_VALID_TYPE): New macro.
	(UINT8, SINT8, UINT16, SINT16, UINT32, SINT32,
	UINT64, SINT64): Define here with gcc's __attribute__ macro
	instead of in ffi.h
	(FLOAT32, ALIGN): Define here instead of in ffi.h
	* include/ffi-mips.h: Removed.  Its content moved to
	src/mips/ffitarget.h after separating assembly and C sections.
	* src/alpha/ffi.c, src/alpha/ffi.c, src/java_raw_api.c
	src/prep_cif.c, src/raw_api.c, src/ia64/ffi.c,
	src/mips/ffi.c, src/mips/n32.S, src/mips/o32.S,
	src/mips/ffitarget.h, src/sparc/ffi.c, src/x86/ffi64.c:
	SIZEOF_ARG -> FFI_SIZEOF_ARG.
	* src/ia64/ffi.c: Include stdbool.h (provided by GCC 2.95+).
	* src/debug.c (ffi_assert): Accept stringized failed assertion.
	(ffi_type_test): Rewritten.
	* src/prep-cif.c (initialize_aggregate, ffi_prep_cif): Call
	FFI_ASSERT_VALID_TYPE.
	* src/alpha/ffitarget.h, src/arm/ffitarget.h,
	src/ia64/ffitarget.h, src/m68k/ffitarget.h,
	src/mips/ffitarget.h, src/powerpc/ffitarget.h,
	src/s390/ffitarget.h, src/sh/ffitarget.h,
	src/sh64/ffitarget.h, src/sparc/ffitarget.h,
	src/x86/ffitarget.h: New files.
	* src/alpha/osf.S, src/arm/sysv.S, src/ia64/unix.S,
	src/m68k/sysv.S, src/mips/n32.S, src/mips/o32.S,
	src/powerpc/aix.S, src/powerpc/darwin.S,
	src/powerpc/ffi_darwin.c, src/powerpc/linux64.S,
	src/powerpc/linux64_closure.S, src/powerpc/ppc_closure.S,
	src/powerpc/sysv.S, src/s390/sysv.S, src/sh/sysv.S,
	src/sh64/sysv.S, src/sparc/v8.S, src/sparc/v9.S,
	src/x86/sysv.S, src/x86/unix64.S, src/x86/win32.S:
	include fficonfig.h

2003-10-20  Rainer Orth  <ro@TechFak.Uni-Bielefeld.DE>

	* src/mips/ffi.c: Use _ABIN32, _ABIO32 instead of external
	_MIPS_SIM_NABI32, _MIPS_SIM_ABI32.

2003-10-19  Andreas Tobler  <a.tobler@schweiz.ch>

	* src/powerpc/ffi_darwin.c (ffi_prep_args): Declare bytes again.
	Used when FFI_DEBUG = 1.

2003-10-14  Alan Modra  <amodra@bigpond.net.au>

	* src/types.c (double, longdouble): Default POWERPC64 to 8 byte size
	and align.

2003-10-06  Rainer Orth  <ro@TechFak.Uni-Bielefeld.DE>

	* include/ffi_mips.h: Define FFI_MIPS_N32 for N32/N64 ABIs,
	FFI_MIPS_O32 for O32 ABI.

2003-10-01  Andreas Tobler  <a.tobler@schweiz.ch>

	* testsuite/lib/libffi-dg.exp: Set LD_LIBRARY_PATH_64 for
	SPARC64. Cleanup whitespaces.

2003-09-19  Andreas Tobler  <a.tobler@schweiz.ch>

	* testsuite/libffi.call/closure_fn0.c: Xfail mips, arm,
	strongarm, xscale. Cleanup whitespaces.
	* testsuite/libffi.call/closure_fn1.c: Likewise.
	* testsuite/libffi.call/closure_fn2.c: Likewise.
	* testsuite/libffi.call/closure_fn3.c: Likewise.
	* testsuite/libffi.call/cls_12byte.c: Likewise.
	* testsuite/libffi.call/cls_16byte.c: Likewise.
	* testsuite/libffi.call/cls_1_1byte.c: Likewise.
	* testsuite/libffi.call/cls_20byte.c: Likewise.
	* testsuite/libffi.call/cls_24byte.c: Likewise.
	* testsuite/libffi.call/cls_2byte.c: Likewise.
	* testsuite/libffi.call/cls_3_1byte.c: Likewise.
	* testsuite/libffi.call/cls_3byte1.c: Likewise.
	* testsuite/libffi.call/cls_3byte2.c: Likewise.
	* testsuite/libffi.call/cls_4_1byte.c: Likewise.
	* testsuite/libffi.call/cls_4byte.c: Likewise.
	* testsuite/libffi.call/cls_5byte.c: Likewise.
	* testsuite/libffi.call/cls_6byte.c: Likewise.
	* testsuite/libffi.call/cls_7byte.c: Likewise.
	* testsuite/libffi.call/cls_8byte.c: Likewise.
	* testsuite/libffi.call/cls_double.c: Likewise.
	* testsuite/libffi.call/cls_float.c: Likewise.
	* testsuite/libffi.call/cls_uchar.c: Likewise.
	* testsuite/libffi.call/cls_uint.c: Likewise.
	* testsuite/libffi.call/cls_ulonglong.c: Likewise.
	* testsuite/libffi.call/cls_ushort.c: Likewise.
	* testsuite/libffi.call/nested_struct.c: Likewise.
	* testsuite/libffi.call/nested_struct1.c: Likewise.
	* testsuite/libffi.call/problem1.c: Likewise.
	* testsuite/libffi.special/unwindtest.cc: Likewise.
	* testsuite/libffi.call/pyobjc-tc.c: Cleanup whitespaces.

2003-09-18  David Edelsohn  <edelsohn@gnu.org>

	* src/powerpc/aix.S: Cleanup whitespaces.
	* src/powerpc/aix_closure.S: Likewise.

2003-09-18  Andreas Tobler  <a.tobler@schweiz.ch>

	* src/powerpc/darwin.S: Cleanup whitespaces, comment formatting.
	* src/powerpc/darwin_closure.S: Likewise.
	* src/powerpc/ffi_darwin.c: Likewise.

2003-09-18  Andreas Tobler  <a.tobler@schweiz.ch>
	    David Edelsohn  <edelsohn@gnu.org>

	* src/types.c (double): Add AIX and Darwin to the right TYPEDEF.
	* src/powerpc/aix_closure.S: Remove the pointer to the outgoing
	parameter stack.
	* src/powerpc/darwin_closure.S: Likewise.
	* src/powerpc/ffi_darwin.c (ffi_prep_args): Handle structures
	according to the Darwin/AIX ABI.
	(ffi_prep_cif_machdep): Likewise.
	(ffi_closure_helper_DARWIN): Likewise.
	Remove the outgoing parameter stack logic. Simplify the evaluation
	of the different CASE types.
	(ffi_prep_clousure): Avoid the casts on lvalues. Change the branch
	statement in the trampoline code.

2003-09-18  Kaz Kojima  <kkojima@gcc.gnu.org>

	* src/sh/ffi.c (ffi_prep_args): Take account into the alignement
	for the register size.
	(ffi_closure_helper_SYSV): Handle the structure return value
	address correctly.
	(ffi_closure_helper_SYSV): Return the appropriate type when
	the registers are used for the structure return value.
	* src/sh/sysv.S (ffi_closure_SYSV): Fix the stack layout for
	the 64-bit return value.  Update copyright years.

2003-09-17  Rainer Orth  <ro@TechFak.Uni-Bielefeld.DE>

	* testsuite/lib/libffi-dg.exp (libffi_target_compile): Search in
	srcdir for ffi_mips.h.

2003-09-12  Alan Modra  <amodra@bigpond.net.au>

	* src/prep_cif.c (initialize_aggregate): Include tail padding in
	structure size.
	* src/powerpc/linux64_closure.S (ffi_closure_LINUX64): Correct
	placement of float result.
	* testsuite/libffi.special/unwindtest.cc (closure_test_fn1): Correct
	cast of "resp" for big-endian 64 bit machines.

2003-09-11  Alan Modra  <amodra@bigpond.net.au>

	* src/types.c (double, longdouble): Merge identical SH and ARM
	typedefs, and add POWERPC64.
	* src/powerpc/ffi.c (ffi_prep_args64): Correct next_arg calc for
	struct split over gpr and rest.
	(ffi_prep_cif_machdep): Correct intarg_count for structures.
	* src/powerpc/linux64.S (ffi_call_LINUX64): Fix gpr offsets.

2003-09-09  Andreas Tobler  <a.tobler@schweiz.ch>

	* src/powerpc/ffi.c (ffi_closure_helper_SYSV) Handle struct
	passing correctly.

2003-09-09  Alan Modra  <amodra@bigpond.net.au>

	* configure: Regenerate.

2003-09-04  Andreas Tobler  <a.tobler@schweiz.ch>

	* Makefile.am: Remove build rules for ffitest.
	* Makefile.in: Rebuilt.

2003-09-04  Andreas Tobler  <a.tobler@schweiz.ch>

	* src/java_raw_api.c: Include <stdlib.h> to fix compiler warning
	about implicit declaration of abort().

2003-09-04  Andreas Tobler  <a.tobler@schweiz.ch>

	* Makefile.am: Add dejagnu test framework. Fixes PR other/11411.
	* Makefile.in: Rebuilt.
	* configure.in: Add dejagnu test framework.
	* configure: Rebuilt.

	* testsuite/Makefile.am: New file.
	* testsuite/Makefile.in: Built
	* testsuite/lib/libffi-dg.exp: New file.
	* testsuite/config/default.exp: Likewise.
	* testsuite/libffi.call/call.exp: Likewise.
	* testsuite/libffi.call/ffitest.h: Likewise.
	* testsuite/libffi.call/closure_fn0.c: Likewise.
	* testsuite/libffi.call/closure_fn1.c: Likewise.
	* testsuite/libffi.call/closure_fn2.c: Likewise.
	* testsuite/libffi.call/closure_fn3.c: Likewise.
	* testsuite/libffi.call/cls_1_1byte.c: Likewise.
	* testsuite/libffi.call/cls_3_1byte.c: Likewise.
	* testsuite/libffi.call/cls_4_1byte.c: Likewise.
	* testsuite/libffi.call/cls_2byte.c: Likewise.
	* testsuite/libffi.call/cls_3byte1.c: Likewise.
	* testsuite/libffi.call/cls_3byte2.c: Likewise.
	* testsuite/libffi.call/cls_4byte.c: Likewise.
	* testsuite/libffi.call/cls_5byte.c: Likewise.
	* testsuite/libffi.call/cls_6byte.c: Likewise.
	* testsuite/libffi.call/cls_7byte.c: Likewise.
	* testsuite/libffi.call/cls_8byte.c: Likewise.
	* testsuite/libffi.call/cls_12byte.c: Likewise.
	* testsuite/libffi.call/cls_16byte.c: Likewise.
	* testsuite/libffi.call/cls_20byte.c: Likewise.
	* testsuite/libffi.call/cls_24byte.c: Likewise.
	* testsuite/libffi.call/cls_double.c: Likewise.
	* testsuite/libffi.call/cls_float.c: Likewise.
	* testsuite/libffi.call/cls_uchar.c: Likewise.
	* testsuite/libffi.call/cls_uint.c: Likewise.
	* testsuite/libffi.call/cls_ulonglong.c: Likewise.
	* testsuite/libffi.call/cls_ushort.c: Likewise.
	* testsuite/libffi.call/float.c: Likewise.
	* testsuite/libffi.call/float1.c: Likewise.
	* testsuite/libffi.call/float2.c: Likewise.
	* testsuite/libffi.call/many.c: Likewise.
	* testsuite/libffi.call/many_win32.c: Likewise.
	* testsuite/libffi.call/nested_struct.c: Likewise.
	* testsuite/libffi.call/nested_struct1.c: Likewise.
	* testsuite/libffi.call/pyobjc-tc.c: Likewise.
	* testsuite/libffi.call/problem1.c: Likewise.
	* testsuite/libffi.call/promotion.c: Likewise.
	* testsuite/libffi.call/return_ll.c: Likewise.
	* testsuite/libffi.call/return_sc.c: Likewise.
	* testsuite/libffi.call/return_uc.c: Likewise.
	* testsuite/libffi.call/strlen.c: Likewise.
	* testsuite/libffi.call/strlen_win32.c: Likewise.
	* testsuite/libffi.call/struct1.c: Likewise.
	* testsuite/libffi.call/struct2.c: Likewise.
	* testsuite/libffi.call/struct3.c: Likewise.
	* testsuite/libffi.call/struct4.c: Likewise.
	* testsuite/libffi.call/struct5.c: Likewise.
	* testsuite/libffi.call/struct6.c: Likewise.
	* testsuite/libffi.call/struct7.c: Likewise.
	* testsuite/libffi.call/struct8.c: Likewise.
	* testsuite/libffi.call/struct9.c: Likewise.
	* testsuite/libffi.special/special.exp: New file.
	* testsuite/libffi.special/ffitestcxx.h: Likewise.
	* testsuite/libffi.special/unwindtest.cc: Likewise.


2003-08-13  Kaz Kojima  <kkojima@gcc.gnu.org>

	* src/sh/ffi.c (OFS_INT16): Set 0 for little endian case.  Update
	copyright years.

2003-08-02  Alan Modra  <amodra@bigpond.net.au>

	* src/powerpc/ffi.c (ffi_prep_args64): Modify for changed gcc
	structure passing.
	(ffi_closure_helper_LINUX64): Likewise.
	* src/powerpc/linux64.S: Remove code writing to parm save area.
	* src/powerpc/linux64_closure.S (ffi_closure_LINUX64): Use return
	address in lr from ffi_closure_helper_LINUX64 call to calculate
	table address.  Optimize function tail.

2003-07-28  Andreas Tobler  <a.tobler@schweiz.ch>

	* src/sparc/ffi.c: Handle all floating point registers.
	* src/sparc/v9.S: Likewise. Fixes second part of PR target/11410.

2003-07-11  Gerald Pfeifer  <pfeifer@dbai.tuwien.ac.at>

	* README: Note that libffi is not part of GCC.  Update the project
	URL and status.

2003-06-19  Franz Sirl  <Franz.Sirl-kernel@lauterbach.com>

	* src/powerpc/ppc_closure.S: Include ffi.h.

2003-06-13  Rainer Orth  <ro@TechFak.Uni-Bielefeld.DE>

	* src/x86/sysv.S: Avoid gas-only .uleb128/.sleb128 directives.
	Use C style comments.

2003-06-13  Kaz Kojima  <kkojima@rr.iij4u.or.jp>

	* Makefile.am: Add SHmedia support.  Fix a typo of SH support.
	* Makefile.in: Regenerate.
	* configure.in (sh64-*-linux*, sh5*-*-linux*): Add target.
	* configure: Regenerate.
	* include/ffi.h.in: Add SHmedia support.
	* src/sh64/ffi.c: New file.
	* src/sh64/sysv.S: New file.

2003-05-16  Jakub Jelinek  <jakub@redhat.com>

	* configure.in (HAVE_RO_EH_FRAME): Check whether .eh_frame section
	should be read-only.
	* configure: Rebuilt.
	* fficonfig.h.in: Rebuilt.
	* include/ffi.h.in (EH_FRAME_FLAGS): Define.
	* src/alpha/osf.S: Use EH_FRAME_FLAGS.
	* src/powerpc/linux64.S: Likewise.
	* src/powerpc/linux64_closure.S: Likewise.  Include ffi.h.
	* src/powerpc/sysv.S: Use EH_FRAME_FLAGS.  Use pcrel encoding
	if -fpic/-fPIC/-mrelocatable.
	* src/powerpc/powerpc_closure.S: Likewise.
	* src/sparc/v8.S: If HAVE_RO_EH_FRAME is defined, don't include
	#write in .eh_frame flags.
	* src/sparc/v9.S: Likewise.
	* src/x86/unix64.S: Use EH_FRAME_FLAGS.
	* src/x86/sysv.S: Likewise.  Use pcrel encoding if -fpic/-fPIC.
	* src/s390/sysv.S: Use EH_FRAME_FLAGS.  Include ffi.h.

2003-05-07  Jeff Sturm  <jsturm@one-point.com>

	Fixes PR bootstrap/10656
	* configure.in (HAVE_AS_REGISTER_PSEUDO_OP): Test assembler
	support for .register pseudo-op.
	* src/sparc/v8.S: Use it.
	* fficonfig.h.in: Rebuilt.
	* configure: Rebuilt.

2003-04-18  Jakub Jelinek  <jakub@redhat.com>

	* include/ffi.h.in (POWERPC64): Define if 64-bit.
	(enum ffi_abi): Add FFI_LINUX64 on POWERPC.
	Make it the default on POWERPC64.
	(FFI_TRAMPOLINE_SIZE): Define to 24 on POWERPC64.
	* configure.in: Change powerpc-*-linux* into powerpc*-*-linux*.
	* configure: Rebuilt.
	* src/powerpc/ffi.c (hidden): Define.
	(ffi_prep_args_SYSV): Renamed from
	ffi_prep_args.  Cast pointers to unsigned long to shut up warnings.
	(NUM_GPR_ARG_REGISTERS64, NUM_FPR_ARG_REGISTERS64,
	ASM_NEEDS_REGISTERS64): New.
	(ffi_prep_args64): New function.
	(ffi_prep_cif_machdep): Handle FFI_LINUX64 ABI.
	(ffi_call): Likewise.
	(ffi_prep_closure): Likewise.
	(flush_icache): Surround by #ifndef POWERPC64.
	(ffi_dblfl): New union type.
	(ffi_closure_helper_SYSV): Use it to avoid aliasing problems.
	(ffi_closure_helper_LINUX64): New function.
	* src/powerpc/ppc_closure.S: Surround whole file by #ifndef
	__powerpc64__.
	* src/powerpc/sysv.S: Likewise.
	(ffi_call_SYSV): Rename ffi_prep_args to ffi_prep_args_SYSV.
	* src/powerpc/linux64.S: New file.
	* src/powerpc/linux64_closure.S: New file.
	* Makefile.am (EXTRA_DIST): Add src/powerpc/linux64.S and
	src/powerpc/linux64_closure.S.
	(TARGET_SRC_POWERPC): Likewise.

	* src/ffitest.c (closure_test_fn, closure_test_fn1, closure_test_fn2,
	closure_test_fn3): Fix result printing on big-endian 64-bit
	machines.
	(main): Print tst2_arg instead of uninitialized tst2_result.

	* src/ffitest.c (main): Hide what closure pointer really points to
	from the compiler.

2003-04-16  Richard Earnshaw  <rearnsha@arm.com>

	* configure.in (arm-*-netbsdelf*): Add configuration.
	(configure): Regenerated.

2003-04-04  Loren J. Rittle  <ljrittle@acm.org>

	* include/Makefile.in: Regenerate.

2003-03-21  Zdenek Dvorak  <rakdver@atrey.karlin.mff.cuni.cz>

	* libffi/include/ffi.h.in: Define X86 instead of X86_64 in 32
	bit mode.
	* libffi/src/x86/ffi.c (ffi_closure_SYSV, ffi_closure_raw_SYSV):
	Receive closure pointer through parameter, read args using
	__builtin_dwarf_cfa.
	(FFI_INIT_TRAMPOLINE): Send closure reference through eax.

2003-03-12  Andreas Schwab  <schwab@suse.de>

	* configure.in: Avoid trailing /. in toolexeclibdir.
	* configure: Rebuilt.

2003-03-03  Andreas Tobler <a.tobler@schweiz.ch>

	* src/powerpc/darwin_closure.S: Recode to fit dynamic libraries.

2003-02-06  Andreas Tobler <a.tobler@schweiz.ch>

	* libffi/src/powerpc/darwin_closure.S:
	Fix alignement bug, allocate 8 bytes for the result.
	* libffi/src/powerpc/aix_closure.S:
	Likewise.
	* libffi/src/powerpc/ffi_darwin.c:
	Update stackframe description for aix/darwin_closure.S.

2003-02-06  Jakub Jelinek  <jakub@redhat.com>

	* src/s390/ffi.c (ffi_closure_helper_SYSV): Add hidden visibility
	attribute.

2003-01-31  Christian Cornelssen  <ccorn@cs.tu-berlin.de>,
	    Andreas Schwab  <schwab@suse.de>

	* configure.in: Adjust command to source config-ml.in to account
	for changes to the libffi_basedir definition.
	(libffi_basedir): Remove ${srcdir} from value and include trailing
	slash if nonempty.

	* configure: Regenerate.

2003-01-29  Franz Sirl  <Franz.Sirl-kernel@lauterbach.com>

	* src/powerpc/ppc_closure.S: Recode to fit shared libs.

2003-01-28  Andrew Haley  <aph@redhat.com>

	* include/ffi.h.in: Enable FFI_CLOSURES for x86_64.
	* src/x86/ffi64.c (ffi_prep_closure): New.
	(ffi_closure_UNIX64_inner): New.
	* src/x86/unix64.S (ffi_closure_UNIX64): New.

2003-01-27  Alexandre Oliva  <aoliva@redhat.com>

	* configure.in (toolexecdir, toolexeclibdir): Set and AC_SUBST.
	Remove USE_LIBDIR conditional.
	* Makefile.am (toolexecdir, toolexeclibdir): Don't override.
	* Makefile.in, configure: Rebuilt.

2003-01027  David Edelsohn  <edelsohn@gnu.org>

	* Makefile.am (TARGET_SRC_POWERPC_AIX): Fix typo.
	* Makefile.in: Regenerate.

2003-01-22  Andrew Haley  <aph@redhat.com>

	* src/powerpc/darwin.S (_ffi_call_AIX): Add Augmentation size to
	unwind info.

2003-01-21  Andreas Tobler  <a.tobler@schweiz.ch>

	* src/powerpc/darwin.S: Add unwind info.
	* src/powerpc/darwin_closure.S: Likewise.

2003-01-14  Andrew Haley  <aph@redhat.com>

	* src/x86/ffi64.c (ffi_prep_args): Check for void retval.
	(ffi_prep_cif_machdep): Likewise.
	* src/x86/unix64.S: Add unwind info.

2003-01-14  Andreas Jaeger  <aj@suse.de>

	* src/ffitest.c (main): Only use ffi_closures if those are
	supported.

2003-01-13 Andreas Tobler <a.tobler@schweiz.ch>

	* libffi/src/ffitest.c
	 add closure testcases

2003-01-13 Kevin B. Hendricks <khendricks@ivey.uwo.ca>

	* libffi/src/powerpc/ffi.c
	 fix alignment bug for float (4 byte aligned iso 8 byte)

2003-01-09  Geoffrey Keating  <geoffk@apple.com>

	* src/powerpc/ffi_darwin.c: Remove RCS version string.
	* src/powerpc/darwin.S: Remove RCS version string.

2003-01-03  Jeff Sturm  <jsturm@one-point.com>

	* include/ffi.h.in: Add closure defines for SPARC, SPARC64.
	* src/ffitest.c (main): Use static storage for closure.
	* src/sparc/ffi.c (ffi_prep_closure, ffi_closure_sparc_inner): New.
	* src/sparc/v8.S (ffi_closure_v8): New.
	* src/sparc/v9.S (ffi_closure_v9): New.

2002-11-10  Ranjit Mathew <rmathew@hotmail.com>

	* include/ffi.h.in: Added FFI_STDCALL ffi_type
	  enumeration for X86_WIN32.
	* src/x86/win32.S: Added ffi_call_STDCALL function
	  definition.
	* src/x86/ffi.c (ffi_call/ffi_raw_call): Added
	  switch cases for recognising FFI_STDCALL and
	  calling ffi_call_STDCALL if target is X86_WIN32.
	* src/ffitest.c (my_stdcall_strlen/stdcall_many):
	  stdcall versions of the "my_strlen" and "many"
	  test functions (for X86_WIN32).
	  Added test cases to test stdcall invocation using
	  these functions.

2002-12-02  Kaz Kojima  <kkojima@gcc.gnu.org>

	* src/sh/sysv.S: Add DWARF2 unwind info.

2002-11-27  Ulrich Weigand  <uweigand@de.ibm.com>

	* src/s390/sysv.S (.eh_frame section): Make section read-only.

2002-11-26  Jim Wilson  <wilson@redhat.com>

	* src/types.c (FFI_TYPE_POINTER): Has size 8 on IA64.

2002-11-23  H.J. Lu <hjl@gnu.org>

	* acinclude.m4: Add dummy AM_PROG_LIBTOOL.
	Include ../config/accross.m4.
	* aclocal.m4; Rebuild.
	* configure: Likewise.

2002-11-15  Ulrich Weigand  <uweigand@de.ibm.com>

	* src/s390/sysv.S (.eh_frame section): Adapt to pcrel FDE encoding.

2002-11-11  DJ Delorie  <dj@redhat.com>

	* configure.in: Look for common files in the right place.

2002-10-08  Ulrich Weigand  <uweigand@de.ibm.com>

	* src/java_raw_api.c (ffi_java_raw_to_ptrarray): Interpret
	raw data as _Jv_word values, not ffi_raw.
	(ffi_java_ptrarray_to_raw): Likewise.
	(ffi_java_rvalue_to_raw): New function.
	(ffi_java_raw_call): Call it.
	(ffi_java_raw_to_rvalue): New function.
	(ffi_java_translate_args): Call it.
	* src/ffitest.c (closure_test_fn): Interpret return value
	as ffi_arg, not int.
	* src/s390/ffi.c (ffi_prep_cif_machdep): Add missing
	FFI_TYPE_POINTER case.
	(ffi_closure_helper_SYSV): Likewise.  Also, assume return
	values extended to word size.

2002-10-02  Andreas Jaeger  <aj@suse.de>

	* src/x86/ffi64.c (ffi_prep_cif_machdep): Remove debug output.

2002-10-01  Bo Thorsen  <bo@smetana.suse.de>

	* include/ffi.h.in: Fix i386 win32 compilation.

2002-09-30  Ulrich Weigand  <uweigand@de.ibm.com>

	* configure.in: Add s390x-*-linux-* target.
	* configure: Regenerate.
	* include/ffi.h.in: Define S390X for s390x targets.
	(FFI_CLOSURES): Define for s390/s390x.
	(FFI_TRAMPOLINE_SIZE): Likewise.
	(FFI_NATIVE_RAW_API): Likewise.
	* src/prep_cif.c (ffi_prep_cif): Do not compute stack space for s390.
	* src/types.c (FFI_TYPE_POINTER): Use 8-byte pointers on s390x.
	* src/s390/ffi.c: Major rework of existing code.  Add support for
	s390x targets.  Add closure support.
	* src/s390/sysv.S: Likewise.

2002-09-29  Richard Earnshaw  <rearnsha@arm.com>

	* src/arm/sysv.S: Fix typo.

2002-09-28  Richard Earnshaw  <rearnsha@arm.com>

	* src/arm/sysv.S: If we don't have machine/asm.h and the pre-processor
	has defined __USER_LABEL_PREFIX__, then use it in CNAME.
	(ffi_call_SYSV): Handle soft-float.

2002-09-27  Bo Thorsen  <bo@suse.de>

	* include/ffi.h.in: Fix multilib x86-64 support.

2002-09-22  Kaveh R. Ghazi  <ghazi@caip.rutgers.edu>

	* Makefile.am (all-multi): Fix multilib parallel build.

2002-07-19  Kaz Kojima  <kkojima@gcc.gnu.org>

	* configure.in (sh[34]*-*-linux*): Add brackets.
	* configure: Regenerate.

2002-07-18  Kaz Kojima  <kkojima@gcc.gnu.org>

	* Makefile.am: Add SH support.
	* Makefile.in: Regenerate.
	* configure.in (sh-*-linux*, sh[34]*-*-linux*): Add target.
	* configure: Regenerate.
	* include/ffi.h.in: Add SH support.
	* src/sh/ffi.c: New file.
	* src/sh/sysv.S: New file.
	* src/types.c: Add SH support.

2002-07-16  Bo Thorsen  <bo@suse.de>

	* src/x86/ffi64.c: New file that adds x86-64 support.
	* src/x86/unix64.S: New file that handles argument setup for
	x86-64.
	* src/x86/sysv.S: Don't use this on x86-64.
	* src/x86/ffi.c: Don't use this on x86-64.
	Remove unused vars.
	* src/prep_cif.c (ffi_prep_cif): Don't do stack size calculation
	for x86-64.
	* src/ffitest.c (struct6): New test that tests a special case in
	the x86-64 ABI.
	(struct7): Likewise.
	(struct8): Likewise.
	(struct9): Likewise.
	(closure_test_fn): Silence warning about this when it's not used.
	(main): Add the new tests.
	(main): Fix a couple of wrong casts and silence some compiler warnings.
	* include/ffi.h.in: Add x86-64 ABI definition.
	* fficonfig.h.in: Regenerate.
	* Makefile.am: Add x86-64 support.
	* configure.in: Likewise.
	* Makefile.in: Regenerate.
	* configure: Likewise.

2002-06-24  Bo Thorsen  <bo@suse.de>

	* src/types.c: Merge settings for similar architectures.
	Add x86-64 sizes and alignments.

2002-06-23  Bo Thorsen  <bo@suse.de>

	* src/arm/ffi.c (ffi_prep_args): Remove unused vars.
	* src/sparc/ffi.c (ffi_prep_args_v8): Likewise.
	* src/mips/ffi.c (ffi_prep_args): Likewise.
	* src/m68k/ffi.c (ffi_prep_args): Likewise.

2002-07-18  H.J. Lu  (hjl@gnu.org)

	* Makefile.am (TARGET_SRC_MIPS_LINUX): New.
	(libffi_la_SOURCES): Support MIPS_LINUX.
	(libffi_convenience_la_SOURCES): Likewise.
	* Makefile.in: Regenerated.

	* configure.in (mips64*-*): Skip.
	(mips*-*-linux*): New.
	* configure: Regenerated.

	* src/mips/ffi.c: Include <sgidefs.h>.

2002-06-06  Ulrich Weigand  <uweigand@de.ibm.com>

	* src/s390/sysv.S: Save/restore %r6.  Add DWARF-2 unwind info.

2002-05-27  Roger Sayle  <roger@eyesopen.com>

	* src/x86/ffi.c (ffi_prep_args): Remove reference to avn.

2002-05-27  Bo Thorsen  <bo@suse.de>

	* src/x86/ffi.c (ffi_prep_args): Remove unused variable and
	fix formatting.

2002-05-13  Andreas Tobler  <a.tobler@schweiz.ch>

	* src/powerpc/ffi_darwin.c (ffi_prep_closure): Declare fd at
	beginning of function (for older apple cc).

2002-05-08  Alexandre Oliva  <aoliva@redhat.com>

	* configure.in (ORIGINAL_LD_FOR_MULTILIBS): Preserve LD at
	script entry, and set LD to it when configuring multilibs.
	* configure: Rebuilt.

2002-05-05  Jason Thorpe  <thorpej@wasabisystems.com>

	* configure.in (sparc64-*-netbsd*): Add target.
	(sparc-*-netbsdelf*): Likewise.
	* configure: Regenerate.

2002-04-28  David S. Miller  <davem@redhat.com>

	* configure.in, configure: Fix SPARC test in previous change.

2002-04-29  Gerhard Tonn  <GerhardTonn@swol.de>

	* Makefile.am: Add Linux for S/390 support.
	* Makefile.in: Regenerate.
	* configure.in: Add Linux for S/390 support.
	* configure: Regenerate.
	* include/ffi.h.in: Add Linux for S/390 support.
	* src/s390/ffi.c: New file from libffi CVS tree.
	* src/s390/sysv.S: New file from libffi CVS tree.

2002-04-28  Jakub Jelinek  <jakub@redhat.com>

	* configure.in (HAVE_AS_SPARC_UA_PCREL): Check for working
	%r_disp32().
	* src/sparc/v8.S: Use it.
	* src/sparc/v9.S: Likewise.
	* fficonfig.h.in: Rebuilt.
	* configure: Rebuilt.

2002-04-08  Hans Boehm  <Hans_Boehm@hp.com>

	* src/java_raw_api.c (ffi_java_raw_size): Handle FFI_TYPE_DOUBLE
	correctly.
	* src/ia64/unix.S: Add unwind information. Fix comments.
	Save sp in a way that's compatible with unwind info.
	(ffi_call_unix): Correctly restore sp in all cases.
	* src/ia64/ffi.c: Add, fix comments.

2002-04-08  Jakub Jelinek  <jakub@redhat.com>

	* src/sparc/v8.S: Make .eh_frame dependent on target word size.

2002-04-06  Jason Thorpe  <thorpej@wasabisystems.com>

	* configure.in (alpha*-*-netbsd*): Add target.
	* configure: Regenerate.

2002-04-04  Jeff Sturm  <jsturm@one-point.com>

	* src/sparc/v8.S: Add unwind info.
	* src/sparc/v9.S: Likewise.

2002-03-30  Krister Walfridsson  <cato@df.lth.se>

	* configure.in: Enable i*86-*-netbsdelf*.
	* configure: Rebuilt.

2002-03-29  David Billinghurst <David.Billinghurst@riotinto.com>

	PR other/2620
	* src/mips/n32.s: Delete
	* src/mips/o32.s: Delete

2002-03-21  Loren J. Rittle  <ljrittle@acm.org>

	* configure.in: Enable alpha*-*-freebsd*.
	* configure: Rebuilt.

2002-03-17  Bryce McKinlay  <bryce@waitaki.otago.ac.nz>

	* Makefile.am: libfficonvenience -> libffi_convenience.
	* Makefile.in: Rebuilt.

	* Makefile.am: Define ffitest_OBJECTS.
	* Makefile.in: Rebuilt.

2002-03-07  Andreas Tobler  <toa@pop.agri.ch>
	    David Edelsohn  <edelsohn@gnu.org>

	* Makefile.am (EXTRA_DIST): Add Darwin and AIX closure files.
	(TARGET_SRC_POWERPC_AIX): Add aix_closure.S.
	(TARGET_SRC_POWERPC_DARWIN): Add darwin_closure.S.
	* Makefile.in: Regenerate.
	* include/ffi.h.in: Add AIX and Darwin closure definitions.
	* src/powerpc/ffi_darwin.c (ffi_prep_closure): New function.
	(flush_icache, flush_range): New functions.
	(ffi_closure_helper_DARWIN): New function.
	* src/powerpc/aix_closure.S: New file.
	* src/powerpc/darwin_closure.S: New file.

2002-02-24  Jeff Sturm  <jsturm@one-point.com>

	* include/ffi.h.in: Add typedef for ffi_arg.
	* src/ffitest.c (main): Declare rint with ffi_arg.

2002-02-21  Andreas Tobler  <toa@pop.agri.ch>

	* src/powerpc/ffi_darwin.c (ffi_prep_args): Skip appropriate
	number of GPRs for floating-point arguments.

2002-01-31  Anthony Green  <green@redhat.com>

	* configure: Rebuilt.
	* configure.in: Replace CHECK_SIZEOF and endian tests with
	cross-compiler friendly macros.
	* aclocal.m4 (AC_COMPILE_CHECK_SIZEOF, AC_C_BIGENDIAN_CROSS): New
	macros.

2002-01-18  David Edelsohn  <edelsohn@gnu.org>

	* src/powerpc/darwin.S (_ffi_call_AIX): New.
	* src/powerpc/aix.S (ffi_call_DARWIN): New.

2002-01-17  David Edelsohn  <edelsohn@gnu.org>

	* Makefile.am (EXTRA_DIST): Add Darwin and AIX files.
	(TARGET_SRC_POWERPC_AIX): New.
	(POWERPC_AIX): New stanza.
	* Makefile.in: Regenerate.
	* configure.in: Add AIX case.
	* configure: Regenerate.
	* include/ffi.h.in (ffi_abi): Add FFI_AIX.
	* src/powerpc/ffi_darwin.c (ffi_status): Use "long" to scale frame
	size.  Fix "long double" support.
	(ffi_call): Add FFI_AIX case.
	* src/powerpc/aix.S: New.

2001-10-09  John Hornkvist  <john@toastedmarshmallow.com>

	Implement Darwin PowerPC ABI.
	* configure.in: Handle powerpc-*-darwin*.
	* Makefile.am: Set source files for POWERPC_DARWIN.
	* configure: Rebuilt.
	* Makefile.in: Rebuilt.
	* include/ffi.h.in: Define FFI_DARWIN and FFI_DEFAULT_ABI for
	POWERPC_DARWIN.
	* src/powerpc/darwin.S: New file.
	* src/powerpc/ffi_darwin.c: New file.

2001-10-07  Joseph S. Myers  <jsm28@cam.ac.uk>

	* src/x86/ffi.c: Fix spelling error of "separate" as "seperate".

2001-07-16  Rainer Orth  <ro@TechFak.Uni-Bielefeld.DE>

	* src/x86/sysv.S: Avoid gas-only .balign directive.
	Use C style comments.

2001-07-16  Rainer Orth  <ro@TechFak.Uni-Bielefeld.DE>

	* src/alpha/ffi.c (ffi_prep_closure): Avoid gas-only mnemonic.
	Fixes PR bootstrap/3563.

2001-06-26  Rainer Orth  <ro@TechFak.Uni-Bielefeld.DE>

	* src/alpha/osf.S (ffi_closure_osf): Use .rdata for ECOFF.

2001-06-25  Rainer Orth  <ro@TechFak.Uni-Bielefeld.DE>

	* configure.in: Recognize sparc*-sun-* host.
	* configure: Regenerate.

2001-06-06  Andrew Haley  <aph@redhat.com>

	* src/alpha/osf.S (__FRAME_BEGIN__): Conditionalize for ELF.

2001-06-03  Andrew Haley  <aph@redhat.com>

	* src/alpha/osf.S: Add unwind info.
	* src/powerpc/sysv.S: Add unwind info.
	* src/powerpc/ppc_closure.S: Likewise.

2000-05-31  Jeff Sturm  <jsturm@one-point.com>

	* configure.in: Fix AC_ARG_ENABLE usage.
	* configure: Rebuilt.

2001-05-06  Bryce McKinlay  <bryce@waitaki.otago.ac.nz>

	* configure.in: Remove warning about beta code.
	* configure: Rebuilt.

2001-04-25  Hans Boehm <Hans_Boehm@hp.com>

	* src/ia64/unix.S: Restore stack pointer when returning from
	ffi_closure_UNIX.
	* src/ia64/ffi.c: Fix typo in comment.

2001-04-18  Jim Wilson  <wilson@redhat.com>

	* src/ia64/unix.S: Delete unnecessary increment and decrement of loc2
	to eliminate RAW DV.

2001-04-12  Bryce McKinlay  <bryce@albatross.co.nz>

	* Makefile.am: Make a libtool convenience library.
	* Makefile.in: Rebuilt.

2001-03-29  Bryce McKinlay  <bryce@albatross.co.nz>

	* configure.in: Use different syntax for subdirectory creation.
	* configure: Rebuilt.

2001-03-27  Jon Beniston  <jon@beniston.com>

	* configure.in: Added X86_WIN32 target (Win32, CygWin, MingW).
	* configure: Rebuilt.
	* Makefile.am: Added X86_WIN32 target support.
	* Makefile.in: Rebuilt.

	* include/ffi.h.in: Added X86_WIN32 target support.

	* src/ffitest.c: Doesn't run structure tests for X86_WIN32 targets.
	* src/types.c: Added X86_WIN32 target support.

	* src/x86/win32.S: New file. Based on sysv.S, but with EH
	stuff removed and made to work with CygWin's gas.

2001-03-26  Bryce McKinlay  <bryce@albatross.co.nz>

	* configure.in: Make target subdirectory in build dir.
	* Makefile.am: Override suffix based rules to specify correct output
	subdirectory.
	* Makefile.in: Rebuilt.
	* configure: Rebuilt.

2001-03-23  Kevin B Hendricks  <khendricks@ivey.uwo.ca>

	* src/powerpc/ppc_closure.S: New file.
	* src/powerpc/ffi.c (ffi_prep_args): Fixed ABI compatibility bug
	involving long long and register pairs.
	(ffi_prep_closure): New function.
	(flush_icache): Likewise.
	(ffi_closure_helper_SYSV): Likewise.
	* include/ffi.h.in (FFI_CLOSURES): Define on PPC.
	(FFI_TRAMPOLINE_SIZE): Likewise.
	(FFI_NATIVE_RAW_API): Likewise.
	* Makefile.in: Rebuilt.
	* Makefile.am (EXTRA_DIST): Added src/powerpc/ppc_closure.S.
	(TARGET_SRC_POWERPC): Likewise.

2001-03-19  Tom Tromey  <tromey@redhat.com>

	* Makefile.in: Rebuilt.
	* Makefile.am (ffitest_LDFLAGS): New macro.

2001-03-02  Nick Clifton  <nickc@redhat.com>

	* include/ffi.h.in: Remove RCS ident string.
	* include/ffi_mips.h: Remove RCS ident string.
	* src/debug.c: Remove RCS ident string.
	* src/ffitest.c: Remove RCS ident string.
	* src/prep_cif.c: Remove RCS ident string.
	* src/types.c: Remove RCS ident string.
	* src/alpha/ffi.c: Remove RCS ident string.
	* src/alpha/osf.S: Remove RCS ident string.
	* src/arm/ffi.c: Remove RCS ident string.
	* src/arm/sysv.S: Remove RCS ident string.
	* src/mips/ffi.c: Remove RCS ident string.
	* src/mips/n32.S: Remove RCS ident string.
	* src/mips/o32.S: Remove RCS ident string.
	* src/sparc/ffi.c: Remove RCS ident string.
	* src/sparc/v8.S: Remove RCS ident string.
	* src/sparc/v9.S: Remove RCS ident string.
	* src/x86/ffi.c: Remove RCS ident string.
	* src/x86/sysv.S: Remove RCS ident string.

2001-02-08  Joseph S. Myers  <jsm28@cam.ac.uk>

	* include/ffi.h.in: Change sourceware.cygnus.com references to
	gcc.gnu.org.

2000-12-09  Richard Henderson  <rth@redhat.com>

	* src/alpha/ffi.c (ffi_call): Simplify struct return test.
	(ffi_closure_osf_inner): Index rather than increment avalue
	and arg_types.  Give ffi_closure_osf the raw return value type.
	* src/alpha/osf.S (ffi_closure_osf): Handle return value type
	promotion.

2000-12-07  Richard Henderson  <rth@redhat.com>

	* src/raw_api.c (ffi_translate_args): Fix typo.
	(ffi_prep_closure): Likewise.

	* include/ffi.h.in [ALPHA]: Define FFI_CLOSURES and
	FFI_TRAMPOLINE_SIZE.
	* src/alpha/ffi.c (ffi_prep_cif_machdep): Adjust minimal
	cif->bytes for new ffi_call_osf implementation.
	(ffi_prep_args): Absorb into ...
	(ffi_call): ... here.  Do all stack allocation here and
	avoid a callback function.
	(ffi_prep_closure, ffi_closure_osf_inner): New.
	* src/alpha/osf.S (ffi_call_osf): Reimplement with no callback.
	(ffi_closure_osf): New.

2000-09-10  Alexandre Oliva  <aoliva@redhat.com>

	* config.guess, config.sub, install-sh: Removed.
	* ltconfig, ltmain.sh, missing, mkinstalldirs: Likewise.
	* Makefile.in: Rebuilt.

	* acinclude.m4: Include libtool macros from the top level.
	* aclocal.m4, configure: Rebuilt.

2000-08-22  Alexandre Oliva  <aoliva@redhat.com>

	* configure.in [i*86-*-freebsd*] (TARGET, TARGETDIR): Set.
	* configure: Rebuilt.

2000-05-11  Scott Bambrough  <scottb@netwinder.org>

	* libffi/src/arm/sysv.S (ffi_call_SYSV): Doubles are not saved to
	memory correctly.  Use conditional instructions, not branches where
	possible.

2000-05-04  Tom Tromey  <tromey@cygnus.com>

	* configure: Rebuilt.
	* configure.in: Match `arm*-*-linux-*'.
	From Chris Dornan <cdornan@arm.com>.

2000-04-28  Jakub Jelinek  <jakub@redhat.com>

	* Makefile.am (SUBDIRS): Define.
	(AM_MAKEFLAGS): Likewise.
	(Multilib support.): Add section.
	* Makefile.in: Rebuilt.
	* ltconfig (extra_compiler_flags, extra_compiler_flags_value):
	New variables. Set for gcc using -print-multi-lib. Export them
	to libtool.
	(sparc64-*-linux-gnu*): Use libsuff 64 for search paths.
	* ltmain.sh (B|b|V): Don't throw away gcc's -B, -b and -V options
	for -shared links.
	(extra_compiler_flags_value, extra_compiler_flags): Check these
	for extra compiler options which need to be passed down in
	compiler_flags.

2000-04-16  Anthony Green  <green@redhat.com>

	* configure: Rebuilt.
	* configure.in: Change i*86-pc-linux* to i*86-*-linux*.

2000-04-14  Jakub Jelinek  <jakub@redhat.com>

	* include/ffi.h.in (SPARC64): Define for 64bit SPARC builds.
	Set SPARC FFI_DEFAULT_ABI based on SPARC64 define.
	* src/sparc/ffi.c (ffi_prep_args_v8): Renamed from ffi_prep_args.
	Replace all void * sizeofs with sizeof(int).
	Only compare type with FFI_TYPE_LONGDOUBLE if LONGDOUBLE is
	different than DOUBLE.
	Remove FFI_TYPE_SINT32 and FFI_TYPE_UINT32 cases (handled elsewhere).
	(ffi_prep_args_v9): New function.
	(ffi_prep_cif_machdep): Handle V9 ABI and long long on V8.
	(ffi_V9_return_struct): New function.
	(ffi_call): Handle FFI_V9 ABI from 64bit code and FFI_V8 ABI from
	32bit code (not yet cross-arch calls).
	* src/sparc/v8.S: Add struct return delay nop.
	Handle long long.
	* src/sparc/v9.S: New file.
	* src/prep_cif.c (ffi_prep_cif): Return structure pointer
	is used on sparc64 only for structures larger than 32 bytes.
	Pass by reference for structures is done for structure arguments
	larger than 16 bytes.
	* src/ffitest.c (main): Use 64bit rint on sparc64.
	Run long long tests on sparc.
	* src/types.c (FFI_TYPE_POINTER): Pointer is 64bit on alpha and
	sparc64.
	(FFI_TYPE_LONGDOUBLE): long double is 128 bit aligned to 128 bits
	on sparc64.
	* configure.in (sparc-*-linux*): New supported target.
	(sparc64-*-linux*): Likewise.
	* configure: Rebuilt.
	* Makefile.am: Add v9.S to SPARC files.
	* Makefile.in: Likewise.
	(LINK): Surround $(CCLD) into double quotes, so that multilib
	compiles work correctly.

2000-04-04  Alexandre Petit-Bianco  <apbianco@cygnus.com>

	* configure: Rebuilt.
	* configure.in: (i*86-*-solaris*): New libffi target. Patch
	proposed by Bryce McKinlay.

2000-03-20  Tom Tromey  <tromey@cygnus.com>

	* Makefile.in: Hand edit for java_raw_api.lo.

2000-03-08  Bryce McKinlay  <bryce@albatross.co.nz>

	* config.guess, config.sub: Update from the gcc tree.
	Fix for PR libgcj/168.

2000-03-03  Tom Tromey  <tromey@cygnus.com>

	* Makefile.in: Fixed ia64 by hand.

	* configure: Rebuilt.
	* configure.in (--enable-multilib): New option.
	(libffi_basedir): New subst.
	(AC_OUTPUT): Added multilib code.

2000-03-02  Tom Tromey  <tromey@cygnus.com>

	* Makefile.in: Rebuilt.
	* Makefile.am (TARGET_SRC_IA64): Use `ia64', not `alpha', as
	directory name.

2000-02-25  Hans Boehm <boehm@acm.org>

	* src/ia64/ffi.c, src/ia64/ia64_flags.h, src/ia64/unix.S: New
	files.
	* src/raw_api.c (ffi_translate_args): Fixed typo in argument
	list.
	(ffi_prep_raw_closure): Use ffi_translate_args, not
	ffi_closure_translate.
	* src/java_raw_api.c: New file.
	* src/ffitest.c (closure_test_fn): New function.
	(main): Define `rint' as long long on IA64.  Added new test when
	FFI_CLOSURES is defined.
	* include/ffi.h.in (ALIGN): Use size_t, not unsigned.
	(ffi_abi): Recognize IA64.
	(ffi_raw): Added `flt' field.
	Added "Java raw API" code.
	* configure.in: Recognize ia64.
	* Makefile.am (TARGET_SRC_IA64): New macro.
	(libffi_la_common_SOURCES): Added java_raw_api.c.
	(libffi_la_SOURCES): Define in IA64 case.

2000-01-04  Tom Tromey  <tromey@cygnus.com>

	* Makefile.in: Rebuilt with newer automake.

1999-12-31  Tom Tromey  <tromey@cygnus.com>

	* Makefile.am (INCLUDES): Added -I$(top_srcdir)/src.

1999-09-01  Tom Tromey  <tromey@cygnus.com>

	* include/ffi.h.in: Removed PACKAGE and VERSION defines and
	undefs.
	* fficonfig.h.in: Rebuilt.
	* configure: Rebuilt.
	* configure.in: Pass 3rd argument to AM_INIT_AUTOMAKE.
	Use AM_PROG_LIBTOOL (automake 1.4 compatibility).
	* acconfig.h: Don't #undef PACKAGE or VERSION.

1999-08-09  Anthony Green  <green@cygnus.com>

	* include/ffi.h.in: Try to work around messy header problem
	with PACKAGE and VERSION.

	* configure: Rebuilt.
	* configure.in: Change version to 2.00-beta.

	* fficonfig.h.in: Rebuilt.
	* acconfig.h (FFI_NO_STRUCTS, FFI_NO_RAW_API): Define.

	* src/x86/ffi.c (ffi_raw_call): Rename.

1999-08-02  Kresten Krab Thorup  <krab@dominiq.is.s.u-tokyo.ac.jp>

	* src/x86/ffi.c (ffi_closure_SYSV): New function.
	(ffi_prep_incoming_args_SYSV): Ditto.
	(ffi_prep_closure): Ditto.
	(ffi_closure_raw_SYSV): Ditto.
	(ffi_prep_raw_closure): More ditto.
	(ffi_call_raw): Final ditto.

	* include/ffi.h.in: Add definitions for closure and raw API.

	* src/x86/ffi.c (ffi_prep_cif_machdep): Added case for
	FFI_TYPE_UINT64.

	* Makefile.am (libffi_la_common_SOURCES): Added raw_api.c

	* src/raw_api.c: New file.

	* include/ffi.h.in (ffi_raw): New type.
	(UINT_ARG, SINT_ARG): New defines.
	(ffi_closure, ffi_raw_closure): New types.
	(ffi_prep_closure, ffi_prep_raw_closure): New declarations.

	* configure.in: Add check for endianness and sizeof void*.

	* src/x86/sysv.S (ffi_call_SYSV): Call fixup routine via argument,
	instead of directly.

	* configure: Rebuilt.

Thu Jul  8 14:28:42 1999  Anthony Green  <green@cygnus.com>

	* configure.in: Add x86 and powerpc BeOS configurations.
	From Makoto Kato <m_kato@ga2.so-net.ne.jp>.

1999-05-09  Anthony Green  <green@cygnus.com>

	* configure.in: Add warning about this being beta code.
	Remove src/Makefile.am from the picture.
	* configure: Rebuilt.

	* Makefile.am: Move logic from src/Makefile.am.  Add changes
	to support libffi as a target library.
	* Makefile.in: Rebuilt.

	* aclocal.m4, config.guess, config.sub, ltconfig, ltmain.sh:
	Upgraded to new autoconf, automake, libtool.

	* README: Tweaks.

	* LICENSE: Update copyright date.

	* src/Makefile.am, src/Makefile.in: Removed.

1998-11-29  Anthony Green  <green@cygnus.com>

	* include/ChangeLog: Removed.
	* src/ChangeLog: Removed.
	* src/mips/ChangeLog: Removed.
	* src/sparc/ChangeLog: Remboved.
	* src/x86/ChangeLog: Removed.

	* ChangeLog.v1: Created.<|MERGE_RESOLUTION|>--- conflicted
+++ resolved
@@ -1,29 +1,3 @@
-<<<<<<< HEAD
-2007-10-07  Release Manager
-
-	* GCC 4.2.2 released.
-
-2007-07-19  Release Manager
-
-	* GCC 4.2.1 released.
-
-2007-05-13  Release Manager
-
-	* GCC 4.2.0 released.
-
-2007-04-20  Richard Henderson  <rth@redhat.com>
-
-	* configure.ac (alpha*-*-*): Define HAVE_LONG_DOUBLE.
-	* configure: Regenerate.
-	* include/ffi.h.in (ffi_type_longdouble): Define as ffi_type_double
-	if HAVE_LONG_DOUBLE is false.
-	* src/alpha/ffi.c (ffi_prep_cif_machdep): Support the 128-bit
-	long double type.
-	(ffi_call_osf, ffi_closure_osf): Likewise.
-	* src/alpha/osf.S (ffi_call_osf, ffi_closure_osf): Mark hidden.
-	* src/types.c (ffi_type_longdouble): For alpha, always generate
-	for the 128-bit long double type.
-=======
 2009-04-21  Release Manager
 
 	* GCC 4.4.0 released.
@@ -730,15 +704,12 @@
 
 	* Makefile.am: Add dummy install-pdf target.
 	* Makefile.in: Regenerate
->>>>>>> 42bae686
 
 2007-02-13  Andreas Krebbel  <krebbel1@de.ibm.com>
 
 	* src/s390/ffi.c (ffi_prep_args, ffi_prep_cif_machdep,
 	ffi_closure_helper_SYSV): Add long double handling.
 
-<<<<<<< HEAD
-=======
 2007-02-02  Jakub Jelinek  <jakub@redhat.com>
 
 	* src/powerpc/linux64.S (ffi_call_LINUX64): Move restore of r2
@@ -778,7 +749,6 @@
 	* testsuite/libffi.call/nested_struct4.c: Remove Darwin XFAIL.
 	* testsuite/libffi.call/nested_struct6.c: Remove Darwin XFAIL.
 
->>>>>>> 42bae686
 2006-10-10  Paolo Bonzini  <bonzini@gnu.org>
 	    Sandro Tolaini  <tolaini@libero.it>
 
