/* -----------------------------------------------------------------*-C-*-
   libffi @VERSION@ - Copyright (c) 1996-2003, 2007  Red Hat, Inc.

   Permission is hereby granted, free of charge, to any person obtaining
   a copy of this software and associated documentation files (the
   ``Software''), to deal in the Software without restriction, including
   without limitation the rights to use, copy, modify, merge, publish,
   distribute, sublicense, and/or sell copies of the Software, and to
   permit persons to whom the Software is furnished to do so, subject to
   the following conditions:

   The above copyright notice and this permission notice shall be included
   in all copies or substantial portions of the Software.

   THE SOFTWARE IS PROVIDED ``AS IS'', WITHOUT WARRANTY OF ANY KIND, EXPRESS
   OR IMPLIED, INCLUDING BUT NOT LIMITED TO THE WARRANTIES OF
   MERCHANTABILITY, FITNESS FOR A PARTICULAR PURPOSE AND NONINFRINGEMENT.
   IN NO EVENT SHALL CYGNUS SOLUTIONS BE LIABLE FOR ANY CLAIM, DAMAGES OR
   OTHER LIABILITY, WHETHER IN AN ACTION OF CONTRACT, TORT OR OTHERWISE,
   ARISING FROM, OUT OF OR IN CONNECTION WITH THE SOFTWARE OR THE USE OR
   OTHER DEALINGS IN THE SOFTWARE.

   ----------------------------------------------------------------------- */

/* -------------------------------------------------------------------
   The basic API is described in the README file.

   The raw API is designed to bypass some of the argument packing
   and unpacking on architectures for which it can be avoided.

   The closure API allows interpreted functions to be packaged up
   inside a C function pointer, so that they can be called as C functions,
   with no understanding on the client side that they are interpreted.
   It can also be used in other cases in which it is necessary to package
   up a user specified parameter and a function pointer as a single
   function pointer.

   The closure API must be implemented in order to get its functionality,
   e.g. for use by gij.  Routines are provided to emulate the raw API
   if the underlying platform doesn't allow faster implementation.

   More details on the raw and cloure API can be found in:

   http://gcc.gnu.org/ml/java/1999-q3/msg00138.html

   and

   http://gcc.gnu.org/ml/java/1999-q3/msg00174.html
   -------------------------------------------------------------------- */

#ifndef LIBFFI_H
#define LIBFFI_H

#ifdef __cplusplus
extern "C" {
#endif

/* Specify which architecture libffi is configured for. */
#define @TARGET@

/* ---- System configuration information --------------------------------- */

#include <ffitarget.h>

#ifndef LIBFFI_ASM

#include <stddef.h>
#include <limits.h>

/* LONG_LONG_MAX is not always defined (not if STRICT_ANSI, for example).
   But we can find it either under the correct ANSI name, or under GNU
   C's internal name.  */
#ifdef LONG_LONG_MAX
# define FFI_LONG_LONG_MAX LONG_LONG_MAX
#else
# ifdef LLONG_MAX
#  define FFI_LONG_LONG_MAX LLONG_MAX
# else
#  ifdef __GNUC__
#   define FFI_LONG_LONG_MAX __LONG_LONG_MAX__
#  endif
# endif
#endif

/* The closure code assumes that this works on pointers, i.e. a size_t	*/
/* can hold a pointer.							*/

typedef struct _ffi_type
{
  size_t size;
  unsigned short alignment;
  unsigned short type;
  struct _ffi_type **elements;
} ffi_type;

#ifndef LIBFFI_HIDE_BASIC_TYPES
#if SCHAR_MAX == 127
# define ffi_type_uchar                ffi_type_uint8
# define ffi_type_schar                ffi_type_sint8
#else
 #error "char size not supported"
#endif

#if SHRT_MAX == 32767
# define ffi_type_ushort       ffi_type_uint16
# define ffi_type_sshort       ffi_type_sint16
#elif SHRT_MAX == 2147483647
# define ffi_type_ushort       ffi_type_uint32
# define ffi_type_sshort       ffi_type_sint32
#else
 #error "short size not supported"
#endif

#if INT_MAX == 32767
# define ffi_type_uint         ffi_type_uint16
# define ffi_type_sint         ffi_type_sint16
#elif INT_MAX == 2147483647
# define ffi_type_uint         ffi_type_uint32
# define ffi_type_sint         ffi_type_sint32
#elif INT_MAX == 9223372036854775807
# define ffi_type_uint         ffi_type_uint64
# define ffi_type_sint         ffi_type_sint64
#else
 #error "int size not supported"
#endif

#if LONG_MAX == 2147483647
# if FFI_LONG_LONG_MAX != 9223372036854775807
 #error "no 64-bit data type supported"
# endif
#elif LONG_MAX != 9223372036854775807
 #error "long size not supported"
#endif

#if LONG_MAX == 2147483647
# define ffi_type_ulong        ffi_type_uint32
# define ffi_type_slong        ffi_type_sint32
#elif LONG_MAX == 9223372036854775807
# define ffi_type_ulong        ffi_type_uint64
# define ffi_type_slong        ffi_type_sint64
#else
 #error "long size not supported"
#endif

/* These are defined in types.c */
extern ffi_type ffi_type_void;
extern ffi_type ffi_type_uint8;
extern ffi_type ffi_type_sint8;
extern ffi_type ffi_type_uint16;
extern ffi_type ffi_type_sint16;
extern ffi_type ffi_type_uint32;
extern ffi_type ffi_type_sint32;
extern ffi_type ffi_type_uint64;
extern ffi_type ffi_type_sint64;
extern ffi_type ffi_type_float;
extern ffi_type ffi_type_double;
extern ffi_type ffi_type_pointer;

#if @HAVE_LONG_DOUBLE@
extern ffi_type ffi_type_longdouble;
#else
#define ffi_type_longdouble ffi_type_double
#endif
<<<<<<< HEAD
=======
#endif /* LIBFFI_HIDE_BASIC_TYPES */
>>>>>>> 42bae686

typedef enum {
  FFI_OK = 0,
  FFI_BAD_TYPEDEF,
  FFI_BAD_ABI
} ffi_status;

typedef unsigned FFI_TYPE;

typedef struct {
  ffi_abi abi;
  unsigned nargs;
  ffi_type **arg_types;
  ffi_type *rtype;
  unsigned bytes;
  unsigned flags;
#ifdef FFI_EXTRA_CIF_FIELDS
  FFI_EXTRA_CIF_FIELDS;
#endif
} ffi_cif;

/* ---- Definitions for the raw API -------------------------------------- */

#ifndef FFI_SIZEOF_ARG
# if LONG_MAX == 2147483647
#  define FFI_SIZEOF_ARG        4
# elif LONG_MAX == 9223372036854775807
#  define FFI_SIZEOF_ARG        8
# endif
#endif

#ifndef FFI_SIZEOF_JAVA_RAW
#  define FFI_SIZEOF_JAVA_RAW FFI_SIZEOF_ARG
#endif

typedef union {
  ffi_sarg  sint;
  ffi_arg   uint;
  float	    flt;
  char      data[FFI_SIZEOF_ARG];
  void*     ptr;
} ffi_raw;

#if FFI_SIZEOF_JAVA_RAW == 4 && FFI_SIZEOF_ARG == 8
/* This is a special case for mips64/n32 ABI (and perhaps others) where
   sizeof(void *) is 4 and FFI_SIZEOF_ARG is 8.  */
typedef union {
  signed int	sint;
  unsigned int	uint;
  float		flt;
  char		data[FFI_SIZEOF_JAVA_RAW];
  void*		ptr;
} ffi_java_raw;
#else
typedef ffi_raw ffi_java_raw;
#endif


void ffi_raw_call (ffi_cif *cif,
		   void (*fn)(),
		   void *rvalue,
		   ffi_raw *avalue);

void ffi_ptrarray_to_raw (ffi_cif *cif, void **args, ffi_raw *raw);
void ffi_raw_to_ptrarray (ffi_cif *cif, ffi_raw *raw, void **args);
size_t ffi_raw_size (ffi_cif *cif);

/* This is analogous to the raw API, except it uses Java parameter	*/
/* packing, even on 64-bit machines.  I.e. on 64-bit machines		*/
/* longs and doubles are followed by an empty 64-bit word.		*/

void ffi_java_raw_call (ffi_cif *cif,
			void (*fn)(),
			void *rvalue,
			ffi_java_raw *avalue);

void ffi_java_ptrarray_to_raw (ffi_cif *cif, void **args, ffi_java_raw *raw);
void ffi_java_raw_to_ptrarray (ffi_cif *cif, ffi_java_raw *raw, void **args);
size_t ffi_java_raw_size (ffi_cif *cif);

/* ---- Definitions for closures ----------------------------------------- */

#if FFI_CLOSURES

typedef struct {
  char tramp[FFI_TRAMPOLINE_SIZE];
  ffi_cif   *cif;
  void     (*fun)(ffi_cif*,void*,void**,void*);
  void      *user_data;
} ffi_closure __attribute__((aligned (8)));

void *ffi_closure_alloc (size_t size, void **code);
void ffi_closure_free (void *);

ffi_status
ffi_prep_closure (ffi_closure*,
		  ffi_cif *,
		  void (*fun)(ffi_cif*,void*,void**,void*),
		  void *user_data);

ffi_status
ffi_prep_closure_loc (ffi_closure*,
		      ffi_cif *,
		      void (*fun)(ffi_cif*,void*,void**,void*),
		      void *user_data,
		      void*codeloc);

typedef struct {
  char tramp[FFI_TRAMPOLINE_SIZE];

  ffi_cif   *cif;

#if !FFI_NATIVE_RAW_API

  /* if this is enabled, then a raw closure has the same layout 
     as a regular closure.  We use this to install an intermediate 
     handler to do the transaltion, void** -> ffi_raw*. */

  void     (*translate_args)(ffi_cif*,void*,void**,void*);
  void      *this_closure;

#endif

  void     (*fun)(ffi_cif*,void*,ffi_raw*,void*);
  void      *user_data;

} ffi_raw_closure;

typedef struct {
  char tramp[FFI_TRAMPOLINE_SIZE];

  ffi_cif   *cif;

#if !FFI_NATIVE_RAW_API

  /* if this is enabled, then a raw closure has the same layout 
     as a regular closure.  We use this to install an intermediate 
     handler to do the transaltion, void** -> ffi_raw*. */

  void     (*translate_args)(ffi_cif*,void*,void**,void*);
  void      *this_closure;

#endif

  void     (*fun)(ffi_cif*,void*,ffi_java_raw*,void*);
  void      *user_data;

} ffi_java_raw_closure;

ffi_status
ffi_prep_raw_closure (ffi_raw_closure*,
		      ffi_cif *cif,
		      void (*fun)(ffi_cif*,void*,ffi_raw*,void*),
		      void *user_data);

ffi_status
ffi_prep_raw_closure_loc (ffi_raw_closure*,
			  ffi_cif *cif,
			  void (*fun)(ffi_cif*,void*,ffi_raw*,void*),
			  void *user_data,
			  void *codeloc);

ffi_status
ffi_prep_java_raw_closure (ffi_java_raw_closure*,
		           ffi_cif *cif,
		           void (*fun)(ffi_cif*,void*,ffi_java_raw*,void*),
		           void *user_data);

ffi_status
ffi_prep_java_raw_closure_loc (ffi_java_raw_closure*,
			       ffi_cif *cif,
			       void (*fun)(ffi_cif*,void*,ffi_java_raw*,void*),
			       void *user_data,
			       void *codeloc);

#endif /* FFI_CLOSURES */

/* ---- Public interface definition -------------------------------------- */

ffi_status ffi_prep_cif(ffi_cif *cif,
			ffi_abi abi,
			unsigned int nargs,
			ffi_type *rtype,
			ffi_type **atypes);

void ffi_call(ffi_cif *cif,
	      void (*fn)(),
	      void *rvalue,
	      void **avalue);

/* Useful for eliminating compiler warnings */
#define FFI_FN(f) ((void (*)())f)

/* ---- Definitions shared with assembly code ---------------------------- */

#endif

/* If these change, update src/mips/ffitarget.h. */
#define FFI_TYPE_VOID       0    
#define FFI_TYPE_INT        1
#define FFI_TYPE_FLOAT      2    
#define FFI_TYPE_DOUBLE     3
#if @HAVE_LONG_DOUBLE@
#define FFI_TYPE_LONGDOUBLE 4
#else
#define FFI_TYPE_LONGDOUBLE FFI_TYPE_DOUBLE
#endif
#define FFI_TYPE_UINT8      5   
#define FFI_TYPE_SINT8      6
#define FFI_TYPE_UINT16     7 
#define FFI_TYPE_SINT16     8
#define FFI_TYPE_UINT32     9
#define FFI_TYPE_SINT32     10
#define FFI_TYPE_UINT64     11
#define FFI_TYPE_SINT64     12
#define FFI_TYPE_STRUCT     13
#define FFI_TYPE_POINTER    14

/* This should always refer to the last type code (for sanity checks) */
#define FFI_TYPE_LAST       FFI_TYPE_POINTER

#ifdef __cplusplus
}
#endif

#endif<|MERGE_RESOLUTION|>--- conflicted
+++ resolved
@@ -161,10 +161,7 @@
 #else
 #define ffi_type_longdouble ffi_type_double
 #endif
-<<<<<<< HEAD
-=======
 #endif /* LIBFFI_HIDE_BASIC_TYPES */
->>>>>>> 42bae686
 
 typedef enum {
   FFI_OK = 0,
