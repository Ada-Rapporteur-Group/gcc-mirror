# generated automatically by aclocal 1.9.6 -*- Autoconf -*-

# Copyright (C) 1996, 1997, 1998, 1999, 2000, 2001, 2002, 2003, 2004,
# 2005  Free Software Foundation, Inc.
# This file is free software; the Free Software Foundation
# gives unlimited permission to copy and/or distribute it,
# with or without modifications, as long as this notice is preserved.

# This program is distributed in the hope that it will be useful,
# but WITHOUT ANY WARRANTY, to the extent permitted by law; without
# even the implied warranty of MERCHANTABILITY or FITNESS FOR A
# PARTICULAR PURPOSE.

# libtool.m4 - Configure libtool for the host system. -*-Autoconf-*-

# serial 48 AC_PROG_LIBTOOL


# AC_PROVIDE_IFELSE(MACRO-NAME, IF-PROVIDED, IF-NOT-PROVIDED)
# -----------------------------------------------------------
# If this macro is not defined by Autoconf, define it here.
m4_ifdef([AC_PROVIDE_IFELSE],
         [],
         [m4_define([AC_PROVIDE_IFELSE],
	         [m4_ifdef([AC_PROVIDE_$1],
		           [$2], [$3])])])


# AC_PROG_LIBTOOL
# ---------------
AC_DEFUN([AC_PROG_LIBTOOL],
[AC_REQUIRE([_AC_PROG_LIBTOOL])dnl
dnl If AC_PROG_CXX has already been expanded, run AC_LIBTOOL_CXX
dnl immediately, otherwise, hook it in at the end of AC_PROG_CXX.
  AC_PROVIDE_IFELSE([AC_PROG_CXX],
    [AC_LIBTOOL_CXX],
    [define([AC_PROG_CXX], defn([AC_PROG_CXX])[AC_LIBTOOL_CXX
  ])])
dnl And a similar setup for Fortran 77 support
  AC_PROVIDE_IFELSE([AC_PROG_F77],
    [AC_LIBTOOL_F77],
    [define([AC_PROG_F77], defn([AC_PROG_F77])[AC_LIBTOOL_F77
])])

dnl Quote A][M_PROG_GCJ so that aclocal doesn't bring it in needlessly.
dnl If either AC_PROG_GCJ or A][M_PROG_GCJ have already been expanded, run
dnl AC_LIBTOOL_GCJ immediately, otherwise, hook it in at the end of both.
  AC_PROVIDE_IFELSE([AC_PROG_GCJ],
    [AC_LIBTOOL_GCJ],
    [AC_PROVIDE_IFELSE([A][M_PROG_GCJ],
      [AC_LIBTOOL_GCJ],
      [AC_PROVIDE_IFELSE([LT_AC_PROG_GCJ],
	[AC_LIBTOOL_GCJ],
      [ifdef([AC_PROG_GCJ],
	     [define([AC_PROG_GCJ], defn([AC_PROG_GCJ])[AC_LIBTOOL_GCJ])])
       ifdef([A][M_PROG_GCJ],
	     [define([A][M_PROG_GCJ], defn([A][M_PROG_GCJ])[AC_LIBTOOL_GCJ])])
       ifdef([LT_AC_PROG_GCJ],
	     [define([LT_AC_PROG_GCJ],
		defn([LT_AC_PROG_GCJ])[AC_LIBTOOL_GCJ])])])])
])])# AC_PROG_LIBTOOL


# _AC_PROG_LIBTOOL
# ----------------
AC_DEFUN([_AC_PROG_LIBTOOL],
[AC_REQUIRE([AC_LIBTOOL_SETUP])dnl
AC_BEFORE([$0],[AC_LIBTOOL_CXX])dnl
AC_BEFORE([$0],[AC_LIBTOOL_F77])dnl
AC_BEFORE([$0],[AC_LIBTOOL_GCJ])dnl

# This can be used to rebuild libtool when needed
LIBTOOL_DEPS="$ac_aux_dir/ltmain.sh"

# Always use our own libtool.
LIBTOOL='$(SHELL) $(top_builddir)/libtool'
AC_SUBST(LIBTOOL)dnl

# Prevent multiple expansion
define([AC_PROG_LIBTOOL], [])
])# _AC_PROG_LIBTOOL


# AC_LIBTOOL_SETUP
# ----------------
AC_DEFUN([AC_LIBTOOL_SETUP],
[AC_PREREQ(2.50)dnl
AC_REQUIRE([AC_ENABLE_SHARED])dnl
AC_REQUIRE([AC_ENABLE_STATIC])dnl
AC_REQUIRE([AC_ENABLE_FAST_INSTALL])dnl
AC_REQUIRE([AC_CANONICAL_HOST])dnl
AC_REQUIRE([AC_CANONICAL_BUILD])dnl
AC_REQUIRE([AC_PROG_CC])dnl
AC_REQUIRE([AC_PROG_LD])dnl
AC_REQUIRE([AC_PROG_LD_RELOAD_FLAG])dnl
AC_REQUIRE([AC_PROG_NM])dnl

AC_REQUIRE([AC_PROG_LN_S])dnl
AC_REQUIRE([AC_DEPLIBS_CHECK_METHOD])dnl
# Autoconf 2.13's AC_OBJEXT and AC_EXEEXT macros only works for C compilers!
AC_REQUIRE([AC_OBJEXT])dnl
AC_REQUIRE([AC_EXEEXT])dnl
dnl

AC_LIBTOOL_SYS_MAX_CMD_LEN
AC_LIBTOOL_SYS_GLOBAL_SYMBOL_PIPE
AC_LIBTOOL_OBJDIR

AC_REQUIRE([_LT_AC_SYS_COMPILER])dnl
_LT_AC_PROG_ECHO_BACKSLASH

case $host_os in
aix3*)
  # AIX sometimes has problems with the GCC collect2 program.  For some
  # reason, if we set the COLLECT_NAMES environment variable, the problems
  # vanish in a puff of smoke.
  if test "X${COLLECT_NAMES+set}" != Xset; then
    COLLECT_NAMES=
    export COLLECT_NAMES
  fi
  ;;
esac

# Sed substitution that helps us do robust quoting.  It backslashifies
# metacharacters that are still active within double-quoted strings.
Xsed='sed -e 1s/^X//'
[sed_quote_subst='s/\([\\"\\`$\\\\]\)/\\\1/g']

# Same as above, but do not quote variable references.
[double_quote_subst='s/\([\\"\\`\\\\]\)/\\\1/g']

# Sed substitution to delay expansion of an escaped shell variable in a
# double_quote_subst'ed string.
delay_variable_subst='s/\\\\\\\\\\\$/\\\\\\$/g'

# Sed substitution to avoid accidental globbing in evaled expressions
no_glob_subst='s/\*/\\\*/g'

# Constants:
rm="rm -f"

# Global variables:
default_ofile=libtool
can_build_shared=yes

# All known linkers require a `.a' archive for static linking (except MSVC,
# which needs '.lib').
libext=a
ltmain="$ac_aux_dir/ltmain.sh"
ofile="$default_ofile"
with_gnu_ld="$lt_cv_prog_gnu_ld"

AC_CHECK_TOOL(AR, ar, false)
AC_CHECK_TOOL(RANLIB, ranlib, :)
AC_CHECK_TOOL(STRIP, strip, :)

old_CC="$CC"
old_CFLAGS="$CFLAGS"

# Set sane defaults for various variables
test -z "$AR" && AR=ar
test -z "$AR_FLAGS" && AR_FLAGS=cru
test -z "$AS" && AS=as
test -z "$CC" && CC=cc
test -z "$LTCC" && LTCC=$CC
test -z "$LTCFLAGS" && LTCFLAGS=$CFLAGS
test -z "$DLLTOOL" && DLLTOOL=dlltool
test -z "$LD" && LD=ld
test -z "$LN_S" && LN_S="ln -s"
test -z "$MAGIC_CMD" && MAGIC_CMD=file
test -z "$NM" && NM=nm
test -z "$SED" && SED=sed
test -z "$OBJDUMP" && OBJDUMP=objdump
test -z "$RANLIB" && RANLIB=:
test -z "$STRIP" && STRIP=:
test -z "$ac_objext" && ac_objext=o

# Determine commands to create old-style static archives.
old_archive_cmds='$AR $AR_FLAGS $oldlib$oldobjs$old_deplibs'
old_postinstall_cmds='chmod 644 $oldlib'
old_postuninstall_cmds=

if test -n "$RANLIB"; then
  case $host_os in
  openbsd*)
    old_postinstall_cmds="$old_postinstall_cmds~\$RANLIB -t \$oldlib"
    ;;
  *)
    old_postinstall_cmds="$old_postinstall_cmds~\$RANLIB \$oldlib"
    ;;
  esac
  old_archive_cmds="$old_archive_cmds~\$RANLIB \$oldlib"
fi

_LT_CC_BASENAME([$compiler])

# Only perform the check for file, if the check method requires it
case $deplibs_check_method in
file_magic*)
  if test "$file_magic_cmd" = '$MAGIC_CMD'; then
    AC_PATH_MAGIC
  fi
  ;;
esac

AC_PROVIDE_IFELSE([AC_LIBTOOL_DLOPEN], enable_dlopen=yes, enable_dlopen=no)
AC_PROVIDE_IFELSE([AC_LIBTOOL_WIN32_DLL],
enable_win32_dll=yes, enable_win32_dll=no)

AC_ARG_ENABLE([libtool-lock],
    [AC_HELP_STRING([--disable-libtool-lock],
	[avoid locking (might break parallel builds)])])
test "x$enable_libtool_lock" != xno && enable_libtool_lock=yes

AC_ARG_WITH([pic],
    [AC_HELP_STRING([--with-pic],
	[try to use only PIC/non-PIC objects @<:@default=use both@:>@])],
    [pic_mode="$withval"],
    [pic_mode=default])
test -z "$pic_mode" && pic_mode=default

# Use C for the default configuration in the libtool script
tagname=
AC_LIBTOOL_LANG_C_CONFIG
_LT_AC_TAGCONFIG
])# AC_LIBTOOL_SETUP


# _LT_AC_SYS_COMPILER
# -------------------
AC_DEFUN([_LT_AC_SYS_COMPILER],
[AC_REQUIRE([AC_PROG_CC])dnl

# If no C compiler was specified, use CC.
LTCC=${LTCC-"$CC"}

# If no C compiler flags were specified, use CFLAGS.
LTCFLAGS=${LTCFLAGS-"$CFLAGS"}

# Allow CC to be a program name with arguments.
compiler=$CC
])# _LT_AC_SYS_COMPILER


# _LT_CC_BASENAME(CC)
# -------------------
# Calculate cc_basename.  Skip known compiler wrappers and cross-prefix.
AC_DEFUN([_LT_CC_BASENAME],
[for cc_temp in $1""; do
  case $cc_temp in
    compile | *[[\\/]]compile | ccache | *[[\\/]]ccache ) ;;
    distcc | *[[\\/]]distcc | purify | *[[\\/]]purify ) ;;
    \-*) ;;
    *) break;;
  esac
done
cc_basename=`$echo "X$cc_temp" | $Xsed -e 's%.*/%%' -e "s%^$host_alias-%%"`
])


# _LT_COMPILER_BOILERPLATE
# ------------------------
# Check for compiler boilerplate output or warnings with
# the simple compiler test code.
AC_DEFUN([_LT_COMPILER_BOILERPLATE],
[ac_outfile=conftest.$ac_objext
printf "$lt_simple_compile_test_code" >conftest.$ac_ext
eval "$ac_compile" 2>&1 >/dev/null | $SED '/^$/d; /^ *+/d' >conftest.err
_lt_compiler_boilerplate=`cat conftest.err`
$rm conftest*
])# _LT_COMPILER_BOILERPLATE


# _LT_LINKER_BOILERPLATE
# ----------------------
# Check for linker boilerplate output or warnings with
# the simple link test code.
AC_DEFUN([_LT_LINKER_BOILERPLATE],
[ac_outfile=conftest.$ac_objext
printf "$lt_simple_link_test_code" >conftest.$ac_ext
eval "$ac_link" 2>&1 >/dev/null | $SED '/^$/d; /^ *+/d' >conftest.err
_lt_linker_boilerplate=`cat conftest.err`
$rm conftest*
])# _LT_LINKER_BOILERPLATE


# _LT_AC_SYS_LIBPATH_AIX
# ----------------------
# Links a minimal program and checks the executable
# for the system default hardcoded library path. In most cases,
# this is /usr/lib:/lib, but when the MPI compilers are used
# the location of the communication and MPI libs are included too.
# If we don't find anything, use the default library path according
# to the aix ld manual.
AC_DEFUN([_LT_AC_SYS_LIBPATH_AIX],
[AC_LINK_IFELSE(AC_LANG_PROGRAM,[
aix_libpath=`dump -H conftest$ac_exeext 2>/dev/null | $SED -n -e '/Import File Strings/,/^$/ { /^0/ { s/^0  *\(.*\)$/\1/; p; }
}'`
# Check for a 64-bit object if we didn't find anything.
if test -z "$aix_libpath"; then aix_libpath=`dump -HX64 conftest$ac_exeext 2>/dev/null | $SED -n -e '/Import File Strings/,/^$/ { /^0/ { s/^0  *\(.*\)$/\1/; p; }
}'`; fi],[])
if test -z "$aix_libpath"; then aix_libpath="/usr/lib:/lib"; fi
])# _LT_AC_SYS_LIBPATH_AIX


# _LT_AC_SHELL_INIT(ARG)
# ----------------------
AC_DEFUN([_LT_AC_SHELL_INIT],
[ifdef([AC_DIVERSION_NOTICE],
	     [AC_DIVERT_PUSH(AC_DIVERSION_NOTICE)],
	 [AC_DIVERT_PUSH(NOTICE)])
$1
AC_DIVERT_POP
])# _LT_AC_SHELL_INIT


# _LT_AC_PROG_ECHO_BACKSLASH
# --------------------------
# Add some code to the start of the generated configure script which
# will find an echo command which doesn't interpret backslashes.
AC_DEFUN([_LT_AC_PROG_ECHO_BACKSLASH],
[_LT_AC_SHELL_INIT([
# Check that we are running under the correct shell.
SHELL=${CONFIG_SHELL-/bin/sh}

case X$ECHO in
X*--fallback-echo)
  # Remove one level of quotation (which was required for Make).
  ECHO=`echo "$ECHO" | sed 's,\\\\\[$]\\[$]0,'[$]0','`
  ;;
esac

echo=${ECHO-echo}
if test "X[$]1" = X--no-reexec; then
  # Discard the --no-reexec flag, and continue.
  shift
elif test "X[$]1" = X--fallback-echo; then
  # Avoid inline document here, it may be left over
  :
elif test "X`($echo '\t') 2>/dev/null`" = 'X\t' ; then
  # Yippee, $echo works!
  :
else
  # Restart under the correct shell.
  exec $SHELL "[$]0" --no-reexec ${1+"[$]@"}
fi

if test "X[$]1" = X--fallback-echo; then
  # used as fallback echo
  shift
  cat <<EOF
[$]*
EOF
  exit 0
fi

# The HP-UX ksh and POSIX shell print the target directory to stdout
# if CDPATH is set.
(unset CDPATH) >/dev/null 2>&1 && unset CDPATH

if test -z "$ECHO"; then
if test "X${echo_test_string+set}" != Xset; then
# find a string as large as possible, as long as the shell can cope with it
  for cmd in 'sed 50q "[$]0"' 'sed 20q "[$]0"' 'sed 10q "[$]0"' 'sed 2q "[$]0"' 'echo test'; do
    # expected sizes: less than 2Kb, 1Kb, 512 bytes, 16 bytes, ...
    if (echo_test_string=`eval $cmd`) 2>/dev/null &&
       echo_test_string=`eval $cmd` &&
       (test "X$echo_test_string" = "X$echo_test_string") 2>/dev/null
    then
      break
    fi
  done
fi

if test "X`($echo '\t') 2>/dev/null`" = 'X\t' &&
   echo_testing_string=`($echo "$echo_test_string") 2>/dev/null` &&
   test "X$echo_testing_string" = "X$echo_test_string"; then
  :
else
  # The Solaris, AIX, and Digital Unix default echo programs unquote
  # backslashes.  This makes it impossible to quote backslashes using
  #   echo "$something" | sed 's/\\/\\\\/g'
  #
  # So, first we look for a working echo in the user's PATH.

  lt_save_ifs="$IFS"; IFS=$PATH_SEPARATOR
  for dir in $PATH /usr/ucb; do
    IFS="$lt_save_ifs"
    if (test -f $dir/echo || test -f $dir/echo$ac_exeext) &&
       test "X`($dir/echo '\t') 2>/dev/null`" = 'X\t' &&
       echo_testing_string=`($dir/echo "$echo_test_string") 2>/dev/null` &&
       test "X$echo_testing_string" = "X$echo_test_string"; then
      echo="$dir/echo"
      break
    fi
  done
  IFS="$lt_save_ifs"

  if test "X$echo" = Xecho; then
    # We didn't find a better echo, so look for alternatives.
    if test "X`(print -r '\t') 2>/dev/null`" = 'X\t' &&
       echo_testing_string=`(print -r "$echo_test_string") 2>/dev/null` &&
       test "X$echo_testing_string" = "X$echo_test_string"; then
      # This shell has a builtin print -r that does the trick.
      echo='print -r'
    elif (test -f /bin/ksh || test -f /bin/ksh$ac_exeext) &&
	 test "X$CONFIG_SHELL" != X/bin/ksh; then
      # If we have ksh, try running configure again with it.
      ORIGINAL_CONFIG_SHELL=${CONFIG_SHELL-/bin/sh}
      export ORIGINAL_CONFIG_SHELL
      CONFIG_SHELL=/bin/ksh
      export CONFIG_SHELL
      exec $CONFIG_SHELL "[$]0" --no-reexec ${1+"[$]@"}
    else
      # Try using printf.
      echo='printf %s\n'
      if test "X`($echo '\t') 2>/dev/null`" = 'X\t' &&
	 echo_testing_string=`($echo "$echo_test_string") 2>/dev/null` &&
	 test "X$echo_testing_string" = "X$echo_test_string"; then
	# Cool, printf works
	:
      elif echo_testing_string=`($ORIGINAL_CONFIG_SHELL "[$]0" --fallback-echo '\t') 2>/dev/null` &&
	   test "X$echo_testing_string" = 'X\t' &&
	   echo_testing_string=`($ORIGINAL_CONFIG_SHELL "[$]0" --fallback-echo "$echo_test_string") 2>/dev/null` &&
	   test "X$echo_testing_string" = "X$echo_test_string"; then
	CONFIG_SHELL=$ORIGINAL_CONFIG_SHELL
	export CONFIG_SHELL
	SHELL="$CONFIG_SHELL"
	export SHELL
	echo="$CONFIG_SHELL [$]0 --fallback-echo"
      elif echo_testing_string=`($CONFIG_SHELL "[$]0" --fallback-echo '\t') 2>/dev/null` &&
	   test "X$echo_testing_string" = 'X\t' &&
	   echo_testing_string=`($CONFIG_SHELL "[$]0" --fallback-echo "$echo_test_string") 2>/dev/null` &&
	   test "X$echo_testing_string" = "X$echo_test_string"; then
	echo="$CONFIG_SHELL [$]0 --fallback-echo"
      else
	# maybe with a smaller string...
	prev=:

	for cmd in 'echo test' 'sed 2q "[$]0"' 'sed 10q "[$]0"' 'sed 20q "[$]0"' 'sed 50q "[$]0"'; do
	  if (test "X$echo_test_string" = "X`eval $cmd`") 2>/dev/null
	  then
	    break
	  fi
	  prev="$cmd"
	done

	if test "$prev" != 'sed 50q "[$]0"'; then
	  echo_test_string=`eval $prev`
	  export echo_test_string
	  exec ${ORIGINAL_CONFIG_SHELL-${CONFIG_SHELL-/bin/sh}} "[$]0" ${1+"[$]@"}
	else
	  # Oops.  We lost completely, so just stick with echo.
	  echo=echo
	fi
      fi
    fi
  fi
fi
fi

# Copy echo and quote the copy suitably for passing to libtool from
# the Makefile, instead of quoting the original, which is used later.
ECHO=$echo
if test "X$ECHO" = "X$CONFIG_SHELL [$]0 --fallback-echo"; then
   ECHO="$CONFIG_SHELL \\\$\[$]0 --fallback-echo"
fi

AC_SUBST(ECHO)
])])# _LT_AC_PROG_ECHO_BACKSLASH


# _LT_AC_LOCK
# -----------
AC_DEFUN([_LT_AC_LOCK],
[AC_ARG_ENABLE([libtool-lock],
    [AC_HELP_STRING([--disable-libtool-lock],
	[avoid locking (might break parallel builds)])])
test "x$enable_libtool_lock" != xno && enable_libtool_lock=yes

# Some flags need to be propagated to the compiler or linker for good
# libtool support.
case $host in
ia64-*-hpux*)
  # Find out which ABI we are using.
  echo 'int i;' > conftest.$ac_ext
  if AC_TRY_EVAL(ac_compile); then
    case `/usr/bin/file conftest.$ac_objext` in
    *ELF-32*)
      HPUX_IA64_MODE="32"
      ;;
    *ELF-64*)
      HPUX_IA64_MODE="64"
      ;;
    esac
  fi
  rm -rf conftest*
  ;;
*-*-irix6*)
  # Find out which ABI we are using.
  echo '[#]line __oline__ "configure"' > conftest.$ac_ext
  if AC_TRY_EVAL(ac_compile); then
   if test "$lt_cv_prog_gnu_ld" = yes; then
    case `/usr/bin/file conftest.$ac_objext` in
    *32-bit*)
      LD="${LD-ld} -melf32bsmip"
      ;;
    *N32*)
      LD="${LD-ld} -melf32bmipn32"
      ;;
    *64-bit*)
      LD="${LD-ld} -melf64bmip"
      ;;
    esac
   else
    case `/usr/bin/file conftest.$ac_objext` in
    *32-bit*)
      LD="${LD-ld} -32"
      ;;
    *N32*)
      LD="${LD-ld} -n32"
      ;;
    *64-bit*)
      LD="${LD-ld} -64"
      ;;
    esac
   fi
  fi
  rm -rf conftest*
  ;;

x86_64-*linux*|ppc*-*linux*|powerpc*-*linux*|s390*-*linux*|sparc*-*linux*)
  # Find out which ABI we are using.
  echo 'int i;' > conftest.$ac_ext
  if AC_TRY_EVAL(ac_compile); then
    case `/usr/bin/file conftest.o` in
    *32-bit*)
      case $host in
        x86_64-*linux*)
          LD="${LD-ld} -m elf_i386"
          ;;
        ppc64-*linux*|powerpc64-*linux*)
          LD="${LD-ld} -m elf32ppclinux"
          ;;
        s390x-*linux*)
          LD="${LD-ld} -m elf_s390"
          ;;
        sparc64-*linux*)
          LD="${LD-ld} -m elf32_sparc"
          ;;
      esac
      ;;
    *64-bit*)
      case $host in
        x86_64-*linux*)
          LD="${LD-ld} -m elf_x86_64"
          ;;
        ppc*-*linux*|powerpc*-*linux*)
          LD="${LD-ld} -m elf64ppc"
          ;;
        s390*-*linux*)
          LD="${LD-ld} -m elf64_s390"
          ;;
        sparc*-*linux*)
          LD="${LD-ld} -m elf64_sparc"
          ;;
      esac
      ;;
    esac
  fi
  rm -rf conftest*
  ;;

*-*-sco3.2v5*)
  # On SCO OpenServer 5, we need -belf to get full-featured binaries.
  SAVE_CFLAGS="$CFLAGS"
  CFLAGS="$CFLAGS -belf"
  AC_CACHE_CHECK([whether the C compiler needs -belf], lt_cv_cc_needs_belf,
    [AC_LANG_PUSH(C)
     AC_TRY_LINK([],[],[lt_cv_cc_needs_belf=yes],[lt_cv_cc_needs_belf=no])
     AC_LANG_POP])
  if test x"$lt_cv_cc_needs_belf" != x"yes"; then
    # this is probably gcc 2.8.0, egcs 1.0 or newer; no need for -belf
    CFLAGS="$SAVE_CFLAGS"
  fi
  ;;
sparc*-*solaris*)
  # Find out which ABI we are using.
  echo 'int i;' > conftest.$ac_ext
  if AC_TRY_EVAL(ac_compile); then
    case `/usr/bin/file conftest.o` in
    *64-bit*)
      case $lt_cv_prog_gnu_ld in
      yes*) LD="${LD-ld} -m elf64_sparc" ;;
      *)    LD="${LD-ld} -64" ;;
      esac
      ;;
    esac
  fi
  rm -rf conftest*
  ;;

AC_PROVIDE_IFELSE([AC_LIBTOOL_WIN32_DLL],
[*-*-cygwin* | *-*-mingw* | *-*-pw32*)
  AC_CHECK_TOOL(DLLTOOL, dlltool, false)
  AC_CHECK_TOOL(AS, as, false)
  AC_CHECK_TOOL(OBJDUMP, objdump, false)
  ;;
  ])
esac

need_locks="$enable_libtool_lock"

])# _LT_AC_LOCK


# AC_LIBTOOL_COMPILER_OPTION(MESSAGE, VARIABLE-NAME, FLAGS,
#		[OUTPUT-FILE], [ACTION-SUCCESS], [ACTION-FAILURE])
# ----------------------------------------------------------------
# Check whether the given compiler option works
AC_DEFUN([AC_LIBTOOL_COMPILER_OPTION],
[AC_REQUIRE([LT_AC_PROG_SED])
AC_CACHE_CHECK([$1], [$2],
  [$2=no
  ifelse([$4], , [ac_outfile=conftest.$ac_objext], [ac_outfile=$4])
   printf "$lt_simple_compile_test_code" > conftest.$ac_ext
   lt_compiler_flag="$3"
   # Insert the option either (1) after the last *FLAGS variable, or
   # (2) before a word containing "conftest.", or (3) at the end.
   # Note that $ac_compile itself does not contain backslashes and begins
   # with a dollar sign (not a hyphen), so the echo should work correctly.
   # The option is referenced via a variable to avoid confusing sed.
   lt_compile=`echo "$ac_compile" | $SED \
   -e 's:.*FLAGS}\{0,1\} :&$lt_compiler_flag :; t' \
   -e 's: [[^ ]]*conftest\.: $lt_compiler_flag&:; t' \
   -e 's:$: $lt_compiler_flag:'`
   (eval echo "\"\$as_me:__oline__: $lt_compile\"" >&AS_MESSAGE_LOG_FD)
   (eval "$lt_compile" 2>conftest.err)
   ac_status=$?
   cat conftest.err >&AS_MESSAGE_LOG_FD
   echo "$as_me:__oline__: \$? = $ac_status" >&AS_MESSAGE_LOG_FD
   if (exit $ac_status) && test -s "$ac_outfile"; then
     # The compiler can only warn and ignore the option if not recognized
     # So say no if there are warnings other than the usual output.
     $echo "X$_lt_compiler_boilerplate" | $Xsed -e '/^$/d' >conftest.exp
     $SED '/^$/d; /^ *+/d' conftest.err >conftest.er2
     if test ! -s conftest.er2 || diff conftest.exp conftest.er2 >/dev/null; then
       $2=yes
     fi
   fi
   $rm conftest*
])

if test x"[$]$2" = xyes; then
    ifelse([$5], , :, [$5])
else
    ifelse([$6], , :, [$6])
fi
])# AC_LIBTOOL_COMPILER_OPTION


# AC_LIBTOOL_LINKER_OPTION(MESSAGE, VARIABLE-NAME, FLAGS,
#                          [ACTION-SUCCESS], [ACTION-FAILURE])
# ------------------------------------------------------------
# Check whether the given compiler option works
AC_DEFUN([AC_LIBTOOL_LINKER_OPTION],
[AC_CACHE_CHECK([$1], [$2],
  [$2=no
   save_LDFLAGS="$LDFLAGS"
   LDFLAGS="$LDFLAGS $3"
   printf "$lt_simple_link_test_code" > conftest.$ac_ext
   if (eval $ac_link 2>conftest.err) && test -s conftest$ac_exeext; then
     # The linker can only warn and ignore the option if not recognized
     # So say no if there are warnings
     if test -s conftest.err; then
       # Append any errors to the config.log.
       cat conftest.err 1>&AS_MESSAGE_LOG_FD
       $echo "X$_lt_linker_boilerplate" | $Xsed -e '/^$/d' > conftest.exp
       $SED '/^$/d; /^ *+/d' conftest.err >conftest.er2
       if diff conftest.exp conftest.er2 >/dev/null; then
         $2=yes
       fi
     else
       $2=yes
     fi
   fi
   $rm conftest*
   LDFLAGS="$save_LDFLAGS"
])

if test x"[$]$2" = xyes; then
    ifelse([$4], , :, [$4])
else
    ifelse([$5], , :, [$5])
fi
])# AC_LIBTOOL_LINKER_OPTION


# AC_LIBTOOL_SYS_MAX_CMD_LEN
# --------------------------
AC_DEFUN([AC_LIBTOOL_SYS_MAX_CMD_LEN],
[# find the maximum length of command line arguments
AC_MSG_CHECKING([the maximum length of command line arguments])
AC_CACHE_VAL([lt_cv_sys_max_cmd_len], [dnl
  i=0
  teststring="ABCD"

  case $build_os in
  msdosdjgpp*)
    # On DJGPP, this test can blow up pretty badly due to problems in libc
    # (any single argument exceeding 2000 bytes causes a buffer overrun
    # during glob expansion).  Even if it were fixed, the result of this
    # check would be larger than it should be.
    lt_cv_sys_max_cmd_len=12288;    # 12K is about right
    ;;

  gnu*)
    # Under GNU Hurd, this test is not required because there is
    # no limit to the length of command line arguments.
    # Libtool will interpret -1 as no limit whatsoever
    lt_cv_sys_max_cmd_len=-1;
    ;;

  cygwin* | mingw*)
    # On Win9x/ME, this test blows up -- it succeeds, but takes
    # about 5 minutes as the teststring grows exponentially.
    # Worse, since 9x/ME are not pre-emptively multitasking,
    # you end up with a "frozen" computer, even though with patience
    # the test eventually succeeds (with a max line length of 256k).
    # Instead, let's just punt: use the minimum linelength reported by
    # all of the supported platforms: 8192 (on NT/2K/XP).
    lt_cv_sys_max_cmd_len=8192;
    ;;

  amigaos*)
    # On AmigaOS with pdksh, this test takes hours, literally.
    # So we just punt and use a minimum line length of 8192.
    lt_cv_sys_max_cmd_len=8192;
    ;;

  netbsd* | freebsd* | openbsd* | darwin* | dragonfly*)
    # This has been around since 386BSD, at least.  Likely further.
    if test -x /sbin/sysctl; then
      lt_cv_sys_max_cmd_len=`/sbin/sysctl -n kern.argmax`
    elif test -x /usr/sbin/sysctl; then
      lt_cv_sys_max_cmd_len=`/usr/sbin/sysctl -n kern.argmax`
    else
      lt_cv_sys_max_cmd_len=65536	# usable default for all BSDs
    fi
    # And add a safety zone
    lt_cv_sys_max_cmd_len=`expr $lt_cv_sys_max_cmd_len \/ 4`
    lt_cv_sys_max_cmd_len=`expr $lt_cv_sys_max_cmd_len \* 3`
    ;;

  interix*)
    # We know the value 262144 and hardcode it with a safety zone (like BSD)
    lt_cv_sys_max_cmd_len=196608
    ;;

  osf*)
    # Dr. Hans Ekkehard Plesser reports seeing a kernel panic running configure
    # due to this test when exec_disable_arg_limit is 1 on Tru64. It is not
    # nice to cause kernel panics so lets avoid the loop below.
    # First set a reasonable default.
    lt_cv_sys_max_cmd_len=16384
    #
    if test -x /sbin/sysconfig; then
      case `/sbin/sysconfig -q proc exec_disable_arg_limit` in
        *1*) lt_cv_sys_max_cmd_len=-1 ;;
      esac
    fi
    ;;
  sco3.2v5*)
    lt_cv_sys_max_cmd_len=102400
    ;;
  sysv5* | sco5v6* | sysv4.2uw2*)
    kargmax=`grep ARG_MAX /etc/conf/cf.d/stune 2>/dev/null`
    if test -n "$kargmax"; then
      lt_cv_sys_max_cmd_len=`echo $kargmax | sed 's/.*[[ 	]]//'`
    else
      lt_cv_sys_max_cmd_len=32768
    fi
    ;;
  *)
    # If test is not a shell built-in, we'll probably end up computing a
    # maximum length that is only half of the actual maximum length, but
    # we can't tell.
    SHELL=${SHELL-${CONFIG_SHELL-/bin/sh}}
    while (test "X"`$SHELL [$]0 --fallback-echo "X$teststring" 2>/dev/null` \
	       = "XX$teststring") >/dev/null 2>&1 &&
	    new_result=`expr "X$teststring" : ".*" 2>&1` &&
	    lt_cv_sys_max_cmd_len=$new_result &&
	    test $i != 17 # 1/2 MB should be enough
    do
      i=`expr $i + 1`
      teststring=$teststring$teststring
    done
    teststring=
    # Add a significant safety factor because C++ compilers can tack on massive
    # amounts of additional arguments before passing them to the linker.
    # It appears as though 1/2 is a usable value.
    lt_cv_sys_max_cmd_len=`expr $lt_cv_sys_max_cmd_len \/ 2`
    ;;
  esac
])
if test -n $lt_cv_sys_max_cmd_len ; then
  AC_MSG_RESULT($lt_cv_sys_max_cmd_len)
else
  AC_MSG_RESULT(none)
fi
])# AC_LIBTOOL_SYS_MAX_CMD_LEN


# _LT_AC_CHECK_DLFCN
# ------------------
AC_DEFUN([_LT_AC_CHECK_DLFCN],
[AC_CHECK_HEADERS(dlfcn.h)dnl
])# _LT_AC_CHECK_DLFCN


# _LT_AC_TRY_DLOPEN_SELF (ACTION-IF-TRUE, ACTION-IF-TRUE-W-USCORE,
#                           ACTION-IF-FALSE, ACTION-IF-CROSS-COMPILING)
# ---------------------------------------------------------------------
AC_DEFUN([_LT_AC_TRY_DLOPEN_SELF],
[AC_REQUIRE([_LT_AC_CHECK_DLFCN])dnl
if test "$cross_compiling" = yes; then :
  [$4]
else
  lt_dlunknown=0; lt_dlno_uscore=1; lt_dlneed_uscore=2
  lt_status=$lt_dlunknown
  cat > conftest.$ac_ext <<EOF
[#line __oline__ "configure"
#include "confdefs.h"

#if HAVE_DLFCN_H
#include <dlfcn.h>
#endif

#include <stdio.h>

#ifdef RTLD_GLOBAL
#  define LT_DLGLOBAL		RTLD_GLOBAL
#else
#  ifdef DL_GLOBAL
#    define LT_DLGLOBAL		DL_GLOBAL
#  else
#    define LT_DLGLOBAL		0
#  endif
#endif

/* We may have to define LT_DLLAZY_OR_NOW in the command line if we
   find out it does not work in some platform. */
#ifndef LT_DLLAZY_OR_NOW
#  ifdef RTLD_LAZY
#    define LT_DLLAZY_OR_NOW		RTLD_LAZY
#  else
#    ifdef DL_LAZY
#      define LT_DLLAZY_OR_NOW		DL_LAZY
#    else
#      ifdef RTLD_NOW
#        define LT_DLLAZY_OR_NOW	RTLD_NOW
#      else
#        ifdef DL_NOW
#          define LT_DLLAZY_OR_NOW	DL_NOW
#        else
#          define LT_DLLAZY_OR_NOW	0
#        endif
#      endif
#    endif
#  endif
#endif

#ifdef __cplusplus
extern "C" void exit (int);
#endif

void fnord() { int i=42;}
int main ()
{
  void *self = dlopen (0, LT_DLGLOBAL|LT_DLLAZY_OR_NOW);
  int status = $lt_dlunknown;

  if (self)
    {
      if (dlsym (self,"fnord"))       status = $lt_dlno_uscore;
      else if (dlsym( self,"_fnord")) status = $lt_dlneed_uscore;
      /* dlclose (self); */
    }
  else
    puts (dlerror ());

    exit (status);
}]
EOF
  if AC_TRY_EVAL(ac_link) && test -s conftest${ac_exeext} 2>/dev/null; then
    (./conftest; exit; ) >&AS_MESSAGE_LOG_FD 2>/dev/null
    lt_status=$?
    case x$lt_status in
      x$lt_dlno_uscore) $1 ;;
      x$lt_dlneed_uscore) $2 ;;
      x$lt_dlunknown|x*) $3 ;;
    esac
  else :
    # compilation failed
    $3
  fi
fi
rm -fr conftest*
])# _LT_AC_TRY_DLOPEN_SELF


# AC_LIBTOOL_DLOPEN_SELF
# ----------------------
AC_DEFUN([AC_LIBTOOL_DLOPEN_SELF],
[AC_REQUIRE([_LT_AC_CHECK_DLFCN])dnl
if test "x$enable_dlopen" != xyes; then
  enable_dlopen=unknown
  enable_dlopen_self=unknown
  enable_dlopen_self_static=unknown
else
  lt_cv_dlopen=no
  lt_cv_dlopen_libs=

  case $host_os in
  beos*)
    lt_cv_dlopen="load_add_on"
    lt_cv_dlopen_libs=
    lt_cv_dlopen_self=yes
    ;;

  mingw* | pw32*)
    lt_cv_dlopen="LoadLibrary"
    lt_cv_dlopen_libs=
   ;;

  cygwin*)
    lt_cv_dlopen="dlopen"
    lt_cv_dlopen_libs=
   ;;

  darwin*)
  # if libdl is installed we need to link against it
    AC_CHECK_LIB([dl], [dlopen],
		[lt_cv_dlopen="dlopen" lt_cv_dlopen_libs="-ldl"],[
    lt_cv_dlopen="dyld"
    lt_cv_dlopen_libs=
    lt_cv_dlopen_self=yes
    ])
   ;;

  *)
    AC_CHECK_FUNC([shl_load],
	  [lt_cv_dlopen="shl_load"],
      [AC_CHECK_LIB([dld], [shl_load],
	    [lt_cv_dlopen="shl_load" lt_cv_dlopen_libs="-dld"],
	[AC_CHECK_FUNC([dlopen],
	      [lt_cv_dlopen="dlopen"],
	  [AC_CHECK_LIB([dl], [dlopen],
		[lt_cv_dlopen="dlopen" lt_cv_dlopen_libs="-ldl"],
	    [AC_CHECK_LIB([svld], [dlopen],
		  [lt_cv_dlopen="dlopen" lt_cv_dlopen_libs="-lsvld"],
	      [AC_CHECK_LIB([dld], [dld_link],
		    [lt_cv_dlopen="dld_link" lt_cv_dlopen_libs="-dld"])
	      ])
	    ])
	  ])
	])
      ])
    ;;
  esac

  if test "x$lt_cv_dlopen" != xno; then
    enable_dlopen=yes
  else
    enable_dlopen=no
  fi

  case $lt_cv_dlopen in
  dlopen)
    save_CPPFLAGS="$CPPFLAGS"
    test "x$ac_cv_header_dlfcn_h" = xyes && CPPFLAGS="$CPPFLAGS -DHAVE_DLFCN_H"

    save_LDFLAGS="$LDFLAGS"
    wl=$lt_prog_compiler_wl eval LDFLAGS=\"\$LDFLAGS $export_dynamic_flag_spec\"

    save_LIBS="$LIBS"
    LIBS="$lt_cv_dlopen_libs $LIBS"

    AC_CACHE_CHECK([whether a program can dlopen itself],
	  lt_cv_dlopen_self, [dnl
	  _LT_AC_TRY_DLOPEN_SELF(
	    lt_cv_dlopen_self=yes, lt_cv_dlopen_self=yes,
	    lt_cv_dlopen_self=no, lt_cv_dlopen_self=cross)
    ])

    if test "x$lt_cv_dlopen_self" = xyes; then
      wl=$lt_prog_compiler_wl eval LDFLAGS=\"\$LDFLAGS $lt_prog_compiler_static\"
      AC_CACHE_CHECK([whether a statically linked program can dlopen itself],
    	  lt_cv_dlopen_self_static, [dnl
	  _LT_AC_TRY_DLOPEN_SELF(
	    lt_cv_dlopen_self_static=yes, lt_cv_dlopen_self_static=yes,
	    lt_cv_dlopen_self_static=no,  lt_cv_dlopen_self_static=cross)
      ])
    fi

    CPPFLAGS="$save_CPPFLAGS"
    LDFLAGS="$save_LDFLAGS"
    LIBS="$save_LIBS"
    ;;
  esac

  case $lt_cv_dlopen_self in
  yes|no) enable_dlopen_self=$lt_cv_dlopen_self ;;
  *) enable_dlopen_self=unknown ;;
  esac

  case $lt_cv_dlopen_self_static in
  yes|no) enable_dlopen_self_static=$lt_cv_dlopen_self_static ;;
  *) enable_dlopen_self_static=unknown ;;
  esac
fi
])# AC_LIBTOOL_DLOPEN_SELF


# AC_LIBTOOL_PROG_CC_C_O([TAGNAME])
# ---------------------------------
# Check to see if options -c and -o are simultaneously supported by compiler
AC_DEFUN([AC_LIBTOOL_PROG_CC_C_O],
[AC_REQUIRE([_LT_AC_SYS_COMPILER])dnl
AC_CACHE_CHECK([if $compiler supports -c -o file.$ac_objext],
  [_LT_AC_TAGVAR(lt_cv_prog_compiler_c_o, $1)],
  [_LT_AC_TAGVAR(lt_cv_prog_compiler_c_o, $1)=no
   $rm -r conftest 2>/dev/null
   mkdir conftest
   cd conftest
   mkdir out
   printf "$lt_simple_compile_test_code" > conftest.$ac_ext

   lt_compiler_flag="-o out/conftest2.$ac_objext"
   # Insert the option either (1) after the last *FLAGS variable, or
   # (2) before a word containing "conftest.", or (3) at the end.
   # Note that $ac_compile itself does not contain backslashes and begins
   # with a dollar sign (not a hyphen), so the echo should work correctly.
   lt_compile=`echo "$ac_compile" | $SED \
   -e 's:.*FLAGS}\{0,1\} :&$lt_compiler_flag :; t' \
   -e 's: [[^ ]]*conftest\.: $lt_compiler_flag&:; t' \
   -e 's:$: $lt_compiler_flag:'`
   (eval echo "\"\$as_me:__oline__: $lt_compile\"" >&AS_MESSAGE_LOG_FD)
   (eval "$lt_compile" 2>out/conftest.err)
   ac_status=$?
   cat out/conftest.err >&AS_MESSAGE_LOG_FD
   echo "$as_me:__oline__: \$? = $ac_status" >&AS_MESSAGE_LOG_FD
   if (exit $ac_status) && test -s out/conftest2.$ac_objext
   then
     # The compiler can only warn and ignore the option if not recognized
     # So say no if there are warnings
     $echo "X$_lt_compiler_boilerplate" | $Xsed -e '/^$/d' > out/conftest.exp
     $SED '/^$/d; /^ *+/d' out/conftest.err >out/conftest.er2
     if test ! -s out/conftest.er2 || diff out/conftest.exp out/conftest.er2 >/dev/null; then
       _LT_AC_TAGVAR(lt_cv_prog_compiler_c_o, $1)=yes
     fi
   fi
   chmod u+w . 2>&AS_MESSAGE_LOG_FD
   $rm conftest*
   # SGI C++ compiler will create directory out/ii_files/ for
   # template instantiation
   test -d out/ii_files && $rm out/ii_files/* && rmdir out/ii_files
   $rm out/* && rmdir out
   cd ..
   rmdir conftest
   $rm conftest*
])
])# AC_LIBTOOL_PROG_CC_C_O


# AC_LIBTOOL_SYS_HARD_LINK_LOCKS([TAGNAME])
# -----------------------------------------
# Check to see if we can do hard links to lock some files if needed
AC_DEFUN([AC_LIBTOOL_SYS_HARD_LINK_LOCKS],
[AC_REQUIRE([_LT_AC_LOCK])dnl

hard_links="nottested"
if test "$_LT_AC_TAGVAR(lt_cv_prog_compiler_c_o, $1)" = no && test "$need_locks" != no; then
  # do not overwrite the value of need_locks provided by the user
  AC_MSG_CHECKING([if we can lock with hard links])
  hard_links=yes
  $rm conftest*
  ln conftest.a conftest.b 2>/dev/null && hard_links=no
  touch conftest.a
  ln conftest.a conftest.b 2>&5 || hard_links=no
  ln conftest.a conftest.b 2>/dev/null && hard_links=no
  AC_MSG_RESULT([$hard_links])
  if test "$hard_links" = no; then
    AC_MSG_WARN([`$CC' does not support `-c -o', so `make -j' may be unsafe])
    need_locks=warn
  fi
else
  need_locks=no
fi
])# AC_LIBTOOL_SYS_HARD_LINK_LOCKS


# AC_LIBTOOL_OBJDIR
# -----------------
AC_DEFUN([AC_LIBTOOL_OBJDIR],
[AC_CACHE_CHECK([for objdir], [lt_cv_objdir],
[rm -f .libs 2>/dev/null
mkdir .libs 2>/dev/null
if test -d .libs; then
  lt_cv_objdir=.libs
else
  # MS-DOS does not allow filenames that begin with a dot.
  lt_cv_objdir=_libs
fi
rmdir .libs 2>/dev/null])
objdir=$lt_cv_objdir
])# AC_LIBTOOL_OBJDIR


# AC_LIBTOOL_PROG_LD_HARDCODE_LIBPATH([TAGNAME])
# ----------------------------------------------
# Check hardcoding attributes.
AC_DEFUN([AC_LIBTOOL_PROG_LD_HARDCODE_LIBPATH],
[AC_MSG_CHECKING([how to hardcode library paths into programs])
_LT_AC_TAGVAR(hardcode_action, $1)=
if test -n "$_LT_AC_TAGVAR(hardcode_libdir_flag_spec, $1)" || \
   test -n "$_LT_AC_TAGVAR(runpath_var, $1)" || \
   test "X$_LT_AC_TAGVAR(hardcode_automatic, $1)" = "Xyes" ; then

  # We can hardcode non-existant directories.
  if test "$_LT_AC_TAGVAR(hardcode_direct, $1)" != no &&
     # If the only mechanism to avoid hardcoding is shlibpath_var, we
     # have to relink, otherwise we might link with an installed library
     # when we should be linking with a yet-to-be-installed one
     ## test "$_LT_AC_TAGVAR(hardcode_shlibpath_var, $1)" != no &&
     test "$_LT_AC_TAGVAR(hardcode_minus_L, $1)" != no; then
    # Linking always hardcodes the temporary library directory.
    _LT_AC_TAGVAR(hardcode_action, $1)=relink
  else
    # We can link without hardcoding, and we can hardcode nonexisting dirs.
    _LT_AC_TAGVAR(hardcode_action, $1)=immediate
  fi
else
  # We cannot hardcode anything, or else we can only hardcode existing
  # directories.
  _LT_AC_TAGVAR(hardcode_action, $1)=unsupported
fi
AC_MSG_RESULT([$_LT_AC_TAGVAR(hardcode_action, $1)])

if test "$_LT_AC_TAGVAR(hardcode_action, $1)" = relink; then
  # Fast installation is not supported
  enable_fast_install=no
elif test "$shlibpath_overrides_runpath" = yes ||
     test "$enable_shared" = no; then
  # Fast installation is not necessary
  enable_fast_install=needless
fi
])# AC_LIBTOOL_PROG_LD_HARDCODE_LIBPATH


# AC_LIBTOOL_SYS_LIB_STRIP
# ------------------------
AC_DEFUN([AC_LIBTOOL_SYS_LIB_STRIP],
[striplib=
old_striplib=
AC_MSG_CHECKING([whether stripping libraries is possible])
if test -n "$STRIP" && $STRIP -V 2>&1 | grep "GNU strip" >/dev/null; then
  test -z "$old_striplib" && old_striplib="$STRIP --strip-debug"
  test -z "$striplib" && striplib="$STRIP --strip-unneeded"
  AC_MSG_RESULT([yes])
else
# FIXME - insert some real tests, host_os isn't really good enough
  case $host_os in
   darwin*)
       if test -n "$STRIP" ; then
         striplib="$STRIP -x"
         AC_MSG_RESULT([yes])
       else
  AC_MSG_RESULT([no])
fi
       ;;
   *)
  AC_MSG_RESULT([no])
    ;;
  esac
fi
])# AC_LIBTOOL_SYS_LIB_STRIP


# AC_LIBTOOL_SYS_DYNAMIC_LINKER
# -----------------------------
# PORTME Fill in your ld.so characteristics
AC_DEFUN([AC_LIBTOOL_SYS_DYNAMIC_LINKER],
[AC_MSG_CHECKING([dynamic linker characteristics])
library_names_spec=
libname_spec='lib$name'
soname_spec=
shrext_cmds=".so"
postinstall_cmds=
postuninstall_cmds=
finish_cmds=
finish_eval=
shlibpath_var=
shlibpath_overrides_runpath=unknown
version_type=none
dynamic_linker="$host_os ld.so"
sys_lib_dlsearch_path_spec="/lib /usr/lib"
if test "$GCC" = yes; then
  sys_lib_search_path_spec=`$CC -print-search-dirs | grep "^libraries:" | $SED -e "s/^libraries://" -e "s,=/,/,g"`
  if echo "$sys_lib_search_path_spec" | grep ';' >/dev/null ; then
    # if the path contains ";" then we assume it to be the separator
    # otherwise default to the standard path separator (i.e. ":") - it is
    # assumed that no part of a normal pathname contains ";" but that should
    # okay in the real world where ";" in dirpaths is itself problematic.
    sys_lib_search_path_spec=`echo "$sys_lib_search_path_spec" | $SED -e 's/;/ /g'`
  else
    sys_lib_search_path_spec=`echo "$sys_lib_search_path_spec" | $SED  -e "s/$PATH_SEPARATOR/ /g"`
  fi
else
  sys_lib_search_path_spec="/lib /usr/lib /usr/local/lib"
fi
need_lib_prefix=unknown
hardcode_into_libs=no

# when you set need_version to no, make sure it does not cause -set_version
# flags to be left without arguments
need_version=unknown

case $host_os in
aix3*)
  version_type=linux
  library_names_spec='${libname}${release}${shared_ext}$versuffix $libname.a'
  shlibpath_var=LIBPATH

  # AIX 3 has no versioning support, so we append a major version to the name.
  soname_spec='${libname}${release}${shared_ext}$major'
  ;;

aix4* | aix5*)
  version_type=linux
  need_lib_prefix=no
  need_version=no
  hardcode_into_libs=yes
  if test "$host_cpu" = ia64; then
    # AIX 5 supports IA64
    library_names_spec='${libname}${release}${shared_ext}$major ${libname}${release}${shared_ext}$versuffix $libname${shared_ext}'
    shlibpath_var=LD_LIBRARY_PATH
  else
    # With GCC up to 2.95.x, collect2 would create an import file
    # for dependence libraries.  The import file would start with
    # the line `#! .'.  This would cause the generated library to
    # depend on `.', always an invalid library.  This was fixed in
    # development snapshots of GCC prior to 3.0.
    case $host_os in
      aix4 | aix4.[[01]] | aix4.[[01]].*)
      if { echo '#if __GNUC__ > 2 || (__GNUC__ == 2 && __GNUC_MINOR__ >= 97)'
	   echo ' yes '
	   echo '#endif'; } | ${CC} -E - | grep yes > /dev/null; then
	:
      else
	can_build_shared=no
      fi
      ;;
    esac
    # AIX (on Power*) has no versioning support, so currently we can not hardcode correct
    # soname into executable. Probably we can add versioning support to
    # collect2, so additional links can be useful in future.
    if test "$aix_use_runtimelinking" = yes; then
      # If using run time linking (on AIX 4.2 or later) use lib<name>.so
      # instead of lib<name>.a to let people know that these are not
      # typical AIX shared libraries.
      library_names_spec='${libname}${release}${shared_ext}$versuffix ${libname}${release}${shared_ext}$major $libname${shared_ext}'
    else
      # We preserve .a as extension for shared libraries through AIX4.2
      # and later when we are not doing run time linking.
      library_names_spec='${libname}${release}.a $libname.a'
      soname_spec='${libname}${release}${shared_ext}$major'
    fi
    shlibpath_var=LIBPATH
  fi
  ;;

amigaos*)
  library_names_spec='$libname.ixlibrary $libname.a'
  # Create ${libname}_ixlibrary.a entries in /sys/libs.
  finish_eval='for lib in `ls $libdir/*.ixlibrary 2>/dev/null`; do libname=`$echo "X$lib" | $Xsed -e '\''s%^.*/\([[^/]]*\)\.ixlibrary$%\1%'\''`; test $rm /sys/libs/${libname}_ixlibrary.a; $show "cd /sys/libs && $LN_S $lib ${libname}_ixlibrary.a"; cd /sys/libs && $LN_S $lib ${libname}_ixlibrary.a || exit 1; done'
  ;;

beos*)
  library_names_spec='${libname}${shared_ext}'
  dynamic_linker="$host_os ld.so"
  shlibpath_var=LIBRARY_PATH
  ;;

bsdi[[45]]*)
  version_type=linux
  need_version=no
  library_names_spec='${libname}${release}${shared_ext}$versuffix ${libname}${release}${shared_ext}$major $libname${shared_ext}'
  soname_spec='${libname}${release}${shared_ext}$major'
  finish_cmds='PATH="\$PATH:/sbin" ldconfig $libdir'
  shlibpath_var=LD_LIBRARY_PATH
  sys_lib_search_path_spec="/shlib /usr/lib /usr/X11/lib /usr/contrib/lib /lib /usr/local/lib"
  sys_lib_dlsearch_path_spec="/shlib /usr/lib /usr/local/lib"
  # the default ld.so.conf also contains /usr/contrib/lib and
  # /usr/X11R6/lib (/usr/X11 is a link to /usr/X11R6), but let us allow
  # libtool to hard-code these into programs
  ;;

cygwin* | mingw* | pw32*)
  version_type=windows
  shrext_cmds=".dll"
  need_version=no
  need_lib_prefix=no

  case $GCC,$host_os in
  yes,cygwin* | yes,mingw* | yes,pw32*)
    library_names_spec='$libname.dll.a'
    # DLL is installed to $(libdir)/../bin by postinstall_cmds
    postinstall_cmds='base_file=`basename \${file}`~
      dlpath=`$SHELL 2>&1 -c '\''. $dir/'\''\${base_file}'\''i;echo \$dlname'\''`~
      dldir=$destdir/`dirname \$dlpath`~
      test -d \$dldir || mkdir -p \$dldir~
      $install_prog $dir/$dlname \$dldir/$dlname~
      chmod a+x \$dldir/$dlname'
    postuninstall_cmds='dldll=`$SHELL 2>&1 -c '\''. $file; echo \$dlname'\''`~
      dlpath=$dir/\$dldll~
       $rm \$dlpath'
    shlibpath_overrides_runpath=yes

    case $host_os in
    cygwin*)
      # Cygwin DLLs use 'cyg' prefix rather than 'lib'
      soname_spec='`echo ${libname} | sed -e 's/^lib/cyg/'``echo ${release} | $SED -e 's/[[.]]/-/g'`${versuffix}${shared_ext}'
      sys_lib_search_path_spec="/usr/lib /lib/w32api /lib /usr/local/lib"
      ;;
    mingw*)
      # MinGW DLLs use traditional 'lib' prefix
      soname_spec='${libname}`echo ${release} | $SED -e 's/[[.]]/-/g'`${versuffix}${shared_ext}'
      sys_lib_search_path_spec=`$CC -print-search-dirs | grep "^libraries:" | $SED -e "s/^libraries://" -e "s,=/,/,g"`
      if echo "$sys_lib_search_path_spec" | [grep ';[c-zC-Z]:/' >/dev/null]; then
        # It is most probably a Windows format PATH printed by
        # mingw gcc, but we are running on Cygwin. Gcc prints its search
        # path with ; separators, and with drive letters. We can handle the
        # drive letters (cygwin fileutils understands them), so leave them,
        # especially as we might pass files found there to a mingw objdump,
        # which wouldn't understand a cygwinified path. Ahh.
        sys_lib_search_path_spec=`echo "$sys_lib_search_path_spec" | $SED -e 's/;/ /g'`
      else
        sys_lib_search_path_spec=`echo "$sys_lib_search_path_spec" | $SED  -e "s/$PATH_SEPARATOR/ /g"`
      fi
      ;;
    pw32*)
      # pw32 DLLs use 'pw' prefix rather than 'lib'
      library_names_spec='`echo ${libname} | sed -e 's/^lib/pw/'``echo ${release} | $SED -e 's/[[.]]/-/g'`${versuffix}${shared_ext}'
      ;;
    esac
    ;;

  *)
    library_names_spec='${libname}`echo ${release} | $SED -e 's/[[.]]/-/g'`${versuffix}${shared_ext} $libname.lib'
    ;;
  esac
  dynamic_linker='Win32 ld.exe'
  # FIXME: first we should search . and the directory the executable is in
  shlibpath_var=PATH
  ;;

darwin* | rhapsody*)
  dynamic_linker="$host_os dyld"
  version_type=darwin
  need_lib_prefix=no
  need_version=no
  library_names_spec='${libname}${release}${versuffix}$shared_ext ${libname}${release}${major}$shared_ext ${libname}$shared_ext'
  soname_spec='${libname}${release}${major}$shared_ext'
  shlibpath_overrides_runpath=yes
  shlibpath_var=DYLD_LIBRARY_PATH
  shrext_cmds='`test .$module = .yes && echo .so || echo .dylib`'
  # Apple's gcc prints 'gcc -print-search-dirs' doesn't operate the same.
  if test "$GCC" = yes; then
    sys_lib_search_path_spec=`$CC -print-search-dirs | tr "\n" "$PATH_SEPARATOR" | sed -e 's/libraries:/@libraries:/' | tr "@" "\n" | grep "^libraries:" | sed -e "s/^libraries://" -e "s,=/,/,g" -e "s,$PATH_SEPARATOR, ,g" -e "s,.*,& /lib /usr/lib /usr/local/lib,g"`
  else
    sys_lib_search_path_spec='/lib /usr/lib /usr/local/lib'
  fi
  sys_lib_dlsearch_path_spec='/usr/local/lib /lib /usr/lib'
  ;;

dgux*)
  version_type=linux
  need_lib_prefix=no
  need_version=no
  library_names_spec='${libname}${release}${shared_ext}$versuffix ${libname}${release}${shared_ext}$major $libname$shared_ext'
  soname_spec='${libname}${release}${shared_ext}$major'
  shlibpath_var=LD_LIBRARY_PATH
  ;;

freebsd1*)
  dynamic_linker=no
  ;;

kfreebsd*-gnu)
  version_type=linux
  need_lib_prefix=no
  need_version=no
  library_names_spec='${libname}${release}${shared_ext}$versuffix ${libname}${release}${shared_ext}$major ${libname}${shared_ext}'
  soname_spec='${libname}${release}${shared_ext}$major'
  shlibpath_var=LD_LIBRARY_PATH
  shlibpath_overrides_runpath=no
  hardcode_into_libs=yes
  dynamic_linker='GNU ld.so'
  ;;

freebsd* | dragonfly*)
  # DragonFly does not have aout.  When/if they implement a new
  # versioning mechanism, adjust this.
  if test -x /usr/bin/objformat; then
    objformat=`/usr/bin/objformat`
  else
    case $host_os in
    freebsd[[123]]*) objformat=aout ;;
    *) objformat=elf ;;
    esac
  fi
  version_type=freebsd-$objformat
  case $version_type in
    freebsd-elf*)
      library_names_spec='${libname}${release}${shared_ext}$versuffix ${libname}${release}${shared_ext} $libname${shared_ext}'
      need_version=no
      need_lib_prefix=no
      ;;
    freebsd-*)
      library_names_spec='${libname}${release}${shared_ext}$versuffix $libname${shared_ext}$versuffix'
      need_version=yes
      ;;
  esac
  shlibpath_var=LD_LIBRARY_PATH
  case $host_os in
  freebsd2*)
    shlibpath_overrides_runpath=yes
    ;;
  freebsd3.[[01]]* | freebsdelf3.[[01]]*)
    shlibpath_overrides_runpath=yes
    hardcode_into_libs=yes
    ;;
  freebsd3.[[2-9]]* | freebsdelf3.[[2-9]]* | \
  freebsd4.[[0-5]] | freebsdelf4.[[0-5]] | freebsd4.1.1 | freebsdelf4.1.1)
    shlibpath_overrides_runpath=no
    hardcode_into_libs=yes
    ;;
  freebsd*) # from 4.6 on
    shlibpath_overrides_runpath=yes
    hardcode_into_libs=yes
    ;;
  esac
  ;;

gnu*)
  version_type=linux
  need_lib_prefix=no
  need_version=no
  library_names_spec='${libname}${release}${shared_ext}$versuffix ${libname}${release}${shared_ext}${major} ${libname}${shared_ext}'
  soname_spec='${libname}${release}${shared_ext}$major'
  shlibpath_var=LD_LIBRARY_PATH
  hardcode_into_libs=yes
  ;;

hpux9* | hpux10* | hpux11*)
  # Give a soname corresponding to the major version so that dld.sl refuses to
  # link against other versions.
  version_type=sunos
  need_lib_prefix=no
  need_version=no
  case $host_cpu in
  ia64*)
    shrext_cmds='.so'
    hardcode_into_libs=yes
    dynamic_linker="$host_os dld.so"
    shlibpath_var=LD_LIBRARY_PATH
    shlibpath_overrides_runpath=yes # Unless +noenvvar is specified.
    library_names_spec='${libname}${release}${shared_ext}$versuffix ${libname}${release}${shared_ext}$major $libname${shared_ext}'
    soname_spec='${libname}${release}${shared_ext}$major'
    if test "X$HPUX_IA64_MODE" = X32; then
      sys_lib_search_path_spec="/usr/lib/hpux32 /usr/local/lib/hpux32 /usr/local/lib"
    else
      sys_lib_search_path_spec="/usr/lib/hpux64 /usr/local/lib/hpux64"
    fi
    sys_lib_dlsearch_path_spec=$sys_lib_search_path_spec
    ;;
   hppa*64*)
     shrext_cmds='.sl'
     hardcode_into_libs=yes
     dynamic_linker="$host_os dld.sl"
     shlibpath_var=LD_LIBRARY_PATH # How should we handle SHLIB_PATH
     shlibpath_overrides_runpath=yes # Unless +noenvvar is specified.
     library_names_spec='${libname}${release}${shared_ext}$versuffix ${libname}${release}${shared_ext}$major $libname${shared_ext}'
     soname_spec='${libname}${release}${shared_ext}$major'
     sys_lib_search_path_spec="/usr/lib/pa20_64 /usr/ccs/lib/pa20_64"
     sys_lib_dlsearch_path_spec=$sys_lib_search_path_spec
     ;;
   *)
    shrext_cmds='.sl'
    dynamic_linker="$host_os dld.sl"
    shlibpath_var=SHLIB_PATH
    shlibpath_overrides_runpath=no # +s is required to enable SHLIB_PATH
    library_names_spec='${libname}${release}${shared_ext}$versuffix ${libname}${release}${shared_ext}$major $libname${shared_ext}'
    soname_spec='${libname}${release}${shared_ext}$major'
    ;;
  esac
  # HP-UX runs *really* slowly unless shared libraries are mode 555.
  postinstall_cmds='chmod 555 $lib'
  ;;

interix3*)
  version_type=linux
  need_lib_prefix=no
  need_version=no
  library_names_spec='${libname}${release}${shared_ext}$versuffix ${libname}${release}${shared_ext}$major ${libname}${shared_ext}'
  soname_spec='${libname}${release}${shared_ext}$major'
  dynamic_linker='Interix 3.x ld.so.1 (PE, like ELF)'
  shlibpath_var=LD_LIBRARY_PATH
  shlibpath_overrides_runpath=no
  hardcode_into_libs=yes
  ;;

irix5* | irix6* | nonstopux*)
  case $host_os in
    nonstopux*) version_type=nonstopux ;;
    *)
	if test "$lt_cv_prog_gnu_ld" = yes; then
		version_type=linux
	else
		version_type=irix
	fi ;;
  esac
  need_lib_prefix=no
  need_version=no
  soname_spec='${libname}${release}${shared_ext}$major'
  library_names_spec='${libname}${release}${shared_ext}$versuffix ${libname}${release}${shared_ext}$major ${libname}${release}${shared_ext} $libname${shared_ext}'
  case $host_os in
  irix5* | nonstopux*)
    libsuff= shlibsuff=
    ;;
  *)
    case $LD in # libtool.m4 will add one of these switches to LD
    *-32|*"-32 "|*-melf32bsmip|*"-melf32bsmip ")
      libsuff= shlibsuff= libmagic=32-bit;;
    *-n32|*"-n32 "|*-melf32bmipn32|*"-melf32bmipn32 ")
      libsuff=32 shlibsuff=N32 libmagic=N32;;
    *-64|*"-64 "|*-melf64bmip|*"-melf64bmip ")
      libsuff=64 shlibsuff=64 libmagic=64-bit;;
    *) libsuff= shlibsuff= libmagic=never-match;;
    esac
    ;;
  esac
  shlibpath_var=LD_LIBRARY${shlibsuff}_PATH
  shlibpath_overrides_runpath=no
  sys_lib_search_path_spec="/usr/lib${libsuff} /lib${libsuff} /usr/local/lib${libsuff}"
  sys_lib_dlsearch_path_spec="/usr/lib${libsuff} /lib${libsuff}"
  hardcode_into_libs=yes
  ;;

# No shared lib support for Linux oldld, aout, or coff.
linux*oldld* | linux*aout* | linux*coff*)
  dynamic_linker=no
  ;;

# This must be Linux ELF.
linux*)
  version_type=linux
  need_lib_prefix=no
  need_version=no
  library_names_spec='${libname}${release}${shared_ext}$versuffix ${libname}${release}${shared_ext}$major $libname${shared_ext}'
  soname_spec='${libname}${release}${shared_ext}$major'
  finish_cmds='PATH="\$PATH:/sbin" ldconfig -n $libdir'
  shlibpath_var=LD_LIBRARY_PATH
  shlibpath_overrides_runpath=no
  # This implies no fast_install, which is unacceptable.
  # Some rework will be needed to allow for fast_install
  # before this can be enabled.
  hardcode_into_libs=yes

  # Append ld.so.conf contents to the search path
  if test -f /etc/ld.so.conf; then
    lt_ld_extra=`awk '/^include / { system(sprintf("cd /etc; cat %s", \[$]2)); skip = 1; } { if (!skip) print \[$]0; skip = 0; }' < /etc/ld.so.conf | $SED -e 's/#.*//;s/[:,	]/ /g;s/=[^=]*$//;s/=[^= ]* / /g;/^$/d' | tr '\n' ' '`
    sys_lib_dlsearch_path_spec="/lib /usr/lib $lt_ld_extra"
  fi

  # We used to test for /lib/ld.so.1 and disable shared libraries on
  # powerpc, because MkLinux only supported shared libraries with the
  # GNU dynamic linker.  Since this was broken with cross compilers,
  # most powerpc-linux boxes support dynamic linking these days and
  # people can always --disable-shared, the test was removed, and we
  # assume the GNU/Linux dynamic linker is in use.
  dynamic_linker='GNU/Linux ld.so'
  ;;

knetbsd*-gnu)
  version_type=linux
  need_lib_prefix=no
  need_version=no
  library_names_spec='${libname}${release}${shared_ext}$versuffix ${libname}${release}${shared_ext}$major ${libname}${shared_ext}'
  soname_spec='${libname}${release}${shared_ext}$major'
  shlibpath_var=LD_LIBRARY_PATH
  shlibpath_overrides_runpath=no
  hardcode_into_libs=yes
  dynamic_linker='GNU ld.so'
  ;;

netbsd*)
  version_type=sunos
  need_lib_prefix=no
  need_version=no
  if echo __ELF__ | $CC -E - | grep __ELF__ >/dev/null; then
    library_names_spec='${libname}${release}${shared_ext}$versuffix ${libname}${shared_ext}$versuffix'
    finish_cmds='PATH="\$PATH:/sbin" ldconfig -m $libdir'
    dynamic_linker='NetBSD (a.out) ld.so'
  else
    library_names_spec='${libname}${release}${shared_ext}$versuffix ${libname}${release}${shared_ext}$major ${libname}${shared_ext}'
    soname_spec='${libname}${release}${shared_ext}$major'
    dynamic_linker='NetBSD ld.elf_so'
  fi
  shlibpath_var=LD_LIBRARY_PATH
  shlibpath_overrides_runpath=yes
  hardcode_into_libs=yes
  ;;

newsos6)
  version_type=linux
  library_names_spec='${libname}${release}${shared_ext}$versuffix ${libname}${release}${shared_ext}$major $libname${shared_ext}'
  shlibpath_var=LD_LIBRARY_PATH
  shlibpath_overrides_runpath=yes
  ;;

nto-qnx*)
  version_type=linux
  need_lib_prefix=no
  need_version=no
  library_names_spec='${libname}${release}${shared_ext}$versuffix ${libname}${release}${shared_ext}$major $libname${shared_ext}'
  soname_spec='${libname}${release}${shared_ext}$major'
  shlibpath_var=LD_LIBRARY_PATH
  shlibpath_overrides_runpath=yes
  ;;

openbsd*)
  version_type=sunos
  sys_lib_dlsearch_path_spec="/usr/lib"
  need_lib_prefix=no
  # Some older versions of OpenBSD (3.3 at least) *do* need versioned libs.
  case $host_os in
    openbsd3.3 | openbsd3.3.*) need_version=yes ;;
    *)                         need_version=no  ;;
  esac
  library_names_spec='${libname}${release}${shared_ext}$versuffix ${libname}${shared_ext}$versuffix'
  finish_cmds='PATH="\$PATH:/sbin" ldconfig -m $libdir'
  shlibpath_var=LD_LIBRARY_PATH
  if test -z "`echo __ELF__ | $CC -E - | grep __ELF__`" || test "$host_os-$host_cpu" = "openbsd2.8-powerpc"; then
    case $host_os in
      openbsd2.[[89]] | openbsd2.[[89]].*)
	shlibpath_overrides_runpath=no
	;;
      *)
	shlibpath_overrides_runpath=yes
	;;
      esac
  else
    shlibpath_overrides_runpath=yes
  fi
  ;;

os2*)
  libname_spec='$name'
  shrext_cmds=".dll"
  need_lib_prefix=no
  library_names_spec='$libname${shared_ext} $libname.a'
  dynamic_linker='OS/2 ld.exe'
  shlibpath_var=LIBPATH
  ;;

osf3* | osf4* | osf5*)
  version_type=osf
  need_lib_prefix=no
  need_version=no
  soname_spec='${libname}${release}${shared_ext}$major'
  library_names_spec='${libname}${release}${shared_ext}$versuffix ${libname}${release}${shared_ext}$major $libname${shared_ext}'
  shlibpath_var=LD_LIBRARY_PATH
  sys_lib_search_path_spec="/usr/shlib /usr/ccs/lib /usr/lib/cmplrs/cc /usr/lib /usr/local/lib /var/shlib"
  sys_lib_dlsearch_path_spec="$sys_lib_search_path_spec"
  ;;

solaris*)
  version_type=linux
  need_lib_prefix=no
  need_version=no
  library_names_spec='${libname}${release}${shared_ext}$versuffix ${libname}${release}${shared_ext}$major $libname${shared_ext}'
  soname_spec='${libname}${release}${shared_ext}$major'
  shlibpath_var=LD_LIBRARY_PATH
  shlibpath_overrides_runpath=yes
  hardcode_into_libs=yes
  # ldd complains unless libraries are executable
  postinstall_cmds='chmod +x $lib'
  ;;

sunos4*)
  version_type=sunos
  library_names_spec='${libname}${release}${shared_ext}$versuffix ${libname}${shared_ext}$versuffix'
  finish_cmds='PATH="\$PATH:/usr/etc" ldconfig $libdir'
  shlibpath_var=LD_LIBRARY_PATH
  shlibpath_overrides_runpath=yes
  if test "$with_gnu_ld" = yes; then
    need_lib_prefix=no
  fi
  need_version=yes
  ;;

sysv4 | sysv4.3*)
  version_type=linux
  library_names_spec='${libname}${release}${shared_ext}$versuffix ${libname}${release}${shared_ext}$major $libname${shared_ext}'
  soname_spec='${libname}${release}${shared_ext}$major'
  shlibpath_var=LD_LIBRARY_PATH
  case $host_vendor in
    sni)
      shlibpath_overrides_runpath=no
      need_lib_prefix=no
      export_dynamic_flag_spec='${wl}-Blargedynsym'
      runpath_var=LD_RUN_PATH
      ;;
    siemens)
      need_lib_prefix=no
      ;;
    motorola)
      need_lib_prefix=no
      need_version=no
      shlibpath_overrides_runpath=no
      sys_lib_search_path_spec='/lib /usr/lib /usr/ccs/lib'
      ;;
  esac
  ;;

sysv4*MP*)
  if test -d /usr/nec ;then
    version_type=linux
    library_names_spec='$libname${shared_ext}.$versuffix $libname${shared_ext}.$major $libname${shared_ext}'
    soname_spec='$libname${shared_ext}.$major'
    shlibpath_var=LD_LIBRARY_PATH
  fi
  ;;

sysv5* | sco3.2v5* | sco5v6* | unixware* | OpenUNIX* | sysv4*uw2*)
  version_type=freebsd-elf
  need_lib_prefix=no
  need_version=no
  library_names_spec='${libname}${release}${shared_ext}$versuffix ${libname}${release}${shared_ext} $libname${shared_ext}'
  soname_spec='${libname}${release}${shared_ext}$major'
  shlibpath_var=LD_LIBRARY_PATH
  hardcode_into_libs=yes
  if test "$with_gnu_ld" = yes; then
    sys_lib_search_path_spec='/usr/local/lib /usr/gnu/lib /usr/ccs/lib /usr/lib /lib'
    shlibpath_overrides_runpath=no
  else
    sys_lib_search_path_spec='/usr/ccs/lib /usr/lib'
    shlibpath_overrides_runpath=yes
    case $host_os in
      sco3.2v5*)
        sys_lib_search_path_spec="$sys_lib_search_path_spec /lib"
	;;
    esac
  fi
  sys_lib_dlsearch_path_spec='/usr/lib'
  ;;

uts4*)
  version_type=linux
  library_names_spec='${libname}${release}${shared_ext}$versuffix ${libname}${release}${shared_ext}$major $libname${shared_ext}'
  soname_spec='${libname}${release}${shared_ext}$major'
  shlibpath_var=LD_LIBRARY_PATH
  ;;

*)
  dynamic_linker=no
  ;;
esac
AC_MSG_RESULT([$dynamic_linker])
test "$dynamic_linker" = no && can_build_shared=no

variables_saved_for_relink="PATH $shlibpath_var $runpath_var"
if test "$GCC" = yes; then
  variables_saved_for_relink="$variables_saved_for_relink GCC_EXEC_PREFIX COMPILER_PATH LIBRARY_PATH"
fi
])# AC_LIBTOOL_SYS_DYNAMIC_LINKER


# _LT_AC_TAGCONFIG
# ----------------
AC_DEFUN([_LT_AC_TAGCONFIG],
[AC_ARG_WITH([tags],
    [AC_HELP_STRING([--with-tags@<:@=TAGS@:>@],
        [include additional configurations @<:@automatic@:>@])],
    [tagnames="$withval"])

if test -f "$ltmain" && test -n "$tagnames"; then
  if test ! -f "${ofile}"; then
    AC_MSG_WARN([output file `$ofile' does not exist])
  fi

  if test -z "$LTCC"; then
    eval "`$SHELL ${ofile} --config | grep '^LTCC='`"
    if test -z "$LTCC"; then
      AC_MSG_WARN([output file `$ofile' does not look like a libtool script])
    else
      AC_MSG_WARN([using `LTCC=$LTCC', extracted from `$ofile'])
    fi
  fi
  if test -z "$LTCFLAGS"; then
    eval "`$SHELL ${ofile} --config | grep '^LTCFLAGS='`"
  fi

  # Extract list of available tagged configurations in $ofile.
  # Note that this assumes the entire list is on one line.
  available_tags=`grep "^available_tags=" "${ofile}" | $SED -e 's/available_tags=\(.*$\)/\1/' -e 's/\"//g'`

  lt_save_ifs="$IFS"; IFS="${IFS}$PATH_SEPARATOR,"
  for tagname in $tagnames; do
    IFS="$lt_save_ifs"
    # Check whether tagname contains only valid characters
    case `$echo "X$tagname" | $Xsed -e 's:[[-_ABCDEFGHIJKLMNOPQRSTUVWXYZabcdefghijklmnopqrstuvwxyz1234567890,/]]::g'` in
    "") ;;
    *)  AC_MSG_ERROR([invalid tag name: $tagname])
	;;
    esac

    if grep "^# ### BEGIN LIBTOOL TAG CONFIG: $tagname$" < "${ofile}" > /dev/null
    then
      AC_MSG_ERROR([tag name \"$tagname\" already exists])
    fi

    # Update the list of available tags.
    if test -n "$tagname"; then
      echo appending configuration tag \"$tagname\" to $ofile

      case $tagname in
      CXX)
	if test -n "$CXX" && ( test "X$CXX" != "Xno" &&
	    ( (test "X$CXX" = "Xg++" && `g++ -v >/dev/null 2>&1` ) ||
	    (test "X$CXX" != "Xg++"))) ; then
	  AC_LIBTOOL_LANG_CXX_CONFIG
	else
	  tagname=""
	fi
	;;

      F77)
	if test -n "$F77" && test "X$F77" != "Xno"; then
	  AC_LIBTOOL_LANG_F77_CONFIG
	else
	  tagname=""
	fi
	;;

      GCJ)
	if test -n "$GCJ" && test "X$GCJ" != "Xno"; then
	  AC_LIBTOOL_LANG_GCJ_CONFIG
	else
	  tagname=""
	fi
	;;

      RC)
	AC_LIBTOOL_LANG_RC_CONFIG
	;;

      *)
	AC_MSG_ERROR([Unsupported tag name: $tagname])
	;;
      esac

      # Append the new tag name to the list of available tags.
      if test -n "$tagname" ; then
      available_tags="$available_tags $tagname"
    fi
    fi
  done
  IFS="$lt_save_ifs"

  # Now substitute the updated list of available tags.
  if eval "sed -e 's/^available_tags=.*\$/available_tags=\"$available_tags\"/' \"$ofile\" > \"${ofile}T\""; then
    mv "${ofile}T" "$ofile"
    chmod +x "$ofile"
  else
    rm -f "${ofile}T"
    AC_MSG_ERROR([unable to update list of available tagged configurations.])
  fi
fi
])# _LT_AC_TAGCONFIG


# AC_LIBTOOL_DLOPEN
# -----------------
# enable checks for dlopen support
AC_DEFUN([AC_LIBTOOL_DLOPEN],
 [AC_BEFORE([$0],[AC_LIBTOOL_SETUP])
])# AC_LIBTOOL_DLOPEN


# AC_LIBTOOL_WIN32_DLL
# --------------------
# declare package support for building win32 DLLs
AC_DEFUN([AC_LIBTOOL_WIN32_DLL],
[AC_BEFORE([$0], [AC_LIBTOOL_SETUP])
])# AC_LIBTOOL_WIN32_DLL


# AC_ENABLE_SHARED([DEFAULT])
# ---------------------------
# implement the --enable-shared flag
# DEFAULT is either `yes' or `no'.  If omitted, it defaults to `yes'.
AC_DEFUN([AC_ENABLE_SHARED],
[define([AC_ENABLE_SHARED_DEFAULT], ifelse($1, no, no, yes))dnl
AC_ARG_ENABLE([shared],
    [AC_HELP_STRING([--enable-shared@<:@=PKGS@:>@],
	[build shared libraries @<:@default=]AC_ENABLE_SHARED_DEFAULT[@:>@])],
    [p=${PACKAGE-default}
    case $enableval in
    yes) enable_shared=yes ;;
    no) enable_shared=no ;;
    *)
      enable_shared=no
      # Look at the argument we got.  We use all the common list separators.
      lt_save_ifs="$IFS"; IFS="${IFS}$PATH_SEPARATOR,"
      for pkg in $enableval; do
	IFS="$lt_save_ifs"
	if test "X$pkg" = "X$p"; then
	  enable_shared=yes
	fi
      done
      IFS="$lt_save_ifs"
      ;;
    esac],
    [enable_shared=]AC_ENABLE_SHARED_DEFAULT)
])# AC_ENABLE_SHARED


# AC_DISABLE_SHARED
# -----------------
# set the default shared flag to --disable-shared
AC_DEFUN([AC_DISABLE_SHARED],
[AC_BEFORE([$0],[AC_LIBTOOL_SETUP])dnl
AC_ENABLE_SHARED(no)
])# AC_DISABLE_SHARED


# AC_ENABLE_STATIC([DEFAULT])
# ---------------------------
# implement the --enable-static flag
# DEFAULT is either `yes' or `no'.  If omitted, it defaults to `yes'.
AC_DEFUN([AC_ENABLE_STATIC],
[define([AC_ENABLE_STATIC_DEFAULT], ifelse($1, no, no, yes))dnl
AC_ARG_ENABLE([static],
    [AC_HELP_STRING([--enable-static@<:@=PKGS@:>@],
	[build static libraries @<:@default=]AC_ENABLE_STATIC_DEFAULT[@:>@])],
    [p=${PACKAGE-default}
    case $enableval in
    yes) enable_static=yes ;;
    no) enable_static=no ;;
    *)
     enable_static=no
      # Look at the argument we got.  We use all the common list separators.
      lt_save_ifs="$IFS"; IFS="${IFS}$PATH_SEPARATOR,"
      for pkg in $enableval; do
	IFS="$lt_save_ifs"
	if test "X$pkg" = "X$p"; then
	  enable_static=yes
	fi
      done
      IFS="$lt_save_ifs"
      ;;
    esac],
    [enable_static=]AC_ENABLE_STATIC_DEFAULT)
])# AC_ENABLE_STATIC


# AC_DISABLE_STATIC
# -----------------
# set the default static flag to --disable-static
AC_DEFUN([AC_DISABLE_STATIC],
[AC_BEFORE([$0],[AC_LIBTOOL_SETUP])dnl
AC_ENABLE_STATIC(no)
])# AC_DISABLE_STATIC


# AC_ENABLE_FAST_INSTALL([DEFAULT])
# ---------------------------------
# implement the --enable-fast-install flag
# DEFAULT is either `yes' or `no'.  If omitted, it defaults to `yes'.
AC_DEFUN([AC_ENABLE_FAST_INSTALL],
[define([AC_ENABLE_FAST_INSTALL_DEFAULT], ifelse($1, no, no, yes))dnl
AC_ARG_ENABLE([fast-install],
    [AC_HELP_STRING([--enable-fast-install@<:@=PKGS@:>@],
    [optimize for fast installation @<:@default=]AC_ENABLE_FAST_INSTALL_DEFAULT[@:>@])],
    [p=${PACKAGE-default}
    case $enableval in
    yes) enable_fast_install=yes ;;
    no) enable_fast_install=no ;;
    *)
      enable_fast_install=no
      # Look at the argument we got.  We use all the common list separators.
      lt_save_ifs="$IFS"; IFS="${IFS}$PATH_SEPARATOR,"
      for pkg in $enableval; do
	IFS="$lt_save_ifs"
	if test "X$pkg" = "X$p"; then
	  enable_fast_install=yes
	fi
      done
      IFS="$lt_save_ifs"
      ;;
    esac],
    [enable_fast_install=]AC_ENABLE_FAST_INSTALL_DEFAULT)
])# AC_ENABLE_FAST_INSTALL


# AC_DISABLE_FAST_INSTALL
# -----------------------
# set the default to --disable-fast-install
AC_DEFUN([AC_DISABLE_FAST_INSTALL],
[AC_BEFORE([$0],[AC_LIBTOOL_SETUP])dnl
AC_ENABLE_FAST_INSTALL(no)
])# AC_DISABLE_FAST_INSTALL


# AC_LIBTOOL_PICMODE([MODE])
# --------------------------
# implement the --with-pic flag
# MODE is either `yes' or `no'.  If omitted, it defaults to `both'.
AC_DEFUN([AC_LIBTOOL_PICMODE],
[AC_BEFORE([$0],[AC_LIBTOOL_SETUP])dnl
pic_mode=ifelse($#,1,$1,default)
])# AC_LIBTOOL_PICMODE


# AC_PROG_EGREP
# -------------
# This is predefined starting with Autoconf 2.54, so this conditional
# definition can be removed once we require Autoconf 2.54 or later.
m4_ifndef([AC_PROG_EGREP], [AC_DEFUN([AC_PROG_EGREP],
[AC_CACHE_CHECK([for egrep], [ac_cv_prog_egrep],
   [if echo a | (grep -E '(a|b)') >/dev/null 2>&1
    then ac_cv_prog_egrep='grep -E'
    else ac_cv_prog_egrep='egrep'
    fi])
 EGREP=$ac_cv_prog_egrep
 AC_SUBST([EGREP])
])])


# AC_PATH_TOOL_PREFIX
# -------------------
# find a file program which can recognise shared library
AC_DEFUN([AC_PATH_TOOL_PREFIX],
[AC_REQUIRE([AC_PROG_EGREP])dnl
AC_MSG_CHECKING([for $1])
AC_CACHE_VAL(lt_cv_path_MAGIC_CMD,
[case $MAGIC_CMD in
[[\\/*] |  ?:[\\/]*])
  lt_cv_path_MAGIC_CMD="$MAGIC_CMD" # Let the user override the test with a path.
  ;;
*)
  lt_save_MAGIC_CMD="$MAGIC_CMD"
  lt_save_ifs="$IFS"; IFS=$PATH_SEPARATOR
dnl $ac_dummy forces splitting on constant user-supplied paths.
dnl POSIX.2 word splitting is done only on the output of word expansions,
dnl not every word.  This closes a longstanding sh security hole.
  ac_dummy="ifelse([$2], , $PATH, [$2])"
  for ac_dir in $ac_dummy; do
    IFS="$lt_save_ifs"
    test -z "$ac_dir" && ac_dir=.
    if test -f $ac_dir/$1; then
      lt_cv_path_MAGIC_CMD="$ac_dir/$1"
      if test -n "$file_magic_test_file"; then
	case $deplibs_check_method in
	"file_magic "*)
	  file_magic_regex=`expr "$deplibs_check_method" : "file_magic \(.*\)"`
	  MAGIC_CMD="$lt_cv_path_MAGIC_CMD"
	  if eval $file_magic_cmd \$file_magic_test_file 2> /dev/null |
	    $EGREP "$file_magic_regex" > /dev/null; then
	    :
	  else
	    cat <<EOF 1>&2

*** Warning: the command libtool uses to detect shared libraries,
*** $file_magic_cmd, produces output that libtool cannot recognize.
*** The result is that libtool may fail to recognize shared libraries
*** as such.  This will affect the creation of libtool libraries that
*** depend on shared libraries, but programs linked with such libtool
*** libraries will work regardless of this problem.  Nevertheless, you
*** may want to report the problem to your system manager and/or to
*** bug-libtool@gnu.org

EOF
	  fi ;;
	esac
      fi
      break
    fi
  done
  IFS="$lt_save_ifs"
  MAGIC_CMD="$lt_save_MAGIC_CMD"
  ;;
esac])
MAGIC_CMD="$lt_cv_path_MAGIC_CMD"
if test -n "$MAGIC_CMD"; then
  AC_MSG_RESULT($MAGIC_CMD)
else
  AC_MSG_RESULT(no)
fi
])# AC_PATH_TOOL_PREFIX


# AC_PATH_MAGIC
# -------------
# find a file program which can recognise a shared library
AC_DEFUN([AC_PATH_MAGIC],
[AC_PATH_TOOL_PREFIX(${ac_tool_prefix}file, /usr/bin$PATH_SEPARATOR$PATH)
if test -z "$lt_cv_path_MAGIC_CMD"; then
  if test -n "$ac_tool_prefix"; then
    AC_PATH_TOOL_PREFIX(file, /usr/bin$PATH_SEPARATOR$PATH)
  else
    MAGIC_CMD=:
  fi
fi
])# AC_PATH_MAGIC


# AC_PROG_LD
# ----------
# find the pathname to the GNU or non-GNU linker
AC_DEFUN([AC_PROG_LD],
[AC_ARG_WITH([gnu-ld],
    [AC_HELP_STRING([--with-gnu-ld],
	[assume the C compiler uses GNU ld @<:@default=no@:>@])],
    [test "$withval" = no || with_gnu_ld=yes],
    [with_gnu_ld=no])
AC_REQUIRE([LT_AC_PROG_SED])dnl
AC_REQUIRE([AC_PROG_CC])dnl
AC_REQUIRE([AC_CANONICAL_HOST])dnl
AC_REQUIRE([AC_CANONICAL_BUILD])dnl
ac_prog=ld
if test "$GCC" = yes; then
  # Check if gcc -print-prog-name=ld gives a path.
  AC_MSG_CHECKING([for ld used by $CC])
  case $host in
  *-*-mingw*)
    # gcc leaves a trailing carriage return which upsets mingw
    ac_prog=`($CC -print-prog-name=ld) 2>&5 | tr -d '\015'` ;;
  *)
    ac_prog=`($CC -print-prog-name=ld) 2>&5` ;;
  esac
  case $ac_prog in
    # Accept absolute paths.
    [[\\/]]* | ?:[[\\/]]*)
      re_direlt='/[[^/]][[^/]]*/\.\./'
      # Canonicalize the pathname of ld
      ac_prog=`echo $ac_prog| $SED 's%\\\\%/%g'`
      while echo $ac_prog | grep "$re_direlt" > /dev/null 2>&1; do
	ac_prog=`echo $ac_prog| $SED "s%$re_direlt%/%"`
      done
      test -z "$LD" && LD="$ac_prog"
      ;;
  "")
    # If it fails, then pretend we aren't using GCC.
    ac_prog=ld
    ;;
  *)
    # If it is relative, then search for the first ld in PATH.
    with_gnu_ld=unknown
    ;;
  esac
elif test "$with_gnu_ld" = yes; then
  AC_MSG_CHECKING([for GNU ld])
else
  AC_MSG_CHECKING([for non-GNU ld])
fi
AC_CACHE_VAL(lt_cv_path_LD,
[if test -z "$LD"; then
  lt_save_ifs="$IFS"; IFS=$PATH_SEPARATOR
  for ac_dir in $PATH; do
    IFS="$lt_save_ifs"
    test -z "$ac_dir" && ac_dir=.
    if test -f "$ac_dir/$ac_prog" || test -f "$ac_dir/$ac_prog$ac_exeext"; then
      lt_cv_path_LD="$ac_dir/$ac_prog"
      # Check to see if the program is GNU ld.  I'd rather use --version,
      # but apparently some variants of GNU ld only accept -v.
      # Break only if it was the GNU/non-GNU ld that we prefer.
      case `"$lt_cv_path_LD" -v 2>&1 </dev/null` in
      *GNU* | *'with BFD'*)
	test "$with_gnu_ld" != no && break
	;;
      *)
	test "$with_gnu_ld" != yes && break
	;;
      esac
    fi
  done
  IFS="$lt_save_ifs"
else
  lt_cv_path_LD="$LD" # Let the user override the test with a path.
fi])
LD="$lt_cv_path_LD"
if test -n "$LD"; then
  AC_MSG_RESULT($LD)
else
  AC_MSG_RESULT(no)
fi
test -z "$LD" && AC_MSG_ERROR([no acceptable ld found in \$PATH])
AC_PROG_LD_GNU
])# AC_PROG_LD


# AC_PROG_LD_GNU
# --------------
AC_DEFUN([AC_PROG_LD_GNU],
[AC_REQUIRE([AC_PROG_EGREP])dnl
AC_CACHE_CHECK([if the linker ($LD) is GNU ld], lt_cv_prog_gnu_ld,
[# I'd rather use --version here, but apparently some GNU lds only accept -v.
case `$LD -v 2>&1 </dev/null` in
*GNU* | *'with BFD'*)
  lt_cv_prog_gnu_ld=yes
  ;;
*)
  lt_cv_prog_gnu_ld=no
  ;;
esac])
with_gnu_ld=$lt_cv_prog_gnu_ld
])# AC_PROG_LD_GNU


# AC_PROG_LD_RELOAD_FLAG
# ----------------------
# find reload flag for linker
#   -- PORTME Some linkers may need a different reload flag.
AC_DEFUN([AC_PROG_LD_RELOAD_FLAG],
[AC_CACHE_CHECK([for $LD option to reload object files],
  lt_cv_ld_reload_flag,
  [lt_cv_ld_reload_flag='-r'])
reload_flag=$lt_cv_ld_reload_flag
case $reload_flag in
"" | " "*) ;;
*) reload_flag=" $reload_flag" ;;
esac
reload_cmds='$LD$reload_flag -o $output$reload_objs'
case $host_os in
  darwin*)
    if test "$GCC" = yes; then
      reload_cmds='$LTCC $LTCFLAGS -nostdlib ${wl}-r -o $output$reload_objs'
    else
      reload_cmds='$LD$reload_flag -o $output$reload_objs'
    fi
    ;;
esac
])# AC_PROG_LD_RELOAD_FLAG


# AC_DEPLIBS_CHECK_METHOD
# -----------------------
# how to check for library dependencies
#  -- PORTME fill in with the dynamic library characteristics
AC_DEFUN([AC_DEPLIBS_CHECK_METHOD],
[AC_CACHE_CHECK([how to recognise dependent libraries],
lt_cv_deplibs_check_method,
[lt_cv_file_magic_cmd='$MAGIC_CMD'
lt_cv_file_magic_test_file=
lt_cv_deplibs_check_method='unknown'
# Need to set the preceding variable on all platforms that support
# interlibrary dependencies.
# 'none' -- dependencies not supported.
# `unknown' -- same as none, but documents that we really don't know.
# 'pass_all' -- all dependencies passed with no checks.
# 'test_compile' -- check by making test program.
# 'file_magic [[regex]]' -- check by looking for files in library path
# which responds to the $file_magic_cmd with a given extended regex.
# If you have `file' or equivalent on your system and you're not sure
# whether `pass_all' will *always* work, you probably want this one.

case $host_os in
aix4* | aix5*)
  lt_cv_deplibs_check_method=pass_all
  ;;

beos*)
  lt_cv_deplibs_check_method=pass_all
  ;;

bsdi[[45]]*)
  lt_cv_deplibs_check_method='file_magic ELF [[0-9]][[0-9]]*-bit [[ML]]SB (shared object|dynamic lib)'
  lt_cv_file_magic_cmd='/usr/bin/file -L'
  lt_cv_file_magic_test_file=/shlib/libc.so
  ;;

cygwin*)
  # func_win32_libid is a shell function defined in ltmain.sh
  lt_cv_deplibs_check_method='file_magic ^x86 archive import|^x86 DLL'
  lt_cv_file_magic_cmd='func_win32_libid'
  ;;

mingw* | pw32*)
  # Base MSYS/MinGW do not provide the 'file' command needed by
  # func_win32_libid shell function, so use a weaker test based on 'objdump'.
  lt_cv_deplibs_check_method='file_magic file format pei*-i386(.*architecture: i386)?'
  lt_cv_file_magic_cmd='$OBJDUMP -f'
  ;;

darwin* | rhapsody*)
  lt_cv_deplibs_check_method=pass_all
  ;;

freebsd* | kfreebsd*-gnu | dragonfly*)
  if echo __ELF__ | $CC -E - | grep __ELF__ > /dev/null; then
    case $host_cpu in
    i*86 )
      # Not sure whether the presence of OpenBSD here was a mistake.
      # Let's accept both of them until this is cleared up.
      lt_cv_deplibs_check_method='file_magic (FreeBSD|OpenBSD|DragonFly)/i[[3-9]]86 (compact )?demand paged shared library'
      lt_cv_file_magic_cmd=/usr/bin/file
      lt_cv_file_magic_test_file=`echo /usr/lib/libc.so.*`
      ;;
    esac
  else
    lt_cv_deplibs_check_method=pass_all
  fi
  ;;

gnu*)
  lt_cv_deplibs_check_method=pass_all
  ;;

hpux10.20* | hpux11*)
  lt_cv_file_magic_cmd=/usr/bin/file
  case $host_cpu in
  ia64*)
    lt_cv_deplibs_check_method='file_magic (s[[0-9]][[0-9]][[0-9]]|ELF-[[0-9]][[0-9]]) shared object file - IA64'
    lt_cv_file_magic_test_file=/usr/lib/hpux32/libc.so
    ;;
  hppa*64*)
    [lt_cv_deplibs_check_method='file_magic (s[0-9][0-9][0-9]|ELF-[0-9][0-9]) shared object file - PA-RISC [0-9].[0-9]']
    lt_cv_file_magic_test_file=/usr/lib/pa20_64/libc.sl
    ;;
  *)
    lt_cv_deplibs_check_method='file_magic (s[[0-9]][[0-9]][[0-9]]|PA-RISC[[0-9]].[[0-9]]) shared library'
    lt_cv_file_magic_test_file=/usr/lib/libc.sl
    ;;
  esac
  ;;

interix3*)
  # PIC code is broken on Interix 3.x, that's why |\.a not |_pic\.a here
  lt_cv_deplibs_check_method='match_pattern /lib[[^/]]+(\.so|\.a)$'
  ;;

irix5* | irix6* | nonstopux*)
  case $LD in
  *-32|*"-32 ") libmagic=32-bit;;
  *-n32|*"-n32 ") libmagic=N32;;
  *-64|*"-64 ") libmagic=64-bit;;
  *) libmagic=never-match;;
  esac
  lt_cv_deplibs_check_method=pass_all
  ;;

# This must be Linux ELF.
linux*)
  lt_cv_deplibs_check_method=pass_all
  ;;

netbsd*)
  if echo __ELF__ | $CC -E - | grep __ELF__ > /dev/null; then
    lt_cv_deplibs_check_method='match_pattern /lib[[^/]]+(\.so\.[[0-9]]+\.[[0-9]]+|_pic\.a)$'
  else
    lt_cv_deplibs_check_method='match_pattern /lib[[^/]]+(\.so|_pic\.a)$'
  fi
  ;;

newos6*)
  lt_cv_deplibs_check_method='file_magic ELF [[0-9]][[0-9]]*-bit [[ML]]SB (executable|dynamic lib)'
  lt_cv_file_magic_cmd=/usr/bin/file
  lt_cv_file_magic_test_file=/usr/lib/libnls.so
  ;;

nto-qnx*)
  lt_cv_deplibs_check_method=unknown
  ;;

openbsd*)
  if test -z "`echo __ELF__ | $CC -E - | grep __ELF__`" || test "$host_os-$host_cpu" = "openbsd2.8-powerpc"; then
    lt_cv_deplibs_check_method='match_pattern /lib[[^/]]+(\.so\.[[0-9]]+\.[[0-9]]+|\.so|_pic\.a)$'
  else
    lt_cv_deplibs_check_method='match_pattern /lib[[^/]]+(\.so\.[[0-9]]+\.[[0-9]]+|_pic\.a)$'
  fi
  ;;

osf3* | osf4* | osf5*)
  lt_cv_deplibs_check_method=pass_all
  ;;

solaris*)
  lt_cv_deplibs_check_method=pass_all
  ;;

sysv4 | sysv4.3*)
  case $host_vendor in
  motorola)
    lt_cv_deplibs_check_method='file_magic ELF [[0-9]][[0-9]]*-bit [[ML]]SB (shared object|dynamic lib) M[[0-9]][[0-9]]* Version [[0-9]]'
    lt_cv_file_magic_test_file=`echo /usr/lib/libc.so*`
    ;;
  ncr)
    lt_cv_deplibs_check_method=pass_all
    ;;
  sequent)
    lt_cv_file_magic_cmd='/bin/file'
    lt_cv_deplibs_check_method='file_magic ELF [[0-9]][[0-9]]*-bit [[LM]]SB (shared object|dynamic lib )'
    ;;
  sni)
    lt_cv_file_magic_cmd='/bin/file'
    lt_cv_deplibs_check_method="file_magic ELF [[0-9]][[0-9]]*-bit [[LM]]SB dynamic lib"
    lt_cv_file_magic_test_file=/lib/libc.so
    ;;
  siemens)
    lt_cv_deplibs_check_method=pass_all
    ;;
  pc)
    lt_cv_deplibs_check_method=pass_all
    ;;
  esac
  ;;

sysv5* | sco3.2v5* | sco5v6* | unixware* | OpenUNIX* | sysv4*uw2*)
  lt_cv_deplibs_check_method=pass_all
  ;;
esac
])
file_magic_cmd=$lt_cv_file_magic_cmd
deplibs_check_method=$lt_cv_deplibs_check_method
test -z "$deplibs_check_method" && deplibs_check_method=unknown
])# AC_DEPLIBS_CHECK_METHOD


# AC_PROG_NM
# ----------
# find the pathname to a BSD-compatible name lister
AC_DEFUN([AC_PROG_NM],
[AC_CACHE_CHECK([for BSD-compatible nm], lt_cv_path_NM,
[if test -n "$NM"; then
  # Let the user override the test.
  lt_cv_path_NM="$NM"
else
  lt_nm_to_check="${ac_tool_prefix}nm"
  if test -n "$ac_tool_prefix" && test "$build" = "$host"; then 
    lt_nm_to_check="$lt_nm_to_check nm"
  fi
  for lt_tmp_nm in $lt_nm_to_check; do
    lt_save_ifs="$IFS"; IFS=$PATH_SEPARATOR
    for ac_dir in $PATH /usr/ccs/bin/elf /usr/ccs/bin /usr/ucb /bin; do
      IFS="$lt_save_ifs"
      test -z "$ac_dir" && ac_dir=.
      tmp_nm="$ac_dir/$lt_tmp_nm"
      if test -f "$tmp_nm" || test -f "$tmp_nm$ac_exeext" ; then
	# Check to see if the nm accepts a BSD-compat flag.
	# Adding the `sed 1q' prevents false positives on HP-UX, which says:
	#   nm: unknown option "B" ignored
	# Tru64's nm complains that /dev/null is an invalid object file
	case `"$tmp_nm" -B /dev/null 2>&1 | sed '1q'` in
	*/dev/null* | *'Invalid file or object type'*)
	  lt_cv_path_NM="$tmp_nm -B"
	  break
	  ;;
	*)
	  case `"$tmp_nm" -p /dev/null 2>&1 | sed '1q'` in
	  */dev/null*)
	    lt_cv_path_NM="$tmp_nm -p"
	    break
	    ;;
	  *)
	    lt_cv_path_NM=${lt_cv_path_NM="$tmp_nm"} # keep the first match, but
	    continue # so that we can try to find one that supports BSD flags
	    ;;
	  esac
	  ;;
	esac
      fi
    done
    IFS="$lt_save_ifs"
  done
  test -z "$lt_cv_path_NM" && lt_cv_path_NM=nm
fi])
NM="$lt_cv_path_NM"
])# AC_PROG_NM


# AC_CHECK_LIBM
# -------------
# check for math library
AC_DEFUN([AC_CHECK_LIBM],
[AC_REQUIRE([AC_CANONICAL_HOST])dnl
LIBM=
case $host in
*-*-beos* | *-*-cygwin* | *-*-pw32* | *-*-darwin*)
  # These system don't have libm, or don't need it
  ;;
*-ncr-sysv4.3*)
  AC_CHECK_LIB(mw, _mwvalidcheckl, LIBM="-lmw")
  AC_CHECK_LIB(m, cos, LIBM="$LIBM -lm")
  ;;
*)
  AC_CHECK_LIB(m, cos, LIBM="-lm")
  ;;
esac
])# AC_CHECK_LIBM


# AC_LIBLTDL_CONVENIENCE([DIRECTORY])
# -----------------------------------
# sets LIBLTDL to the link flags for the libltdl convenience library and
# LTDLINCL to the include flags for the libltdl header and adds
# --enable-ltdl-convenience to the configure arguments.  Note that
# AC_CONFIG_SUBDIRS is not called here.  If DIRECTORY is not provided,
# it is assumed to be `libltdl'.  LIBLTDL will be prefixed with
# '${top_builddir}/' and LTDLINCL will be prefixed with '${top_srcdir}/'
# (note the single quotes!).  If your package is not flat and you're not
# using automake, define top_builddir and top_srcdir appropriately in
# the Makefiles.
AC_DEFUN([AC_LIBLTDL_CONVENIENCE],
[AC_BEFORE([$0],[AC_LIBTOOL_SETUP])dnl
  case $enable_ltdl_convenience in
  no) AC_MSG_ERROR([this package needs a convenience libltdl]) ;;
  "") enable_ltdl_convenience=yes
      ac_configure_args="$ac_configure_args --enable-ltdl-convenience" ;;
  esac
  LIBLTDL='${top_builddir}/'ifelse($#,1,[$1],['libltdl'])/libltdlc.la
  LTDLINCL='-I${top_srcdir}/'ifelse($#,1,[$1],['libltdl'])
  # For backwards non-gettext consistent compatibility...
  INCLTDL="$LTDLINCL"
])# AC_LIBLTDL_CONVENIENCE


# AC_LIBLTDL_INSTALLABLE([DIRECTORY])
# -----------------------------------
# sets LIBLTDL to the link flags for the libltdl installable library and
# LTDLINCL to the include flags for the libltdl header and adds
# --enable-ltdl-install to the configure arguments.  Note that
# AC_CONFIG_SUBDIRS is not called here.  If DIRECTORY is not provided,
# and an installed libltdl is not found, it is assumed to be `libltdl'.
# LIBLTDL will be prefixed with '${top_builddir}/'# and LTDLINCL with
# '${top_srcdir}/' (note the single quotes!).  If your package is not
# flat and you're not using automake, define top_builddir and top_srcdir
# appropriately in the Makefiles.
# In the future, this macro may have to be called after AC_PROG_LIBTOOL.
AC_DEFUN([AC_LIBLTDL_INSTALLABLE],
[AC_BEFORE([$0],[AC_LIBTOOL_SETUP])dnl
  AC_CHECK_LIB(ltdl, lt_dlinit,
  [test x"$enable_ltdl_install" != xyes && enable_ltdl_install=no],
  [if test x"$enable_ltdl_install" = xno; then
     AC_MSG_WARN([libltdl not installed, but installation disabled])
   else
     enable_ltdl_install=yes
   fi
  ])
  if test x"$enable_ltdl_install" = x"yes"; then
    ac_configure_args="$ac_configure_args --enable-ltdl-install"
    LIBLTDL='${top_builddir}/'ifelse($#,1,[$1],['libltdl'])/libltdl.la
    LTDLINCL='-I${top_srcdir}/'ifelse($#,1,[$1],['libltdl'])
  else
    ac_configure_args="$ac_configure_args --enable-ltdl-install=no"
    LIBLTDL="-lltdl"
    LTDLINCL=
  fi
  # For backwards non-gettext consistent compatibility...
  INCLTDL="$LTDLINCL"
])# AC_LIBLTDL_INSTALLABLE


# AC_LIBTOOL_CXX
# --------------
# enable support for C++ libraries
AC_DEFUN([AC_LIBTOOL_CXX],
[AC_REQUIRE([_LT_AC_LANG_CXX])
])# AC_LIBTOOL_CXX


# _LT_AC_LANG_CXX
# ---------------
AC_DEFUN([_LT_AC_LANG_CXX],
[AC_REQUIRE([AC_PROG_CXX])
AC_REQUIRE([_LT_AC_PROG_CXXCPP])
_LT_AC_SHELL_INIT([tagnames=${tagnames+${tagnames},}CXX])
])# _LT_AC_LANG_CXX

# _LT_AC_PROG_CXXCPP
# ------------------
AC_DEFUN([_LT_AC_PROG_CXXCPP],
[
AC_REQUIRE([AC_PROG_CXX])
if test -n "$CXX" && ( test "X$CXX" != "Xno" &&
    ( (test "X$CXX" = "Xg++" && `g++ -v >/dev/null 2>&1` ) ||
    (test "X$CXX" != "Xg++"))) ; then
  AC_PROG_CXXCPP
fi
])# _LT_AC_PROG_CXXCPP

# AC_LIBTOOL_F77
# --------------
# enable support for Fortran 77 libraries
AC_DEFUN([AC_LIBTOOL_F77],
[AC_REQUIRE([_LT_AC_LANG_F77])
])# AC_LIBTOOL_F77


# _LT_AC_LANG_F77
# ---------------
AC_DEFUN([_LT_AC_LANG_F77],
[AC_REQUIRE([AC_PROG_F77])
_LT_AC_SHELL_INIT([tagnames=${tagnames+${tagnames},}F77])
])# _LT_AC_LANG_F77


# AC_LIBTOOL_GCJ
# --------------
# enable support for GCJ libraries
AC_DEFUN([AC_LIBTOOL_GCJ],
[AC_REQUIRE([_LT_AC_LANG_GCJ])
])# AC_LIBTOOL_GCJ


# _LT_AC_LANG_GCJ
# ---------------
AC_DEFUN([_LT_AC_LANG_GCJ],
[AC_PROVIDE_IFELSE([AC_PROG_GCJ],[],
  [AC_PROVIDE_IFELSE([A][M_PROG_GCJ],[],
    [AC_PROVIDE_IFELSE([LT_AC_PROG_GCJ],[],
      [ifdef([AC_PROG_GCJ],[AC_REQUIRE([AC_PROG_GCJ])],
	 [ifdef([A][M_PROG_GCJ],[AC_REQUIRE([A][M_PROG_GCJ])],
	   [AC_REQUIRE([A][C_PROG_GCJ_OR_A][M_PROG_GCJ])])])])])])
_LT_AC_SHELL_INIT([tagnames=${tagnames+${tagnames},}GCJ])
])# _LT_AC_LANG_GCJ


# AC_LIBTOOL_RC
# -------------
# enable support for Windows resource files
AC_DEFUN([AC_LIBTOOL_RC],
[AC_REQUIRE([LT_AC_PROG_RC])
_LT_AC_SHELL_INIT([tagnames=${tagnames+${tagnames},}RC])
])# AC_LIBTOOL_RC


# AC_LIBTOOL_LANG_C_CONFIG
# ------------------------
# Ensure that the configuration vars for the C compiler are
# suitably defined.  Those variables are subsequently used by
# AC_LIBTOOL_CONFIG to write the compiler configuration to `libtool'.
AC_DEFUN([AC_LIBTOOL_LANG_C_CONFIG], [_LT_AC_LANG_C_CONFIG])
AC_DEFUN([_LT_AC_LANG_C_CONFIG],
[lt_save_CC="$CC"
AC_LANG_PUSH(C)

# Source file extension for C test sources.
ac_ext=c

# Object file extension for compiled C test sources.
objext=o
_LT_AC_TAGVAR(objext, $1)=$objext

# Code to be used in simple compile tests
lt_simple_compile_test_code="int some_variable = 0;\n"

# Code to be used in simple link tests
lt_simple_link_test_code='int main(){return(0);}\n'

_LT_AC_SYS_COMPILER

# save warnings/boilerplate of simple test code
_LT_COMPILER_BOILERPLATE
_LT_LINKER_BOILERPLATE

AC_LIBTOOL_PROG_COMPILER_NO_RTTI($1)
AC_LIBTOOL_PROG_COMPILER_PIC($1)
AC_LIBTOOL_PROG_CC_C_O($1)
AC_LIBTOOL_SYS_HARD_LINK_LOCKS($1)
AC_LIBTOOL_PROG_LD_SHLIBS($1)
AC_LIBTOOL_SYS_DYNAMIC_LINKER($1)
AC_LIBTOOL_PROG_LD_HARDCODE_LIBPATH($1)
AC_LIBTOOL_SYS_LIB_STRIP
AC_LIBTOOL_DLOPEN_SELF

# Report which library types will actually be built
AC_MSG_CHECKING([if libtool supports shared libraries])
AC_MSG_RESULT([$can_build_shared])

AC_MSG_CHECKING([whether to build shared libraries])
test "$can_build_shared" = "no" && enable_shared=no

# On AIX, shared libraries and static libraries use the same namespace, and
# are all built from PIC.
case $host_os in
aix3*)
  test "$enable_shared" = yes && enable_static=no
  if test -n "$RANLIB"; then
    archive_cmds="$archive_cmds~\$RANLIB \$lib"
    postinstall_cmds='$RANLIB $lib'
  fi
  ;;

aix4* | aix5*)
  if test "$host_cpu" != ia64 && test "$aix_use_runtimelinking" = no ; then
    test "$enable_shared" = yes && enable_static=no
  fi
    ;;
esac
AC_MSG_RESULT([$enable_shared])

AC_MSG_CHECKING([whether to build static libraries])
# Make sure either enable_shared or enable_static is yes.
test "$enable_shared" = yes || enable_static=yes
AC_MSG_RESULT([$enable_static])

AC_LIBTOOL_CONFIG($1)

AC_LANG_POP
CC="$lt_save_CC"
])# AC_LIBTOOL_LANG_C_CONFIG


# AC_LIBTOOL_LANG_CXX_CONFIG
# --------------------------
# Ensure that the configuration vars for the C compiler are
# suitably defined.  Those variables are subsequently used by
# AC_LIBTOOL_CONFIG to write the compiler configuration to `libtool'.
AC_DEFUN([AC_LIBTOOL_LANG_CXX_CONFIG], [_LT_AC_LANG_CXX_CONFIG(CXX)])
AC_DEFUN([_LT_AC_LANG_CXX_CONFIG],
[AC_LANG_PUSH(C++)
AC_REQUIRE([AC_PROG_CXX])
AC_REQUIRE([_LT_AC_PROG_CXXCPP])

_LT_AC_TAGVAR(archive_cmds_need_lc, $1)=no
_LT_AC_TAGVAR(allow_undefined_flag, $1)=
_LT_AC_TAGVAR(always_export_symbols, $1)=no
_LT_AC_TAGVAR(archive_expsym_cmds, $1)=
_LT_AC_TAGVAR(export_dynamic_flag_spec, $1)=
_LT_AC_TAGVAR(hardcode_direct, $1)=no
_LT_AC_TAGVAR(hardcode_libdir_flag_spec, $1)=
_LT_AC_TAGVAR(hardcode_libdir_flag_spec_ld, $1)=
_LT_AC_TAGVAR(hardcode_libdir_separator, $1)=
_LT_AC_TAGVAR(hardcode_minus_L, $1)=no
_LT_AC_TAGVAR(hardcode_shlibpath_var, $1)=unsupported
_LT_AC_TAGVAR(hardcode_automatic, $1)=no
_LT_AC_TAGVAR(module_cmds, $1)=
_LT_AC_TAGVAR(module_expsym_cmds, $1)=
_LT_AC_TAGVAR(link_all_deplibs, $1)=unknown
_LT_AC_TAGVAR(old_archive_cmds, $1)=$old_archive_cmds
_LT_AC_TAGVAR(no_undefined_flag, $1)=
_LT_AC_TAGVAR(whole_archive_flag_spec, $1)=
_LT_AC_TAGVAR(enable_shared_with_static_runtimes, $1)=no

# Dependencies to place before and after the object being linked:
_LT_AC_TAGVAR(predep_objects, $1)=
_LT_AC_TAGVAR(postdep_objects, $1)=
_LT_AC_TAGVAR(predeps, $1)=
_LT_AC_TAGVAR(postdeps, $1)=
_LT_AC_TAGVAR(compiler_lib_search_path, $1)=

# Source file extension for C++ test sources.
ac_ext=cpp

# Object file extension for compiled C++ test sources.
objext=o
_LT_AC_TAGVAR(objext, $1)=$objext

# Code to be used in simple compile tests
lt_simple_compile_test_code="int some_variable = 0;\n"

# Code to be used in simple link tests
lt_simple_link_test_code='int main(int, char *[[]]) { return(0); }\n'

# ltmain only uses $CC for tagged configurations so make sure $CC is set.
_LT_AC_SYS_COMPILER

# save warnings/boilerplate of simple test code
_LT_COMPILER_BOILERPLATE
_LT_LINKER_BOILERPLATE

# Allow CC to be a program name with arguments.
lt_save_CC=$CC
lt_save_LD=$LD
lt_save_GCC=$GCC
GCC=$GXX
lt_save_with_gnu_ld=$with_gnu_ld
lt_save_path_LD=$lt_cv_path_LD
if test -n "${lt_cv_prog_gnu_ldcxx+set}"; then
  lt_cv_prog_gnu_ld=$lt_cv_prog_gnu_ldcxx
else
  $as_unset lt_cv_prog_gnu_ld
fi
if test -n "${lt_cv_path_LDCXX+set}"; then
  lt_cv_path_LD=$lt_cv_path_LDCXX
else
  $as_unset lt_cv_path_LD
fi
test -z "${LDCXX+set}" || LD=$LDCXX
CC=${CXX-"c++"}
compiler=$CC
_LT_AC_TAGVAR(compiler, $1)=$CC
_LT_CC_BASENAME([$compiler])

# We don't want -fno-exception wen compiling C++ code, so set the
# no_builtin_flag separately
if test "$GXX" = yes; then
  _LT_AC_TAGVAR(lt_prog_compiler_no_builtin_flag, $1)=' -fno-builtin'
else
  _LT_AC_TAGVAR(lt_prog_compiler_no_builtin_flag, $1)=
fi

if test "$GXX" = yes; then
  # Set up default GNU C++ configuration

  AC_PROG_LD

  # Check if GNU C++ uses GNU ld as the underlying linker, since the
  # archiving commands below assume that GNU ld is being used.
  if test "$with_gnu_ld" = yes; then
    _LT_AC_TAGVAR(archive_cmds, $1)='$CC -shared -nostdlib $predep_objects $libobjs $deplibs $postdep_objects $compiler_flags ${wl}-soname $wl$soname -o $lib'
    _LT_AC_TAGVAR(archive_expsym_cmds, $1)='$CC -shared -nostdlib $predep_objects $libobjs $deplibs $postdep_objects $compiler_flags ${wl}-soname $wl$soname ${wl}-retain-symbols-file $wl$export_symbols -o $lib'

    _LT_AC_TAGVAR(hardcode_libdir_flag_spec, $1)='${wl}--rpath ${wl}$libdir'
    _LT_AC_TAGVAR(export_dynamic_flag_spec, $1)='${wl}--export-dynamic'

    # If archive_cmds runs LD, not CC, wlarc should be empty
    # XXX I think wlarc can be eliminated in ltcf-cxx, but I need to
    #     investigate it a little bit more. (MM)
    wlarc='${wl}'

    # ancient GNU ld didn't support --whole-archive et. al.
    if eval "`$CC -print-prog-name=ld` --help 2>&1" | \
	grep 'no-whole-archive' > /dev/null; then
      _LT_AC_TAGVAR(whole_archive_flag_spec, $1)="$wlarc"'--whole-archive$convenience '"$wlarc"'--no-whole-archive'
    else
      _LT_AC_TAGVAR(whole_archive_flag_spec, $1)=
    fi
  else
    with_gnu_ld=no
    wlarc=

    # A generic and very simple default shared library creation
    # command for GNU C++ for the case where it uses the native
    # linker, instead of GNU ld.  If possible, this setting should
    # overridden to take advantage of the native linker features on
    # the platform it is being used on.
    _LT_AC_TAGVAR(archive_cmds, $1)='$CC -shared -nostdlib $predep_objects $libobjs $deplibs $postdep_objects $compiler_flags -o $lib'
  fi

  # Commands to make compiler produce verbose output that lists
  # what "hidden" libraries, object files and flags are used when
  # linking a shared library.
  output_verbose_link_cmd='$CC -shared $CFLAGS -v conftest.$objext 2>&1 | grep "\-L"'

else
  GXX=no
  with_gnu_ld=no
  wlarc=
fi

# PORTME: fill in a description of your system's C++ link characteristics
AC_MSG_CHECKING([whether the $compiler linker ($LD) supports shared libraries])
_LT_AC_TAGVAR(ld_shlibs, $1)=yes
case $host_os in
  aix3*)
    # FIXME: insert proper C++ library support
    _LT_AC_TAGVAR(ld_shlibs, $1)=no
    ;;
  aix4* | aix5*)
    if test "$host_cpu" = ia64; then
      # On IA64, the linker does run time linking by default, so we don't
      # have to do anything special.
      aix_use_runtimelinking=no
      exp_sym_flag='-Bexport'
      no_entry_flag=""
    else
      aix_use_runtimelinking=no

      # Test if we are trying to use run time linking or normal
      # AIX style linking. If -brtl is somewhere in LDFLAGS, we
      # need to do runtime linking.
      case $host_os in aix4.[[23]]|aix4.[[23]].*|aix5*)
	for ld_flag in $LDFLAGS; do
	  case $ld_flag in
	  *-brtl*)
	    aix_use_runtimelinking=yes
	    break
	    ;;
	  esac
	done
	;;
      esac

      exp_sym_flag='-bexport'
      no_entry_flag='-bnoentry'
    fi

    # When large executables or shared objects are built, AIX ld can
    # have problems creating the table of contents.  If linking a library
    # or program results in "error TOC overflow" add -mminimal-toc to
    # CXXFLAGS/CFLAGS for g++/gcc.  In the cases where that is not
    # enough to fix the problem, add -Wl,-bbigtoc to LDFLAGS.

    _LT_AC_TAGVAR(archive_cmds, $1)=''
    _LT_AC_TAGVAR(hardcode_direct, $1)=yes
    _LT_AC_TAGVAR(hardcode_libdir_separator, $1)=':'
    _LT_AC_TAGVAR(link_all_deplibs, $1)=yes

    if test "$GXX" = yes; then
      case $host_os in aix4.[[012]]|aix4.[[012]].*)
      # We only want to do this on AIX 4.2 and lower, the check
      # below for broken collect2 doesn't work under 4.3+
	collect2name=`${CC} -print-prog-name=collect2`
	if test -f "$collect2name" && \
	   strings "$collect2name" | grep resolve_lib_name >/dev/null
	then
	  # We have reworked collect2
	  _LT_AC_TAGVAR(hardcode_direct, $1)=yes
	else
	  # We have old collect2
	  _LT_AC_TAGVAR(hardcode_direct, $1)=unsupported
	  # It fails to find uninstalled libraries when the uninstalled
	  # path is not listed in the libpath.  Setting hardcode_minus_L
	  # to unsupported forces relinking
	  _LT_AC_TAGVAR(hardcode_minus_L, $1)=yes
	  _LT_AC_TAGVAR(hardcode_libdir_flag_spec, $1)='-L$libdir'
	  _LT_AC_TAGVAR(hardcode_libdir_separator, $1)=
	fi
	;;
      esac
      shared_flag='-shared'
      if test "$aix_use_runtimelinking" = yes; then
	shared_flag="$shared_flag "'${wl}-G'
      fi
    else
      # not using gcc
      if test "$host_cpu" = ia64; then
	# VisualAge C++, Version 5.5 for AIX 5L for IA-64, Beta 3 Release
	# chokes on -Wl,-G. The following line is correct:
	shared_flag='-G'
      else
	if test "$aix_use_runtimelinking" = yes; then
	  shared_flag='${wl}-G'
	else
	  shared_flag='${wl}-bM:SRE'
	fi
      fi
    fi

    # It seems that -bexpall does not export symbols beginning with
    # underscore (_), so it is better to generate a list of symbols to export.
    _LT_AC_TAGVAR(always_export_symbols, $1)=yes
    if test "$aix_use_runtimelinking" = yes; then
      # Warning - without using the other runtime loading flags (-brtl),
      # -berok will link without error, but may produce a broken library.
      _LT_AC_TAGVAR(allow_undefined_flag, $1)='-berok'
      # Determine the default libpath from the value encoded in an empty executable.
      _LT_AC_SYS_LIBPATH_AIX
      _LT_AC_TAGVAR(hardcode_libdir_flag_spec, $1)='${wl}-blibpath:$libdir:'"$aix_libpath"

      _LT_AC_TAGVAR(archive_expsym_cmds, $1)="\$CC"' -o $output_objdir/$soname $libobjs $deplibs '"\${wl}$no_entry_flag"' $compiler_flags `if test "x${allow_undefined_flag}" != "x"; then echo "${wl}${allow_undefined_flag}"; else :; fi` '"\${wl}$exp_sym_flag:\$export_symbols $shared_flag"
     else
      if test "$host_cpu" = ia64; then
	_LT_AC_TAGVAR(hardcode_libdir_flag_spec, $1)='${wl}-R $libdir:/usr/lib:/lib'
	_LT_AC_TAGVAR(allow_undefined_flag, $1)="-z nodefs"
	_LT_AC_TAGVAR(archive_expsym_cmds, $1)="\$CC $shared_flag"' -o $output_objdir/$soname $libobjs $deplibs '"\${wl}$no_entry_flag"' $compiler_flags ${wl}${allow_undefined_flag} '"\${wl}$exp_sym_flag:\$export_symbols"
      else
	# Determine the default libpath from the value encoded in an empty executable.
	_LT_AC_SYS_LIBPATH_AIX
	_LT_AC_TAGVAR(hardcode_libdir_flag_spec, $1)='${wl}-blibpath:$libdir:'"$aix_libpath"
	# Warning - without using the other run time loading flags,
	# -berok will link without error, but may produce a broken library.
	_LT_AC_TAGVAR(no_undefined_flag, $1)=' ${wl}-bernotok'
	_LT_AC_TAGVAR(allow_undefined_flag, $1)=' ${wl}-berok'
	# Exported symbols can be pulled into shared objects from archives
	_LT_AC_TAGVAR(whole_archive_flag_spec, $1)='$convenience'
	_LT_AC_TAGVAR(archive_cmds_need_lc, $1)=yes
	# This is similar to how AIX traditionally builds its shared libraries.
	_LT_AC_TAGVAR(archive_expsym_cmds, $1)="\$CC $shared_flag"' -o $output_objdir/$soname $libobjs $deplibs ${wl}-bnoentry $compiler_flags ${wl}-bE:$export_symbols${allow_undefined_flag}~$AR $AR_FLAGS $output_objdir/$libname$release.a $output_objdir/$soname'
      fi
    fi
    ;;

  beos*)
    if $LD --help 2>&1 | grep ': supported targets:.* elf' > /dev/null; then
      _LT_AC_TAGVAR(allow_undefined_flag, $1)=unsupported
      # Joseph Beckenbach <jrb3@best.com> says some releases of gcc
      # support --undefined.  This deserves some investigation.  FIXME
      _LT_AC_TAGVAR(archive_cmds, $1)='$CC -nostart $libobjs $deplibs $compiler_flags ${wl}-soname $wl$soname -o $lib'
    else
      _LT_AC_TAGVAR(ld_shlibs, $1)=no
    fi
    ;;

  chorus*)
    case $cc_basename in
      *)
	# FIXME: insert proper C++ library support
	_LT_AC_TAGVAR(ld_shlibs, $1)=no
	;;
    esac
    ;;

  cygwin* | mingw* | pw32*)
    # _LT_AC_TAGVAR(hardcode_libdir_flag_spec, $1) is actually meaningless,
    # as there is no search path for DLLs.
    _LT_AC_TAGVAR(hardcode_libdir_flag_spec, $1)='-L$libdir'
    _LT_AC_TAGVAR(allow_undefined_flag, $1)=unsupported
    _LT_AC_TAGVAR(always_export_symbols, $1)=no
    _LT_AC_TAGVAR(enable_shared_with_static_runtimes, $1)=yes

    if $LD --help 2>&1 | grep 'auto-import' > /dev/null; then
      _LT_AC_TAGVAR(archive_cmds, $1)='$CC -shared -nostdlib $predep_objects $libobjs $deplibs $postdep_objects $compiler_flags -o $output_objdir/$soname ${wl}--enable-auto-image-base -Xlinker --out-implib -Xlinker $lib'
      # If the export-symbols file already is a .def file (1st line
      # is EXPORTS), use it as is; otherwise, prepend...
      _LT_AC_TAGVAR(archive_expsym_cmds, $1)='if test "x`$SED 1q $export_symbols`" = xEXPORTS; then
	cp $export_symbols $output_objdir/$soname.def;
      else
	echo EXPORTS > $output_objdir/$soname.def;
	cat $export_symbols >> $output_objdir/$soname.def;
      fi~
      $CC -shared -nostdlib $output_objdir/$soname.def $predep_objects $libobjs $deplibs $postdep_objects $compiler_flags -o $output_objdir/$soname ${wl}--enable-auto-image-base -Xlinker --out-implib -Xlinker $lib'
    else
      _LT_AC_TAGVAR(ld_shlibs, $1)=no
    fi
  ;;
      darwin* | rhapsody*)
        case $host_os in
        rhapsody* | darwin1.[[012]])
         _LT_AC_TAGVAR(allow_undefined_flag, $1)='${wl}-undefined ${wl}suppress'
         ;;
       *) # Darwin 1.3 on
         if test -z ${MACOSX_DEPLOYMENT_TARGET} ; then
           _LT_AC_TAGVAR(allow_undefined_flag, $1)='${wl}-flat_namespace ${wl}-undefined ${wl}suppress'
         else
           case ${MACOSX_DEPLOYMENT_TARGET} in
             10.[[012]])
               _LT_AC_TAGVAR(allow_undefined_flag, $1)='${wl}-flat_namespace ${wl}-undefined ${wl}suppress'
               ;;
             10.*)
               _LT_AC_TAGVAR(allow_undefined_flag, $1)='${wl}-undefined ${wl}dynamic_lookup'
               ;;
           esac
         fi
         ;;
        esac
      _LT_AC_TAGVAR(archive_cmds_need_lc, $1)=no
      _LT_AC_TAGVAR(hardcode_direct, $1)=no
      _LT_AC_TAGVAR(hardcode_automatic, $1)=yes
      _LT_AC_TAGVAR(hardcode_shlibpath_var, $1)=unsupported
      _LT_AC_TAGVAR(whole_archive_flag_spec, $1)=''
      _LT_AC_TAGVAR(link_all_deplibs, $1)=yes

    if test "$GXX" = yes ; then
      lt_int_apple_cc_single_mod=no
      output_verbose_link_cmd='echo'
      if $CC -dumpspecs 2>&1 | $EGREP 'single_module' >/dev/null ; then
       lt_int_apple_cc_single_mod=yes
      fi
      if test "X$lt_int_apple_cc_single_mod" = Xyes ; then
       _LT_AC_TAGVAR(archive_cmds, $1)='$CC -dynamiclib -single_module $allow_undefined_flag -o $lib $libobjs $deplibs $compiler_flags -install_name $rpath/$soname $verstring'
      else
          _LT_AC_TAGVAR(archive_cmds, $1)='$CC -r -keep_private_externs -nostdlib -o ${lib}-master.o $libobjs~$CC -dynamiclib $allow_undefined_flag -o $lib ${lib}-master.o $deplibs $compiler_flags -install_name $rpath/$soname $verstring'
        fi
        _LT_AC_TAGVAR(module_cmds, $1)='$CC $allow_undefined_flag -o $lib -bundle $libobjs $deplibs$compiler_flags'
        # Don't fix this by using the ld -exported_symbols_list flag, it doesn't exist in older darwin lds
          if test "X$lt_int_apple_cc_single_mod" = Xyes ; then
            _LT_AC_TAGVAR(archive_expsym_cmds, $1)='sed -e "s,#.*,," -e "s,^[    ]*,," -e "s,^\(..*\),_&," < $export_symbols > $output_objdir/${libname}-symbols.expsym~$CC -dynamiclib -single_module $allow_undefined_flag -o $lib $libobjs $deplibs $compiler_flags -install_name $rpath/$soname $verstring~nmedit -s $output_objdir/${libname}-symbols.expsym ${lib}'
          else
            _LT_AC_TAGVAR(archive_expsym_cmds, $1)='sed -e "s,#.*,," -e "s,^[    ]*,," -e "s,^\(..*\),_&," < $export_symbols > $output_objdir/${libname}-symbols.expsym~$CC -r -keep_private_externs -nostdlib -o ${lib}-master.o $libobjs~$CC -dynamiclib $allow_undefined_flag -o $lib ${lib}-master.o $deplibs $compiler_flags -install_name $rpath/$soname $verstring~nmedit -s $output_objdir/${libname}-symbols.expsym ${lib}'
          fi
            _LT_AC_TAGVAR(module_expsym_cmds, $1)='sed -e "s,#.*,," -e "s,^[    ]*,," -e "s,^\(..*\),_&," < $export_symbols > $output_objdir/${libname}-symbols.expsym~$CC $allow_undefined_flag  -o $lib -bundle $libobjs $deplibs$compiler_flags~nmedit -s $output_objdir/${libname}-symbols.expsym ${lib}'
      else
      case $cc_basename in
        xlc*)
         output_verbose_link_cmd='echo'
          _LT_AC_TAGVAR(archive_cmds, $1)='$CC -qmkshrobj ${wl}-single_module $allow_undefined_flag -o $lib $libobjs $deplibs $compiler_flags ${wl}-install_name ${wl}`echo $rpath/$soname` $verstring'
          _LT_AC_TAGVAR(module_cmds, $1)='$CC $allow_undefined_flag -o $lib -bundle $libobjs $deplibs$compiler_flags'
          # Don't fix this by using the ld -exported_symbols_list flag, it doesn't exist in older darwin lds
          _LT_AC_TAGVAR(archive_expsym_cmds, $1)='sed -e "s,#.*,," -e "s,^[    ]*,," -e "s,^\(..*\),_&," < $export_symbols > $output_objdir/${libname}-symbols.expsym~$CC -qmkshrobj ${wl}-single_module $allow_undefined_flag -o $lib $libobjs $deplibs $compiler_flags ${wl}-install_name ${wl}$rpath/$soname $verstring~nmedit -s $output_objdir/${libname}-symbols.expsym ${lib}'
          _LT_AC_TAGVAR(module_expsym_cmds, $1)='sed -e "s,#.*,," -e "s,^[    ]*,," -e "s,^\(..*\),_&," < $export_symbols > $output_objdir/${libname}-symbols.expsym~$CC $allow_undefined_flag  -o $lib -bundle $libobjs $deplibs$compiler_flags~nmedit -s $output_objdir/${libname}-symbols.expsym ${lib}'
          ;;
       *)
         _LT_AC_TAGVAR(ld_shlibs, $1)=no
          ;;
      esac
      fi
        ;;

  dgux*)
    case $cc_basename in
      ec++*)
	# FIXME: insert proper C++ library support
	_LT_AC_TAGVAR(ld_shlibs, $1)=no
	;;
      ghcx*)
	# Green Hills C++ Compiler
	# FIXME: insert proper C++ library support
	_LT_AC_TAGVAR(ld_shlibs, $1)=no
	;;
      *)
	# FIXME: insert proper C++ library support
	_LT_AC_TAGVAR(ld_shlibs, $1)=no
	;;
    esac
    ;;
  freebsd[[12]]*)
    # C++ shared libraries reported to be fairly broken before switch to ELF
    _LT_AC_TAGVAR(ld_shlibs, $1)=no
    ;;
  freebsd-elf*)
    _LT_AC_TAGVAR(archive_cmds_need_lc, $1)=no
    ;;
  freebsd* | kfreebsd*-gnu | dragonfly*)
    # FreeBSD 3 and later use GNU C++ and GNU ld with standard ELF
    # conventions
    _LT_AC_TAGVAR(ld_shlibs, $1)=yes
    ;;
  gnu*)
    ;;
  hpux9*)
    _LT_AC_TAGVAR(hardcode_libdir_flag_spec, $1)='${wl}+b ${wl}$libdir'
    _LT_AC_TAGVAR(hardcode_libdir_separator, $1)=:
    _LT_AC_TAGVAR(export_dynamic_flag_spec, $1)='${wl}-E'
    _LT_AC_TAGVAR(hardcode_direct, $1)=yes
    _LT_AC_TAGVAR(hardcode_minus_L, $1)=yes # Not in the search PATH,
				# but as the default
				# location of the library.

    case $cc_basename in
    CC*)
      # FIXME: insert proper C++ library support
      _LT_AC_TAGVAR(ld_shlibs, $1)=no
      ;;
    aCC*)
      _LT_AC_TAGVAR(archive_cmds, $1)='$rm $output_objdir/$soname~$CC -b ${wl}+b ${wl}$install_libdir -o $output_objdir/$soname $predep_objects $libobjs $deplibs $postdep_objects $compiler_flags~test $output_objdir/$soname = $lib || mv $output_objdir/$soname $lib'
      # Commands to make compiler produce verbose output that lists
      # what "hidden" libraries, object files and flags are used when
      # linking a shared library.
      #
      # There doesn't appear to be a way to prevent this compiler from
      # explicitly linking system object files so we need to strip them
      # from the output so that they don't get included in the library
      # dependencies.
      output_verbose_link_cmd='templist=`($CC -b $CFLAGS -v conftest.$objext 2>&1) | grep "[[-]]L"`; list=""; for z in $templist; do case $z in conftest.$objext) list="$list $z";; *.$objext);; *) list="$list $z";;esac; done; echo $list'
      ;;
    *)
      if test "$GXX" = yes; then
        _LT_AC_TAGVAR(archive_cmds, $1)='$rm $output_objdir/$soname~$CC -shared -nostdlib -fPIC ${wl}+b ${wl}$install_libdir -o $output_objdir/$soname $predep_objects $libobjs $deplibs $postdep_objects $compiler_flags~test $output_objdir/$soname = $lib || mv $output_objdir/$soname $lib'
      else
        # FIXME: insert proper C++ library support
        _LT_AC_TAGVAR(ld_shlibs, $1)=no
      fi
      ;;
    esac
    ;;
  hpux10*|hpux11*)
    if test $with_gnu_ld = no; then
      _LT_AC_TAGVAR(hardcode_libdir_flag_spec, $1)='${wl}+b ${wl}$libdir'
      _LT_AC_TAGVAR(hardcode_libdir_separator, $1)=:

      case $host_cpu in
      hppa*64*|ia64*)
	_LT_AC_TAGVAR(hardcode_libdir_flag_spec_ld, $1)='+b $libdir'
        ;;
      *)
	_LT_AC_TAGVAR(export_dynamic_flag_spec, $1)='${wl}-E'
        ;;
      esac
    fi
    case $host_cpu in
    hppa*64*|ia64*)
      _LT_AC_TAGVAR(hardcode_direct, $1)=no
      _LT_AC_TAGVAR(hardcode_shlibpath_var, $1)=no
      ;;
    *)
      _LT_AC_TAGVAR(hardcode_direct, $1)=yes
      _LT_AC_TAGVAR(hardcode_minus_L, $1)=yes # Not in the search PATH,
					      # but as the default
					      # location of the library.
      ;;
    esac

    case $cc_basename in
      CC*)
	# FIXME: insert proper C++ library support
	_LT_AC_TAGVAR(ld_shlibs, $1)=no
	;;
      aCC*)
	case $host_cpu in
	hppa*64*)
	  _LT_AC_TAGVAR(archive_cmds, $1)='$CC -b ${wl}+h ${wl}$soname -o $lib $predep_objects $libobjs $deplibs $postdep_objects $compiler_flags'
	  ;;
	ia64*)
	  _LT_AC_TAGVAR(archive_cmds, $1)='$CC -b ${wl}+h ${wl}$soname ${wl}+nodefaultrpath -o $lib $predep_objects $libobjs $deplibs $postdep_objects $compiler_flags'
	  ;;
	*)
	  _LT_AC_TAGVAR(archive_cmds, $1)='$CC -b ${wl}+h ${wl}$soname ${wl}+b ${wl}$install_libdir -o $lib $predep_objects $libobjs $deplibs $postdep_objects $compiler_flags'
	  ;;
	esac
	# Commands to make compiler produce verbose output that lists
	# what "hidden" libraries, object files and flags are used when
	# linking a shared library.
	#
	# There doesn't appear to be a way to prevent this compiler from
	# explicitly linking system object files so we need to strip them
	# from the output so that they don't get included in the library
	# dependencies.
	output_verbose_link_cmd='templist=`($CC -b $CFLAGS -v conftest.$objext 2>&1) | grep "\-L"`; list=""; for z in $templist; do case $z in conftest.$objext) list="$list $z";; *.$objext);; *) list="$list $z";;esac; done; echo $list'
	;;
      *)
	if test "$GXX" = yes; then
	  if test $with_gnu_ld = no; then
	    case $host_cpu in
	    hppa*64*)
	      _LT_AC_TAGVAR(archive_cmds, $1)='$CC -shared -nostdlib -fPIC ${wl}+h ${wl}$soname -o $lib $predep_objects $libobjs $deplibs $postdep_objects $compiler_flags'
	      ;;
	    ia64*)
	      _LT_AC_TAGVAR(archive_cmds, $1)='$CC -shared -nostdlib -fPIC ${wl}+h ${wl}$soname ${wl}+nodefaultrpath -o $lib $predep_objects $libobjs $deplibs $postdep_objects $compiler_flags'
	      ;;
	    *)
	      _LT_AC_TAGVAR(archive_cmds, $1)='$CC -shared -nostdlib -fPIC ${wl}+h ${wl}$soname ${wl}+b ${wl}$install_libdir -o $lib $predep_objects $libobjs $deplibs $postdep_objects $compiler_flags'
	      ;;
	    esac
	  fi
	else
	  # FIXME: insert proper C++ library support
	  _LT_AC_TAGVAR(ld_shlibs, $1)=no
	fi
	;;
    esac
    ;;
  interix3*)
    _LT_AC_TAGVAR(hardcode_direct, $1)=no
    _LT_AC_TAGVAR(hardcode_shlibpath_var, $1)=no
    _LT_AC_TAGVAR(hardcode_libdir_flag_spec, $1)='${wl}-rpath,$libdir'
    _LT_AC_TAGVAR(export_dynamic_flag_spec, $1)='${wl}-E'
    # Hack: On Interix 3.x, we cannot compile PIC because of a broken gcc.
    # Instead, shared libraries are loaded at an image base (0x10000000 by
    # default) and relocated if they conflict, which is a slow very memory
    # consuming and fragmenting process.  To avoid this, we pick a random,
    # 256 KiB-aligned image base between 0x50000000 and 0x6FFC0000 at link
    # time.  Moving up from 0x10000000 also allows more sbrk(2) space.
    _LT_AC_TAGVAR(archive_cmds, $1)='$CC -shared $pic_flag $libobjs $deplibs $compiler_flags ${wl}-h,$soname ${wl}--image-base,`expr ${RANDOM-$$} % 4096 / 2 \* 262144 + 1342177280` -o $lib'
    _LT_AC_TAGVAR(archive_expsym_cmds, $1)='sed "s,^,_," $export_symbols >$output_objdir/$soname.expsym~$CC -shared $pic_flag $libobjs $deplibs $compiler_flags ${wl}-h,$soname ${wl}--retain-symbols-file,$output_objdir/$soname.expsym ${wl}--image-base,`expr ${RANDOM-$$} % 4096 / 2 \* 262144 + 1342177280` -o $lib'
    ;;
  irix5* | irix6*)
    case $cc_basename in
      CC*)
	# SGI C++
	_LT_AC_TAGVAR(archive_cmds, $1)='$CC -shared -all -multigot $predep_objects $libobjs $deplibs $postdep_objects $compiler_flags -soname $soname `test -n "$verstring" && echo -set_version $verstring` -update_registry ${output_objdir}/so_locations -o $lib'

	# Archives containing C++ object files must be created using
	# "CC -ar", where "CC" is the IRIX C++ compiler.  This is
	# necessary to make sure instantiated templates are included
	# in the archive.
	_LT_AC_TAGVAR(old_archive_cmds, $1)='$CC -ar -WR,-u -o $oldlib $oldobjs'
	;;
      *)
	if test "$GXX" = yes; then
	  if test "$with_gnu_ld" = no; then
	    _LT_AC_TAGVAR(archive_cmds, $1)='$CC -shared -nostdlib $predep_objects $libobjs $deplibs $postdep_objects $compiler_flags ${wl}-soname ${wl}$soname `test -n "$verstring" && echo ${wl}-set_version ${wl}$verstring` ${wl}-update_registry ${wl}${output_objdir}/so_locations -o $lib'
	  else
	    _LT_AC_TAGVAR(archive_cmds, $1)='$CC -shared -nostdlib $predep_objects $libobjs $deplibs $postdep_objects $compiler_flags ${wl}-soname ${wl}$soname `test -n "$verstring" && echo ${wl}-set_version ${wl}$verstring` -o $lib'
	  fi
	fi
	_LT_AC_TAGVAR(link_all_deplibs, $1)=yes
	;;
    esac
    _LT_AC_TAGVAR(hardcode_libdir_flag_spec, $1)='${wl}-rpath ${wl}$libdir'
    _LT_AC_TAGVAR(hardcode_libdir_separator, $1)=:
    ;;
  linux*)
    case $cc_basename in
      KCC*)
	# Kuck and Associates, Inc. (KAI) C++ Compiler

	# KCC will only create a shared library if the output file
	# ends with ".so" (or ".sl" for HP-UX), so rename the library
	# to its proper name (with version) after linking.
	_LT_AC_TAGVAR(archive_cmds, $1)='tempext=`echo $shared_ext | $SED -e '\''s/\([[^()0-9A-Za-z{}]]\)/\\\\\1/g'\''`; templib=`echo $lib | $SED -e "s/\${tempext}\..*/.so/"`; $CC $predep_objects $libobjs $deplibs $postdep_objects $compiler_flags --soname $soname -o \$templib; mv \$templib $lib'
	_LT_AC_TAGVAR(archive_expsym_cmds, $1)='tempext=`echo $shared_ext | $SED -e '\''s/\([[^()0-9A-Za-z{}]]\)/\\\\\1/g'\''`; templib=`echo $lib | $SED -e "s/\${tempext}\..*/.so/"`; $CC $predep_objects $libobjs $deplibs $postdep_objects $compiler_flags --soname $soname -o \$templib ${wl}-retain-symbols-file,$export_symbols; mv \$templib $lib'
	# Commands to make compiler produce verbose output that lists
	# what "hidden" libraries, object files and flags are used when
	# linking a shared library.
	#
	# There doesn't appear to be a way to prevent this compiler from
	# explicitly linking system object files so we need to strip them
	# from the output so that they don't get included in the library
	# dependencies.
	output_verbose_link_cmd='templist=`$CC $CFLAGS -v conftest.$objext -o libconftest$shared_ext 2>&1 | grep "ld"`; rm -f libconftest$shared_ext; list=""; for z in $templist; do case $z in conftest.$objext) list="$list $z";; *.$objext);; *) list="$list $z";;esac; done; echo $list'

	_LT_AC_TAGVAR(hardcode_libdir_flag_spec, $1)='${wl}--rpath,$libdir'
	_LT_AC_TAGVAR(export_dynamic_flag_spec, $1)='${wl}--export-dynamic'

	# Archives containing C++ object files must be created using
	# "CC -Bstatic", where "CC" is the KAI C++ compiler.
	_LT_AC_TAGVAR(old_archive_cmds, $1)='$CC -Bstatic -o $oldlib $oldobjs'
	;;
      icpc*)
	# Intel C++
	with_gnu_ld=yes
	# version 8.0 and above of icpc choke on multiply defined symbols
	# if we add $predep_objects and $postdep_objects, however 7.1 and
	# earlier do not add the objects themselves.
	case `$CC -V 2>&1` in
	*"Version 7."*)
  	  _LT_AC_TAGVAR(archive_cmds, $1)='$CC -shared $predep_objects $libobjs $deplibs $postdep_objects $compiler_flags ${wl}-soname $wl$soname -o $lib'
  	  _LT_AC_TAGVAR(archive_expsym_cmds, $1)='$CC -shared $predep_objects $libobjs $deplibs $postdep_objects $compiler_flags ${wl}-soname $wl$soname ${wl}-retain-symbols-file $wl$export_symbols -o $lib'
	  ;;
	*)  # Version 8.0 or newer
	  tmp_idyn=
	  case $host_cpu in
	    ia64*) tmp_idyn=' -i_dynamic';;
	  esac
  	  _LT_AC_TAGVAR(archive_cmds, $1)='$CC -shared'"$tmp_idyn"' $libobjs $deplibs $compiler_flags ${wl}-soname $wl$soname -o $lib'
	  _LT_AC_TAGVAR(archive_expsym_cmds, $1)='$CC -shared'"$tmp_idyn"' $libobjs $deplibs $compiler_flags ${wl}-soname $wl$soname ${wl}-retain-symbols-file $wl$export_symbols -o $lib'
	  ;;
	esac
	_LT_AC_TAGVAR(archive_cmds_need_lc, $1)=no
	_LT_AC_TAGVAR(hardcode_libdir_flag_spec, $1)='${wl}-rpath,$libdir'
	_LT_AC_TAGVAR(export_dynamic_flag_spec, $1)='${wl}--export-dynamic'
	_LT_AC_TAGVAR(whole_archive_flag_spec, $1)='${wl}--whole-archive$convenience ${wl}--no-whole-archive'
	;;
      pgCC*)
        # Portland Group C++ compiler
	_LT_AC_TAGVAR(archive_cmds, $1)='$CC -shared $pic_flag $predep_objects $libobjs $deplibs $postdep_objects $compiler_flags ${wl}-soname ${wl}$soname -o $lib'
  	_LT_AC_TAGVAR(archive_expsym_cmds, $1)='$CC -shared $pic_flag $predep_objects $libobjs $deplibs $postdep_objects $compiler_flags ${wl}-soname ${wl}$soname ${wl}-retain-symbols-file ${wl}$export_symbols -o $lib'

	_LT_AC_TAGVAR(hardcode_libdir_flag_spec, $1)='${wl}--rpath ${wl}$libdir'
	_LT_AC_TAGVAR(export_dynamic_flag_spec, $1)='${wl}--export-dynamic'
	_LT_AC_TAGVAR(whole_archive_flag_spec, $1)='${wl}--whole-archive`for conv in $convenience\"\"; do test  -n \"$conv\" && new_convenience=\"$new_convenience,$conv\"; done; $echo \"$new_convenience\"` ${wl}--no-whole-archive'
        ;;
      cxx*)
	# Compaq C++
	_LT_AC_TAGVAR(archive_cmds, $1)='$CC -shared $predep_objects $libobjs $deplibs $postdep_objects $compiler_flags ${wl}-soname $wl$soname -o $lib'
	_LT_AC_TAGVAR(archive_expsym_cmds, $1)='$CC -shared $predep_objects $libobjs $deplibs $postdep_objects $compiler_flags ${wl}-soname $wl$soname  -o $lib ${wl}-retain-symbols-file $wl$export_symbols'

	runpath_var=LD_RUN_PATH
	_LT_AC_TAGVAR(hardcode_libdir_flag_spec, $1)='-rpath $libdir'
	_LT_AC_TAGVAR(hardcode_libdir_separator, $1)=:

	# Commands to make compiler produce verbose output that lists
	# what "hidden" libraries, object files and flags are used when
	# linking a shared library.
	#
	# There doesn't appear to be a way to prevent this compiler from
	# explicitly linking system object files so we need to strip them
	# from the output so that they don't get included in the library
	# dependencies.
	output_verbose_link_cmd='templist=`$CC -shared $CFLAGS -v conftest.$objext 2>&1 | grep "ld"`; templist=`echo $templist | $SED "s/\(^.*ld.*\)\( .*ld .*$\)/\1/"`; list=""; for z in $templist; do case $z in conftest.$objext) list="$list $z";; *.$objext);; *) list="$list $z";;esac; done; echo $list'
	;;
    esac
    ;;
  lynxos*)
    # FIXME: insert proper C++ library support
    _LT_AC_TAGVAR(ld_shlibs, $1)=no
    ;;
  m88k*)
    # FIXME: insert proper C++ library support
    _LT_AC_TAGVAR(ld_shlibs, $1)=no
    ;;
  mvs*)
    case $cc_basename in
      cxx*)
	# FIXME: insert proper C++ library support
	_LT_AC_TAGVAR(ld_shlibs, $1)=no
	;;
      *)
	# FIXME: insert proper C++ library support
	_LT_AC_TAGVAR(ld_shlibs, $1)=no
	;;
    esac
    ;;
  netbsd*)
    if echo __ELF__ | $CC -E - | grep __ELF__ >/dev/null; then
      _LT_AC_TAGVAR(archive_cmds, $1)='$LD -Bshareable  -o $lib $predep_objects $libobjs $deplibs $postdep_objects $linker_flags'
      wlarc=
      _LT_AC_TAGVAR(hardcode_libdir_flag_spec, $1)='-R$libdir'
      _LT_AC_TAGVAR(hardcode_direct, $1)=yes
      _LT_AC_TAGVAR(hardcode_shlibpath_var, $1)=no
    fi
    # Workaround some broken pre-1.5 toolchains
    output_verbose_link_cmd='$CC -shared $CFLAGS -v conftest.$objext 2>&1 | grep conftest.$objext | $SED -e "s:-lgcc -lc -lgcc::"'
    ;;
  openbsd2*)
    # C++ shared libraries are fairly broken
    _LT_AC_TAGVAR(ld_shlibs, $1)=no
    ;;
  openbsd*)
    _LT_AC_TAGVAR(hardcode_direct, $1)=yes
    _LT_AC_TAGVAR(hardcode_shlibpath_var, $1)=no
    _LT_AC_TAGVAR(archive_cmds, $1)='$CC -shared $pic_flag $predep_objects $libobjs $deplibs $postdep_objects $compiler_flags -o $lib'
    _LT_AC_TAGVAR(hardcode_libdir_flag_spec, $1)='${wl}-rpath,$libdir'
    if test -z "`echo __ELF__ | $CC -E - | grep __ELF__`" || test "$host_os-$host_cpu" = "openbsd2.8-powerpc"; then
      _LT_AC_TAGVAR(archive_expsym_cmds, $1)='$CC -shared $pic_flag $predep_objects $libobjs $deplibs $postdep_objects $compiler_flags ${wl}-retain-symbols-file,$export_symbols -o $lib'
      _LT_AC_TAGVAR(export_dynamic_flag_spec, $1)='${wl}-E'
      _LT_AC_TAGVAR(whole_archive_flag_spec, $1)="$wlarc"'--whole-archive$convenience '"$wlarc"'--no-whole-archive'
    fi
    output_verbose_link_cmd='echo'
    ;;
  osf3*)
    case $cc_basename in
      KCC*)
	# Kuck and Associates, Inc. (KAI) C++ Compiler

	# KCC will only create a shared library if the output file
	# ends with ".so" (or ".sl" for HP-UX), so rename the library
	# to its proper name (with version) after linking.
	_LT_AC_TAGVAR(archive_cmds, $1)='tempext=`echo $shared_ext | $SED -e '\''s/\([[^()0-9A-Za-z{}]]\)/\\\\\1/g'\''`; templib=`echo $lib | $SED -e "s/\${tempext}\..*/.so/"`; $CC $predep_objects $libobjs $deplibs $postdep_objects $compiler_flags --soname $soname -o \$templib; mv \$templib $lib'

	_LT_AC_TAGVAR(hardcode_libdir_flag_spec, $1)='${wl}-rpath,$libdir'
	_LT_AC_TAGVAR(hardcode_libdir_separator, $1)=:

	# Archives containing C++ object files must be created using
	# "CC -Bstatic", where "CC" is the KAI C++ compiler.
	_LT_AC_TAGVAR(old_archive_cmds, $1)='$CC -Bstatic -o $oldlib $oldobjs'

	;;
      RCC*)
	# Rational C++ 2.4.1
	# FIXME: insert proper C++ library support
	_LT_AC_TAGVAR(ld_shlibs, $1)=no
	;;
      cxx*)
	_LT_AC_TAGVAR(allow_undefined_flag, $1)=' ${wl}-expect_unresolved ${wl}\*'
	_LT_AC_TAGVAR(archive_cmds, $1)='$CC -shared${allow_undefined_flag} $predep_objects $libobjs $deplibs $postdep_objects $compiler_flags ${wl}-soname $soname `test -n "$verstring" && echo ${wl}-set_version $verstring` -update_registry ${output_objdir}/so_locations -o $lib'

	_LT_AC_TAGVAR(hardcode_libdir_flag_spec, $1)='${wl}-rpath ${wl}$libdir'
	_LT_AC_TAGVAR(hardcode_libdir_separator, $1)=:

	# Commands to make compiler produce verbose output that lists
	# what "hidden" libraries, object files and flags are used when
	# linking a shared library.
	#
	# There doesn't appear to be a way to prevent this compiler from
	# explicitly linking system object files so we need to strip them
	# from the output so that they don't get included in the library
	# dependencies.
	output_verbose_link_cmd='templist=`$CC -shared $CFLAGS -v conftest.$objext 2>&1 | grep "ld" | grep -v "ld:"`; templist=`echo $templist | $SED "s/\(^.*ld.*\)\( .*ld.*$\)/\1/"`; list=""; for z in $templist; do case $z in conftest.$objext) list="$list $z";; *.$objext);; *) list="$list $z";;esac; done; echo $list'
	;;
      *)
	if test "$GXX" = yes && test "$with_gnu_ld" = no; then
	  _LT_AC_TAGVAR(allow_undefined_flag, $1)=' ${wl}-expect_unresolved ${wl}\*'
	  _LT_AC_TAGVAR(archive_cmds, $1)='$CC -shared -nostdlib ${allow_undefined_flag} $predep_objects $libobjs $deplibs $postdep_objects $compiler_flags ${wl}-soname ${wl}$soname `test -n "$verstring" && echo ${wl}-set_version ${wl}$verstring` ${wl}-update_registry ${wl}${output_objdir}/so_locations -o $lib'

	  _LT_AC_TAGVAR(hardcode_libdir_flag_spec, $1)='${wl}-rpath ${wl}$libdir'
	  _LT_AC_TAGVAR(hardcode_libdir_separator, $1)=:

	  # Commands to make compiler produce verbose output that lists
	  # what "hidden" libraries, object files and flags are used when
	  # linking a shared library.
	  output_verbose_link_cmd='$CC -shared $CFLAGS -v conftest.$objext 2>&1 | grep "\-L"'

	else
	  # FIXME: insert proper C++ library support
	  _LT_AC_TAGVAR(ld_shlibs, $1)=no
	fi
	;;
    esac
    ;;
  osf4* | osf5*)
    case $cc_basename in
      KCC*)
	# Kuck and Associates, Inc. (KAI) C++ Compiler

	# KCC will only create a shared library if the output file
	# ends with ".so" (or ".sl" for HP-UX), so rename the library
	# to its proper name (with version) after linking.
	_LT_AC_TAGVAR(archive_cmds, $1)='tempext=`echo $shared_ext | $SED -e '\''s/\([[^()0-9A-Za-z{}]]\)/\\\\\1/g'\''`; templib=`echo $lib | $SED -e "s/\${tempext}\..*/.so/"`; $CC $predep_objects $libobjs $deplibs $postdep_objects $compiler_flags --soname $soname -o \$templib; mv \$templib $lib'

	_LT_AC_TAGVAR(hardcode_libdir_flag_spec, $1)='${wl}-rpath,$libdir'
	_LT_AC_TAGVAR(hardcode_libdir_separator, $1)=:

	# Archives containing C++ object files must be created using
	# the KAI C++ compiler.
	_LT_AC_TAGVAR(old_archive_cmds, $1)='$CC -o $oldlib $oldobjs'
	;;
      RCC*)
	# Rational C++ 2.4.1
	# FIXME: insert proper C++ library support
	_LT_AC_TAGVAR(ld_shlibs, $1)=no
	;;
      cxx*)
	_LT_AC_TAGVAR(allow_undefined_flag, $1)=' -expect_unresolved \*'
	_LT_AC_TAGVAR(archive_cmds, $1)='$CC -shared${allow_undefined_flag} $predep_objects $libobjs $deplibs $postdep_objects $compiler_flags -msym -soname $soname `test -n "$verstring" && echo -set_version $verstring` -update_registry ${output_objdir}/so_locations -o $lib'
	_LT_AC_TAGVAR(archive_expsym_cmds, $1)='for i in `cat $export_symbols`; do printf "%s %s\\n" -exported_symbol "\$i" >> $lib.exp; done~
	  echo "-hidden">> $lib.exp~
	  $CC -shared$allow_undefined_flag $predep_objects $libobjs $deplibs $postdep_objects $compiler_flags -msym -soname $soname -Wl,-input -Wl,$lib.exp  `test -n "$verstring" && echo -set_version	$verstring` -update_registry ${output_objdir}/so_locations -o $lib~
	  $rm $lib.exp'

	_LT_AC_TAGVAR(hardcode_libdir_flag_spec, $1)='-rpath $libdir'
	_LT_AC_TAGVAR(hardcode_libdir_separator, $1)=:

	# Commands to make compiler produce verbose output that lists
	# what "hidden" libraries, object files and flags are used when
	# linking a shared library.
	#
	# There doesn't appear to be a way to prevent this compiler from
	# explicitly linking system object files so we need to strip them
	# from the output so that they don't get included in the library
	# dependencies.
	output_verbose_link_cmd='templist=`$CC -shared $CFLAGS -v conftest.$objext 2>&1 | grep "ld" | grep -v "ld:"`; templist=`echo $templist | $SED "s/\(^.*ld.*\)\( .*ld.*$\)/\1/"`; list=""; for z in $templist; do case $z in conftest.$objext) list="$list $z";; *.$objext);; *) list="$list $z";;esac; done; echo $list'
	;;
      *)
	if test "$GXX" = yes && test "$with_gnu_ld" = no; then
	  _LT_AC_TAGVAR(allow_undefined_flag, $1)=' ${wl}-expect_unresolved ${wl}\*'
	 _LT_AC_TAGVAR(archive_cmds, $1)='$CC -shared -nostdlib ${allow_undefined_flag} $predep_objects $libobjs $deplibs $postdep_objects $compiler_flags ${wl}-msym ${wl}-soname ${wl}$soname `test -n "$verstring" && echo ${wl}-set_version ${wl}$verstring` ${wl}-update_registry ${wl}${output_objdir}/so_locations -o $lib'

	  _LT_AC_TAGVAR(hardcode_libdir_flag_spec, $1)='${wl}-rpath ${wl}$libdir'
	  _LT_AC_TAGVAR(hardcode_libdir_separator, $1)=:

	  # Commands to make compiler produce verbose output that lists
	  # what "hidden" libraries, object files and flags are used when
	  # linking a shared library.
	  output_verbose_link_cmd='$CC -shared $CFLAGS -v conftest.$objext 2>&1 | grep "\-L"'

	else
	  # FIXME: insert proper C++ library support
	  _LT_AC_TAGVAR(ld_shlibs, $1)=no
	fi
	;;
    esac
    ;;
  psos*)
    # FIXME: insert proper C++ library support
    _LT_AC_TAGVAR(ld_shlibs, $1)=no
    ;;
  sunos4*)
    case $cc_basename in
      CC*)
	# Sun C++ 4.x
	# FIXME: insert proper C++ library support
	_LT_AC_TAGVAR(ld_shlibs, $1)=no
	;;
      lcc*)
	# Lucid
	# FIXME: insert proper C++ library support
	_LT_AC_TAGVAR(ld_shlibs, $1)=no
	;;
      *)
	# FIXME: insert proper C++ library support
	_LT_AC_TAGVAR(ld_shlibs, $1)=no
	;;
    esac
    ;;
  solaris*)
    case $cc_basename in
      CC*)
	# Sun C++ 4.2, 5.x and Centerline C++
        _LT_AC_TAGVAR(archive_cmds_need_lc,$1)=yes
	_LT_AC_TAGVAR(no_undefined_flag, $1)=' -zdefs'
	_LT_AC_TAGVAR(archive_cmds, $1)='$CC -G${allow_undefined_flag}  -h$soname -o $lib $predep_objects $libobjs $deplibs $postdep_objects $compiler_flags'
	_LT_AC_TAGVAR(archive_expsym_cmds, $1)='$echo "{ global:" > $lib.exp~cat $export_symbols | $SED -e "s/\(.*\)/\1;/" >> $lib.exp~$echo "local: *; };" >> $lib.exp~
	$CC -G${allow_undefined_flag}  ${wl}-M ${wl}$lib.exp -h$soname -o $lib $predep_objects $libobjs $deplibs $postdep_objects $compiler_flags~$rm $lib.exp'

	_LT_AC_TAGVAR(hardcode_libdir_flag_spec, $1)='-R$libdir'
	_LT_AC_TAGVAR(hardcode_shlibpath_var, $1)=no
	case $host_os in
	  solaris2.[[0-5]] | solaris2.[[0-5]].*) ;;
	  *)
	    # The C++ compiler is used as linker so we must use $wl
	    # flag to pass the commands to the underlying system
	    # linker. We must also pass each convience library through
	    # to the system linker between allextract/defaultextract.
	    # The C++ compiler will combine linker options so we
	    # cannot just pass the convience library names through
	    # without $wl.
	    # Supported since Solaris 2.6 (maybe 2.5.1?)
	    _LT_AC_TAGVAR(whole_archive_flag_spec, $1)='${wl}-z ${wl}allextract`for conv in $convenience\"\"; do test -n \"$conv\" && new_convenience=\"$new_convenience,$conv\"; done; $echo \"$new_convenience\"` ${wl}-z ${wl}defaultextract'
	    ;;
	esac
	_LT_AC_TAGVAR(link_all_deplibs, $1)=yes

	output_verbose_link_cmd='echo'

	# Archives containing C++ object files must be created using
	# "CC -xar", where "CC" is the Sun C++ compiler.  This is
	# necessary to make sure instantiated templates are included
	# in the archive.
	_LT_AC_TAGVAR(old_archive_cmds, $1)='$CC -xar -o $oldlib $oldobjs'
	;;
      gcx*)
	# Green Hills C++ Compiler
	_LT_AC_TAGVAR(archive_cmds, $1)='$CC -shared $predep_objects $libobjs $deplibs $postdep_objects $compiler_flags ${wl}-h $wl$soname -o $lib'

	# The C++ compiler must be used to create the archive.
	_LT_AC_TAGVAR(old_archive_cmds, $1)='$CC $LDFLAGS -archive -o $oldlib $oldobjs'
	;;
      *)
	# GNU C++ compiler with Solaris linker
	if test "$GXX" = yes && test "$with_gnu_ld" = no; then
	  _LT_AC_TAGVAR(no_undefined_flag, $1)=' ${wl}-z ${wl}defs'
	  if $CC --version | grep -v '^2\.7' > /dev/null; then
	    _LT_AC_TAGVAR(archive_cmds, $1)='$CC -shared -nostdlib $LDFLAGS $predep_objects $libobjs $deplibs $postdep_objects $compiler_flags ${wl}-h $wl$soname -o $lib'
	    _LT_AC_TAGVAR(archive_expsym_cmds, $1)='$echo "{ global:" > $lib.exp~cat $export_symbols | $SED -e "s/\(.*\)/\1;/" >> $lib.exp~$echo "local: *; };" >> $lib.exp~
		$CC -shared -nostdlib ${wl}-M $wl$lib.exp -o $lib $predep_objects $libobjs $deplibs $postdep_objects $compiler_flags~$rm $lib.exp'

	    # Commands to make compiler produce verbose output that lists
	    # what "hidden" libraries, object files and flags are used when
	    # linking a shared library.
	    output_verbose_link_cmd="$CC -shared $CFLAGS -v conftest.$objext 2>&1 | grep \"\-L\""
	  else
	    # g++ 2.7 appears to require `-G' NOT `-shared' on this
	    # platform.
	    _LT_AC_TAGVAR(archive_cmds, $1)='$CC -G -nostdlib $LDFLAGS $predep_objects $libobjs $deplibs $postdep_objects $compiler_flags ${wl}-h $wl$soname -o $lib'
	    _LT_AC_TAGVAR(archive_expsym_cmds, $1)='$echo "{ global:" > $lib.exp~cat $export_symbols | $SED -e "s/\(.*\)/\1;/" >> $lib.exp~$echo "local: *; };" >> $lib.exp~
		$CC -G -nostdlib ${wl}-M $wl$lib.exp -o $lib $predep_objects $libobjs $deplibs $postdep_objects $compiler_flags~$rm $lib.exp'

	    # Commands to make compiler produce verbose output that lists
	    # what "hidden" libraries, object files and flags are used when
	    # linking a shared library.
	    output_verbose_link_cmd="$CC -G $CFLAGS -v conftest.$objext 2>&1 | grep \"\-L\""
	  fi

	  _LT_AC_TAGVAR(hardcode_libdir_flag_spec, $1)='${wl}-R $wl$libdir'
	fi
	;;
    esac
    ;;
  sysv4*uw2* | sysv5OpenUNIX* | sysv5UnixWare7.[[01]].[[10]]* | unixware7* | sco3.2v5.0.[[024]]*)
    _LT_AC_TAGVAR(no_undefined_flag, $1)='${wl}-z,text'
    _LT_AC_TAGVAR(archive_cmds_need_lc, $1)=no
    _LT_AC_TAGVAR(hardcode_shlibpath_var, $1)=no
    runpath_var='LD_RUN_PATH'

    case $cc_basename in
      CC*)
	_LT_AC_TAGVAR(archive_cmds, $1)='$CC -G ${wl}-h,$soname -o $lib $libobjs $deplibs $compiler_flags'
	_LT_AC_TAGVAR(archive_expsym_cmds, $1)='$CC -G ${wl}-Bexport:$export_symbols ${wl}-h,$soname -o $lib $libobjs $deplibs $compiler_flags'
	;;
      *)
	_LT_AC_TAGVAR(archive_cmds, $1)='$CC -shared ${wl}-h,$soname -o $lib $libobjs $deplibs $compiler_flags'
	_LT_AC_TAGVAR(archive_expsym_cmds, $1)='$CC -shared ${wl}-Bexport:$export_symbols ${wl}-h,$soname -o $lib $libobjs $deplibs $compiler_flags'
	;;
    esac
    ;;
  sysv5* | sco3.2v5* | sco5v6*)
    # Note: We can NOT use -z defs as we might desire, because we do not
    # link with -lc, and that would cause any symbols used from libc to
    # always be unresolved, which means just about no library would
    # ever link correctly.  If we're not using GNU ld we use -z text
    # though, which does catch some bad symbols but isn't as heavy-handed
    # as -z defs.
    # For security reasons, it is highly recommended that you always
    # use absolute paths for naming shared libraries, and exclude the
    # DT_RUNPATH tag from executables and libraries.  But doing so
    # requires that you compile everything twice, which is a pain.
    # So that behaviour is only enabled if SCOABSPATH is set to a
    # non-empty value in the environment.  Most likely only useful for
    # creating official distributions of packages.
    # This is a hack until libtool officially supports absolute path
    # names for shared libraries.
    _LT_AC_TAGVAR(no_undefined_flag, $1)='${wl}-z,text'
    _LT_AC_TAGVAR(allow_undefined_flag, $1)='${wl}-z,nodefs'
    _LT_AC_TAGVAR(archive_cmds_need_lc, $1)=no
    _LT_AC_TAGVAR(hardcode_shlibpath_var, $1)=no
    _LT_AC_TAGVAR(hardcode_libdir_flag_spec, $1)='`test -z "$SCOABSPATH" && echo ${wl}-R,$libdir`'
    _LT_AC_TAGVAR(hardcode_libdir_separator, $1)=':'
    _LT_AC_TAGVAR(link_all_deplibs, $1)=yes
    _LT_AC_TAGVAR(export_dynamic_flag_spec, $1)='${wl}-Bexport'
    runpath_var='LD_RUN_PATH'

    case $cc_basename in
      CC*)
	_LT_AC_TAGVAR(archive_cmds, $1)='$CC -G ${wl}-h,\${SCOABSPATH:+${install_libdir}/}$soname -o $lib $libobjs $deplibs $compiler_flags'
	_LT_AC_TAGVAR(archive_expsym_cmds, $1)='$CC -G ${wl}-Bexport:$export_symbols ${wl}-h,\${SCOABSPATH:+${install_libdir}/}$soname -o $lib $libobjs $deplibs $compiler_flags'
	;;
      *)
	_LT_AC_TAGVAR(archive_cmds, $1)='$CC -shared ${wl}-h,\${SCOABSPATH:+${install_libdir}/}$soname -o $lib $libobjs $deplibs $compiler_flags'
	_LT_AC_TAGVAR(archive_expsym_cmds, $1)='$CC -shared ${wl}-Bexport:$export_symbols ${wl}-h,\${SCOABSPATH:+${install_libdir}/}$soname -o $lib $libobjs $deplibs $compiler_flags'
	;;
    esac
    ;;
  tandem*)
    case $cc_basename in
      NCC*)
	# NonStop-UX NCC 3.20
	# FIXME: insert proper C++ library support
	_LT_AC_TAGVAR(ld_shlibs, $1)=no
	;;
      *)
	# FIXME: insert proper C++ library support
	_LT_AC_TAGVAR(ld_shlibs, $1)=no
	;;
    esac
    ;;
  vxworks*)
    # FIXME: insert proper C++ library support
    _LT_AC_TAGVAR(ld_shlibs, $1)=no
    ;;
  *)
    # FIXME: insert proper C++ library support
    _LT_AC_TAGVAR(ld_shlibs, $1)=no
    ;;
esac
AC_MSG_RESULT([$_LT_AC_TAGVAR(ld_shlibs, $1)])
test "$_LT_AC_TAGVAR(ld_shlibs, $1)" = no && can_build_shared=no

_LT_AC_TAGVAR(GCC, $1)="$GXX"
_LT_AC_TAGVAR(LD, $1)="$LD"

AC_LIBTOOL_POSTDEP_PREDEP($1)
AC_LIBTOOL_PROG_COMPILER_PIC($1)
AC_LIBTOOL_PROG_CC_C_O($1)
AC_LIBTOOL_SYS_HARD_LINK_LOCKS($1)
AC_LIBTOOL_PROG_LD_SHLIBS($1)
AC_LIBTOOL_SYS_DYNAMIC_LINKER($1)
AC_LIBTOOL_PROG_LD_HARDCODE_LIBPATH($1)

AC_LIBTOOL_CONFIG($1)

AC_LANG_POP
CC=$lt_save_CC
LDCXX=$LD
LD=$lt_save_LD
GCC=$lt_save_GCC
with_gnu_ldcxx=$with_gnu_ld
with_gnu_ld=$lt_save_with_gnu_ld
lt_cv_path_LDCXX=$lt_cv_path_LD
lt_cv_path_LD=$lt_save_path_LD
lt_cv_prog_gnu_ldcxx=$lt_cv_prog_gnu_ld
lt_cv_prog_gnu_ld=$lt_save_with_gnu_ld
])# AC_LIBTOOL_LANG_CXX_CONFIG

# AC_LIBTOOL_POSTDEP_PREDEP([TAGNAME])
# ------------------------------------
# Figure out "hidden" library dependencies from verbose
# compiler output when linking a shared library.
# Parse the compiler output and extract the necessary
# objects, libraries and library flags.
AC_DEFUN([AC_LIBTOOL_POSTDEP_PREDEP],[
dnl we can't use the lt_simple_compile_test_code here,
dnl because it contains code intended for an executable,
dnl not a library.  It's possible we should let each
dnl tag define a new lt_????_link_test_code variable,
dnl but it's only used here...
ifelse([$1],[],[cat > conftest.$ac_ext <<EOF
int a;
void foo (void) { a = 0; }
EOF
],[$1],[CXX],[cat > conftest.$ac_ext <<EOF
class Foo
{
public:
  Foo (void) { a = 0; }
private:
  int a;
};
EOF
],[$1],[F77],[cat > conftest.$ac_ext <<EOF
      subroutine foo
      implicit none
      integer*4 a
      a=0
      return
      end
EOF
],[$1],[GCJ],[cat > conftest.$ac_ext <<EOF
public class foo {
  private int a;
  public void bar (void) {
    a = 0;
  }
};
EOF
])
dnl Parse the compiler output and extract the necessary
dnl objects, libraries and library flags.
if AC_TRY_EVAL(ac_compile); then
  # Parse the compiler output and extract the necessary
  # objects, libraries and library flags.

  # Sentinel used to keep track of whether or not we are before
  # the conftest object file.
  pre_test_object_deps_done=no

  # The `*' in the case matches for architectures that use `case' in
  # $output_verbose_cmd can trigger glob expansion during the loop
  # eval without this substitution.
  output_verbose_link_cmd=`$echo "X$output_verbose_link_cmd" | $Xsed -e "$no_glob_subst"`

  for p in `eval $output_verbose_link_cmd`; do
    case $p in

    -L* | -R* | -l*)
       # Some compilers place space between "-{L,R}" and the path.
       # Remove the space.
       if test $p = "-L" \
	  || test $p = "-R"; then
	 prev=$p
	 continue
       else
	 prev=
       fi

       if test "$pre_test_object_deps_done" = no; then
	 case $p in
	 -L* | -R*)
	   # Internal compiler library paths should come after those
	   # provided the user.  The postdeps already come after the
	   # user supplied libs so there is no need to process them.
	   if test -z "$_LT_AC_TAGVAR(compiler_lib_search_path, $1)"; then
	     _LT_AC_TAGVAR(compiler_lib_search_path, $1)="${prev}${p}"
	   else
	     _LT_AC_TAGVAR(compiler_lib_search_path, $1)="${_LT_AC_TAGVAR(compiler_lib_search_path, $1)} ${prev}${p}"
	   fi
	   ;;
	 # The "-l" case would never come before the object being
	 # linked, so don't bother handling this case.
	 esac
       else
	 if test -z "$_LT_AC_TAGVAR(postdeps, $1)"; then
	   _LT_AC_TAGVAR(postdeps, $1)="${prev}${p}"
	 else
	   _LT_AC_TAGVAR(postdeps, $1)="${_LT_AC_TAGVAR(postdeps, $1)} ${prev}${p}"
	 fi
       fi
       ;;

    *.$objext)
       # This assumes that the test object file only shows up
       # once in the compiler output.
       if test "$p" = "conftest.$objext"; then
	 pre_test_object_deps_done=yes
	 continue
       fi

       if test "$pre_test_object_deps_done" = no; then
	 if test -z "$_LT_AC_TAGVAR(predep_objects, $1)"; then
	   _LT_AC_TAGVAR(predep_objects, $1)="$p"
	 else
	   _LT_AC_TAGVAR(predep_objects, $1)="$_LT_AC_TAGVAR(predep_objects, $1) $p"
	 fi
       else
	 if test -z "$_LT_AC_TAGVAR(postdep_objects, $1)"; then
	   _LT_AC_TAGVAR(postdep_objects, $1)="$p"
	 else
	   _LT_AC_TAGVAR(postdep_objects, $1)="$_LT_AC_TAGVAR(postdep_objects, $1) $p"
	 fi
       fi
       ;;

    *) ;; # Ignore the rest.

    esac
  done

  # Clean up.
  rm -f a.out a.exe
else
  echo "libtool.m4: error: problem compiling $1 test program"
fi

$rm -f confest.$objext

# PORTME: override above test on systems where it is broken
ifelse([$1],[CXX],
[case $host_os in
interix3*)
  # Interix 3.5 installs completely hosed .la files for C++, so rather than
  # hack all around it, let's just trust "g++" to DTRT.
  _LT_AC_TAGVAR(predep_objects,$1)=
  _LT_AC_TAGVAR(postdep_objects,$1)=
  _LT_AC_TAGVAR(postdeps,$1)=
  ;;

solaris*)
  case $cc_basename in
  CC*)
    # Adding this requires a known-good setup of shared libraries for
    # Sun compiler versions before 5.6, else PIC objects from an old
    # archive will be linked into the output, leading to subtle bugs.
    _LT_AC_TAGVAR(postdeps,$1)='-lCstd -lCrun'
    ;;
  esac
  ;;
esac
])

case " $_LT_AC_TAGVAR(postdeps, $1) " in
*" -lc "*) _LT_AC_TAGVAR(archive_cmds_need_lc, $1)=no ;;
esac
])# AC_LIBTOOL_POSTDEP_PREDEP

# AC_LIBTOOL_LANG_F77_CONFIG
# --------------------------
# Ensure that the configuration vars for the C compiler are
# suitably defined.  Those variables are subsequently used by
# AC_LIBTOOL_CONFIG to write the compiler configuration to `libtool'.
AC_DEFUN([AC_LIBTOOL_LANG_F77_CONFIG], [_LT_AC_LANG_F77_CONFIG(F77)])
AC_DEFUN([_LT_AC_LANG_F77_CONFIG],
[AC_REQUIRE([AC_PROG_F77])
AC_LANG_PUSH(Fortran 77)

_LT_AC_TAGVAR(archive_cmds_need_lc, $1)=no
_LT_AC_TAGVAR(allow_undefined_flag, $1)=
_LT_AC_TAGVAR(always_export_symbols, $1)=no
_LT_AC_TAGVAR(archive_expsym_cmds, $1)=
_LT_AC_TAGVAR(export_dynamic_flag_spec, $1)=
_LT_AC_TAGVAR(hardcode_direct, $1)=no
_LT_AC_TAGVAR(hardcode_libdir_flag_spec, $1)=
_LT_AC_TAGVAR(hardcode_libdir_flag_spec_ld, $1)=
_LT_AC_TAGVAR(hardcode_libdir_separator, $1)=
_LT_AC_TAGVAR(hardcode_minus_L, $1)=no
_LT_AC_TAGVAR(hardcode_automatic, $1)=no
_LT_AC_TAGVAR(module_cmds, $1)=
_LT_AC_TAGVAR(module_expsym_cmds, $1)=
_LT_AC_TAGVAR(link_all_deplibs, $1)=unknown
_LT_AC_TAGVAR(old_archive_cmds, $1)=$old_archive_cmds
_LT_AC_TAGVAR(no_undefined_flag, $1)=
_LT_AC_TAGVAR(whole_archive_flag_spec, $1)=
_LT_AC_TAGVAR(enable_shared_with_static_runtimes, $1)=no

# Source file extension for f77 test sources.
ac_ext=f

# Object file extension for compiled f77 test sources.
objext=o
_LT_AC_TAGVAR(objext, $1)=$objext

# Code to be used in simple compile tests
lt_simple_compile_test_code="      subroutine t\n      return\n      end\n"

# Code to be used in simple link tests
lt_simple_link_test_code="      program t\n      end\n"

# ltmain only uses $CC for tagged configurations so make sure $CC is set.
_LT_AC_SYS_COMPILER

# save warnings/boilerplate of simple test code
_LT_COMPILER_BOILERPLATE
_LT_LINKER_BOILERPLATE

# Allow CC to be a program name with arguments.
lt_save_CC="$CC"
CC=${F77-"f77"}
compiler=$CC
_LT_AC_TAGVAR(compiler, $1)=$CC
_LT_CC_BASENAME([$compiler])

AC_MSG_CHECKING([if libtool supports shared libraries])
AC_MSG_RESULT([$can_build_shared])

AC_MSG_CHECKING([whether to build shared libraries])
test "$can_build_shared" = "no" && enable_shared=no

# On AIX, shared libraries and static libraries use the same namespace, and
# are all built from PIC.
case $host_os in
aix3*)
  test "$enable_shared" = yes && enable_static=no
  if test -n "$RANLIB"; then
    archive_cmds="$archive_cmds~\$RANLIB \$lib"
    postinstall_cmds='$RANLIB $lib'
  fi
  ;;
aix4* | aix5*)
  if test "$host_cpu" != ia64 && test "$aix_use_runtimelinking" = no ; then
    test "$enable_shared" = yes && enable_static=no
  fi
  ;;
esac
AC_MSG_RESULT([$enable_shared])

AC_MSG_CHECKING([whether to build static libraries])
# Make sure either enable_shared or enable_static is yes.
test "$enable_shared" = yes || enable_static=yes
AC_MSG_RESULT([$enable_static])

_LT_AC_TAGVAR(GCC, $1)="$G77"
_LT_AC_TAGVAR(LD, $1)="$LD"

AC_LIBTOOL_PROG_COMPILER_PIC($1)
AC_LIBTOOL_PROG_CC_C_O($1)
AC_LIBTOOL_SYS_HARD_LINK_LOCKS($1)
AC_LIBTOOL_PROG_LD_SHLIBS($1)
AC_LIBTOOL_SYS_DYNAMIC_LINKER($1)
AC_LIBTOOL_PROG_LD_HARDCODE_LIBPATH($1)

AC_LIBTOOL_CONFIG($1)

AC_LANG_POP
CC="$lt_save_CC"
])# AC_LIBTOOL_LANG_F77_CONFIG


# AC_LIBTOOL_LANG_GCJ_CONFIG
# --------------------------
# Ensure that the configuration vars for the C compiler are
# suitably defined.  Those variables are subsequently used by
# AC_LIBTOOL_CONFIG to write the compiler configuration to `libtool'.
AC_DEFUN([AC_LIBTOOL_LANG_GCJ_CONFIG], [_LT_AC_LANG_GCJ_CONFIG(GCJ)])
AC_DEFUN([_LT_AC_LANG_GCJ_CONFIG],
[AC_LANG_SAVE

# Source file extension for Java test sources.
ac_ext=java

# Object file extension for compiled Java test sources.
objext=o
_LT_AC_TAGVAR(objext, $1)=$objext

# Code to be used in simple compile tests
lt_simple_compile_test_code="class foo {}\n"

# Code to be used in simple link tests
lt_simple_link_test_code='public class conftest { public static void main(String[[]] argv) {}; }\n'

# ltmain only uses $CC for tagged configurations so make sure $CC is set.
_LT_AC_SYS_COMPILER

# save warnings/boilerplate of simple test code
_LT_COMPILER_BOILERPLATE
_LT_LINKER_BOILERPLATE

# Allow CC to be a program name with arguments.
lt_save_CC="$CC"
CC=${GCJ-"gcj"}
compiler=$CC
_LT_AC_TAGVAR(compiler, $1)=$CC
_LT_CC_BASENAME([$compiler])

# GCJ did not exist at the time GCC didn't implicitly link libc in.
_LT_AC_TAGVAR(archive_cmds_need_lc, $1)=no

_LT_AC_TAGVAR(old_archive_cmds, $1)=$old_archive_cmds

AC_LIBTOOL_PROG_COMPILER_NO_RTTI($1)
AC_LIBTOOL_PROG_COMPILER_PIC($1)
AC_LIBTOOL_PROG_CC_C_O($1)
AC_LIBTOOL_SYS_HARD_LINK_LOCKS($1)
AC_LIBTOOL_PROG_LD_SHLIBS($1)
AC_LIBTOOL_SYS_DYNAMIC_LINKER($1)
AC_LIBTOOL_PROG_LD_HARDCODE_LIBPATH($1)

AC_LIBTOOL_CONFIG($1)

AC_LANG_RESTORE
CC="$lt_save_CC"
])# AC_LIBTOOL_LANG_GCJ_CONFIG


# AC_LIBTOOL_LANG_RC_CONFIG
# -------------------------
# Ensure that the configuration vars for the Windows resource compiler are
# suitably defined.  Those variables are subsequently used by
# AC_LIBTOOL_CONFIG to write the compiler configuration to `libtool'.
AC_DEFUN([AC_LIBTOOL_LANG_RC_CONFIG], [_LT_AC_LANG_RC_CONFIG(RC)])
AC_DEFUN([_LT_AC_LANG_RC_CONFIG],
[AC_LANG_SAVE

# Source file extension for RC test sources.
ac_ext=rc

# Object file extension for compiled RC test sources.
objext=o
_LT_AC_TAGVAR(objext, $1)=$objext

# Code to be used in simple compile tests
lt_simple_compile_test_code='sample MENU { MENUITEM "&Soup", 100, CHECKED }\n'

# Code to be used in simple link tests
lt_simple_link_test_code="$lt_simple_compile_test_code"

# ltmain only uses $CC for tagged configurations so make sure $CC is set.
_LT_AC_SYS_COMPILER

# save warnings/boilerplate of simple test code
_LT_COMPILER_BOILERPLATE
_LT_LINKER_BOILERPLATE

# Allow CC to be a program name with arguments.
lt_save_CC="$CC"
CC=${RC-"windres"}
compiler=$CC
_LT_AC_TAGVAR(compiler, $1)=$CC
_LT_CC_BASENAME([$compiler])
_LT_AC_TAGVAR(lt_cv_prog_compiler_c_o, $1)=yes

AC_LIBTOOL_CONFIG($1)

AC_LANG_RESTORE
CC="$lt_save_CC"
])# AC_LIBTOOL_LANG_RC_CONFIG


# AC_LIBTOOL_CONFIG([TAGNAME])
# ----------------------------
# If TAGNAME is not passed, then create an initial libtool script
# with a default configuration from the untagged config vars.  Otherwise
# add code to config.status for appending the configuration named by
# TAGNAME from the matching tagged config vars.
AC_DEFUN([AC_LIBTOOL_CONFIG],
[# The else clause should only fire when bootstrapping the
# libtool distribution, otherwise you forgot to ship ltmain.sh
# with your package, and you will get complaints that there are
# no rules to generate ltmain.sh.
if test -f "$ltmain"; then
  # See if we are running on zsh, and set the options which allow our commands through
  # without removal of \ escapes.
  if test -n "${ZSH_VERSION+set}" ; then
    setopt NO_GLOB_SUBST
  fi
  # Now quote all the things that may contain metacharacters while being
  # careful not to overquote the AC_SUBSTed values.  We take copies of the
  # variables and quote the copies for generation of the libtool script.
  for var in echo old_CC old_CFLAGS AR AR_FLAGS EGREP RANLIB LN_S LTCC LTCFLAGS NM \
    SED SHELL STRIP \
    libname_spec library_names_spec soname_spec extract_expsyms_cmds \
    old_striplib striplib file_magic_cmd finish_cmds finish_eval \
    deplibs_check_method reload_flag reload_cmds need_locks \
    lt_cv_sys_global_symbol_pipe lt_cv_sys_global_symbol_to_cdecl \
    lt_cv_sys_global_symbol_to_c_name_address \
    sys_lib_search_path_spec sys_lib_dlsearch_path_spec \
    old_postinstall_cmds old_postuninstall_cmds \
    _LT_AC_TAGVAR(compiler, $1) \
    _LT_AC_TAGVAR(CC, $1) \
    _LT_AC_TAGVAR(LD, $1) \
    _LT_AC_TAGVAR(lt_prog_compiler_wl, $1) \
    _LT_AC_TAGVAR(lt_prog_compiler_pic, $1) \
    _LT_AC_TAGVAR(lt_prog_compiler_static, $1) \
    _LT_AC_TAGVAR(lt_prog_compiler_no_builtin_flag, $1) \
    _LT_AC_TAGVAR(export_dynamic_flag_spec, $1) \
    _LT_AC_TAGVAR(thread_safe_flag_spec, $1) \
    _LT_AC_TAGVAR(whole_archive_flag_spec, $1) \
    _LT_AC_TAGVAR(enable_shared_with_static_runtimes, $1) \
    _LT_AC_TAGVAR(old_archive_cmds, $1) \
    _LT_AC_TAGVAR(old_archive_from_new_cmds, $1) \
    _LT_AC_TAGVAR(predep_objects, $1) \
    _LT_AC_TAGVAR(postdep_objects, $1) \
    _LT_AC_TAGVAR(predeps, $1) \
    _LT_AC_TAGVAR(postdeps, $1) \
    _LT_AC_TAGVAR(compiler_lib_search_path, $1) \
    _LT_AC_TAGVAR(archive_cmds, $1) \
    _LT_AC_TAGVAR(archive_expsym_cmds, $1) \
    _LT_AC_TAGVAR(postinstall_cmds, $1) \
    _LT_AC_TAGVAR(postuninstall_cmds, $1) \
    _LT_AC_TAGVAR(old_archive_from_expsyms_cmds, $1) \
    _LT_AC_TAGVAR(allow_undefined_flag, $1) \
    _LT_AC_TAGVAR(no_undefined_flag, $1) \
    _LT_AC_TAGVAR(export_symbols_cmds, $1) \
    _LT_AC_TAGVAR(hardcode_libdir_flag_spec, $1) \
    _LT_AC_TAGVAR(hardcode_libdir_flag_spec_ld, $1) \
    _LT_AC_TAGVAR(hardcode_libdir_separator, $1) \
    _LT_AC_TAGVAR(hardcode_automatic, $1) \
    _LT_AC_TAGVAR(module_cmds, $1) \
    _LT_AC_TAGVAR(module_expsym_cmds, $1) \
    _LT_AC_TAGVAR(lt_cv_prog_compiler_c_o, $1) \
    _LT_AC_TAGVAR(exclude_expsyms, $1) \
    _LT_AC_TAGVAR(include_expsyms, $1); do

    case $var in
    _LT_AC_TAGVAR(old_archive_cmds, $1) | \
    _LT_AC_TAGVAR(old_archive_from_new_cmds, $1) | \
    _LT_AC_TAGVAR(archive_cmds, $1) | \
    _LT_AC_TAGVAR(archive_expsym_cmds, $1) | \
    _LT_AC_TAGVAR(module_cmds, $1) | \
    _LT_AC_TAGVAR(module_expsym_cmds, $1) | \
    _LT_AC_TAGVAR(old_archive_from_expsyms_cmds, $1) | \
    _LT_AC_TAGVAR(export_symbols_cmds, $1) | \
    extract_expsyms_cmds | reload_cmds | finish_cmds | \
    postinstall_cmds | postuninstall_cmds | \
    old_postinstall_cmds | old_postuninstall_cmds | \
    sys_lib_search_path_spec | sys_lib_dlsearch_path_spec)
      # Double-quote double-evaled strings.
      eval "lt_$var=\\\"\`\$echo \"X\$$var\" | \$Xsed -e \"\$double_quote_subst\" -e \"\$sed_quote_subst\" -e \"\$delay_variable_subst\"\`\\\""
      ;;
    *)
      eval "lt_$var=\\\"\`\$echo \"X\$$var\" | \$Xsed -e \"\$sed_quote_subst\"\`\\\""
      ;;
    esac
  done

  case $lt_echo in
  *'\[$]0 --fallback-echo"')
    lt_echo=`$echo "X$lt_echo" | $Xsed -e 's/\\\\\\\[$]0 --fallback-echo"[$]/[$]0 --fallback-echo"/'`
    ;;
  esac

ifelse([$1], [],
  [cfgfile="${ofile}T"
  trap "$rm \"$cfgfile\"; exit 1" 1 2 15
  $rm -f "$cfgfile"
  AC_MSG_NOTICE([creating $ofile])],
  [cfgfile="$ofile"])

  cat <<__EOF__ >> "$cfgfile"
ifelse([$1], [],
[#! $SHELL

# `$echo "$cfgfile" | sed 's%^.*/%%'` - Provide generalized library-building support services.
# Generated automatically by $PROGRAM (GNU $PACKAGE $VERSION$TIMESTAMP)
# NOTE: Changes made to this file will be lost: look at ltmain.sh.
#
# Copyright (C) 1996, 1997, 1998, 1999, 2000, 2001
# Free Software Foundation, Inc.
#
# This file is part of GNU Libtool:
# Originally by Gordon Matzigkeit <gord@gnu.ai.mit.edu>, 1996
#
# This program is free software; you can redistribute it and/or modify
# it under the terms of the GNU General Public License as published by
# the Free Software Foundation; either version 2 of the License, or
# (at your option) any later version.
#
# This program is distributed in the hope that it will be useful, but
# WITHOUT ANY WARRANTY; without even the implied warranty of
# MERCHANTABILITY or FITNESS FOR A PARTICULAR PURPOSE.  See the GNU
# General Public License for more details.
#
# You should have received a copy of the GNU General Public License
# along with this program; if not, write to the Free Software
# Foundation, Inc., 51 Franklin Street, Fifth Floor, Boston, MA 02110-1301, USA.
#
# As a special exception to the GNU General Public License, if you
# distribute this file as part of a program that contains a
# configuration script generated by Autoconf, you may include it under
# the same distribution terms that you use for the rest of that program.

# A sed program that does not truncate output.
SED=$lt_SED

# Sed that helps us avoid accidentally triggering echo(1) options like -n.
Xsed="$SED -e 1s/^X//"

# The HP-UX ksh and POSIX shell print the target directory to stdout
# if CDPATH is set.
(unset CDPATH) >/dev/null 2>&1 && unset CDPATH

# The names of the tagged configurations supported by this script.
available_tags=

# ### BEGIN LIBTOOL CONFIG],
[# ### BEGIN LIBTOOL TAG CONFIG: $tagname])

# Libtool was configured on host `(hostname || uname -n) 2>/dev/null | sed 1q`:

# Shell to use when invoking shell scripts.
SHELL=$lt_SHELL

# Whether or not to build shared libraries.
build_libtool_libs=$enable_shared

# Whether or not to build static libraries.
build_old_libs=$enable_static

# Whether or not to add -lc for building shared libraries.
build_libtool_need_lc=$_LT_AC_TAGVAR(archive_cmds_need_lc, $1)

# Whether or not to disallow shared libs when runtime libs are static
allow_libtool_libs_with_static_runtimes=$_LT_AC_TAGVAR(enable_shared_with_static_runtimes, $1)

# Whether or not to optimize for fast installation.
fast_install=$enable_fast_install

# The host system.
host_alias=$host_alias
host=$host
host_os=$host_os

# The build system.
build_alias=$build_alias
build=$build
build_os=$build_os

# An echo program that does not interpret backslashes.
echo=$lt_echo

# The archiver.
AR=$lt_AR
AR_FLAGS=$lt_AR_FLAGS

# A C compiler.
LTCC=$lt_LTCC

# LTCC compiler flags.
LTCFLAGS=$lt_LTCFLAGS

# A language-specific compiler.
CC=$lt_[]_LT_AC_TAGVAR(compiler, $1)

# Is the compiler the GNU C compiler?
with_gcc=$_LT_AC_TAGVAR(GCC, $1)

# An ERE matcher.
EGREP=$lt_EGREP

# The linker used to build libraries.
LD=$lt_[]_LT_AC_TAGVAR(LD, $1)

# Whether we need hard or soft links.
LN_S=$lt_LN_S

# A BSD-compatible nm program.
NM=$lt_NM

# A symbol stripping program
STRIP=$lt_STRIP

# Used to examine libraries when file_magic_cmd begins "file"
MAGIC_CMD=$MAGIC_CMD

# Used on cygwin: DLL creation program.
DLLTOOL="$DLLTOOL"

# Used on cygwin: object dumper.
OBJDUMP="$OBJDUMP"

# Used on cygwin: assembler.
AS="$AS"

# The name of the directory that contains temporary libtool files.
objdir=$objdir

# How to create reloadable object files.
reload_flag=$lt_reload_flag
reload_cmds=$lt_reload_cmds

# How to pass a linker flag through the compiler.
wl=$lt_[]_LT_AC_TAGVAR(lt_prog_compiler_wl, $1)

# Object file suffix (normally "o").
objext="$ac_objext"

# Old archive suffix (normally "a").
libext="$libext"

# Shared library suffix (normally ".so").
shrext_cmds='$shrext_cmds'

# Executable file suffix (normally "").
exeext="$exeext"

# Additional compiler flags for building library objects.
pic_flag=$lt_[]_LT_AC_TAGVAR(lt_prog_compiler_pic, $1)
pic_mode=$pic_mode

# What is the maximum length of a command?
max_cmd_len=$lt_cv_sys_max_cmd_len

# Does compiler simultaneously support -c and -o options?
compiler_c_o=$lt_[]_LT_AC_TAGVAR(lt_cv_prog_compiler_c_o, $1)

# Must we lock files when doing compilation?
need_locks=$lt_need_locks

# Do we need the lib prefix for modules?
need_lib_prefix=$need_lib_prefix

# Do we need a version for libraries?
need_version=$need_version

# Whether dlopen is supported.
dlopen_support=$enable_dlopen

# Whether dlopen of programs is supported.
dlopen_self=$enable_dlopen_self

# Whether dlopen of statically linked programs is supported.
dlopen_self_static=$enable_dlopen_self_static

# Compiler flag to prevent dynamic linking.
link_static_flag=$lt_[]_LT_AC_TAGVAR(lt_prog_compiler_static, $1)

# Compiler flag to turn off builtin functions.
no_builtin_flag=$lt_[]_LT_AC_TAGVAR(lt_prog_compiler_no_builtin_flag, $1)

# Compiler flag to allow reflexive dlopens.
export_dynamic_flag_spec=$lt_[]_LT_AC_TAGVAR(export_dynamic_flag_spec, $1)

# Compiler flag to generate shared objects directly from archives.
whole_archive_flag_spec=$lt_[]_LT_AC_TAGVAR(whole_archive_flag_spec, $1)

# Compiler flag to generate thread-safe objects.
thread_safe_flag_spec=$lt_[]_LT_AC_TAGVAR(thread_safe_flag_spec, $1)

# Library versioning type.
version_type=$version_type

# Format of library name prefix.
libname_spec=$lt_libname_spec

# List of archive names.  First name is the real one, the rest are links.
# The last name is the one that the linker finds with -lNAME.
library_names_spec=$lt_library_names_spec

# The coded name of the library, if different from the real name.
soname_spec=$lt_soname_spec

# Commands used to build and install an old-style archive.
RANLIB=$lt_RANLIB
old_archive_cmds=$lt_[]_LT_AC_TAGVAR(old_archive_cmds, $1)
old_postinstall_cmds=$lt_old_postinstall_cmds
old_postuninstall_cmds=$lt_old_postuninstall_cmds

# Create an old-style archive from a shared archive.
old_archive_from_new_cmds=$lt_[]_LT_AC_TAGVAR(old_archive_from_new_cmds, $1)

# Create a temporary old-style archive to link instead of a shared archive.
old_archive_from_expsyms_cmds=$lt_[]_LT_AC_TAGVAR(old_archive_from_expsyms_cmds, $1)

# Commands used to build and install a shared archive.
archive_cmds=$lt_[]_LT_AC_TAGVAR(archive_cmds, $1)
archive_expsym_cmds=$lt_[]_LT_AC_TAGVAR(archive_expsym_cmds, $1)
postinstall_cmds=$lt_postinstall_cmds
postuninstall_cmds=$lt_postuninstall_cmds

# Commands used to build a loadable module (assumed same as above if empty)
module_cmds=$lt_[]_LT_AC_TAGVAR(module_cmds, $1)
module_expsym_cmds=$lt_[]_LT_AC_TAGVAR(module_expsym_cmds, $1)

# Commands to strip libraries.
old_striplib=$lt_old_striplib
striplib=$lt_striplib

# Dependencies to place before the objects being linked to create a
# shared library.
predep_objects=$lt_[]_LT_AC_TAGVAR(predep_objects, $1)

# Dependencies to place after the objects being linked to create a
# shared library.
postdep_objects=$lt_[]_LT_AC_TAGVAR(postdep_objects, $1)

# Dependencies to place before the objects being linked to create a
# shared library.
predeps=$lt_[]_LT_AC_TAGVAR(predeps, $1)

# Dependencies to place after the objects being linked to create a
# shared library.
postdeps=$lt_[]_LT_AC_TAGVAR(postdeps, $1)

# The library search path used internally by the compiler when linking
# a shared library.
compiler_lib_search_path=$lt_[]_LT_AC_TAGVAR(compiler_lib_search_path, $1)

# Method to check whether dependent libraries are shared objects.
deplibs_check_method=$lt_deplibs_check_method

# Command to use when deplibs_check_method == file_magic.
file_magic_cmd=$lt_file_magic_cmd

# Flag that allows shared libraries with undefined symbols to be built.
allow_undefined_flag=$lt_[]_LT_AC_TAGVAR(allow_undefined_flag, $1)

# Flag that forces no undefined symbols.
no_undefined_flag=$lt_[]_LT_AC_TAGVAR(no_undefined_flag, $1)

# Commands used to finish a libtool library installation in a directory.
finish_cmds=$lt_finish_cmds

# Same as above, but a single script fragment to be evaled but not shown.
finish_eval=$lt_finish_eval

# Take the output of nm and produce a listing of raw symbols and C names.
global_symbol_pipe=$lt_lt_cv_sys_global_symbol_pipe

# Transform the output of nm in a proper C declaration
global_symbol_to_cdecl=$lt_lt_cv_sys_global_symbol_to_cdecl

# Transform the output of nm in a C name address pair
global_symbol_to_c_name_address=$lt_lt_cv_sys_global_symbol_to_c_name_address

# This is the shared library runtime path variable.
runpath_var=$runpath_var

# This is the shared library path variable.
shlibpath_var=$shlibpath_var

# Is shlibpath searched before the hard-coded library search path?
shlibpath_overrides_runpath=$shlibpath_overrides_runpath

# How to hardcode a shared library path into an executable.
hardcode_action=$_LT_AC_TAGVAR(hardcode_action, $1)

# Whether we should hardcode library paths into libraries.
hardcode_into_libs=$hardcode_into_libs

# Flag to hardcode \$libdir into a binary during linking.
# This must work even if \$libdir does not exist.
hardcode_libdir_flag_spec=$lt_[]_LT_AC_TAGVAR(hardcode_libdir_flag_spec, $1)

# If ld is used when linking, flag to hardcode \$libdir into
# a binary during linking. This must work even if \$libdir does
# not exist.
hardcode_libdir_flag_spec_ld=$lt_[]_LT_AC_TAGVAR(hardcode_libdir_flag_spec_ld, $1)

# Whether we need a single -rpath flag with a separated argument.
hardcode_libdir_separator=$lt_[]_LT_AC_TAGVAR(hardcode_libdir_separator, $1)

# Set to yes if using DIR/libNAME${shared_ext} during linking hardcodes DIR into the
# resulting binary.
hardcode_direct=$_LT_AC_TAGVAR(hardcode_direct, $1)

# Set to yes if using the -LDIR flag during linking hardcodes DIR into the
# resulting binary.
hardcode_minus_L=$_LT_AC_TAGVAR(hardcode_minus_L, $1)

# Set to yes if using SHLIBPATH_VAR=DIR during linking hardcodes DIR into
# the resulting binary.
hardcode_shlibpath_var=$_LT_AC_TAGVAR(hardcode_shlibpath_var, $1)

# Set to yes if building a shared library automatically hardcodes DIR into the library
# and all subsequent libraries and executables linked against it.
hardcode_automatic=$_LT_AC_TAGVAR(hardcode_automatic, $1)

# Variables whose values should be saved in libtool wrapper scripts and
# restored at relink time.
variables_saved_for_relink="$variables_saved_for_relink"

# Whether libtool must link a program against all its dependency libraries.
link_all_deplibs=$_LT_AC_TAGVAR(link_all_deplibs, $1)

# Compile-time system search path for libraries
sys_lib_search_path_spec=$lt_sys_lib_search_path_spec

# Run-time system search path for libraries
sys_lib_dlsearch_path_spec=$lt_sys_lib_dlsearch_path_spec

# Fix the shell variable \$srcfile for the compiler.
fix_srcfile_path="$_LT_AC_TAGVAR(fix_srcfile_path, $1)"

# Set to yes if exported symbols are required.
always_export_symbols=$_LT_AC_TAGVAR(always_export_symbols, $1)

# The commands to list exported symbols.
export_symbols_cmds=$lt_[]_LT_AC_TAGVAR(export_symbols_cmds, $1)

# The commands to extract the exported symbol list from a shared archive.
extract_expsyms_cmds=$lt_extract_expsyms_cmds

# Symbols that should not be listed in the preloaded symbols.
exclude_expsyms=$lt_[]_LT_AC_TAGVAR(exclude_expsyms, $1)

# Symbols that must always be exported.
include_expsyms=$lt_[]_LT_AC_TAGVAR(include_expsyms, $1)

ifelse([$1],[],
[# ### END LIBTOOL CONFIG],
[# ### END LIBTOOL TAG CONFIG: $tagname])

__EOF__

ifelse([$1],[], [
  case $host_os in
  aix3*)
    cat <<\EOF >> "$cfgfile"

# AIX sometimes has problems with the GCC collect2 program.  For some
# reason, if we set the COLLECT_NAMES environment variable, the problems
# vanish in a puff of smoke.
if test "X${COLLECT_NAMES+set}" != Xset; then
  COLLECT_NAMES=
  export COLLECT_NAMES
fi
EOF
    ;;
  esac

  # We use sed instead of cat because bash on DJGPP gets confused if
  # if finds mixed CR/LF and LF-only lines.  Since sed operates in
  # text mode, it properly converts lines to CR/LF.  This bash problem
  # is reportedly fixed, but why not run on old versions too?
  sed '$q' "$ltmain" >> "$cfgfile" || (rm -f "$cfgfile"; exit 1)

  mv -f "$cfgfile" "$ofile" || \
    (rm -f "$ofile" && cp "$cfgfile" "$ofile" && rm -f "$cfgfile")
  chmod +x "$ofile"
])
else
  # If there is no Makefile yet, we rely on a make rule to execute
  # `config.status --recheck' to rerun these tests and create the
  # libtool script then.
  ltmain_in=`echo $ltmain | sed -e 's/\.sh$/.in/'`
  if test -f "$ltmain_in"; then
    test -f Makefile && make "$ltmain"
  fi
fi
])# AC_LIBTOOL_CONFIG


# AC_LIBTOOL_PROG_COMPILER_NO_RTTI([TAGNAME])
# -------------------------------------------
AC_DEFUN([AC_LIBTOOL_PROG_COMPILER_NO_RTTI],
[AC_REQUIRE([_LT_AC_SYS_COMPILER])dnl

_LT_AC_TAGVAR(lt_prog_compiler_no_builtin_flag, $1)=

if test "$GCC" = yes; then
  _LT_AC_TAGVAR(lt_prog_compiler_no_builtin_flag, $1)=' -fno-builtin'

  AC_LIBTOOL_COMPILER_OPTION([if $compiler supports -fno-rtti -fno-exceptions],
    lt_cv_prog_compiler_rtti_exceptions,
    [-fno-rtti -fno-exceptions], [],
    [_LT_AC_TAGVAR(lt_prog_compiler_no_builtin_flag, $1)="$_LT_AC_TAGVAR(lt_prog_compiler_no_builtin_flag, $1) -fno-rtti -fno-exceptions"])
fi
])# AC_LIBTOOL_PROG_COMPILER_NO_RTTI


# AC_LIBTOOL_SYS_GLOBAL_SYMBOL_PIPE
# ---------------------------------
AC_DEFUN([AC_LIBTOOL_SYS_GLOBAL_SYMBOL_PIPE],
[AC_REQUIRE([AC_CANONICAL_HOST])
AC_REQUIRE([AC_PROG_NM])
AC_REQUIRE([AC_OBJEXT])
# Check for command to grab the raw symbol name followed by C symbol from nm.
AC_MSG_CHECKING([command to parse $NM output from $compiler object])
AC_CACHE_VAL([lt_cv_sys_global_symbol_pipe],
[
# These are sane defaults that work on at least a few old systems.
# [They come from Ultrix.  What could be older than Ultrix?!! ;)]

# Character class describing NM global symbol codes.
symcode='[[BCDEGRST]]'

# Regexp to match symbols that can be accessed directly from C.
sympat='\([[_A-Za-z]][[_A-Za-z0-9]]*\)'

# Transform an extracted symbol line into a proper C declaration
lt_cv_sys_global_symbol_to_cdecl="sed -n -e 's/^. .* \(.*\)$/extern int \1;/p'"

# Transform an extracted symbol line into symbol name and symbol address
lt_cv_sys_global_symbol_to_c_name_address="sed -n -e 's/^: \([[^ ]]*\) $/  {\\\"\1\\\", (lt_ptr) 0},/p' -e 's/^$symcode \([[^ ]]*\) \([[^ ]]*\)$/  {\"\2\", (lt_ptr) \&\2},/p'"

# Define system-specific variables.
case $host_os in
aix*)
  symcode='[[BCDT]]'
  ;;
cygwin* | mingw* | pw32*)
  symcode='[[ABCDGISTW]]'
  ;;
hpux*) # Its linker distinguishes data from code symbols
  if test "$host_cpu" = ia64; then
    symcode='[[ABCDEGRST]]'
  fi
  lt_cv_sys_global_symbol_to_cdecl="sed -n -e 's/^T .* \(.*\)$/extern int \1();/p' -e 's/^$symcode* .* \(.*\)$/extern char \1;/p'"
  lt_cv_sys_global_symbol_to_c_name_address="sed -n -e 's/^: \([[^ ]]*\) $/  {\\\"\1\\\", (lt_ptr) 0},/p' -e 's/^$symcode* \([[^ ]]*\) \([[^ ]]*\)$/  {\"\2\", (lt_ptr) \&\2},/p'"
  ;;
linux*)
  if test "$host_cpu" = ia64; then
    symcode='[[ABCDGIRSTW]]'
    lt_cv_sys_global_symbol_to_cdecl="sed -n -e 's/^T .* \(.*\)$/extern int \1();/p' -e 's/^$symcode* .* \(.*\)$/extern char \1;/p'"
    lt_cv_sys_global_symbol_to_c_name_address="sed -n -e 's/^: \([[^ ]]*\) $/  {\\\"\1\\\", (lt_ptr) 0},/p' -e 's/^$symcode* \([[^ ]]*\) \([[^ ]]*\)$/  {\"\2\", (lt_ptr) \&\2},/p'"
  fi
  ;;
irix* | nonstopux*)
  symcode='[[BCDEGRST]]'
  ;;
osf*)
  symcode='[[BCDEGQRST]]'
  ;;
solaris*)
  symcode='[[BDRT]]'
  ;;
sco3.2v5*)
  symcode='[[DT]]'
  ;;
sysv4.2uw2*)
  symcode='[[DT]]'
  ;;
sysv5* | sco5v6* | unixware* | OpenUNIX*)
  symcode='[[ABDT]]'
  ;;
sysv4)
  symcode='[[DFNSTU]]'
  ;;
esac

# Handle CRLF in mingw tool chain
opt_cr=
case $build_os in
mingw*)
  opt_cr=`echo 'x\{0,1\}' | tr x '\015'` # option cr in regexp
  ;;
esac

# If we're using GNU nm, then use its standard symbol codes.
case `$NM -V 2>&1` in
*GNU* | *'with BFD'*)
  symcode='[[ABCDGIRSTW]]' ;;
esac

# Try without a prefix undercore, then with it.
for ac_symprfx in "" "_"; do

  # Transform symcode, sympat, and symprfx into a raw symbol and a C symbol.
  symxfrm="\\1 $ac_symprfx\\2 \\2"

  # Write the raw and C identifiers.
  lt_cv_sys_global_symbol_pipe="sed -n -e 's/^.*[[ 	]]\($symcode$symcode*\)[[ 	]][[ 	]]*$ac_symprfx$sympat$opt_cr$/$symxfrm/p'"

  # Check to see that the pipe works correctly.
  pipe_works=no

  rm -f conftest*
  cat > conftest.$ac_ext <<EOF
#ifdef __cplusplus
extern "C" {
#endif
char nm_test_var;
void nm_test_func(){}
#ifdef __cplusplus
}
#endif
int main(){nm_test_var='a';nm_test_func();return(0);}
EOF

  if AC_TRY_EVAL(ac_compile); then
    # Now try to grab the symbols.
    nlist=conftest.nm
    if AC_TRY_EVAL(NM conftest.$ac_objext \| $lt_cv_sys_global_symbol_pipe \> $nlist) && test -s "$nlist"; then
      # Try sorting and uniquifying the output.
      if sort "$nlist" | uniq > "$nlist"T; then
	mv -f "$nlist"T "$nlist"
      else
	rm -f "$nlist"T
      fi

      # Make sure that we snagged all the symbols we need.
      if grep ' nm_test_var$' "$nlist" >/dev/null; then
	if grep ' nm_test_func$' "$nlist" >/dev/null; then
	  cat <<EOF > conftest.$ac_ext
#ifdef __cplusplus
extern "C" {
#endif

EOF
	  # Now generate the symbol file.
	  eval "$lt_cv_sys_global_symbol_to_cdecl"' < "$nlist" | grep -v main >> conftest.$ac_ext'

	  cat <<EOF >> conftest.$ac_ext
#if defined (__STDC__) && __STDC__
# define lt_ptr_t void *
#else
# define lt_ptr_t char *
# define const
#endif

/* The mapping between symbol names and symbols. */
const struct {
  const char *name;
  lt_ptr_t address;
}
lt_preloaded_symbols[[]] =
{
EOF
	  $SED "s/^$symcode$symcode* \(.*\) \(.*\)$/  {\"\2\", (lt_ptr_t) \&\2},/" < "$nlist" | grep -v main >> conftest.$ac_ext
	  cat <<\EOF >> conftest.$ac_ext
  {0, (lt_ptr_t) 0}
};

#ifdef __cplusplus
}
#endif
EOF
	  # Now try linking the two files.
	  mv conftest.$ac_objext conftstm.$ac_objext
	  lt_save_LIBS="$LIBS"
	  lt_save_CFLAGS="$CFLAGS"
	  LIBS="conftstm.$ac_objext"
	  CFLAGS="$CFLAGS$_LT_AC_TAGVAR(lt_prog_compiler_no_builtin_flag, $1)"
	  if AC_TRY_EVAL(ac_link) && test -s conftest${ac_exeext}; then
	    pipe_works=yes
	  fi
	  LIBS="$lt_save_LIBS"
	  CFLAGS="$lt_save_CFLAGS"
	else
	  echo "cannot find nm_test_func in $nlist" >&AS_MESSAGE_LOG_FD
	fi
      else
	echo "cannot find nm_test_var in $nlist" >&AS_MESSAGE_LOG_FD
      fi
    else
      echo "cannot run $lt_cv_sys_global_symbol_pipe" >&AS_MESSAGE_LOG_FD
    fi
  else
    echo "$progname: failed program was:" >&AS_MESSAGE_LOG_FD
    cat conftest.$ac_ext >&5
  fi
  rm -f conftest* conftst*

  # Do not use the global_symbol_pipe unless it works.
  if test "$pipe_works" = yes; then
    break
  else
    lt_cv_sys_global_symbol_pipe=
  fi
done
])
if test -z "$lt_cv_sys_global_symbol_pipe"; then
  lt_cv_sys_global_symbol_to_cdecl=
fi
if test -z "$lt_cv_sys_global_symbol_pipe$lt_cv_sys_global_symbol_to_cdecl"; then
  AC_MSG_RESULT(failed)
else
  AC_MSG_RESULT(ok)
fi
]) # AC_LIBTOOL_SYS_GLOBAL_SYMBOL_PIPE


# AC_LIBTOOL_PROG_COMPILER_PIC([TAGNAME])
# ---------------------------------------
AC_DEFUN([AC_LIBTOOL_PROG_COMPILER_PIC],
[_LT_AC_TAGVAR(lt_prog_compiler_wl, $1)=
_LT_AC_TAGVAR(lt_prog_compiler_pic, $1)=
_LT_AC_TAGVAR(lt_prog_compiler_static, $1)=

AC_MSG_CHECKING([for $compiler option to produce PIC])
 ifelse([$1],[CXX],[
  # C++ specific cases for pic, static, wl, etc.
  if test "$GXX" = yes; then
    _LT_AC_TAGVAR(lt_prog_compiler_wl, $1)='-Wl,'
    _LT_AC_TAGVAR(lt_prog_compiler_static, $1)='-static'

    case $host_os in
    aix*)
      # All AIX code is PIC.
      if test "$host_cpu" = ia64; then
	# AIX 5 now supports IA64 processor
	_LT_AC_TAGVAR(lt_prog_compiler_static, $1)='-Bstatic'
      fi
      ;;
    amigaos*)
      # FIXME: we need at least 68020 code to build shared libraries, but
      # adding the `-m68020' flag to GCC prevents building anything better,
      # like `-m68040'.
      _LT_AC_TAGVAR(lt_prog_compiler_pic, $1)='-m68020 -resident32 -malways-restore-a4'
      ;;
    beos* | cygwin* | irix5* | irix6* | nonstopux* | osf3* | osf4* | osf5*)
      # PIC is the default for these OSes.
      ;;
    mingw* | os2* | pw32*)
      # This hack is so that the source file can tell whether it is being
      # built for inclusion in a dll (and should export symbols for example).
      _LT_AC_TAGVAR(lt_prog_compiler_pic, $1)='-DDLL_EXPORT'
      ;;
    darwin* | rhapsody*)
      # PIC is the default on this platform
      # Common symbols not allowed in MH_DYLIB files
      _LT_AC_TAGVAR(lt_prog_compiler_pic, $1)='-fno-common'
      ;;
    *djgpp*)
      # DJGPP does not support shared libraries at all
      _LT_AC_TAGVAR(lt_prog_compiler_pic, $1)=
      ;;
    interix3*)
      # Interix 3.x gcc -fpic/-fPIC options generate broken code.
      # Instead, we relocate shared libraries at runtime.
      ;;
    sysv4*MP*)
      if test -d /usr/nec; then
	_LT_AC_TAGVAR(lt_prog_compiler_pic, $1)=-Kconform_pic
      fi
      ;;
    hpux*)
      # PIC is the default for IA64 HP-UX and 64-bit HP-UX, but
      # not for PA HP-UX.
      case $host_cpu in
      hppa*64*|ia64*)
	;;
      *)
	_LT_AC_TAGVAR(lt_prog_compiler_pic, $1)='-fPIC'
	;;
      esac
      ;;
    *)
      _LT_AC_TAGVAR(lt_prog_compiler_pic, $1)='-fPIC'
      ;;
    esac
  else
    case $host_os in
      aix4* | aix5*)
	# All AIX code is PIC.
	if test "$host_cpu" = ia64; then
	  # AIX 5 now supports IA64 processor
	  _LT_AC_TAGVAR(lt_prog_compiler_static, $1)='-Bstatic'
	else
	  _LT_AC_TAGVAR(lt_prog_compiler_static, $1)='-bnso -bI:/lib/syscalls.exp'
	fi
	;;
      chorus*)
	case $cc_basename in
	cxch68*)
	  # Green Hills C++ Compiler
	  # _LT_AC_TAGVAR(lt_prog_compiler_static, $1)="--no_auto_instantiation -u __main -u __premain -u _abort -r $COOL_DIR/lib/libOrb.a $MVME_DIR/lib/CC/libC.a $MVME_DIR/lib/classix/libcx.s.a"
	  ;;
	esac
	;;
       darwin*)
         # PIC is the default on this platform
         # Common symbols not allowed in MH_DYLIB files
         case $cc_basename in
           xlc*)
           _LT_AC_TAGVAR(lt_prog_compiler_pic, $1)='-qnocommon'
           _LT_AC_TAGVAR(lt_prog_compiler_wl, $1)='-Wl,'
           ;;
         esac
       ;;
      dgux*)
	case $cc_basename in
	  ec++*)
	    _LT_AC_TAGVAR(lt_prog_compiler_pic, $1)='-KPIC'
	    ;;
	  ghcx*)
	    # Green Hills C++ Compiler
	    _LT_AC_TAGVAR(lt_prog_compiler_pic, $1)='-pic'
	    ;;
	  *)
	    ;;
	esac
	;;
      freebsd* | kfreebsd*-gnu | dragonfly*)
	# FreeBSD uses GNU C++
	;;
      hpux9* | hpux10* | hpux11*)
	case $cc_basename in
	  CC*)
	    _LT_AC_TAGVAR(lt_prog_compiler_wl, $1)='-Wl,'
	    _LT_AC_TAGVAR(lt_prog_compiler_static, $1)='${wl}-a ${wl}archive'
	    if test "$host_cpu" != ia64; then
	      _LT_AC_TAGVAR(lt_prog_compiler_pic, $1)='+Z'
	    fi
	    ;;
	  aCC*)
	    _LT_AC_TAGVAR(lt_prog_compiler_wl, $1)='-Wl,'
	    _LT_AC_TAGVAR(lt_prog_compiler_static, $1)='${wl}-a ${wl}archive'
	    case $host_cpu in
	    hppa*64*|ia64*)
	      # +Z the default
	      ;;
	    *)
	      _LT_AC_TAGVAR(lt_prog_compiler_pic, $1)='+Z'
	      ;;
	    esac
	    ;;
	  *)
	    ;;
	esac
	;;
      interix*)
	# This is c89, which is MS Visual C++ (no shared libs)
	# Anyone wants to do a port?
	;;
      irix5* | irix6* | nonstopux*)
	case $cc_basename in
	  CC*)
	    _LT_AC_TAGVAR(lt_prog_compiler_wl, $1)='-Wl,'
	    _LT_AC_TAGVAR(lt_prog_compiler_static, $1)='-non_shared'
	    # CC pic flag -KPIC is the default.
	    ;;
	  *)
	    ;;
	esac
	;;
      linux*)
	case $cc_basename in
	  KCC*)
	    # KAI C++ Compiler
	    _LT_AC_TAGVAR(lt_prog_compiler_wl, $1)='--backend -Wl,'
	    _LT_AC_TAGVAR(lt_prog_compiler_pic, $1)='-fPIC'
	    ;;
	  icpc* | ecpc*)
	    # Intel C++
	    _LT_AC_TAGVAR(lt_prog_compiler_wl, $1)='-Wl,'
	    _LT_AC_TAGVAR(lt_prog_compiler_pic, $1)='-KPIC'
	    _LT_AC_TAGVAR(lt_prog_compiler_static, $1)='-static'
	    ;;
	  pgCC*)
	    # Portland Group C++ compiler.
	    _LT_AC_TAGVAR(lt_prog_compiler_wl, $1)='-Wl,'
	    _LT_AC_TAGVAR(lt_prog_compiler_pic, $1)='-fpic'
	    _LT_AC_TAGVAR(lt_prog_compiler_static, $1)='-Bstatic'
	    ;;
	  cxx*)
	    # Compaq C++
	    # Make sure the PIC flag is empty.  It appears that all Alpha
	    # Linux and Compaq Tru64 Unix objects are PIC.
	    _LT_AC_TAGVAR(lt_prog_compiler_pic, $1)=
	    _LT_AC_TAGVAR(lt_prog_compiler_static, $1)='-non_shared'
	    ;;
	  *)
	    ;;
	esac
	;;
      lynxos*)
	;;
      m88k*)
	;;
      mvs*)
	case $cc_basename in
	  cxx*)
	    _LT_AC_TAGVAR(lt_prog_compiler_pic, $1)='-W c,exportall'
	    ;;
	  *)
	    ;;
	esac
	;;
      netbsd*)
	;;
      osf3* | osf4* | osf5*)
	case $cc_basename in
	  KCC*)
	    _LT_AC_TAGVAR(lt_prog_compiler_wl, $1)='--backend -Wl,'
	    ;;
	  RCC*)
	    # Rational C++ 2.4.1
	    _LT_AC_TAGVAR(lt_prog_compiler_pic, $1)='-pic'
	    ;;
	  cxx*)
	    # Digital/Compaq C++
	    _LT_AC_TAGVAR(lt_prog_compiler_wl, $1)='-Wl,'
	    # Make sure the PIC flag is empty.  It appears that all Alpha
	    # Linux and Compaq Tru64 Unix objects are PIC.
	    _LT_AC_TAGVAR(lt_prog_compiler_pic, $1)=
	    _LT_AC_TAGVAR(lt_prog_compiler_static, $1)='-non_shared'
	    ;;
	  *)
	    ;;
	esac
	;;
      psos*)
	;;
      solaris*)
	case $cc_basename in
	  CC*)
	    # Sun C++ 4.2, 5.x and Centerline C++
	    _LT_AC_TAGVAR(lt_prog_compiler_pic, $1)='-KPIC'
	    _LT_AC_TAGVAR(lt_prog_compiler_static, $1)='-Bstatic'
	    _LT_AC_TAGVAR(lt_prog_compiler_wl, $1)='-Qoption ld '
	    ;;
	  gcx*)
	    # Green Hills C++ Compiler
	    _LT_AC_TAGVAR(lt_prog_compiler_pic, $1)='-PIC'
	    ;;
	  *)
	    ;;
	esac
	;;
      sunos4*)
	case $cc_basename in
	  CC*)
	    # Sun C++ 4.x
	    _LT_AC_TAGVAR(lt_prog_compiler_pic, $1)='-pic'
	    _LT_AC_TAGVAR(lt_prog_compiler_static, $1)='-Bstatic'
	    ;;
	  lcc*)
	    # Lucid
	    _LT_AC_TAGVAR(lt_prog_compiler_pic, $1)='-pic'
	    ;;
	  *)
	    ;;
	esac
	;;
      tandem*)
	case $cc_basename in
	  NCC*)
	    # NonStop-UX NCC 3.20
	    _LT_AC_TAGVAR(lt_prog_compiler_pic, $1)='-KPIC'
	    ;;
	  *)
	    ;;
	esac
	;;
      sysv5* | unixware* | sco3.2v5* | sco5v6* | OpenUNIX*)
	case $cc_basename in
	  CC*)
	    _LT_AC_TAGVAR(lt_prog_compiler_wl, $1)='-Wl,'
	    _LT_AC_TAGVAR(lt_prog_compiler_pic, $1)='-KPIC'
	    _LT_AC_TAGVAR(lt_prog_compiler_static, $1)='-Bstatic'
	    ;;
	esac
	;;
      vxworks*)
	;;
      *)
	_LT_AC_TAGVAR(lt_prog_compiler_can_build_shared, $1)=no
	;;
    esac
  fi
],
[
  if test "$GCC" = yes; then
    _LT_AC_TAGVAR(lt_prog_compiler_wl, $1)='-Wl,'
    _LT_AC_TAGVAR(lt_prog_compiler_static, $1)='-static'

    case $host_os in
      aix*)
      # All AIX code is PIC.
      if test "$host_cpu" = ia64; then
	# AIX 5 now supports IA64 processor
	_LT_AC_TAGVAR(lt_prog_compiler_static, $1)='-Bstatic'
      fi
      ;;

    amigaos*)
      # FIXME: we need at least 68020 code to build shared libraries, but
      # adding the `-m68020' flag to GCC prevents building anything better,
      # like `-m68040'.
      _LT_AC_TAGVAR(lt_prog_compiler_pic, $1)='-m68020 -resident32 -malways-restore-a4'
      ;;

    beos* | cygwin* | irix5* | irix6* | nonstopux* | osf3* | osf4* | osf5*)
      # PIC is the default for these OSes.
      ;;

    mingw* | pw32* | os2*)
      # This hack is so that the source file can tell whether it is being
      # built for inclusion in a dll (and should export symbols for example).
      _LT_AC_TAGVAR(lt_prog_compiler_pic, $1)='-DDLL_EXPORT'
      ;;

    darwin* | rhapsody*)
      # PIC is the default on this platform
      # Common symbols not allowed in MH_DYLIB files
      _LT_AC_TAGVAR(lt_prog_compiler_pic, $1)='-fno-common'
      ;;

    interix3*)
      # Interix 3.x gcc -fpic/-fPIC options generate broken code.
      # Instead, we relocate shared libraries at runtime.
      ;;

    msdosdjgpp*)
      # Just because we use GCC doesn't mean we suddenly get shared libraries
      # on systems that don't support them.
      _LT_AC_TAGVAR(lt_prog_compiler_can_build_shared, $1)=no
      enable_shared=no
      ;;

    sysv4*MP*)
      if test -d /usr/nec; then
	_LT_AC_TAGVAR(lt_prog_compiler_pic, $1)=-Kconform_pic
      fi
      ;;

    hpux*)
      # PIC is the default for IA64 HP-UX and 64-bit HP-UX, but
      # not for PA HP-UX.
      case $host_cpu in
      hppa*64*|ia64*)
	# +Z the default
	;;
      *)
	_LT_AC_TAGVAR(lt_prog_compiler_pic, $1)='-fPIC'
	;;
      esac
      ;;

    *)
      _LT_AC_TAGVAR(lt_prog_compiler_pic, $1)='-fPIC'
      ;;
    esac
  else
    # PORTME Check for flag to pass linker flags through the system compiler.
    case $host_os in
    aix*)
      _LT_AC_TAGVAR(lt_prog_compiler_wl, $1)='-Wl,'
      if test "$host_cpu" = ia64; then
	# AIX 5 now supports IA64 processor
	_LT_AC_TAGVAR(lt_prog_compiler_static, $1)='-Bstatic'
      else
	_LT_AC_TAGVAR(lt_prog_compiler_static, $1)='-bnso -bI:/lib/syscalls.exp'
      fi
      ;;
      darwin*)
        # PIC is the default on this platform
        # Common symbols not allowed in MH_DYLIB files
       case $cc_basename in
         xlc*)
         _LT_AC_TAGVAR(lt_prog_compiler_pic, $1)='-qnocommon'
         _LT_AC_TAGVAR(lt_prog_compiler_wl, $1)='-Wl,'
         ;;
       esac
       ;;

    mingw* | pw32* | os2*)
      # This hack is so that the source file can tell whether it is being
      # built for inclusion in a dll (and should export symbols for example).
      _LT_AC_TAGVAR(lt_prog_compiler_pic, $1)='-DDLL_EXPORT'
      ;;

    hpux9* | hpux10* | hpux11*)
      _LT_AC_TAGVAR(lt_prog_compiler_wl, $1)='-Wl,'
      # PIC is the default for IA64 HP-UX and 64-bit HP-UX, but
      # not for PA HP-UX.
      case $host_cpu in
      hppa*64*|ia64*)
	# +Z the default
	;;
      *)
	_LT_AC_TAGVAR(lt_prog_compiler_pic, $1)='+Z'
	;;
      esac
      # Is there a better lt_prog_compiler_static that works with the bundled CC?
      _LT_AC_TAGVAR(lt_prog_compiler_static, $1)='${wl}-a ${wl}archive'
      ;;

    irix5* | irix6* | nonstopux*)
      _LT_AC_TAGVAR(lt_prog_compiler_wl, $1)='-Wl,'
      # PIC (with -KPIC) is the default.
      _LT_AC_TAGVAR(lt_prog_compiler_static, $1)='-non_shared'
      ;;

    newsos6)
      _LT_AC_TAGVAR(lt_prog_compiler_pic, $1)='-KPIC'
      _LT_AC_TAGVAR(lt_prog_compiler_static, $1)='-Bstatic'
      ;;

    linux*)
      case $cc_basename in
      icc* | ecc*)
	_LT_AC_TAGVAR(lt_prog_compiler_wl, $1)='-Wl,'
	_LT_AC_TAGVAR(lt_prog_compiler_pic, $1)='-KPIC'
	_LT_AC_TAGVAR(lt_prog_compiler_static, $1)='-static'
        ;;
      pgcc* | pgf77* | pgf90* | pgf95*)
        # Portland Group compilers (*not* the Pentium gcc compiler,
	# which looks to be a dead project)
	_LT_AC_TAGVAR(lt_prog_compiler_wl, $1)='-Wl,'
	_LT_AC_TAGVAR(lt_prog_compiler_pic, $1)='-fpic'
	_LT_AC_TAGVAR(lt_prog_compiler_static, $1)='-Bstatic'
        ;;
      ccc*)
        _LT_AC_TAGVAR(lt_prog_compiler_wl, $1)='-Wl,'
        # All Alpha code is PIC.
        _LT_AC_TAGVAR(lt_prog_compiler_static, $1)='-non_shared'
        ;;
      esac
      ;;

    osf3* | osf4* | osf5*)
      _LT_AC_TAGVAR(lt_prog_compiler_wl, $1)='-Wl,'
      # All OSF/1 code is PIC.
      _LT_AC_TAGVAR(lt_prog_compiler_static, $1)='-non_shared'
      ;;

    solaris*)
      _LT_AC_TAGVAR(lt_prog_compiler_pic, $1)='-KPIC'
      _LT_AC_TAGVAR(lt_prog_compiler_static, $1)='-Bstatic'
      case $cc_basename in
      f77* | f90* | f95*)
	_LT_AC_TAGVAR(lt_prog_compiler_wl, $1)='-Qoption ld ';;
      *)
	_LT_AC_TAGVAR(lt_prog_compiler_wl, $1)='-Wl,';;
      esac
      ;;

    sunos4*)
      _LT_AC_TAGVAR(lt_prog_compiler_wl, $1)='-Qoption ld '
      _LT_AC_TAGVAR(lt_prog_compiler_pic, $1)='-PIC'
      _LT_AC_TAGVAR(lt_prog_compiler_static, $1)='-Bstatic'
      ;;

    sysv4 | sysv4.2uw2* | sysv4.3*)
      _LT_AC_TAGVAR(lt_prog_compiler_wl, $1)='-Wl,'
      _LT_AC_TAGVAR(lt_prog_compiler_pic, $1)='-KPIC'
      _LT_AC_TAGVAR(lt_prog_compiler_static, $1)='-Bstatic'
      ;;

    sysv4*MP*)
      if test -d /usr/nec ;then
	_LT_AC_TAGVAR(lt_prog_compiler_pic, $1)='-Kconform_pic'
	_LT_AC_TAGVAR(lt_prog_compiler_static, $1)='-Bstatic'
      fi
      ;;

    sysv5* | unixware* | sco3.2v5* | sco5v6* | OpenUNIX*)
      _LT_AC_TAGVAR(lt_prog_compiler_wl, $1)='-Wl,'
      _LT_AC_TAGVAR(lt_prog_compiler_pic, $1)='-KPIC'
      _LT_AC_TAGVAR(lt_prog_compiler_static, $1)='-Bstatic'
      ;;

    unicos*)
      _LT_AC_TAGVAR(lt_prog_compiler_wl, $1)='-Wl,'
      _LT_AC_TAGVAR(lt_prog_compiler_can_build_shared, $1)=no
      ;;

    uts4*)
      _LT_AC_TAGVAR(lt_prog_compiler_pic, $1)='-pic'
      _LT_AC_TAGVAR(lt_prog_compiler_static, $1)='-Bstatic'
      ;;

    *)
      _LT_AC_TAGVAR(lt_prog_compiler_can_build_shared, $1)=no
      ;;
    esac
  fi
])
AC_MSG_RESULT([$_LT_AC_TAGVAR(lt_prog_compiler_pic, $1)])

#
# Check to make sure the PIC flag actually works.
#
if test -n "$_LT_AC_TAGVAR(lt_prog_compiler_pic, $1)"; then
  AC_LIBTOOL_COMPILER_OPTION([if $compiler PIC flag $_LT_AC_TAGVAR(lt_prog_compiler_pic, $1) works],
    _LT_AC_TAGVAR(lt_prog_compiler_pic_works, $1),
    [$_LT_AC_TAGVAR(lt_prog_compiler_pic, $1)ifelse([$1],[],[ -DPIC],[ifelse([$1],[CXX],[ -DPIC],[])])], [],
    [case $_LT_AC_TAGVAR(lt_prog_compiler_pic, $1) in
     "" | " "*) ;;
     *) _LT_AC_TAGVAR(lt_prog_compiler_pic, $1)=" $_LT_AC_TAGVAR(lt_prog_compiler_pic, $1)" ;;
     esac],
    [_LT_AC_TAGVAR(lt_prog_compiler_pic, $1)=
     _LT_AC_TAGVAR(lt_prog_compiler_can_build_shared, $1)=no])
fi
case $host_os in
  # For platforms which do not support PIC, -DPIC is meaningless:
  *djgpp*)
    _LT_AC_TAGVAR(lt_prog_compiler_pic, $1)=
    ;;
  *)
    _LT_AC_TAGVAR(lt_prog_compiler_pic, $1)="$_LT_AC_TAGVAR(lt_prog_compiler_pic, $1)ifelse([$1],[],[ -DPIC],[ifelse([$1],[CXX],[ -DPIC],[])])"
    ;;
esac

#
# Check to make sure the static flag actually works.
#
wl=$_LT_AC_TAGVAR(lt_prog_compiler_wl, $1) eval lt_tmp_static_flag=\"$_LT_AC_TAGVAR(lt_prog_compiler_static, $1)\"
AC_LIBTOOL_LINKER_OPTION([if $compiler static flag $lt_tmp_static_flag works],
  _LT_AC_TAGVAR(lt_prog_compiler_static_works, $1),
  $lt_tmp_static_flag,
  [],
  [_LT_AC_TAGVAR(lt_prog_compiler_static, $1)=])
])


# AC_LIBTOOL_PROG_LD_SHLIBS([TAGNAME])
# ------------------------------------
# See if the linker supports building shared libraries.
AC_DEFUN([AC_LIBTOOL_PROG_LD_SHLIBS],
[AC_MSG_CHECKING([whether the $compiler linker ($LD) supports shared libraries])
ifelse([$1],[CXX],[
  _LT_AC_TAGVAR(export_symbols_cmds, $1)='$NM $libobjs $convenience | $global_symbol_pipe | $SED '\''s/.* //'\'' | sort | uniq > $export_symbols'
  case $host_os in
  aix4* | aix5*)
    # If we're using GNU nm, then we don't want the "-C" option.
    # -C means demangle to AIX nm, but means don't demangle with GNU nm
    if $NM -V 2>&1 | grep 'GNU' > /dev/null; then
      _LT_AC_TAGVAR(export_symbols_cmds, $1)='$NM -Bpg $libobjs $convenience | awk '\''{ if (((\[$]2 == "T") || (\[$]2 == "D") || (\[$]2 == "B")) && ([substr](\[$]3,1,1) != ".")) { print \[$]3 } }'\'' | sort -u > $export_symbols'
    else
      _LT_AC_TAGVAR(export_symbols_cmds, $1)='$NM -BCpg $libobjs $convenience | awk '\''{ if (((\[$]2 == "T") || (\[$]2 == "D") || (\[$]2 == "B")) && ([substr](\[$]3,1,1) != ".")) { print \[$]3 } }'\'' | sort -u > $export_symbols'
    fi
    ;;
  pw32*)
    _LT_AC_TAGVAR(export_symbols_cmds, $1)="$ltdll_cmds"
  ;;
  cygwin* | mingw*)
    _LT_AC_TAGVAR(export_symbols_cmds, $1)='$NM $libobjs $convenience | $global_symbol_pipe | $SED -e '\''/^[[BCDGRS]] /s/.* \([[^ ]]*\)/\1 DATA/;/^.* __nm__/s/^.* __nm__\([[^ ]]*\) [[^ ]]*/\1 DATA/;/^I /d;/^[[AITW]] /s/.* //'\'' | sort | uniq > $export_symbols'
  ;;
  *)
    _LT_AC_TAGVAR(export_symbols_cmds, $1)='$NM $libobjs $convenience | $global_symbol_pipe | $SED '\''s/.* //'\'' | sort | uniq > $export_symbols'
  ;;
  esac
],[
  runpath_var=
  _LT_AC_TAGVAR(allow_undefined_flag, $1)=
  _LT_AC_TAGVAR(enable_shared_with_static_runtimes, $1)=no
  _LT_AC_TAGVAR(archive_cmds, $1)=
  _LT_AC_TAGVAR(archive_expsym_cmds, $1)=
  _LT_AC_TAGVAR(old_archive_From_new_cmds, $1)=
  _LT_AC_TAGVAR(old_archive_from_expsyms_cmds, $1)=
  _LT_AC_TAGVAR(export_dynamic_flag_spec, $1)=
  _LT_AC_TAGVAR(whole_archive_flag_spec, $1)=
  _LT_AC_TAGVAR(thread_safe_flag_spec, $1)=
  _LT_AC_TAGVAR(hardcode_libdir_flag_spec, $1)=
  _LT_AC_TAGVAR(hardcode_libdir_flag_spec_ld, $1)=
  _LT_AC_TAGVAR(hardcode_libdir_separator, $1)=
  _LT_AC_TAGVAR(hardcode_direct, $1)=no
  _LT_AC_TAGVAR(hardcode_minus_L, $1)=no
  _LT_AC_TAGVAR(hardcode_shlibpath_var, $1)=unsupported
  _LT_AC_TAGVAR(link_all_deplibs, $1)=unknown
  _LT_AC_TAGVAR(hardcode_automatic, $1)=no
  _LT_AC_TAGVAR(module_cmds, $1)=
  _LT_AC_TAGVAR(module_expsym_cmds, $1)=
  _LT_AC_TAGVAR(always_export_symbols, $1)=no
  _LT_AC_TAGVAR(export_symbols_cmds, $1)='$NM $libobjs $convenience | $global_symbol_pipe | $SED '\''s/.* //'\'' | sort | uniq > $export_symbols'
  # include_expsyms should be a list of space-separated symbols to be *always*
  # included in the symbol list
  _LT_AC_TAGVAR(include_expsyms, $1)=
  # exclude_expsyms can be an extended regexp of symbols to exclude
  # it will be wrapped by ` (' and `)$', so one must not match beginning or
  # end of line.  Example: `a|bc|.*d.*' will exclude the symbols `a' and `bc',
  # as well as any symbol that contains `d'.
  _LT_AC_TAGVAR(exclude_expsyms, $1)="_GLOBAL_OFFSET_TABLE_"
  # Although _GLOBAL_OFFSET_TABLE_ is a valid symbol C name, most a.out
  # platforms (ab)use it in PIC code, but their linkers get confused if
  # the symbol is explicitly referenced.  Since portable code cannot
  # rely on this symbol name, it's probably fine to never include it in
  # preloaded symbol tables.
  extract_expsyms_cmds=
  # Just being paranoid about ensuring that cc_basename is set.
  _LT_CC_BASENAME([$compiler])
  case $host_os in
  cygwin* | mingw* | pw32*)
    # FIXME: the MSVC++ port hasn't been tested in a loooong time
    # When not using gcc, we currently assume that we are using
    # Microsoft Visual C++.
    if test "$GCC" != yes; then
      with_gnu_ld=no
    fi
    ;;
  interix*)
    # we just hope/assume this is gcc and not c89 (= MSVC++)
    with_gnu_ld=yes
    ;;
  openbsd*)
    with_gnu_ld=no
    ;;
  esac

  _LT_AC_TAGVAR(ld_shlibs, $1)=yes
  if test "$with_gnu_ld" = yes; then
    # If archive_cmds runs LD, not CC, wlarc should be empty
    wlarc='${wl}'

    # Set some defaults for GNU ld with shared library support. These
    # are reset later if shared libraries are not supported. Putting them
    # here allows them to be overridden if necessary.
    runpath_var=LD_RUN_PATH
    _LT_AC_TAGVAR(hardcode_libdir_flag_spec, $1)='${wl}--rpath ${wl}$libdir'
    _LT_AC_TAGVAR(export_dynamic_flag_spec, $1)='${wl}--export-dynamic'
    # ancient GNU ld didn't support --whole-archive et. al.
    if $LD --help 2>&1 | grep 'no-whole-archive' > /dev/null; then
	_LT_AC_TAGVAR(whole_archive_flag_spec, $1)="$wlarc"'--whole-archive$convenience '"$wlarc"'--no-whole-archive'
      else
  	_LT_AC_TAGVAR(whole_archive_flag_spec, $1)=
    fi
    supports_anon_versioning=no
    case `$LD -v 2>/dev/null` in
      *\ [[01]].* | *\ 2.[[0-9]].* | *\ 2.10.*) ;; # catch versions < 2.11
      *\ 2.11.93.0.2\ *) supports_anon_versioning=yes ;; # RH7.3 ...
      *\ 2.11.92.0.12\ *) supports_anon_versioning=yes ;; # Mandrake 8.2 ...
      *\ 2.11.*) ;; # other 2.11 versions
      *) supports_anon_versioning=yes ;;
    esac

    # See if GNU ld supports shared libraries.
    case $host_os in
    aix3* | aix4* | aix5*)
      # On AIX/PPC, the GNU linker is very broken
      if test "$host_cpu" != ia64; then
	_LT_AC_TAGVAR(ld_shlibs, $1)=no
	cat <<EOF 1>&2

*** Warning: the GNU linker, at least up to release 2.9.1, is reported
*** to be unable to reliably create shared libraries on AIX.
*** Therefore, libtool is disabling shared libraries support.  If you
*** really care for shared libraries, you may want to modify your PATH
*** so that a non-GNU linker is found, and then restart.

EOF
      fi
      ;;

    amigaos*)
      _LT_AC_TAGVAR(archive_cmds, $1)='$rm $output_objdir/a2ixlibrary.data~$echo "#define NAME $libname" > $output_objdir/a2ixlibrary.data~$echo "#define LIBRARY_ID 1" >> $output_objdir/a2ixlibrary.data~$echo "#define VERSION $major" >> $output_objdir/a2ixlibrary.data~$echo "#define REVISION $revision" >> $output_objdir/a2ixlibrary.data~$AR $AR_FLAGS $lib $libobjs~$RANLIB $lib~(cd $output_objdir && a2ixlibrary -32)'
      _LT_AC_TAGVAR(hardcode_libdir_flag_spec, $1)='-L$libdir'
      _LT_AC_TAGVAR(hardcode_minus_L, $1)=yes

      # Samuel A. Falvo II <kc5tja@dolphin.openprojects.net> reports
      # that the semantics of dynamic libraries on AmigaOS, at least up
      # to version 4, is to share data among multiple programs linked
      # with the same dynamic library.  Since this doesn't match the
      # behavior of shared libraries on other platforms, we can't use
      # them.
      _LT_AC_TAGVAR(ld_shlibs, $1)=no
      ;;

    beos*)
      if $LD --help 2>&1 | grep ': supported targets:.* elf' > /dev/null; then
	_LT_AC_TAGVAR(allow_undefined_flag, $1)=unsupported
	# Joseph Beckenbach <jrb3@best.com> says some releases of gcc
	# support --undefined.  This deserves some investigation.  FIXME
	_LT_AC_TAGVAR(archive_cmds, $1)='$CC -nostart $libobjs $deplibs $compiler_flags ${wl}-soname $wl$soname -o $lib'
      else
	_LT_AC_TAGVAR(ld_shlibs, $1)=no
      fi
      ;;

    cygwin* | mingw* | pw32*)
      # _LT_AC_TAGVAR(hardcode_libdir_flag_spec, $1) is actually meaningless,
      # as there is no search path for DLLs.
      _LT_AC_TAGVAR(hardcode_libdir_flag_spec, $1)='-L$libdir'
      _LT_AC_TAGVAR(allow_undefined_flag, $1)=unsupported
      _LT_AC_TAGVAR(always_export_symbols, $1)=no
      _LT_AC_TAGVAR(enable_shared_with_static_runtimes, $1)=yes
      _LT_AC_TAGVAR(export_symbols_cmds, $1)='$NM $libobjs $convenience | $global_symbol_pipe | $SED -e '\''/^[[BCDGRS]] /s/.* \([[^ ]]*\)/\1 DATA/'\'' | $SED -e '\''/^[[AITW]] /s/.* //'\'' | sort | uniq > $export_symbols'

      if $LD --help 2>&1 | grep 'auto-import' > /dev/null; then
        _LT_AC_TAGVAR(archive_cmds, $1)='$CC -shared $libobjs $deplibs $compiler_flags -o $output_objdir/$soname ${wl}--enable-auto-image-base -Xlinker --out-implib -Xlinker $lib'
	# If the export-symbols file already is a .def file (1st line
	# is EXPORTS), use it as is; otherwise, prepend...
	_LT_AC_TAGVAR(archive_expsym_cmds, $1)='if test "x`$SED 1q $export_symbols`" = xEXPORTS; then
	  cp $export_symbols $output_objdir/$soname.def;
	else
	  echo EXPORTS > $output_objdir/$soname.def;
	  cat $export_symbols >> $output_objdir/$soname.def;
	fi~
	$CC -shared $output_objdir/$soname.def $libobjs $deplibs $compiler_flags -o $output_objdir/$soname ${wl}--enable-auto-image-base -Xlinker --out-implib -Xlinker $lib'
      else
	_LT_AC_TAGVAR(ld_shlibs, $1)=no
      fi
      ;;

    interix3*)
      _LT_AC_TAGVAR(hardcode_direct, $1)=no
      _LT_AC_TAGVAR(hardcode_shlibpath_var, $1)=no
      _LT_AC_TAGVAR(hardcode_libdir_flag_spec, $1)='${wl}-rpath,$libdir'
      _LT_AC_TAGVAR(export_dynamic_flag_spec, $1)='${wl}-E'
      # Hack: On Interix 3.x, we cannot compile PIC because of a broken gcc.
      # Instead, shared libraries are loaded at an image base (0x10000000 by
      # default) and relocated if they conflict, which is a slow very memory
      # consuming and fragmenting process.  To avoid this, we pick a random,
      # 256 KiB-aligned image base between 0x50000000 and 0x6FFC0000 at link
      # time.  Moving up from 0x10000000 also allows more sbrk(2) space.
      _LT_AC_TAGVAR(archive_cmds, $1)='$CC -shared $pic_flag $libobjs $deplibs $compiler_flags ${wl}-h,$soname ${wl}--image-base,`expr ${RANDOM-$$} % 4096 / 2 \* 262144 + 1342177280` -o $lib'
      _LT_AC_TAGVAR(archive_expsym_cmds, $1)='sed "s,^,_," $export_symbols >$output_objdir/$soname.expsym~$CC -shared $pic_flag $libobjs $deplibs $compiler_flags ${wl}-h,$soname ${wl}--retain-symbols-file,$output_objdir/$soname.expsym ${wl}--image-base,`expr ${RANDOM-$$} % 4096 / 2 \* 262144 + 1342177280` -o $lib'
      ;;

    linux*)
      if $LD --help 2>&1 | grep ': supported targets:.* elf' > /dev/null; then
	tmp_addflag=
	case $cc_basename,$host_cpu in
	pgcc*)				# Portland Group C compiler
	  _LT_AC_TAGVAR(whole_archive_flag_spec, $1)='${wl}--whole-archive`for conv in $convenience\"\"; do test  -n \"$conv\" && new_convenience=\"$new_convenience,$conv\"; done; $echo \"$new_convenience\"` ${wl}--no-whole-archive'
	  tmp_addflag=' $pic_flag'
	  ;;
	pgf77* | pgf90* | pgf95*)	# Portland Group f77 and f90 compilers
	  _LT_AC_TAGVAR(whole_archive_flag_spec, $1)='${wl}--whole-archive`for conv in $convenience\"\"; do test  -n \"$conv\" && new_convenience=\"$new_convenience,$conv\"; done; $echo \"$new_convenience\"` ${wl}--no-whole-archive'
	  tmp_addflag=' $pic_flag -Mnomain' ;;
	ecc*,ia64* | icc*,ia64*)		# Intel C compiler on ia64
	  tmp_addflag=' -i_dynamic' ;;
	efc*,ia64* | ifort*,ia64*)	# Intel Fortran compiler on ia64
	  tmp_addflag=' -i_dynamic -nofor_main' ;;
	ifc* | ifort*)			# Intel Fortran compiler
	  tmp_addflag=' -nofor_main' ;;
	esac
	_LT_AC_TAGVAR(archive_cmds, $1)='$CC -shared'"$tmp_addflag"' $libobjs $deplibs $compiler_flags ${wl}-soname $wl$soname -o $lib'

	if test $supports_anon_versioning = yes; then
	  _LT_AC_TAGVAR(archive_expsym_cmds, $1)='$echo "{ global:" > $output_objdir/$libname.ver~
  cat $export_symbols | sed -e "s/\(.*\)/\1;/" >> $output_objdir/$libname.ver~
  $echo "local: *; };" >> $output_objdir/$libname.ver~
	  $CC -shared'"$tmp_addflag"' $libobjs $deplibs $compiler_flags ${wl}-soname $wl$soname ${wl}-version-script ${wl}$output_objdir/$libname.ver -o $lib'
	fi
      else
	_LT_AC_TAGVAR(ld_shlibs, $1)=no
      fi
      ;;

    netbsd*)
      if echo __ELF__ | $CC -E - | grep __ELF__ >/dev/null; then
	_LT_AC_TAGVAR(archive_cmds, $1)='$LD -Bshareable $libobjs $deplibs $linker_flags -o $lib'
	wlarc=
      else
	_LT_AC_TAGVAR(archive_cmds, $1)='$CC -shared $libobjs $deplibs $compiler_flags ${wl}-soname $wl$soname -o $lib'
	_LT_AC_TAGVAR(archive_expsym_cmds, $1)='$CC -shared $libobjs $deplibs $compiler_flags ${wl}-soname $wl$soname ${wl}-retain-symbols-file $wl$export_symbols -o $lib'
      fi
      ;;

    solaris*)
      if $LD -v 2>&1 | grep 'BFD 2\.8' > /dev/null; then
	_LT_AC_TAGVAR(ld_shlibs, $1)=no
	cat <<EOF 1>&2

*** Warning: The releases 2.8.* of the GNU linker cannot reliably
*** create shared libraries on Solaris systems.  Therefore, libtool
*** is disabling shared libraries support.  We urge you to upgrade GNU
*** binutils to release 2.9.1 or newer.  Another option is to modify
*** your PATH or compiler configuration so that the native linker is
*** used, and then restart.

EOF
      elif $LD --help 2>&1 | grep ': supported targets:.* elf' > /dev/null; then
	_LT_AC_TAGVAR(archive_cmds, $1)='$CC -shared $libobjs $deplibs $compiler_flags ${wl}-soname $wl$soname -o $lib'
	_LT_AC_TAGVAR(archive_expsym_cmds, $1)='$CC -shared $libobjs $deplibs $compiler_flags ${wl}-soname $wl$soname ${wl}-retain-symbols-file $wl$export_symbols -o $lib'
      else
	_LT_AC_TAGVAR(ld_shlibs, $1)=no
      fi
      ;;

    sysv5* | sco3.2v5* | sco5v6* | unixware* | OpenUNIX*)
      case `$LD -v 2>&1` in
        *\ [[01]].* | *\ 2.[[0-9]].* | *\ 2.1[[0-5]].*) 
	_LT_AC_TAGVAR(ld_shlibs, $1)=no
	cat <<_LT_EOF 1>&2

*** Warning: Releases of the GNU linker prior to 2.16.91.0.3 can not
*** reliably create shared libraries on SCO systems.  Therefore, libtool
*** is disabling shared libraries support.  We urge you to upgrade GNU
*** binutils to release 2.16.91.0.3 or newer.  Another option is to modify
*** your PATH or compiler configuration so that the native linker is
*** used, and then restart.

_LT_EOF
	;;
	*)
	  if $LD --help 2>&1 | grep ': supported targets:.* elf' > /dev/null; then
	    _LT_AC_TAGVAR(hardcode_libdir_flag_spec, $1)='`test -z "$SCOABSPATH" && echo ${wl}-rpath,$libdir`'
	    _LT_AC_TAGVAR(archive_cmds, $1)='$CC -shared $libobjs $deplibs $compiler_flags ${wl}-soname,\${SCOABSPATH:+${install_libdir}/}$soname -o $lib'
	    _LT_AC_TAGVAR(archive_expsym_cmds, $1)='$CC -shared $libobjs $deplibs $compiler_flags ${wl}-soname,\${SCOABSPATH:+${install_libdir}/}$soname,-retain-symbols-file,$export_symbols -o $lib'
	  else
	    _LT_AC_TAGVAR(ld_shlibs, $1)=no
	  fi
	;;
      esac
      ;;

    sunos4*)
      _LT_AC_TAGVAR(archive_cmds, $1)='$LD -assert pure-text -Bshareable -o $lib $libobjs $deplibs $linker_flags'
      wlarc=
      _LT_AC_TAGVAR(hardcode_direct, $1)=yes
      _LT_AC_TAGVAR(hardcode_shlibpath_var, $1)=no
      ;;

    *)
      if $LD --help 2>&1 | grep ': supported targets:.* elf' > /dev/null; then
	_LT_AC_TAGVAR(archive_cmds, $1)='$CC -shared $libobjs $deplibs $compiler_flags ${wl}-soname $wl$soname -o $lib'
	_LT_AC_TAGVAR(archive_expsym_cmds, $1)='$CC -shared $libobjs $deplibs $compiler_flags ${wl}-soname $wl$soname ${wl}-retain-symbols-file $wl$export_symbols -o $lib'
      else
	_LT_AC_TAGVAR(ld_shlibs, $1)=no
      fi
      ;;
    esac

    if test "$_LT_AC_TAGVAR(ld_shlibs, $1)" = no; then
      runpath_var=
      _LT_AC_TAGVAR(hardcode_libdir_flag_spec, $1)=
      _LT_AC_TAGVAR(export_dynamic_flag_spec, $1)=
      _LT_AC_TAGVAR(whole_archive_flag_spec, $1)=
    fi
  else
    # PORTME fill in a description of your system's linker (not GNU ld)
    case $host_os in
    aix3*)
      _LT_AC_TAGVAR(allow_undefined_flag, $1)=unsupported
      _LT_AC_TAGVAR(always_export_symbols, $1)=yes
      _LT_AC_TAGVAR(archive_expsym_cmds, $1)='$LD -o $output_objdir/$soname $libobjs $deplibs $linker_flags -bE:$export_symbols -T512 -H512 -bM:SRE~$AR $AR_FLAGS $lib $output_objdir/$soname'
      # Note: this linker hardcodes the directories in LIBPATH if there
      # are no directories specified by -L.
      _LT_AC_TAGVAR(hardcode_minus_L, $1)=yes
      if test "$GCC" = yes && test -z "$lt_prog_compiler_static"; then
	# Neither direct hardcoding nor static linking is supported with a
	# broken collect2.
	_LT_AC_TAGVAR(hardcode_direct, $1)=unsupported
      fi
      ;;

    aix4* | aix5*)
      if test "$host_cpu" = ia64; then
	# On IA64, the linker does run time linking by default, so we don't
	# have to do anything special.
	aix_use_runtimelinking=no
	exp_sym_flag='-Bexport'
	no_entry_flag=""
      else
	# If we're using GNU nm, then we don't want the "-C" option.
	# -C means demangle to AIX nm, but means don't demangle with GNU nm
	if $NM -V 2>&1 | grep 'GNU' > /dev/null; then
	  _LT_AC_TAGVAR(export_symbols_cmds, $1)='$NM -Bpg $libobjs $convenience | awk '\''{ if (((\[$]2 == "T") || (\[$]2 == "D") || (\[$]2 == "B")) && ([substr](\[$]3,1,1) != ".")) { print \[$]3 } }'\'' | sort -u > $export_symbols'
	else
	  _LT_AC_TAGVAR(export_symbols_cmds, $1)='$NM -BCpg $libobjs $convenience | awk '\''{ if (((\[$]2 == "T") || (\[$]2 == "D") || (\[$]2 == "B")) && ([substr](\[$]3,1,1) != ".")) { print \[$]3 } }'\'' | sort -u > $export_symbols'
	fi
	aix_use_runtimelinking=no

	# Test if we are trying to use run time linking or normal
	# AIX style linking. If -brtl is somewhere in LDFLAGS, we
	# need to do runtime linking.
	case $host_os in aix4.[[23]]|aix4.[[23]].*|aix5*)
	  for ld_flag in $LDFLAGS; do
  	  if (test $ld_flag = "-brtl" || test $ld_flag = "-Wl,-brtl"); then
  	    aix_use_runtimelinking=yes
  	    break
  	  fi
	  done
	  ;;
	esac

	exp_sym_flag='-bexport'
	no_entry_flag='-bnoentry'
      fi

      # When large executables or shared objects are built, AIX ld can
      # have problems creating the table of contents.  If linking a library
      # or program results in "error TOC overflow" add -mminimal-toc to
      # CXXFLAGS/CFLAGS for g++/gcc.  In the cases where that is not
      # enough to fix the problem, add -Wl,-bbigtoc to LDFLAGS.

      _LT_AC_TAGVAR(archive_cmds, $1)=''
      _LT_AC_TAGVAR(hardcode_direct, $1)=yes
      _LT_AC_TAGVAR(hardcode_libdir_separator, $1)=':'
      _LT_AC_TAGVAR(link_all_deplibs, $1)=yes

      if test "$GCC" = yes; then
	case $host_os in aix4.[[012]]|aix4.[[012]].*)
	# We only want to do this on AIX 4.2 and lower, the check
	# below for broken collect2 doesn't work under 4.3+
	  collect2name=`${CC} -print-prog-name=collect2`
	  if test -f "$collect2name" && \
  	   strings "$collect2name" | grep resolve_lib_name >/dev/null
	  then
  	  # We have reworked collect2
  	  _LT_AC_TAGVAR(hardcode_direct, $1)=yes
	  else
  	  # We have old collect2
  	  _LT_AC_TAGVAR(hardcode_direct, $1)=unsupported
  	  # It fails to find uninstalled libraries when the uninstalled
  	  # path is not listed in the libpath.  Setting hardcode_minus_L
  	  # to unsupported forces relinking
  	  _LT_AC_TAGVAR(hardcode_minus_L, $1)=yes
  	  _LT_AC_TAGVAR(hardcode_libdir_flag_spec, $1)='-L$libdir'
  	  _LT_AC_TAGVAR(hardcode_libdir_separator, $1)=
	  fi
	  ;;
	esac
	shared_flag='-shared'
	if test "$aix_use_runtimelinking" = yes; then
	  shared_flag="$shared_flag "'${wl}-G'
	fi
      else
	# not using gcc
	if test "$host_cpu" = ia64; then
  	# VisualAge C++, Version 5.5 for AIX 5L for IA-64, Beta 3 Release
  	# chokes on -Wl,-G. The following line is correct:
	  shared_flag='-G'
	else
	  if test "$aix_use_runtimelinking" = yes; then
	    shared_flag='${wl}-G'
	  else
	    shared_flag='${wl}-bM:SRE'
	  fi
	fi
      fi

      # It seems that -bexpall does not export symbols beginning with
      # underscore (_), so it is better to generate a list of symbols to export.
      _LT_AC_TAGVAR(always_export_symbols, $1)=yes
      if test "$aix_use_runtimelinking" = yes; then
	# Warning - without using the other runtime loading flags (-brtl),
	# -berok will link without error, but may produce a broken library.
	_LT_AC_TAGVAR(allow_undefined_flag, $1)='-berok'
       # Determine the default libpath from the value encoded in an empty executable.
       _LT_AC_SYS_LIBPATH_AIX
       _LT_AC_TAGVAR(hardcode_libdir_flag_spec, $1)='${wl}-blibpath:$libdir:'"$aix_libpath"
	_LT_AC_TAGVAR(archive_expsym_cmds, $1)="\$CC"' -o $output_objdir/$soname $libobjs $deplibs '"\${wl}$no_entry_flag"' $compiler_flags `if test "x${allow_undefined_flag}" != "x"; then echo "${wl}${allow_undefined_flag}"; else :; fi` '"\${wl}$exp_sym_flag:\$export_symbols $shared_flag"
       else
	if test "$host_cpu" = ia64; then
	  _LT_AC_TAGVAR(hardcode_libdir_flag_spec, $1)='${wl}-R $libdir:/usr/lib:/lib'
	  _LT_AC_TAGVAR(allow_undefined_flag, $1)="-z nodefs"
	  _LT_AC_TAGVAR(archive_expsym_cmds, $1)="\$CC $shared_flag"' -o $output_objdir/$soname $libobjs $deplibs '"\${wl}$no_entry_flag"' $compiler_flags ${wl}${allow_undefined_flag} '"\${wl}$exp_sym_flag:\$export_symbols"
	else
	 # Determine the default libpath from the value encoded in an empty executable.
	 _LT_AC_SYS_LIBPATH_AIX
	 _LT_AC_TAGVAR(hardcode_libdir_flag_spec, $1)='${wl}-blibpath:$libdir:'"$aix_libpath"
	  # Warning - without using the other run time loading flags,
	  # -berok will link without error, but may produce a broken library.
	  _LT_AC_TAGVAR(no_undefined_flag, $1)=' ${wl}-bernotok'
	  _LT_AC_TAGVAR(allow_undefined_flag, $1)=' ${wl}-berok'
	  # Exported symbols can be pulled into shared objects from archives
	  _LT_AC_TAGVAR(whole_archive_flag_spec, $1)='$convenience'
	  _LT_AC_TAGVAR(archive_cmds_need_lc, $1)=yes
	  # This is similar to how AIX traditionally builds its shared libraries.
	  _LT_AC_TAGVAR(archive_expsym_cmds, $1)="\$CC $shared_flag"' -o $output_objdir/$soname $libobjs $deplibs ${wl}-bnoentry $compiler_flags ${wl}-bE:$export_symbols${allow_undefined_flag}~$AR $AR_FLAGS $output_objdir/$libname$release.a $output_objdir/$soname'
	fi
      fi
      ;;

    amigaos*)
      _LT_AC_TAGVAR(archive_cmds, $1)='$rm $output_objdir/a2ixlibrary.data~$echo "#define NAME $libname" > $output_objdir/a2ixlibrary.data~$echo "#define LIBRARY_ID 1" >> $output_objdir/a2ixlibrary.data~$echo "#define VERSION $major" >> $output_objdir/a2ixlibrary.data~$echo "#define REVISION $revision" >> $output_objdir/a2ixlibrary.data~$AR $AR_FLAGS $lib $libobjs~$RANLIB $lib~(cd $output_objdir && a2ixlibrary -32)'
      _LT_AC_TAGVAR(hardcode_libdir_flag_spec, $1)='-L$libdir'
      _LT_AC_TAGVAR(hardcode_minus_L, $1)=yes
      # see comment about different semantics on the GNU ld section
      _LT_AC_TAGVAR(ld_shlibs, $1)=no
      ;;

    bsdi[[45]]*)
      _LT_AC_TAGVAR(export_dynamic_flag_spec, $1)=-rdynamic
      ;;

    cygwin* | mingw* | pw32*)
      # When not using gcc, we currently assume that we are using
      # Microsoft Visual C++.
      # hardcode_libdir_flag_spec is actually meaningless, as there is
      # no search path for DLLs.
      _LT_AC_TAGVAR(hardcode_libdir_flag_spec, $1)=' '
      _LT_AC_TAGVAR(allow_undefined_flag, $1)=unsupported
      # Tell ltmain to make .lib files, not .a files.
      libext=lib
      # Tell ltmain to make .dll files, not .so files.
      shrext_cmds=".dll"
      # FIXME: Setting linknames here is a bad hack.
      _LT_AC_TAGVAR(archive_cmds, $1)='$CC -o $lib $libobjs $compiler_flags `echo "$deplibs" | $SED -e '\''s/ -lc$//'\''` -link -dll~linknames='
      # The linker will automatically build a .lib file if we build a DLL.
      _LT_AC_TAGVAR(old_archive_From_new_cmds, $1)='true'
      # FIXME: Should let the user specify the lib program.
      _LT_AC_TAGVAR(old_archive_cmds, $1)='lib /OUT:$oldlib$oldobjs$old_deplibs'
      _LT_AC_TAGVAR(fix_srcfile_path, $1)='`cygpath -w "$srcfile"`'
      _LT_AC_TAGVAR(enable_shared_with_static_runtimes, $1)=yes
      ;;

    darwin* | rhapsody*)
      case $host_os in
        rhapsody* | darwin1.[[012]])
         _LT_AC_TAGVAR(allow_undefined_flag, $1)='${wl}-undefined ${wl}suppress'
         ;;
       *) # Darwin 1.3 on
         if test -z ${MACOSX_DEPLOYMENT_TARGET} ; then
           _LT_AC_TAGVAR(allow_undefined_flag, $1)='${wl}-flat_namespace ${wl}-undefined ${wl}suppress'
         else
           case ${MACOSX_DEPLOYMENT_TARGET} in
             10.[[012]])
               _LT_AC_TAGVAR(allow_undefined_flag, $1)='${wl}-flat_namespace ${wl}-undefined ${wl}suppress'
               ;;
             10.*)
               _LT_AC_TAGVAR(allow_undefined_flag, $1)='${wl}-undefined ${wl}dynamic_lookup'
               ;;
           esac
         fi
         ;;
      esac
      _LT_AC_TAGVAR(archive_cmds_need_lc, $1)=no
      _LT_AC_TAGVAR(hardcode_direct, $1)=no
      _LT_AC_TAGVAR(hardcode_automatic, $1)=yes
      _LT_AC_TAGVAR(hardcode_shlibpath_var, $1)=unsupported
      _LT_AC_TAGVAR(whole_archive_flag_spec, $1)=''
      _LT_AC_TAGVAR(link_all_deplibs, $1)=yes
    if test "$GCC" = yes ; then
    	output_verbose_link_cmd='echo'
        _LT_AC_TAGVAR(archive_cmds, $1)='$CC -dynamiclib $allow_undefined_flag -o $lib $libobjs $deplibs $compiler_flags -install_name $rpath/$soname $verstring'
      _LT_AC_TAGVAR(module_cmds, $1)='$CC $allow_undefined_flag -o $lib -bundle $libobjs $deplibs$compiler_flags'
      # Don't fix this by using the ld -exported_symbols_list flag, it doesn't exist in older darwin lds
      _LT_AC_TAGVAR(archive_expsym_cmds, $1)='sed -e "s,#.*,," -e "s,^[    ]*,," -e "s,^\(..*\),_&," < $export_symbols > $output_objdir/${libname}-symbols.expsym~$CC -dynamiclib $allow_undefined_flag -o $lib $libobjs $deplibs $compiler_flags -install_name $rpath/$soname $verstring~nmedit -s $output_objdir/${libname}-symbols.expsym ${lib}'
      _LT_AC_TAGVAR(module_expsym_cmds, $1)='sed -e "s,#.*,," -e "s,^[    ]*,," -e "s,^\(..*\),_&," < $export_symbols > $output_objdir/${libname}-symbols.expsym~$CC $allow_undefined_flag  -o $lib -bundle $libobjs $deplibs$compiler_flags~nmedit -s $output_objdir/${libname}-symbols.expsym ${lib}'
    else
      case $cc_basename in
        xlc*)
         output_verbose_link_cmd='echo'
         _LT_AC_TAGVAR(archive_cmds, $1)='$CC -qmkshrobj $allow_undefined_flag -o $lib $libobjs $deplibs $compiler_flags ${wl}-install_name ${wl}`echo $rpath/$soname` $verstring'
         _LT_AC_TAGVAR(module_cmds, $1)='$CC $allow_undefined_flag -o $lib -bundle $libobjs $deplibs$compiler_flags'
          # Don't fix this by using the ld -exported_symbols_list flag, it doesn't exist in older darwin lds
         _LT_AC_TAGVAR(archive_expsym_cmds, $1)='sed -e "s,#.*,," -e "s,^[    ]*,," -e "s,^\(..*\),_&," < $export_symbols > $output_objdir/${libname}-symbols.expsym~$CC -qmkshrobj $allow_undefined_flag -o $lib $libobjs $deplibs $compiler_flags ${wl}-install_name ${wl}$rpath/$soname $verstring~nmedit -s $output_objdir/${libname}-symbols.expsym ${lib}'
          _LT_AC_TAGVAR(module_expsym_cmds, $1)='sed -e "s,#.*,," -e "s,^[    ]*,," -e "s,^\(..*\),_&," < $export_symbols > $output_objdir/${libname}-symbols.expsym~$CC $allow_undefined_flag  -o $lib -bundle $libobjs $deplibs$compiler_flags~nmedit -s $output_objdir/${libname}-symbols.expsym ${lib}'
          ;;
       *)
         _LT_AC_TAGVAR(ld_shlibs, $1)=no
          ;;
      esac
    fi
      ;;

    dgux*)
      _LT_AC_TAGVAR(archive_cmds, $1)='$LD -G -h $soname -o $lib $libobjs $deplibs $linker_flags'
      _LT_AC_TAGVAR(hardcode_libdir_flag_spec, $1)='-L$libdir'
      _LT_AC_TAGVAR(hardcode_shlibpath_var, $1)=no
      ;;

    freebsd1*)
      _LT_AC_TAGVAR(ld_shlibs, $1)=no
      ;;

    # FreeBSD 2.2.[012] allows us to include c++rt0.o to get C++ constructor
    # support.  Future versions do this automatically, but an explicit c++rt0.o
    # does not break anything, and helps significantly (at the cost of a little
    # extra space).
    freebsd2.2*)
      _LT_AC_TAGVAR(archive_cmds, $1)='$LD -Bshareable -o $lib $libobjs $deplibs $linker_flags /usr/lib/c++rt0.o'
      _LT_AC_TAGVAR(hardcode_libdir_flag_spec, $1)='-R$libdir'
      _LT_AC_TAGVAR(hardcode_direct, $1)=yes
      _LT_AC_TAGVAR(hardcode_shlibpath_var, $1)=no
      ;;

    # Unfortunately, older versions of FreeBSD 2 do not have this feature.
    freebsd2*)
      _LT_AC_TAGVAR(archive_cmds, $1)='$LD -Bshareable -o $lib $libobjs $deplibs $linker_flags'
      _LT_AC_TAGVAR(hardcode_direct, $1)=yes
      _LT_AC_TAGVAR(hardcode_minus_L, $1)=yes
      _LT_AC_TAGVAR(hardcode_shlibpath_var, $1)=no
      ;;

    # FreeBSD 3 and greater uses gcc -shared to do shared libraries.
    freebsd* | kfreebsd*-gnu | dragonfly*)
      _LT_AC_TAGVAR(archive_cmds, $1)='$CC -shared -o $lib $libobjs $deplibs $compiler_flags'
      _LT_AC_TAGVAR(hardcode_libdir_flag_spec, $1)='-R$libdir'
      _LT_AC_TAGVAR(hardcode_direct, $1)=yes
      _LT_AC_TAGVAR(hardcode_shlibpath_var, $1)=no
      ;;

    hpux9*)
      if test "$GCC" = yes; then
	_LT_AC_TAGVAR(archive_cmds, $1)='$rm $output_objdir/$soname~$CC -shared -fPIC ${wl}+b ${wl}$install_libdir -o $output_objdir/$soname $libobjs $deplibs $compiler_flags~test $output_objdir/$soname = $lib || mv $output_objdir/$soname $lib'
      else
	_LT_AC_TAGVAR(archive_cmds, $1)='$rm $output_objdir/$soname~$LD -b +b $install_libdir -o $output_objdir/$soname $libobjs $deplibs $linker_flags~test $output_objdir/$soname = $lib || mv $output_objdir/$soname $lib'
      fi
      _LT_AC_TAGVAR(hardcode_libdir_flag_spec, $1)='${wl}+b ${wl}$libdir'
      _LT_AC_TAGVAR(hardcode_libdir_separator, $1)=:
      _LT_AC_TAGVAR(hardcode_direct, $1)=yes

      # hardcode_minus_L: Not really in the search PATH,
      # but as the default location of the library.
      _LT_AC_TAGVAR(hardcode_minus_L, $1)=yes
      _LT_AC_TAGVAR(export_dynamic_flag_spec, $1)='${wl}-E'
      ;;

    hpux10*)
      if test "$GCC" = yes -a "$with_gnu_ld" = no; then
	_LT_AC_TAGVAR(archive_cmds, $1)='$CC -shared -fPIC ${wl}+h ${wl}$soname ${wl}+b ${wl}$install_libdir -o $lib $libobjs $deplibs $compiler_flags'
      else
	_LT_AC_TAGVAR(archive_cmds, $1)='$LD -b +h $soname +b $install_libdir -o $lib $libobjs $deplibs $linker_flags'
      fi
      if test "$with_gnu_ld" = no; then
	_LT_AC_TAGVAR(hardcode_libdir_flag_spec, $1)='${wl}+b ${wl}$libdir'
	_LT_AC_TAGVAR(hardcode_libdir_separator, $1)=:

	_LT_AC_TAGVAR(hardcode_direct, $1)=yes
	_LT_AC_TAGVAR(export_dynamic_flag_spec, $1)='${wl}-E'

	# hardcode_minus_L: Not really in the search PATH,
	# but as the default location of the library.
	_LT_AC_TAGVAR(hardcode_minus_L, $1)=yes
      fi
      ;;

    hpux11*)
      if test "$GCC" = yes -a "$with_gnu_ld" = no; then
	case $host_cpu in
	hppa*64*)
	  _LT_AC_TAGVAR(archive_cmds, $1)='$CC -shared ${wl}+h ${wl}$soname -o $lib $libobjs $deplibs $compiler_flags'
	  ;;
	ia64*)
	  _LT_AC_TAGVAR(archive_cmds, $1)='$CC -shared ${wl}+h ${wl}$soname ${wl}+nodefaultrpath -o $lib $libobjs $deplibs $compiler_flags'
	  ;;
	*)
	  _LT_AC_TAGVAR(archive_cmds, $1)='$CC -shared -fPIC ${wl}+h ${wl}$soname ${wl}+b ${wl}$install_libdir -o $lib $libobjs $deplibs $compiler_flags'
	  ;;
	esac
      else
	case $host_cpu in
	hppa*64*)
	  _LT_AC_TAGVAR(archive_cmds, $1)='$CC -b ${wl}+h ${wl}$soname -o $lib $libobjs $deplibs $compiler_flags'
	  ;;
	ia64*)
	  _LT_AC_TAGVAR(archive_cmds, $1)='$CC -b ${wl}+h ${wl}$soname ${wl}+nodefaultrpath -o $lib $libobjs $deplibs $compiler_flags'
	  ;;
	*)
	  _LT_AC_TAGVAR(archive_cmds, $1)='$CC -b ${wl}+h ${wl}$soname ${wl}+b ${wl}$install_libdir -o $lib $libobjs $deplibs $compiler_flags'
	  ;;
	esac
      fi
      if test "$with_gnu_ld" = no; then
	_LT_AC_TAGVAR(hardcode_libdir_flag_spec, $1)='${wl}+b ${wl}$libdir'
	_LT_AC_TAGVAR(hardcode_libdir_separator, $1)=:

	case $host_cpu in
	hppa*64*|ia64*)
	  _LT_AC_TAGVAR(hardcode_libdir_flag_spec_ld, $1)='+b $libdir'
	  _LT_AC_TAGVAR(hardcode_direct, $1)=no
	  _LT_AC_TAGVAR(hardcode_shlibpath_var, $1)=no
	  ;;
	*)
	  _LT_AC_TAGVAR(hardcode_direct, $1)=yes
	  _LT_AC_TAGVAR(export_dynamic_flag_spec, $1)='${wl}-E'

	  # hardcode_minus_L: Not really in the search PATH,
	  # but as the default location of the library.
	  _LT_AC_TAGVAR(hardcode_minus_L, $1)=yes
	  ;;
	esac
      fi
      ;;

    irix5* | irix6* | nonstopux*)
      if test "$GCC" = yes; then
	_LT_AC_TAGVAR(archive_cmds, $1)='$CC -shared $libobjs $deplibs $compiler_flags ${wl}-soname ${wl}$soname `test -n "$verstring" && echo ${wl}-set_version ${wl}$verstring` ${wl}-update_registry ${wl}${output_objdir}/so_locations -o $lib'
      else
	_LT_AC_TAGVAR(archive_cmds, $1)='$LD -shared $libobjs $deplibs $linker_flags -soname $soname `test -n "$verstring" && echo -set_version $verstring` -update_registry ${output_objdir}/so_locations -o $lib'
	_LT_AC_TAGVAR(hardcode_libdir_flag_spec_ld, $1)='-rpath $libdir'
      fi
      _LT_AC_TAGVAR(hardcode_libdir_flag_spec, $1)='${wl}-rpath ${wl}$libdir'
      _LT_AC_TAGVAR(hardcode_libdir_separator, $1)=:
      _LT_AC_TAGVAR(link_all_deplibs, $1)=yes
      ;;

    netbsd*)
      if echo __ELF__ | $CC -E - | grep __ELF__ >/dev/null; then
	_LT_AC_TAGVAR(archive_cmds, $1)='$LD -Bshareable -o $lib $libobjs $deplibs $linker_flags'  # a.out
      else
	_LT_AC_TAGVAR(archive_cmds, $1)='$LD -shared -o $lib $libobjs $deplibs $linker_flags'      # ELF
      fi
      _LT_AC_TAGVAR(hardcode_libdir_flag_spec, $1)='-R$libdir'
      _LT_AC_TAGVAR(hardcode_direct, $1)=yes
      _LT_AC_TAGVAR(hardcode_shlibpath_var, $1)=no
      ;;

    newsos6)
      _LT_AC_TAGVAR(archive_cmds, $1)='$LD -G -h $soname -o $lib $libobjs $deplibs $linker_flags'
      _LT_AC_TAGVAR(hardcode_direct, $1)=yes
      _LT_AC_TAGVAR(hardcode_libdir_flag_spec, $1)='${wl}-rpath ${wl}$libdir'
      _LT_AC_TAGVAR(hardcode_libdir_separator, $1)=:
      _LT_AC_TAGVAR(hardcode_shlibpath_var, $1)=no
      ;;

    openbsd*)
      _LT_AC_TAGVAR(hardcode_direct, $1)=yes
      _LT_AC_TAGVAR(hardcode_shlibpath_var, $1)=no
      if test -z "`echo __ELF__ | $CC -E - | grep __ELF__`" || test "$host_os-$host_cpu" = "openbsd2.8-powerpc"; then
	_LT_AC_TAGVAR(archive_cmds, $1)='$CC -shared $pic_flag -o $lib $libobjs $deplibs $compiler_flags'
	_LT_AC_TAGVAR(archive_expsym_cmds, $1)='$CC -shared $pic_flag -o $lib $libobjs $deplibs $compiler_flags ${wl}-retain-symbols-file,$export_symbols'
	_LT_AC_TAGVAR(hardcode_libdir_flag_spec, $1)='${wl}-rpath,$libdir'
	_LT_AC_TAGVAR(export_dynamic_flag_spec, $1)='${wl}-E'
      else
       case $host_os in
	 openbsd[[01]].* | openbsd2.[[0-7]] | openbsd2.[[0-7]].*)
	   _LT_AC_TAGVAR(archive_cmds, $1)='$LD -Bshareable -o $lib $libobjs $deplibs $linker_flags'
	   _LT_AC_TAGVAR(hardcode_libdir_flag_spec, $1)='-R$libdir'
	   ;;
	 *)
	   _LT_AC_TAGVAR(archive_cmds, $1)='$CC -shared $pic_flag -o $lib $libobjs $deplibs $compiler_flags'
	   _LT_AC_TAGVAR(hardcode_libdir_flag_spec, $1)='${wl}-rpath,$libdir'
	   ;;
       esac
      fi
      ;;

    os2*)
      _LT_AC_TAGVAR(hardcode_libdir_flag_spec, $1)='-L$libdir'
      _LT_AC_TAGVAR(hardcode_minus_L, $1)=yes
      _LT_AC_TAGVAR(allow_undefined_flag, $1)=unsupported
      _LT_AC_TAGVAR(archive_cmds, $1)='$echo "LIBRARY $libname INITINSTANCE" > $output_objdir/$libname.def~$echo "DESCRIPTION \"$libname\"" >> $output_objdir/$libname.def~$echo DATA >> $output_objdir/$libname.def~$echo " SINGLE NONSHARED" >> $output_objdir/$libname.def~$echo EXPORTS >> $output_objdir/$libname.def~emxexp $libobjs >> $output_objdir/$libname.def~$CC -Zdll -Zcrtdll -o $lib $libobjs $deplibs $compiler_flags $output_objdir/$libname.def'
      _LT_AC_TAGVAR(old_archive_From_new_cmds, $1)='emximp -o $output_objdir/$libname.a $output_objdir/$libname.def'
      ;;

    osf3*)
      if test "$GCC" = yes; then
	_LT_AC_TAGVAR(allow_undefined_flag, $1)=' ${wl}-expect_unresolved ${wl}\*'
	_LT_AC_TAGVAR(archive_cmds, $1)='$CC -shared${allow_undefined_flag} $libobjs $deplibs $compiler_flags ${wl}-soname ${wl}$soname `test -n "$verstring" && echo ${wl}-set_version ${wl}$verstring` ${wl}-update_registry ${wl}${output_objdir}/so_locations -o $lib'
      else
	_LT_AC_TAGVAR(allow_undefined_flag, $1)=' -expect_unresolved \*'
	_LT_AC_TAGVAR(archive_cmds, $1)='$LD -shared${allow_undefined_flag} $libobjs $deplibs $linker_flags -soname $soname `test -n "$verstring" && echo -set_version $verstring` -update_registry ${output_objdir}/so_locations -o $lib'
      fi
      _LT_AC_TAGVAR(hardcode_libdir_flag_spec, $1)='${wl}-rpath ${wl}$libdir'
      _LT_AC_TAGVAR(hardcode_libdir_separator, $1)=:
      ;;

    osf4* | osf5*)	# as osf3* with the addition of -msym flag
      if test "$GCC" = yes; then
	_LT_AC_TAGVAR(allow_undefined_flag, $1)=' ${wl}-expect_unresolved ${wl}\*'
	_LT_AC_TAGVAR(archive_cmds, $1)='$CC -shared${allow_undefined_flag} $libobjs $deplibs $compiler_flags ${wl}-msym ${wl}-soname ${wl}$soname `test -n "$verstring" && echo ${wl}-set_version ${wl}$verstring` ${wl}-update_registry ${wl}${output_objdir}/so_locations -o $lib'
	_LT_AC_TAGVAR(hardcode_libdir_flag_spec, $1)='${wl}-rpath ${wl}$libdir'
      else
	_LT_AC_TAGVAR(allow_undefined_flag, $1)=' -expect_unresolved \*'
	_LT_AC_TAGVAR(archive_cmds, $1)='$LD -shared${allow_undefined_flag} $libobjs $deplibs $linker_flags -msym -soname $soname `test -n "$verstring" && echo -set_version $verstring` -update_registry ${output_objdir}/so_locations -o $lib'
	_LT_AC_TAGVAR(archive_expsym_cmds, $1)='for i in `cat $export_symbols`; do printf "%s %s\\n" -exported_symbol "\$i" >> $lib.exp; done; echo "-hidden">> $lib.exp~
	$LD -shared${allow_undefined_flag} -input $lib.exp $linker_flags $libobjs $deplibs -soname $soname `test -n "$verstring" && echo -set_version $verstring` -update_registry ${output_objdir}/so_locations -o $lib~$rm $lib.exp'

	# Both c and cxx compiler support -rpath directly
	_LT_AC_TAGVAR(hardcode_libdir_flag_spec, $1)='-rpath $libdir'
      fi
      _LT_AC_TAGVAR(hardcode_libdir_separator, $1)=:
      ;;

    solaris*)
      _LT_AC_TAGVAR(no_undefined_flag, $1)=' -z text'
      if test "$GCC" = yes; then
	wlarc='${wl}'
	_LT_AC_TAGVAR(archive_cmds, $1)='$CC -shared ${wl}-h ${wl}$soname -o $lib $libobjs $deplibs $compiler_flags'
	_LT_AC_TAGVAR(archive_expsym_cmds, $1)='$echo "{ global:" > $lib.exp~cat $export_symbols | $SED -e "s/\(.*\)/\1;/" >> $lib.exp~$echo "local: *; };" >> $lib.exp~
	  $CC -shared ${wl}-M ${wl}$lib.exp ${wl}-h ${wl}$soname -o $lib $libobjs $deplibs $compiler_flags~$rm $lib.exp'
      else
	wlarc=''
	_LT_AC_TAGVAR(archive_cmds, $1)='$LD -G${allow_undefined_flag} -h $soname -o $lib $libobjs $deplibs $linker_flags'
	_LT_AC_TAGVAR(archive_expsym_cmds, $1)='$echo "{ global:" > $lib.exp~cat $export_symbols | $SED -e "s/\(.*\)/\1;/" >> $lib.exp~$echo "local: *; };" >> $lib.exp~
  	$LD -G${allow_undefined_flag} -M $lib.exp -h $soname -o $lib $libobjs $deplibs $linker_flags~$rm $lib.exp'
      fi
      _LT_AC_TAGVAR(hardcode_libdir_flag_spec, $1)='-R$libdir'
      _LT_AC_TAGVAR(hardcode_shlibpath_var, $1)=no
      case $host_os in
      solaris2.[[0-5]] | solaris2.[[0-5]].*) ;;
      *)
 	# The compiler driver will combine linker options so we
 	# cannot just pass the convience library names through
 	# without $wl, iff we do not link with $LD.
 	# Luckily, gcc supports the same syntax we need for Sun Studio.
 	# Supported since Solaris 2.6 (maybe 2.5.1?)
 	case $wlarc in
 	'')
 	  _LT_AC_TAGVAR(whole_archive_flag_spec, $1)='-z allextract$convenience -z defaultextract' ;;
 	*)
 	  _LT_AC_TAGVAR(whole_archive_flag_spec, $1)='${wl}-z ${wl}allextract`for conv in $convenience\"\"; do test -n \"$conv\" && new_convenience=\"$new_convenience,$conv\"; done; $echo \"$new_convenience\"` ${wl}-z ${wl}defaultextract' ;;
 	esac ;;
      esac
      _LT_AC_TAGVAR(link_all_deplibs, $1)=yes
      ;;

    sunos4*)
      if test "x$host_vendor" = xsequent; then
	# Use $CC to link under sequent, because it throws in some extra .o
	# files that make .init and .fini sections work.
	_LT_AC_TAGVAR(archive_cmds, $1)='$CC -G ${wl}-h $soname -o $lib $libobjs $deplibs $compiler_flags'
      else
	_LT_AC_TAGVAR(archive_cmds, $1)='$LD -assert pure-text -Bstatic -o $lib $libobjs $deplibs $linker_flags'
      fi
      _LT_AC_TAGVAR(hardcode_libdir_flag_spec, $1)='-L$libdir'
      _LT_AC_TAGVAR(hardcode_direct, $1)=yes
      _LT_AC_TAGVAR(hardcode_minus_L, $1)=yes
      _LT_AC_TAGVAR(hardcode_shlibpath_var, $1)=no
      ;;

    sysv4)
      case $host_vendor in
	sni)
	  _LT_AC_TAGVAR(archive_cmds, $1)='$LD -G -h $soname -o $lib $libobjs $deplibs $linker_flags'
	  _LT_AC_TAGVAR(hardcode_direct, $1)=yes # is this really true???
	;;
	siemens)
	  ## LD is ld it makes a PLAMLIB
	  ## CC just makes a GrossModule.
	  _LT_AC_TAGVAR(archive_cmds, $1)='$LD -G -o $lib $libobjs $deplibs $linker_flags'
	  _LT_AC_TAGVAR(reload_cmds, $1)='$CC -r -o $output$reload_objs'
	  _LT_AC_TAGVAR(hardcode_direct, $1)=no
        ;;
	motorola)
	  _LT_AC_TAGVAR(archive_cmds, $1)='$LD -G -h $soname -o $lib $libobjs $deplibs $linker_flags'
	  _LT_AC_TAGVAR(hardcode_direct, $1)=no #Motorola manual says yes, but my tests say they lie
	;;
      esac
      runpath_var='LD_RUN_PATH'
      _LT_AC_TAGVAR(hardcode_shlibpath_var, $1)=no
      ;;

    sysv4.3*)
      _LT_AC_TAGVAR(archive_cmds, $1)='$LD -G -h $soname -o $lib $libobjs $deplibs $linker_flags'
      _LT_AC_TAGVAR(hardcode_shlibpath_var, $1)=no
      _LT_AC_TAGVAR(export_dynamic_flag_spec, $1)='-Bexport'
      ;;

    sysv4*MP*)
      if test -d /usr/nec; then
	_LT_AC_TAGVAR(archive_cmds, $1)='$LD -G -h $soname -o $lib $libobjs $deplibs $linker_flags'
	_LT_AC_TAGVAR(hardcode_shlibpath_var, $1)=no
	runpath_var=LD_RUN_PATH
	hardcode_runpath_var=yes
	_LT_AC_TAGVAR(ld_shlibs, $1)=yes
      fi
      ;;

    sysv4*uw2* | sysv5OpenUNIX* | sysv5UnixWare7.[[01]].[[10]]* | unixware7*)
      _LT_AC_TAGVAR(no_undefined_flag, $1)='${wl}-z,text'
      _LT_AC_TAGVAR(archive_cmds_need_lc, $1)=no
      _LT_AC_TAGVAR(hardcode_shlibpath_var, $1)=no
      runpath_var='LD_RUN_PATH'

      if test "$GCC" = yes; then
	_LT_AC_TAGVAR(archive_cmds, $1)='$CC -shared ${wl}-h,$soname -o $lib $libobjs $deplibs $compiler_flags'
	_LT_AC_TAGVAR(archive_expsym_cmds, $1)='$CC -shared ${wl}-Bexport:$export_symbols ${wl}-h,$soname -o $lib $libobjs $deplibs $compiler_flags'
      else
	_LT_AC_TAGVAR(archive_cmds, $1)='$CC -G ${wl}-h,$soname -o $lib $libobjs $deplibs $compiler_flags'
	_LT_AC_TAGVAR(archive_expsym_cmds, $1)='$CC -G ${wl}-Bexport:$export_symbols ${wl}-h,$soname -o $lib $libobjs $deplibs $compiler_flags'
      fi
      ;;

    sysv5* | sco3.2v5* | sco5v6*)
      # Note: We can NOT use -z defs as we might desire, because we do not
      # link with -lc, and that would cause any symbols used from libc to
      # always be unresolved, which means just about no library would
      # ever link correctly.  If we're not using GNU ld we use -z text
      # though, which does catch some bad symbols but isn't as heavy-handed
      # as -z defs.
      _LT_AC_TAGVAR(no_undefined_flag, $1)='${wl}-z,text'
      _LT_AC_TAGVAR(allow_undefined_flag, $1)='${wl}-z,nodefs'
      _LT_AC_TAGVAR(archive_cmds_need_lc, $1)=no
      _LT_AC_TAGVAR(hardcode_shlibpath_var, $1)=no
      _LT_AC_TAGVAR(hardcode_libdir_flag_spec, $1)='`test -z "$SCOABSPATH" && echo ${wl}-R,$libdir`'
      _LT_AC_TAGVAR(hardcode_libdir_separator, $1)=':'
      _LT_AC_TAGVAR(link_all_deplibs, $1)=yes
      _LT_AC_TAGVAR(export_dynamic_flag_spec, $1)='${wl}-Bexport'
      runpath_var='LD_RUN_PATH'

      if test "$GCC" = yes; then
	_LT_AC_TAGVAR(archive_cmds, $1)='$CC -shared ${wl}-h,\${SCOABSPATH:+${install_libdir}/}$soname -o $lib $libobjs $deplibs $compiler_flags'
	_LT_AC_TAGVAR(archive_expsym_cmds, $1)='$CC -shared ${wl}-Bexport:$export_symbols ${wl}-h,\${SCOABSPATH:+${install_libdir}/}$soname -o $lib $libobjs $deplibs $compiler_flags'
      else
	_LT_AC_TAGVAR(archive_cmds, $1)='$CC -G ${wl}-h,\${SCOABSPATH:+${install_libdir}/}$soname -o $lib $libobjs $deplibs $compiler_flags'
	_LT_AC_TAGVAR(archive_expsym_cmds, $1)='$CC -G ${wl}-Bexport:$export_symbols ${wl}-h,\${SCOABSPATH:+${install_libdir}/}$soname -o $lib $libobjs $deplibs $compiler_flags'
      fi
      ;;

    uts4*)
      _LT_AC_TAGVAR(archive_cmds, $1)='$LD -G -h $soname -o $lib $libobjs $deplibs $linker_flags'
      _LT_AC_TAGVAR(hardcode_libdir_flag_spec, $1)='-L$libdir'
      _LT_AC_TAGVAR(hardcode_shlibpath_var, $1)=no
      ;;

    *)
      _LT_AC_TAGVAR(ld_shlibs, $1)=no
      ;;
    esac
  fi
])
AC_MSG_RESULT([$_LT_AC_TAGVAR(ld_shlibs, $1)])
test "$_LT_AC_TAGVAR(ld_shlibs, $1)" = no && can_build_shared=no

#
# Do we need to explicitly link libc?
#
case "x$_LT_AC_TAGVAR(archive_cmds_need_lc, $1)" in
x|xyes)
  # Assume -lc should be added
  _LT_AC_TAGVAR(archive_cmds_need_lc, $1)=yes

  if test "$enable_shared" = yes && test "$GCC" = yes; then
    case $_LT_AC_TAGVAR(archive_cmds, $1) in
    *'~'*)
      # FIXME: we may have to deal with multi-command sequences.
      ;;
    '$CC '*)
      # Test whether the compiler implicitly links with -lc since on some
      # systems, -lgcc has to come before -lc. If gcc already passes -lc
      # to ld, don't add -lc before -lgcc.
      AC_MSG_CHECKING([whether -lc should be explicitly linked in])
      $rm conftest*
      printf "$lt_simple_compile_test_code" > conftest.$ac_ext

      if AC_TRY_EVAL(ac_compile) 2>conftest.err; then
        soname=conftest
        lib=conftest
        libobjs=conftest.$ac_objext
        deplibs=
        wl=$_LT_AC_TAGVAR(lt_prog_compiler_wl, $1)
	pic_flag=$_LT_AC_TAGVAR(lt_prog_compiler_pic, $1)
        compiler_flags=-v
        linker_flags=-v
        verstring=
        output_objdir=.
        libname=conftest
        lt_save_allow_undefined_flag=$_LT_AC_TAGVAR(allow_undefined_flag, $1)
        _LT_AC_TAGVAR(allow_undefined_flag, $1)=
        if AC_TRY_EVAL(_LT_AC_TAGVAR(archive_cmds, $1) 2\>\&1 \| grep \" -lc \" \>/dev/null 2\>\&1)
        then
	  _LT_AC_TAGVAR(archive_cmds_need_lc, $1)=no
        else
	  _LT_AC_TAGVAR(archive_cmds_need_lc, $1)=yes
        fi
        _LT_AC_TAGVAR(allow_undefined_flag, $1)=$lt_save_allow_undefined_flag
      else
        cat conftest.err 1>&5
      fi
      $rm conftest*
      AC_MSG_RESULT([$_LT_AC_TAGVAR(archive_cmds_need_lc, $1)])
      ;;
    esac
  fi
  ;;
esac
])# AC_LIBTOOL_PROG_LD_SHLIBS


# _LT_AC_FILE_LTDLL_C
# -------------------
# Be careful that the start marker always follows a newline.
AC_DEFUN([_LT_AC_FILE_LTDLL_C], [
# /* ltdll.c starts here */
# #define WIN32_LEAN_AND_MEAN
# #include <windows.h>
# #undef WIN32_LEAN_AND_MEAN
# #include <stdio.h>
#
# #ifndef __CYGWIN__
# #  ifdef __CYGWIN32__
# #    define __CYGWIN__ __CYGWIN32__
# #  endif
# #endif
#
# #ifdef __cplusplus
# extern "C" {
# #endif
# BOOL APIENTRY DllMain (HINSTANCE hInst, DWORD reason, LPVOID reserved);
# #ifdef __cplusplus
# }
# #endif
#
# #ifdef __CYGWIN__
# #include <cygwin/cygwin_dll.h>
# DECLARE_CYGWIN_DLL( DllMain );
# #endif
# HINSTANCE __hDllInstance_base;
#
# BOOL APIENTRY
# DllMain (HINSTANCE hInst, DWORD reason, LPVOID reserved)
# {
#   __hDllInstance_base = hInst;
#   return TRUE;
# }
# /* ltdll.c ends here */
])# _LT_AC_FILE_LTDLL_C


# _LT_AC_TAGVAR(VARNAME, [TAGNAME])
# ---------------------------------
AC_DEFUN([_LT_AC_TAGVAR], [ifelse([$2], [], [$1], [$1_$2])])


# old names
AC_DEFUN([AM_PROG_LIBTOOL],   [AC_PROG_LIBTOOL])
AC_DEFUN([AM_ENABLE_SHARED],  [AC_ENABLE_SHARED($@)])
AC_DEFUN([AM_ENABLE_STATIC],  [AC_ENABLE_STATIC($@)])
AC_DEFUN([AM_DISABLE_SHARED], [AC_DISABLE_SHARED($@)])
AC_DEFUN([AM_DISABLE_STATIC], [AC_DISABLE_STATIC($@)])
AC_DEFUN([AM_PROG_LD],        [AC_PROG_LD])
AC_DEFUN([AM_PROG_NM],        [AC_PROG_NM])

# This is just to silence aclocal about the macro not being used
ifelse([AC_DISABLE_FAST_INSTALL])

AC_DEFUN([LT_AC_PROG_GCJ],
[AC_CHECK_TOOL(GCJ, gcj, no)
  test "x${GCJFLAGS+set}" = xset || GCJFLAGS="-g -O2"
  AC_SUBST(GCJFLAGS)
])

AC_DEFUN([LT_AC_PROG_RC],
[AC_CHECK_TOOL(RC, windres, no)
])

# NOTE: This macro has been submitted for inclusion into   #
#  GNU Autoconf as AC_PROG_SED.  When it is available in   #
#  a released version of Autoconf we should remove this    #
#  macro and use it instead.                               #
# LT_AC_PROG_SED
# --------------
# Check for a fully-functional sed program, that truncates
# as few characters as possible.  Prefer GNU sed if found.
AC_DEFUN([LT_AC_PROG_SED],
[AC_MSG_CHECKING([for a sed that does not truncate output])
AC_CACHE_VAL(lt_cv_path_SED,
[# Loop through the user's path and test for sed and gsed.
# Then use that list of sed's as ones to test for truncation.
as_save_IFS=$IFS; IFS=$PATH_SEPARATOR
for as_dir in $PATH
do
  IFS=$as_save_IFS
  test -z "$as_dir" && as_dir=.
  for lt_ac_prog in sed gsed; do
    for ac_exec_ext in '' $ac_executable_extensions; do
      if $as_executable_p "$as_dir/$lt_ac_prog$ac_exec_ext"; then
        lt_ac_sed_list="$lt_ac_sed_list $as_dir/$lt_ac_prog$ac_exec_ext"
      fi
    done
  done
done
lt_ac_max=0
lt_ac_count=0
# Add /usr/xpg4/bin/sed as it is typically found on Solaris
# along with /bin/sed that truncates output.
for lt_ac_sed in $lt_ac_sed_list /usr/xpg4/bin/sed; do
  test ! -f $lt_ac_sed && continue
  cat /dev/null > conftest.in
  lt_ac_count=0
  echo $ECHO_N "0123456789$ECHO_C" >conftest.in
  # Check for GNU sed and select it if it is found.
  if "$lt_ac_sed" --version 2>&1 < /dev/null | grep 'GNU' > /dev/null; then
    lt_cv_path_SED=$lt_ac_sed
    break
  fi
  while true; do
    cat conftest.in conftest.in >conftest.tmp
    mv conftest.tmp conftest.in
    cp conftest.in conftest.nl
    echo >>conftest.nl
    $lt_ac_sed -e 's/a$//' < conftest.nl >conftest.out || break
    cmp -s conftest.out conftest.nl || break
    # 10000 chars as input seems more than enough
    test $lt_ac_count -gt 10 && break
    lt_ac_count=`expr $lt_ac_count + 1`
    if test $lt_ac_count -gt $lt_ac_max; then
      lt_ac_max=$lt_ac_count
      lt_cv_path_SED=$lt_ac_sed
    fi
  done
done
])
SED=$lt_cv_path_SED
AC_MSG_RESULT([$SED])
])

# Copyright (C) 2002, 2003, 2005  Free Software Foundation, Inc.
#
# This file is free software; the Free Software Foundation
# gives unlimited permission to copy and/or distribute it,
# with or without modifications, as long as this notice is preserved.

# AM_AUTOMAKE_VERSION(VERSION)
# ----------------------------
# Automake X.Y traces this macro to ensure aclocal.m4 has been
# generated from the m4 files accompanying Automake X.Y.
AC_DEFUN([AM_AUTOMAKE_VERSION], [am__api_version="1.9"])

# AM_SET_CURRENT_AUTOMAKE_VERSION
# -------------------------------
# Call AM_AUTOMAKE_VERSION so it can be traced.
# This function is AC_REQUIREd by AC_INIT_AUTOMAKE.
AC_DEFUN([AM_SET_CURRENT_AUTOMAKE_VERSION],
	 [AM_AUTOMAKE_VERSION([1.9.6])])

# Figure out how to run the assembler.                      -*- Autoconf -*-

# Copyright (C) 2001, 2003, 2004, 2005  Free Software Foundation, Inc.
#
# This file is free software; the Free Software Foundation
# gives unlimited permission to copy and/or distribute it,
# with or without modifications, as long as this notice is preserved.

# serial 4

# AM_PROG_AS
# ----------
AC_DEFUN([AM_PROG_AS],
[# By default we simply use the C compiler to build assembly code.
AC_REQUIRE([AC_PROG_CC])
test "${CCAS+set}" = set || CCAS=$CC
test "${CCASFLAGS+set}" = set || CCASFLAGS=$CFLAGS
AC_ARG_VAR([CCAS],      [assembler compiler command (defaults to CC)])
AC_ARG_VAR([CCASFLAGS], [assembler compiler flags (defaults to CFLAGS)])
])

# AM_AUX_DIR_EXPAND                                         -*- Autoconf -*-

# Copyright (C) 2001, 2003, 2005  Free Software Foundation, Inc.
#
# This file is free software; the Free Software Foundation
# gives unlimited permission to copy and/or distribute it,
# with or without modifications, as long as this notice is preserved.

# For projects using AC_CONFIG_AUX_DIR([foo]), Autoconf sets
# $ac_aux_dir to `$srcdir/foo'.  In other projects, it is set to
# `$srcdir', `$srcdir/..', or `$srcdir/../..'.
#
# Of course, Automake must honor this variable whenever it calls a
# tool from the auxiliary directory.  The problem is that $srcdir (and
# therefore $ac_aux_dir as well) can be either absolute or relative,
# depending on how configure is run.  This is pretty annoying, since
# it makes $ac_aux_dir quite unusable in subdirectories: in the top
# source directory, any form will work fine, but in subdirectories a
# relative path needs to be adjusted first.
#
# $ac_aux_dir/missing
#    fails when called from a subdirectory if $ac_aux_dir is relative
# $top_srcdir/$ac_aux_dir/missing
#    fails if $ac_aux_dir is absolute,
#    fails when called from a subdirectory in a VPATH build with
#          a relative $ac_aux_dir
#
# The reason of the latter failure is that $top_srcdir and $ac_aux_dir
# are both prefixed by $srcdir.  In an in-source build this is usually
# harmless because $srcdir is `.', but things will broke when you
# start a VPATH build or use an absolute $srcdir.
#
# So we could use something similar to $top_srcdir/$ac_aux_dir/missing,
# iff we strip the leading $srcdir from $ac_aux_dir.  That would be:
#   am_aux_dir='\$(top_srcdir)/'`expr "$ac_aux_dir" : "$srcdir//*\(.*\)"`
# and then we would define $MISSING as
#   MISSING="\${SHELL} $am_aux_dir/missing"
# This will work as long as MISSING is not called from configure, because
# unfortunately $(top_srcdir) has no meaning in configure.
# However there are other variables, like CC, which are often used in
# configure, and could therefore not use this "fixed" $ac_aux_dir.
#
# Another solution, used here, is to always expand $ac_aux_dir to an
# absolute PATH.  The drawback is that using absolute paths prevent a
# configured tree to be moved without reconfiguration.

AC_DEFUN([AM_AUX_DIR_EXPAND],
[dnl Rely on autoconf to set up CDPATH properly.
AC_PREREQ([2.50])dnl
# expand $ac_aux_dir to an absolute path
am_aux_dir=`cd $ac_aux_dir && pwd`
])

# AM_CONDITIONAL                                            -*- Autoconf -*-

# Copyright (C) 1997, 2000, 2001, 2003, 2004, 2005
# Free Software Foundation, Inc.
#
# This file is free software; the Free Software Foundation
# gives unlimited permission to copy and/or distribute it,
# with or without modifications, as long as this notice is preserved.

# serial 7

# AM_CONDITIONAL(NAME, SHELL-CONDITION)
# -------------------------------------
# Define a conditional.
AC_DEFUN([AM_CONDITIONAL],
[AC_PREREQ(2.52)dnl
 ifelse([$1], [TRUE],  [AC_FATAL([$0: invalid condition: $1])],
	[$1], [FALSE], [AC_FATAL([$0: invalid condition: $1])])dnl
AC_SUBST([$1_TRUE])
AC_SUBST([$1_FALSE])
if $2; then
  $1_TRUE=
  $1_FALSE='#'
else
  $1_TRUE='#'
  $1_FALSE=
fi
AC_CONFIG_COMMANDS_PRE(
[if test -z "${$1_TRUE}" && test -z "${$1_FALSE}"; then
  AC_MSG_ERROR([[conditional "$1" was never defined.
Usually this means the macro was only invoked conditionally.]])
fi])])


# Copyright (C) 1999, 2000, 2001, 2002, 2003, 2004, 2005
# Free Software Foundation, Inc.
#
# This file is free software; the Free Software Foundation
# gives unlimited permission to copy and/or distribute it,
# with or without modifications, as long as this notice is preserved.

# serial 8

# There are a few dirty hacks below to avoid letting `AC_PROG_CC' be
# written in clear, in which case automake, when reading aclocal.m4,
# will think it sees a *use*, and therefore will trigger all it's
# C support machinery.  Also note that it means that autoscan, seeing
# CC etc. in the Makefile, will ask for an AC_PROG_CC use...


# _AM_DEPENDENCIES(NAME)
# ----------------------
# See how the compiler implements dependency checking.
# NAME is "CC", "CXX", "GCJ", or "OBJC".
# We try a few techniques and use that to set a single cache variable.
#
# We don't AC_REQUIRE the corresponding AC_PROG_CC since the latter was
# modified to invoke _AM_DEPENDENCIES(CC); we would have a circular
# dependency, and given that the user is not expected to run this macro,
# just rely on AC_PROG_CC.
AC_DEFUN([_AM_DEPENDENCIES],
[AC_REQUIRE([AM_SET_DEPDIR])dnl
AC_REQUIRE([AM_OUTPUT_DEPENDENCY_COMMANDS])dnl
AC_REQUIRE([AM_MAKE_INCLUDE])dnl
AC_REQUIRE([AM_DEP_TRACK])dnl

ifelse([$1], CC,   [depcc="$CC"   am_compiler_list=],
       [$1], CXX,  [depcc="$CXX"  am_compiler_list=],
       [$1], OBJC, [depcc="$OBJC" am_compiler_list='gcc3 gcc'],
       [$1], GCJ,  [depcc="$GCJ"  am_compiler_list='gcc3 gcc'],
                   [depcc="$$1"   am_compiler_list=])

AC_CACHE_CHECK([dependency style of $depcc],
               [am_cv_$1_dependencies_compiler_type],
[if test -z "$AMDEP_TRUE" && test -f "$am_depcomp"; then
  # We make a subdir and do the tests there.  Otherwise we can end up
  # making bogus files that we don't know about and never remove.  For
  # instance it was reported that on HP-UX the gcc test will end up
  # making a dummy file named `D' -- because `-MD' means `put the output
  # in D'.
  mkdir conftest.dir
  # Copy depcomp to subdir because otherwise we won't find it if we're
  # using a relative directory.
  cp "$am_depcomp" conftest.dir
  cd conftest.dir
  # We will build objects and dependencies in a subdirectory because
  # it helps to detect inapplicable dependency modes.  For instance
  # both Tru64's cc and ICC support -MD to output dependencies as a
  # side effect of compilation, but ICC will put the dependencies in
  # the current directory while Tru64 will put them in the object
  # directory.
  mkdir sub

  am_cv_$1_dependencies_compiler_type=none
  if test "$am_compiler_list" = ""; then
     am_compiler_list=`sed -n ['s/^#*\([a-zA-Z0-9]*\))$/\1/p'] < ./depcomp`
  fi
  for depmode in $am_compiler_list; do
    # Setup a source with many dependencies, because some compilers
    # like to wrap large dependency lists on column 80 (with \), and
    # we should not choose a depcomp mode which is confused by this.
    #
    # We need to recreate these files for each test, as the compiler may
    # overwrite some of them when testing with obscure command lines.
    # This happens at least with the AIX C compiler.
    : > sub/conftest.c
    for i in 1 2 3 4 5 6; do
      echo '#include "conftst'$i'.h"' >> sub/conftest.c
      # Using `: > sub/conftst$i.h' creates only sub/conftst1.h with
      # Solaris 8's {/usr,}/bin/sh.
      touch sub/conftst$i.h
    done
    echo "${am__include} ${am__quote}sub/conftest.Po${am__quote}" > confmf

    case $depmode in
    nosideeffect)
      # after this tag, mechanisms are not by side-effect, so they'll
      # only be used when explicitly requested
      if test "x$enable_dependency_tracking" = xyes; then
	continue
      else
	break
      fi
      ;;
    none) break ;;
    esac
    # We check with `-c' and `-o' for the sake of the "dashmstdout"
    # mode.  It turns out that the SunPro C++ compiler does not properly
    # handle `-M -o', and we need to detect this.
    if depmode=$depmode \
       source=sub/conftest.c object=sub/conftest.${OBJEXT-o} \
       depfile=sub/conftest.Po tmpdepfile=sub/conftest.TPo \
       $SHELL ./depcomp $depcc -c -o sub/conftest.${OBJEXT-o} sub/conftest.c \
         >/dev/null 2>conftest.err &&
       grep sub/conftst6.h sub/conftest.Po > /dev/null 2>&1 &&
       grep sub/conftest.${OBJEXT-o} sub/conftest.Po > /dev/null 2>&1 &&
       ${MAKE-make} -s -f confmf > /dev/null 2>&1; then
      # icc doesn't choke on unknown options, it will just issue warnings
      # or remarks (even with -Werror).  So we grep stderr for any message
      # that says an option was ignored or not supported.
      # When given -MP, icc 7.0 and 7.1 complain thusly:
      #   icc: Command line warning: ignoring option '-M'; no argument required
      # The diagnosis changed in icc 8.0:
      #   icc: Command line remark: option '-MP' not supported
      if (grep 'ignoring option' conftest.err ||
          grep 'not supported' conftest.err) >/dev/null 2>&1; then :; else
        am_cv_$1_dependencies_compiler_type=$depmode
        break
      fi
    fi
  done

  cd ..
  rm -rf conftest.dir
else
  am_cv_$1_dependencies_compiler_type=none
fi
])
AC_SUBST([$1DEPMODE], [depmode=$am_cv_$1_dependencies_compiler_type])
AM_CONDITIONAL([am__fastdep$1], [
  test "x$enable_dependency_tracking" != xno \
  && test "$am_cv_$1_dependencies_compiler_type" = gcc3])
])


# AM_SET_DEPDIR
# -------------
# Choose a directory name for dependency files.
# This macro is AC_REQUIREd in _AM_DEPENDENCIES
AC_DEFUN([AM_SET_DEPDIR],
[AC_REQUIRE([AM_SET_LEADING_DOT])dnl
AC_SUBST([DEPDIR], ["${am__leading_dot}deps"])dnl
])


# AM_DEP_TRACK
# ------------
AC_DEFUN([AM_DEP_TRACK],
[AC_ARG_ENABLE(dependency-tracking,
[  --disable-dependency-tracking  speeds up one-time build
  --enable-dependency-tracking   do not reject slow dependency extractors])
if test "x$enable_dependency_tracking" != xno; then
  am_depcomp="$ac_aux_dir/depcomp"
  AMDEPBACKSLASH='\'
fi
AM_CONDITIONAL([AMDEP], [test "x$enable_dependency_tracking" != xno])
AC_SUBST([AMDEPBACKSLASH])
])

# Generate code to set up dependency tracking.              -*- Autoconf -*-

# Copyright (C) 1999, 2000, 2001, 2002, 2003, 2004, 2005
# Free Software Foundation, Inc.
#
# This file is free software; the Free Software Foundation
# gives unlimited permission to copy and/or distribute it,
# with or without modifications, as long as this notice is preserved.

#serial 3

# _AM_OUTPUT_DEPENDENCY_COMMANDS
# ------------------------------
AC_DEFUN([_AM_OUTPUT_DEPENDENCY_COMMANDS],
[for mf in $CONFIG_FILES; do
  # Strip MF so we end up with the name of the file.
  mf=`echo "$mf" | sed -e 's/:.*$//'`
  # Check whether this is an Automake generated Makefile or not.
  # We used to match only the files named `Makefile.in', but
  # some people rename them; so instead we look at the file content.
  # Grep'ing the first line is not enough: some people post-process
  # each Makefile.in and add a new line on top of each file to say so.
  # So let's grep whole file.
  if grep '^#.*generated by automake' $mf > /dev/null 2>&1; then
    dirpart=`AS_DIRNAME("$mf")`
  else
    continue
  fi
  # Extract the definition of DEPDIR, am__include, and am__quote
  # from the Makefile without running `make'.
  DEPDIR=`sed -n 's/^DEPDIR = //p' < "$mf"`
  test -z "$DEPDIR" && continue
  am__include=`sed -n 's/^am__include = //p' < "$mf"`
  test -z "am__include" && continue
  am__quote=`sed -n 's/^am__quote = //p' < "$mf"`
  # When using ansi2knr, U may be empty or an underscore; expand it
  U=`sed -n 's/^U = //p' < "$mf"`
  # Find all dependency output files, they are included files with
  # $(DEPDIR) in their names.  We invoke sed twice because it is the
  # simplest approach to changing $(DEPDIR) to its actual value in the
  # expansion.
  for file in `sed -n "
    s/^$am__include $am__quote\(.*(DEPDIR).*\)$am__quote"'$/\1/p' <"$mf" | \
       sed -e 's/\$(DEPDIR)/'"$DEPDIR"'/g' -e 's/\$U/'"$U"'/g'`; do
    # Make sure the directory exists.
    test -f "$dirpart/$file" && continue
    fdir=`AS_DIRNAME(["$file"])`
    AS_MKDIR_P([$dirpart/$fdir])
    # echo "creating $dirpart/$file"
    echo '# dummy' > "$dirpart/$file"
  done
done
])# _AM_OUTPUT_DEPENDENCY_COMMANDS


# AM_OUTPUT_DEPENDENCY_COMMANDS
# -----------------------------
# This macro should only be invoked once -- use via AC_REQUIRE.
#
# This code is only required when automatic dependency tracking
# is enabled.  FIXME.  This creates each `.P' file that we will
# need in order to bootstrap the dependency handling code.
AC_DEFUN([AM_OUTPUT_DEPENDENCY_COMMANDS],
[AC_CONFIG_COMMANDS([depfiles],
     [test x"$AMDEP_TRUE" != x"" || _AM_OUTPUT_DEPENDENCY_COMMANDS],
     [AMDEP_TRUE="$AMDEP_TRUE" ac_aux_dir="$ac_aux_dir"])
])

# Do all the work for Automake.                             -*- Autoconf -*-

# Copyright (C) 1996, 1997, 1998, 1999, 2000, 2001, 2002, 2003, 2004, 2005
# Free Software Foundation, Inc.
#
# This file is free software; the Free Software Foundation
# gives unlimited permission to copy and/or distribute it,
# with or without modifications, as long as this notice is preserved.

# serial 12

# This macro actually does too much.  Some checks are only needed if
# your package does certain things.  But this isn't really a big deal.

# AM_INIT_AUTOMAKE(PACKAGE, VERSION, [NO-DEFINE])
# AM_INIT_AUTOMAKE([OPTIONS])
# -----------------------------------------------
# The call with PACKAGE and VERSION arguments is the old style
# call (pre autoconf-2.50), which is being phased out.  PACKAGE
# and VERSION should now be passed to AC_INIT and removed from
# the call to AM_INIT_AUTOMAKE.
# We support both call styles for the transition.  After
# the next Automake release, Autoconf can make the AC_INIT
# arguments mandatory, and then we can depend on a new Autoconf
# release and drop the old call support.
AC_DEFUN([AM_INIT_AUTOMAKE],
[AC_PREREQ([2.58])dnl
dnl Autoconf wants to disallow AM_ names.  We explicitly allow
dnl the ones we care about.
m4_pattern_allow([^AM_[A-Z]+FLAGS$])dnl
AC_REQUIRE([AM_SET_CURRENT_AUTOMAKE_VERSION])dnl
AC_REQUIRE([AC_PROG_INSTALL])dnl
# test to see if srcdir already configured
if test "`cd $srcdir && pwd`" != "`pwd`" &&
   test -f $srcdir/config.status; then
  AC_MSG_ERROR([source directory already configured; run "make distclean" there first])
fi

# test whether we have cygpath
if test -z "$CYGPATH_W"; then
  if (cygpath --version) >/dev/null 2>/dev/null; then
    CYGPATH_W='cygpath -w'
  else
    CYGPATH_W=echo
  fi
fi
AC_SUBST([CYGPATH_W])

# Define the identity of the package.
dnl Distinguish between old-style and new-style calls.
m4_ifval([$2],
[m4_ifval([$3], [_AM_SET_OPTION([no-define])])dnl
 AC_SUBST([PACKAGE], [$1])dnl
 AC_SUBST([VERSION], [$2])],
[_AM_SET_OPTIONS([$1])dnl
 AC_SUBST([PACKAGE], ['AC_PACKAGE_TARNAME'])dnl
 AC_SUBST([VERSION], ['AC_PACKAGE_VERSION'])])dnl

_AM_IF_OPTION([no-define],,
[AC_DEFINE_UNQUOTED(PACKAGE, "$PACKAGE", [Name of package])
 AC_DEFINE_UNQUOTED(VERSION, "$VERSION", [Version number of package])])dnl

# Some tools Automake needs.
AC_REQUIRE([AM_SANITY_CHECK])dnl
AC_REQUIRE([AC_ARG_PROGRAM])dnl
AM_MISSING_PROG(ACLOCAL, aclocal-${am__api_version})
AM_MISSING_PROG(AUTOCONF, autoconf)
AM_MISSING_PROG(AUTOMAKE, automake-${am__api_version})
AM_MISSING_PROG(AUTOHEADER, autoheader)
AM_MISSING_PROG(MAKEINFO, makeinfo)
AM_PROG_INSTALL_SH
AM_PROG_INSTALL_STRIP
AC_REQUIRE([AM_PROG_MKDIR_P])dnl
# We need awk for the "check" target.  The system "awk" is bad on
# some platforms.
AC_REQUIRE([AC_PROG_AWK])dnl
AC_REQUIRE([AC_PROG_MAKE_SET])dnl
AC_REQUIRE([AM_SET_LEADING_DOT])dnl
_AM_IF_OPTION([tar-ustar], [_AM_PROG_TAR([ustar])],
              [_AM_IF_OPTION([tar-pax], [_AM_PROG_TAR([pax])],
	      		     [_AM_PROG_TAR([v7])])])
_AM_IF_OPTION([no-dependencies],,
[AC_PROVIDE_IFELSE([AC_PROG_CC],
                  [_AM_DEPENDENCIES(CC)],
                  [define([AC_PROG_CC],
                          defn([AC_PROG_CC])[_AM_DEPENDENCIES(CC)])])dnl
AC_PROVIDE_IFELSE([AC_PROG_CXX],
                  [_AM_DEPENDENCIES(CXX)],
                  [define([AC_PROG_CXX],
                          defn([AC_PROG_CXX])[_AM_DEPENDENCIES(CXX)])])dnl
])
])


# When config.status generates a header, we must update the stamp-h file.
# This file resides in the same directory as the config header
# that is generated.  The stamp files are numbered to have different names.

# Autoconf calls _AC_AM_CONFIG_HEADER_HOOK (when defined) in the
# loop where config.status creates the headers, so we can generate
# our stamp files there.
AC_DEFUN([_AC_AM_CONFIG_HEADER_HOOK],
[# Compute $1's index in $config_headers.
_am_stamp_count=1
for _am_header in $config_headers :; do
  case $_am_header in
    $1 | $1:* )
      break ;;
    * )
      _am_stamp_count=`expr $_am_stamp_count + 1` ;;
  esac
done
echo "timestamp for $1" >`AS_DIRNAME([$1])`/stamp-h[]$_am_stamp_count])

# Copyright (C) 2001, 2003, 2005  Free Software Foundation, Inc.
#
# This file is free software; the Free Software Foundation
# gives unlimited permission to copy and/or distribute it,
# with or without modifications, as long as this notice is preserved.

# AM_PROG_INSTALL_SH
# ------------------
# Define $install_sh.
AC_DEFUN([AM_PROG_INSTALL_SH],
[AC_REQUIRE([AM_AUX_DIR_EXPAND])dnl
install_sh=${install_sh-"$am_aux_dir/install-sh"}
AC_SUBST(install_sh)])

# Add --enable-maintainer-mode option to configure.         -*- Autoconf -*-
# From Jim Meyering

# Copyright (C) 1996, 1998, 2000, 2001, 2002, 2003, 2004, 2005
# Free Software Foundation, Inc.
#
# This file is free software; the Free Software Foundation
# gives unlimited permission to copy and/or distribute it,
# with or without modifications, as long as this notice is preserved.

# serial 4

AC_DEFUN([AM_MAINTAINER_MODE],
[AC_MSG_CHECKING([whether to enable maintainer-specific portions of Makefiles])
  dnl maintainer-mode is disabled by default
  AC_ARG_ENABLE(maintainer-mode,
[  --enable-maintainer-mode  enable make rules and dependencies not useful
			  (and sometimes confusing) to the casual installer],
      USE_MAINTAINER_MODE=$enableval,
      USE_MAINTAINER_MODE=no)
  AC_MSG_RESULT([$USE_MAINTAINER_MODE])
  AM_CONDITIONAL(MAINTAINER_MODE, [test $USE_MAINTAINER_MODE = yes])
  MAINT=$MAINTAINER_MODE_TRUE
  AC_SUBST(MAINT)dnl
]
)

AU_DEFUN([jm_MAINTAINER_MODE], [AM_MAINTAINER_MODE])

# Check to see how 'make' treats includes.	            -*- Autoconf -*-

# Copyright (C) 2001, 2002, 2003, 2005  Free Software Foundation, Inc.
#
# This file is free software; the Free Software Foundation
# gives unlimited permission to copy and/or distribute it,
# with or without modifications, as long as this notice is preserved.

# serial 3

# AM_MAKE_INCLUDE()
# -----------------
# Check to see how make treats includes.
AC_DEFUN([AM_MAKE_INCLUDE],
[am_make=${MAKE-make}
cat > confinc << 'END'
am__doit:
	@echo done
.PHONY: am__doit
END
# If we don't find an include directive, just comment out the code.
AC_MSG_CHECKING([for style of include used by $am_make])
am__include="#"
am__quote=
_am_result=none
# First try GNU make style include.
echo "include confinc" > confmf
# We grep out `Entering directory' and `Leaving directory'
# messages which can occur if `w' ends up in MAKEFLAGS.
# In particular we don't look at `^make:' because GNU make might
# be invoked under some other name (usually "gmake"), in which
# case it prints its new name instead of `make'.
if test "`$am_make -s -f confmf 2> /dev/null | grep -v 'ing directory'`" = "done"; then
   am__include=include
   am__quote=
   _am_result=GNU
fi
# Now try BSD make style include.
if test "$am__include" = "#"; then
   echo '.include "confinc"' > confmf
   if test "`$am_make -s -f confmf 2> /dev/null`" = "done"; then
      am__include=.include
      am__quote="\""
      _am_result=BSD
   fi
fi
AC_SUBST([am__include])
AC_SUBST([am__quote])
AC_MSG_RESULT([$_am_result])
rm -f confinc confmf
])

# Copyright (C) 1999, 2000, 2001, 2003, 2005  Free Software Foundation, Inc.
#
# This file is free software; the Free Software Foundation
# gives unlimited permission to copy and/or distribute it,
# with or without modifications, as long as this notice is preserved.

# serial 3

# AM_PROG_CC_C_O
# --------------
# Like AC_PROG_CC_C_O, but changed for automake.
AC_DEFUN([AM_PROG_CC_C_O],
[AC_REQUIRE([AC_PROG_CC_C_O])dnl
AC_REQUIRE([AM_AUX_DIR_EXPAND])dnl
# FIXME: we rely on the cache variable name because
# there is no other way.
set dummy $CC
ac_cc=`echo $[2] | sed ['s/[^a-zA-Z0-9_]/_/g;s/^[0-9]/_/']`
if eval "test \"`echo '$ac_cv_prog_cc_'${ac_cc}_c_o`\" != yes"; then
   # Losing compiler, so override with the script.
   # FIXME: It is wrong to rewrite CC.
   # But if we don't then we get into trouble of one sort or another.
   # A longer-term fix would be to have automake use am__CC in this case,
   # and then we could set am__CC="\$(top_srcdir)/compile \$(CC)"
   CC="$am_aux_dir/compile $CC"
fi
])

# Fake the existence of programs that GNU maintainers use.  -*- Autoconf -*-

# Copyright (C) 1997, 1999, 2000, 2001, 2003, 2005
# Free Software Foundation, Inc.
#
# This file is free software; the Free Software Foundation
# gives unlimited permission to copy and/or distribute it,
# with or without modifications, as long as this notice is preserved.

# serial 4

# AM_MISSING_PROG(NAME, PROGRAM)
# ------------------------------
AC_DEFUN([AM_MISSING_PROG],
[AC_REQUIRE([AM_MISSING_HAS_RUN])
$1=${$1-"${am_missing_run}$2"}
AC_SUBST($1)])


# AM_MISSING_HAS_RUN
# ------------------
# Define MISSING if not defined so far and test if it supports --run.
# If it does, set am_missing_run to use it, otherwise, to nothing.
AC_DEFUN([AM_MISSING_HAS_RUN],
[AC_REQUIRE([AM_AUX_DIR_EXPAND])dnl
test x"${MISSING+set}" = xset || MISSING="\${SHELL} $am_aux_dir/missing"
# Use eval to expand $SHELL
if eval "$MISSING --run true"; then
  am_missing_run="$MISSING --run "
else
  am_missing_run=
  AC_MSG_WARN([`missing' script is too old or missing])
fi
])

# Copyright (C) 2003, 2004, 2005  Free Software Foundation, Inc.
#
# This file is free software; the Free Software Foundation
# gives unlimited permission to copy and/or distribute it,
# with or without modifications, as long as this notice is preserved.

# AM_PROG_MKDIR_P
# ---------------
# Check whether `mkdir -p' is supported, fallback to mkinstalldirs otherwise.
#
# Automake 1.8 used `mkdir -m 0755 -p --' to ensure that directories
# created by `make install' are always world readable, even if the
# installer happens to have an overly restrictive umask (e.g. 077).
# This was a mistake.  There are at least two reasons why we must not
# use `-m 0755':
#   - it causes special bits like SGID to be ignored,
#   - it may be too restrictive (some setups expect 775 directories).
#
# Do not use -m 0755 and let people choose whatever they expect by
# setting umask.
#
# We cannot accept any implementation of `mkdir' that recognizes `-p'.
# Some implementations (such as Solaris 8's) are not thread-safe: if a
# parallel make tries to run `mkdir -p a/b' and `mkdir -p a/c'
# concurrently, both version can detect that a/ is missing, but only
# one can create it and the other will error out.  Consequently we
# restrict ourselves to GNU make (using the --version option ensures
# this.)
AC_DEFUN([AM_PROG_MKDIR_P],
[if mkdir -p --version . >/dev/null 2>&1 && test ! -d ./--version; then
  # We used to keeping the `.' as first argument, in order to
  # allow $(mkdir_p) to be used without argument.  As in
  #   $(mkdir_p) $(somedir)
  # where $(somedir) is conditionally defined.  However this is wrong
  # for two reasons:
  #  1. if the package is installed by a user who cannot write `.'
  #     make install will fail,
  #  2. the above comment should most certainly read
  #     $(mkdir_p) $(DESTDIR)$(somedir)
  #     so it does not work when $(somedir) is undefined and
  #     $(DESTDIR) is not.
  #  To support the latter case, we have to write
  #     test -z "$(somedir)" || $(mkdir_p) $(DESTDIR)$(somedir),
  #  so the `.' trick is pointless.
  mkdir_p='mkdir -p --'
else
  # On NextStep and OpenStep, the `mkdir' command does not
  # recognize any option.  It will interpret all options as
  # directories to create, and then abort because `.' already
  # exists.
  for d in ./-p ./--version;
  do
    test -d $d && rmdir $d
  done
  # $(mkinstalldirs) is defined by Automake if mkinstalldirs exists.
  if test -f "$ac_aux_dir/mkinstalldirs"; then
    mkdir_p='$(mkinstalldirs)'
  else
    mkdir_p='$(install_sh) -d'
  fi
fi
AC_SUBST([mkdir_p])])

# Helper functions for option handling.                     -*- Autoconf -*-

# Copyright (C) 2001, 2002, 2003, 2005  Free Software Foundation, Inc.
#
# This file is free software; the Free Software Foundation
# gives unlimited permission to copy and/or distribute it,
# with or without modifications, as long as this notice is preserved.

# serial 3

# _AM_MANGLE_OPTION(NAME)
# -----------------------
AC_DEFUN([_AM_MANGLE_OPTION],
[[_AM_OPTION_]m4_bpatsubst($1, [[^a-zA-Z0-9_]], [_])])

# _AM_SET_OPTION(NAME)
# ------------------------------
# Set option NAME.  Presently that only means defining a flag for this option.
AC_DEFUN([_AM_SET_OPTION],
[m4_define(_AM_MANGLE_OPTION([$1]), 1)])

# _AM_SET_OPTIONS(OPTIONS)
# ----------------------------------
# OPTIONS is a space-separated list of Automake options.
AC_DEFUN([_AM_SET_OPTIONS],
[AC_FOREACH([_AM_Option], [$1], [_AM_SET_OPTION(_AM_Option)])])

# _AM_IF_OPTION(OPTION, IF-SET, [IF-NOT-SET])
# -------------------------------------------
# Execute IF-SET if OPTION is set, IF-NOT-SET otherwise.
AC_DEFUN([_AM_IF_OPTION],
[m4_ifset(_AM_MANGLE_OPTION([$1]), [$2], [$3])])

# Check to make sure that the build environment is sane.    -*- Autoconf -*-

# Copyright (C) 1996, 1997, 2000, 2001, 2003, 2005
# Free Software Foundation, Inc.
#
# This file is free software; the Free Software Foundation
# gives unlimited permission to copy and/or distribute it,
# with or without modifications, as long as this notice is preserved.

# serial 4

# AM_SANITY_CHECK
# ---------------
AC_DEFUN([AM_SANITY_CHECK],
[AC_MSG_CHECKING([whether build environment is sane])
# Just in case
sleep 1
echo timestamp > conftest.file
# Do `set' in a subshell so we don't clobber the current shell's
# arguments.  Must try -L first in case configure is actually a
# symlink; some systems play weird games with the mod time of symlinks
# (eg FreeBSD returns the mod time of the symlink's containing
# directory).
if (
   set X `ls -Lt $srcdir/configure conftest.file 2> /dev/null`
   if test "$[*]" = "X"; then
      # -L didn't work.
      set X `ls -t $srcdir/configure conftest.file`
   fi
   rm -f conftest.file
   if test "$[*]" != "X $srcdir/configure conftest.file" \
      && test "$[*]" != "X conftest.file $srcdir/configure"; then

      # If neither matched, then we have a broken ls.  This can happen
      # if, for instance, CONFIG_SHELL is bash and it inherits a
      # broken ls alias from the environment.  This has actually
      # happened.  Such a system could not be considered "sane".
      AC_MSG_ERROR([ls -t appears to fail.  Make sure there is not a broken
alias in your environment])
   fi

   test "$[2]" = conftest.file
   )
then
   # Ok.
   :
else
   AC_MSG_ERROR([newly created file is older than distributed files!
Check your system clock])
fi
AC_MSG_RESULT(yes)])

# Copyright (C) 2001, 2003, 2005  Free Software Foundation, Inc.
#
# This file is free software; the Free Software Foundation
# gives unlimited permission to copy and/or distribute it,
# with or without modifications, as long as this notice is preserved.

# AM_PROG_INSTALL_STRIP
# ---------------------
# One issue with vendor `install' (even GNU) is that you can't
# specify the program used to strip binaries.  This is especially
# annoying in cross-compiling environments, where the build's strip
# is unlikely to handle the host's binaries.
# Fortunately install-sh will honor a STRIPPROG variable, so we
# always use install-sh in `make install-strip', and initialize
# STRIPPROG with the value of the STRIP variable (set by the user).
AC_DEFUN([AM_PROG_INSTALL_STRIP],
[AC_REQUIRE([AM_PROG_INSTALL_SH])dnl
# Installed binaries are usually stripped using `strip' when the user
# run `make install-strip'.  However `strip' might not be the right
# tool to use in cross-compilation environments, therefore Automake
# will honor the `STRIP' environment variable to overrule this program.
dnl Don't test for $cross_compiling = yes, because it might be `maybe'.
if test "$cross_compiling" != no; then
  AC_CHECK_TOOL([STRIP], [strip], :)
fi
INSTALL_STRIP_PROGRAM="\${SHELL} \$(install_sh) -c -s"
AC_SUBST([INSTALL_STRIP_PROGRAM])])

# Check how to create a tarball.                            -*- Autoconf -*-

# Copyright (C) 2004, 2005  Free Software Foundation, Inc.
#
# This file is free software; the Free Software Foundation
# gives unlimited permission to copy and/or distribute it,
# with or without modifications, as long as this notice is preserved.

# serial 2

# _AM_PROG_TAR(FORMAT)
# --------------------
# Check how to create a tarball in format FORMAT.
# FORMAT should be one of `v7', `ustar', or `pax'.
#
# Substitute a variable $(am__tar) that is a command
# writing to stdout a FORMAT-tarball containing the directory
# $tardir.
#     tardir=directory && $(am__tar) > result.tar
#
# Substitute a variable $(am__untar) that extract such
# a tarball read from stdin.
#     $(am__untar) < result.tar
AC_DEFUN([_AM_PROG_TAR],
[# Always define AMTAR for backward compatibility.
AM_MISSING_PROG([AMTAR], [tar])
m4_if([$1], [v7],
     [am__tar='${AMTAR} chof - "$$tardir"'; am__untar='${AMTAR} xf -'],
     [m4_case([$1], [ustar],, [pax],,
              [m4_fatal([Unknown tar format])])
AC_MSG_CHECKING([how to create a $1 tar archive])
# Loop over all known methods to create a tar archive until one works.
_am_tools='gnutar m4_if([$1], [ustar], [plaintar]) pax cpio none'
_am_tools=${am_cv_prog_tar_$1-$_am_tools}
# Do not fold the above two line into one, because Tru64 sh and
# Solaris sh will not grok spaces in the rhs of `-'.
for _am_tool in $_am_tools
do
  case $_am_tool in
  gnutar)
    for _am_tar in tar gnutar gtar;
    do
      AM_RUN_LOG([$_am_tar --version]) && break
    done
    am__tar="$_am_tar --format=m4_if([$1], [pax], [posix], [$1]) -chf - "'"$$tardir"'
    am__tar_="$_am_tar --format=m4_if([$1], [pax], [posix], [$1]) -chf - "'"$tardir"'
    am__untar="$_am_tar -xf -"
    ;;
  plaintar)
    # Must skip GNU tar: if it does not support --format= it doesn't create
    # ustar tarball either.
    (tar --version) >/dev/null 2>&1 && continue
    am__tar='tar chf - "$$tardir"'
    am__tar_='tar chf - "$tardir"'
    am__untar='tar xf -'
    ;;
  pax)
    am__tar='pax -L -x $1 -w "$$tardir"'
    am__tar_='pax -L -x $1 -w "$tardir"'
    am__untar='pax -r'
    ;;
  cpio)
    am__tar='find "$$tardir" -print | cpio -o -H $1 -L'
    am__tar_='find "$tardir" -print | cpio -o -H $1 -L'
    am__untar='cpio -i -H $1 -d'
    ;;
  none)
    am__tar=false
    am__tar_=false
    am__untar=false
    ;;
  esac

  # If the value was cached, stop now.  We just wanted to have am__tar
  # and am__untar set.
  test -n "${am_cv_prog_tar_$1}" && break

  # tar/untar a dummy directory, and stop if the command works
  rm -rf conftest.dir
  mkdir conftest.dir
  echo GrepMe > conftest.dir/file
  AM_RUN_LOG([tardir=conftest.dir && eval $am__tar_ >conftest.tar])
  rm -rf conftest.dir
  if test -s conftest.tar; then
    AM_RUN_LOG([$am__untar <conftest.tar])
    grep GrepMe conftest.dir/file >/dev/null 2>&1 && break
  fi
done
rm -rf conftest.dir

AC_CACHE_VAL([am_cv_prog_tar_$1], [am_cv_prog_tar_$1=$_am_tool])
AC_MSG_RESULT([$am_cv_prog_tar_$1])])
AC_SUBST([am__tar])
AC_SUBST([am__untar])
]) # _AM_PROG_TAR

<<<<<<< HEAD
=======
m4_include([../config/depstand.m4])
m4_include([../config/lead-dot.m4])
m4_include([../config/multi.m4])
m4_include([../libtool.m4])
>>>>>>> 1177f497
m4_include([acinclude.m4])<|MERGE_RESOLUTION|>--- conflicted
+++ resolved
@@ -10,6383 +10,6 @@
 # but WITHOUT ANY WARRANTY, to the extent permitted by law; without
 # even the implied warranty of MERCHANTABILITY or FITNESS FOR A
 # PARTICULAR PURPOSE.
-
-# libtool.m4 - Configure libtool for the host system. -*-Autoconf-*-
-
-# serial 48 AC_PROG_LIBTOOL
-
-
-# AC_PROVIDE_IFELSE(MACRO-NAME, IF-PROVIDED, IF-NOT-PROVIDED)
-# -----------------------------------------------------------
-# If this macro is not defined by Autoconf, define it here.
-m4_ifdef([AC_PROVIDE_IFELSE],
-         [],
-         [m4_define([AC_PROVIDE_IFELSE],
-	         [m4_ifdef([AC_PROVIDE_$1],
-		           [$2], [$3])])])
-
-
-# AC_PROG_LIBTOOL
-# ---------------
-AC_DEFUN([AC_PROG_LIBTOOL],
-[AC_REQUIRE([_AC_PROG_LIBTOOL])dnl
-dnl If AC_PROG_CXX has already been expanded, run AC_LIBTOOL_CXX
-dnl immediately, otherwise, hook it in at the end of AC_PROG_CXX.
-  AC_PROVIDE_IFELSE([AC_PROG_CXX],
-    [AC_LIBTOOL_CXX],
-    [define([AC_PROG_CXX], defn([AC_PROG_CXX])[AC_LIBTOOL_CXX
-  ])])
-dnl And a similar setup for Fortran 77 support
-  AC_PROVIDE_IFELSE([AC_PROG_F77],
-    [AC_LIBTOOL_F77],
-    [define([AC_PROG_F77], defn([AC_PROG_F77])[AC_LIBTOOL_F77
-])])
-
-dnl Quote A][M_PROG_GCJ so that aclocal doesn't bring it in needlessly.
-dnl If either AC_PROG_GCJ or A][M_PROG_GCJ have already been expanded, run
-dnl AC_LIBTOOL_GCJ immediately, otherwise, hook it in at the end of both.
-  AC_PROVIDE_IFELSE([AC_PROG_GCJ],
-    [AC_LIBTOOL_GCJ],
-    [AC_PROVIDE_IFELSE([A][M_PROG_GCJ],
-      [AC_LIBTOOL_GCJ],
-      [AC_PROVIDE_IFELSE([LT_AC_PROG_GCJ],
-	[AC_LIBTOOL_GCJ],
-      [ifdef([AC_PROG_GCJ],
-	     [define([AC_PROG_GCJ], defn([AC_PROG_GCJ])[AC_LIBTOOL_GCJ])])
-       ifdef([A][M_PROG_GCJ],
-	     [define([A][M_PROG_GCJ], defn([A][M_PROG_GCJ])[AC_LIBTOOL_GCJ])])
-       ifdef([LT_AC_PROG_GCJ],
-	     [define([LT_AC_PROG_GCJ],
-		defn([LT_AC_PROG_GCJ])[AC_LIBTOOL_GCJ])])])])
-])])# AC_PROG_LIBTOOL
-
-
-# _AC_PROG_LIBTOOL
-# ----------------
-AC_DEFUN([_AC_PROG_LIBTOOL],
-[AC_REQUIRE([AC_LIBTOOL_SETUP])dnl
-AC_BEFORE([$0],[AC_LIBTOOL_CXX])dnl
-AC_BEFORE([$0],[AC_LIBTOOL_F77])dnl
-AC_BEFORE([$0],[AC_LIBTOOL_GCJ])dnl
-
-# This can be used to rebuild libtool when needed
-LIBTOOL_DEPS="$ac_aux_dir/ltmain.sh"
-
-# Always use our own libtool.
-LIBTOOL='$(SHELL) $(top_builddir)/libtool'
-AC_SUBST(LIBTOOL)dnl
-
-# Prevent multiple expansion
-define([AC_PROG_LIBTOOL], [])
-])# _AC_PROG_LIBTOOL
-
-
-# AC_LIBTOOL_SETUP
-# ----------------
-AC_DEFUN([AC_LIBTOOL_SETUP],
-[AC_PREREQ(2.50)dnl
-AC_REQUIRE([AC_ENABLE_SHARED])dnl
-AC_REQUIRE([AC_ENABLE_STATIC])dnl
-AC_REQUIRE([AC_ENABLE_FAST_INSTALL])dnl
-AC_REQUIRE([AC_CANONICAL_HOST])dnl
-AC_REQUIRE([AC_CANONICAL_BUILD])dnl
-AC_REQUIRE([AC_PROG_CC])dnl
-AC_REQUIRE([AC_PROG_LD])dnl
-AC_REQUIRE([AC_PROG_LD_RELOAD_FLAG])dnl
-AC_REQUIRE([AC_PROG_NM])dnl
-
-AC_REQUIRE([AC_PROG_LN_S])dnl
-AC_REQUIRE([AC_DEPLIBS_CHECK_METHOD])dnl
-# Autoconf 2.13's AC_OBJEXT and AC_EXEEXT macros only works for C compilers!
-AC_REQUIRE([AC_OBJEXT])dnl
-AC_REQUIRE([AC_EXEEXT])dnl
-dnl
-
-AC_LIBTOOL_SYS_MAX_CMD_LEN
-AC_LIBTOOL_SYS_GLOBAL_SYMBOL_PIPE
-AC_LIBTOOL_OBJDIR
-
-AC_REQUIRE([_LT_AC_SYS_COMPILER])dnl
-_LT_AC_PROG_ECHO_BACKSLASH
-
-case $host_os in
-aix3*)
-  # AIX sometimes has problems with the GCC collect2 program.  For some
-  # reason, if we set the COLLECT_NAMES environment variable, the problems
-  # vanish in a puff of smoke.
-  if test "X${COLLECT_NAMES+set}" != Xset; then
-    COLLECT_NAMES=
-    export COLLECT_NAMES
-  fi
-  ;;
-esac
-
-# Sed substitution that helps us do robust quoting.  It backslashifies
-# metacharacters that are still active within double-quoted strings.
-Xsed='sed -e 1s/^X//'
-[sed_quote_subst='s/\([\\"\\`$\\\\]\)/\\\1/g']
-
-# Same as above, but do not quote variable references.
-[double_quote_subst='s/\([\\"\\`\\\\]\)/\\\1/g']
-
-# Sed substitution to delay expansion of an escaped shell variable in a
-# double_quote_subst'ed string.
-delay_variable_subst='s/\\\\\\\\\\\$/\\\\\\$/g'
-
-# Sed substitution to avoid accidental globbing in evaled expressions
-no_glob_subst='s/\*/\\\*/g'
-
-# Constants:
-rm="rm -f"
-
-# Global variables:
-default_ofile=libtool
-can_build_shared=yes
-
-# All known linkers require a `.a' archive for static linking (except MSVC,
-# which needs '.lib').
-libext=a
-ltmain="$ac_aux_dir/ltmain.sh"
-ofile="$default_ofile"
-with_gnu_ld="$lt_cv_prog_gnu_ld"
-
-AC_CHECK_TOOL(AR, ar, false)
-AC_CHECK_TOOL(RANLIB, ranlib, :)
-AC_CHECK_TOOL(STRIP, strip, :)
-
-old_CC="$CC"
-old_CFLAGS="$CFLAGS"
-
-# Set sane defaults for various variables
-test -z "$AR" && AR=ar
-test -z "$AR_FLAGS" && AR_FLAGS=cru
-test -z "$AS" && AS=as
-test -z "$CC" && CC=cc
-test -z "$LTCC" && LTCC=$CC
-test -z "$LTCFLAGS" && LTCFLAGS=$CFLAGS
-test -z "$DLLTOOL" && DLLTOOL=dlltool
-test -z "$LD" && LD=ld
-test -z "$LN_S" && LN_S="ln -s"
-test -z "$MAGIC_CMD" && MAGIC_CMD=file
-test -z "$NM" && NM=nm
-test -z "$SED" && SED=sed
-test -z "$OBJDUMP" && OBJDUMP=objdump
-test -z "$RANLIB" && RANLIB=:
-test -z "$STRIP" && STRIP=:
-test -z "$ac_objext" && ac_objext=o
-
-# Determine commands to create old-style static archives.
-old_archive_cmds='$AR $AR_FLAGS $oldlib$oldobjs$old_deplibs'
-old_postinstall_cmds='chmod 644 $oldlib'
-old_postuninstall_cmds=
-
-if test -n "$RANLIB"; then
-  case $host_os in
-  openbsd*)
-    old_postinstall_cmds="$old_postinstall_cmds~\$RANLIB -t \$oldlib"
-    ;;
-  *)
-    old_postinstall_cmds="$old_postinstall_cmds~\$RANLIB \$oldlib"
-    ;;
-  esac
-  old_archive_cmds="$old_archive_cmds~\$RANLIB \$oldlib"
-fi
-
-_LT_CC_BASENAME([$compiler])
-
-# Only perform the check for file, if the check method requires it
-case $deplibs_check_method in
-file_magic*)
-  if test "$file_magic_cmd" = '$MAGIC_CMD'; then
-    AC_PATH_MAGIC
-  fi
-  ;;
-esac
-
-AC_PROVIDE_IFELSE([AC_LIBTOOL_DLOPEN], enable_dlopen=yes, enable_dlopen=no)
-AC_PROVIDE_IFELSE([AC_LIBTOOL_WIN32_DLL],
-enable_win32_dll=yes, enable_win32_dll=no)
-
-AC_ARG_ENABLE([libtool-lock],
-    [AC_HELP_STRING([--disable-libtool-lock],
-	[avoid locking (might break parallel builds)])])
-test "x$enable_libtool_lock" != xno && enable_libtool_lock=yes
-
-AC_ARG_WITH([pic],
-    [AC_HELP_STRING([--with-pic],
-	[try to use only PIC/non-PIC objects @<:@default=use both@:>@])],
-    [pic_mode="$withval"],
-    [pic_mode=default])
-test -z "$pic_mode" && pic_mode=default
-
-# Use C for the default configuration in the libtool script
-tagname=
-AC_LIBTOOL_LANG_C_CONFIG
-_LT_AC_TAGCONFIG
-])# AC_LIBTOOL_SETUP
-
-
-# _LT_AC_SYS_COMPILER
-# -------------------
-AC_DEFUN([_LT_AC_SYS_COMPILER],
-[AC_REQUIRE([AC_PROG_CC])dnl
-
-# If no C compiler was specified, use CC.
-LTCC=${LTCC-"$CC"}
-
-# If no C compiler flags were specified, use CFLAGS.
-LTCFLAGS=${LTCFLAGS-"$CFLAGS"}
-
-# Allow CC to be a program name with arguments.
-compiler=$CC
-])# _LT_AC_SYS_COMPILER
-
-
-# _LT_CC_BASENAME(CC)
-# -------------------
-# Calculate cc_basename.  Skip known compiler wrappers and cross-prefix.
-AC_DEFUN([_LT_CC_BASENAME],
-[for cc_temp in $1""; do
-  case $cc_temp in
-    compile | *[[\\/]]compile | ccache | *[[\\/]]ccache ) ;;
-    distcc | *[[\\/]]distcc | purify | *[[\\/]]purify ) ;;
-    \-*) ;;
-    *) break;;
-  esac
-done
-cc_basename=`$echo "X$cc_temp" | $Xsed -e 's%.*/%%' -e "s%^$host_alias-%%"`
-])
-
-
-# _LT_COMPILER_BOILERPLATE
-# ------------------------
-# Check for compiler boilerplate output or warnings with
-# the simple compiler test code.
-AC_DEFUN([_LT_COMPILER_BOILERPLATE],
-[ac_outfile=conftest.$ac_objext
-printf "$lt_simple_compile_test_code" >conftest.$ac_ext
-eval "$ac_compile" 2>&1 >/dev/null | $SED '/^$/d; /^ *+/d' >conftest.err
-_lt_compiler_boilerplate=`cat conftest.err`
-$rm conftest*
-])# _LT_COMPILER_BOILERPLATE
-
-
-# _LT_LINKER_BOILERPLATE
-# ----------------------
-# Check for linker boilerplate output or warnings with
-# the simple link test code.
-AC_DEFUN([_LT_LINKER_BOILERPLATE],
-[ac_outfile=conftest.$ac_objext
-printf "$lt_simple_link_test_code" >conftest.$ac_ext
-eval "$ac_link" 2>&1 >/dev/null | $SED '/^$/d; /^ *+/d' >conftest.err
-_lt_linker_boilerplate=`cat conftest.err`
-$rm conftest*
-])# _LT_LINKER_BOILERPLATE
-
-
-# _LT_AC_SYS_LIBPATH_AIX
-# ----------------------
-# Links a minimal program and checks the executable
-# for the system default hardcoded library path. In most cases,
-# this is /usr/lib:/lib, but when the MPI compilers are used
-# the location of the communication and MPI libs are included too.
-# If we don't find anything, use the default library path according
-# to the aix ld manual.
-AC_DEFUN([_LT_AC_SYS_LIBPATH_AIX],
-[AC_LINK_IFELSE(AC_LANG_PROGRAM,[
-aix_libpath=`dump -H conftest$ac_exeext 2>/dev/null | $SED -n -e '/Import File Strings/,/^$/ { /^0/ { s/^0  *\(.*\)$/\1/; p; }
-}'`
-# Check for a 64-bit object if we didn't find anything.
-if test -z "$aix_libpath"; then aix_libpath=`dump -HX64 conftest$ac_exeext 2>/dev/null | $SED -n -e '/Import File Strings/,/^$/ { /^0/ { s/^0  *\(.*\)$/\1/; p; }
-}'`; fi],[])
-if test -z "$aix_libpath"; then aix_libpath="/usr/lib:/lib"; fi
-])# _LT_AC_SYS_LIBPATH_AIX
-
-
-# _LT_AC_SHELL_INIT(ARG)
-# ----------------------
-AC_DEFUN([_LT_AC_SHELL_INIT],
-[ifdef([AC_DIVERSION_NOTICE],
-	     [AC_DIVERT_PUSH(AC_DIVERSION_NOTICE)],
-	 [AC_DIVERT_PUSH(NOTICE)])
-$1
-AC_DIVERT_POP
-])# _LT_AC_SHELL_INIT
-
-
-# _LT_AC_PROG_ECHO_BACKSLASH
-# --------------------------
-# Add some code to the start of the generated configure script which
-# will find an echo command which doesn't interpret backslashes.
-AC_DEFUN([_LT_AC_PROG_ECHO_BACKSLASH],
-[_LT_AC_SHELL_INIT([
-# Check that we are running under the correct shell.
-SHELL=${CONFIG_SHELL-/bin/sh}
-
-case X$ECHO in
-X*--fallback-echo)
-  # Remove one level of quotation (which was required for Make).
-  ECHO=`echo "$ECHO" | sed 's,\\\\\[$]\\[$]0,'[$]0','`
-  ;;
-esac
-
-echo=${ECHO-echo}
-if test "X[$]1" = X--no-reexec; then
-  # Discard the --no-reexec flag, and continue.
-  shift
-elif test "X[$]1" = X--fallback-echo; then
-  # Avoid inline document here, it may be left over
-  :
-elif test "X`($echo '\t') 2>/dev/null`" = 'X\t' ; then
-  # Yippee, $echo works!
-  :
-else
-  # Restart under the correct shell.
-  exec $SHELL "[$]0" --no-reexec ${1+"[$]@"}
-fi
-
-if test "X[$]1" = X--fallback-echo; then
-  # used as fallback echo
-  shift
-  cat <<EOF
-[$]*
-EOF
-  exit 0
-fi
-
-# The HP-UX ksh and POSIX shell print the target directory to stdout
-# if CDPATH is set.
-(unset CDPATH) >/dev/null 2>&1 && unset CDPATH
-
-if test -z "$ECHO"; then
-if test "X${echo_test_string+set}" != Xset; then
-# find a string as large as possible, as long as the shell can cope with it
-  for cmd in 'sed 50q "[$]0"' 'sed 20q "[$]0"' 'sed 10q "[$]0"' 'sed 2q "[$]0"' 'echo test'; do
-    # expected sizes: less than 2Kb, 1Kb, 512 bytes, 16 bytes, ...
-    if (echo_test_string=`eval $cmd`) 2>/dev/null &&
-       echo_test_string=`eval $cmd` &&
-       (test "X$echo_test_string" = "X$echo_test_string") 2>/dev/null
-    then
-      break
-    fi
-  done
-fi
-
-if test "X`($echo '\t') 2>/dev/null`" = 'X\t' &&
-   echo_testing_string=`($echo "$echo_test_string") 2>/dev/null` &&
-   test "X$echo_testing_string" = "X$echo_test_string"; then
-  :
-else
-  # The Solaris, AIX, and Digital Unix default echo programs unquote
-  # backslashes.  This makes it impossible to quote backslashes using
-  #   echo "$something" | sed 's/\\/\\\\/g'
-  #
-  # So, first we look for a working echo in the user's PATH.
-
-  lt_save_ifs="$IFS"; IFS=$PATH_SEPARATOR
-  for dir in $PATH /usr/ucb; do
-    IFS="$lt_save_ifs"
-    if (test -f $dir/echo || test -f $dir/echo$ac_exeext) &&
-       test "X`($dir/echo '\t') 2>/dev/null`" = 'X\t' &&
-       echo_testing_string=`($dir/echo "$echo_test_string") 2>/dev/null` &&
-       test "X$echo_testing_string" = "X$echo_test_string"; then
-      echo="$dir/echo"
-      break
-    fi
-  done
-  IFS="$lt_save_ifs"
-
-  if test "X$echo" = Xecho; then
-    # We didn't find a better echo, so look for alternatives.
-    if test "X`(print -r '\t') 2>/dev/null`" = 'X\t' &&
-       echo_testing_string=`(print -r "$echo_test_string") 2>/dev/null` &&
-       test "X$echo_testing_string" = "X$echo_test_string"; then
-      # This shell has a builtin print -r that does the trick.
-      echo='print -r'
-    elif (test -f /bin/ksh || test -f /bin/ksh$ac_exeext) &&
-	 test "X$CONFIG_SHELL" != X/bin/ksh; then
-      # If we have ksh, try running configure again with it.
-      ORIGINAL_CONFIG_SHELL=${CONFIG_SHELL-/bin/sh}
-      export ORIGINAL_CONFIG_SHELL
-      CONFIG_SHELL=/bin/ksh
-      export CONFIG_SHELL
-      exec $CONFIG_SHELL "[$]0" --no-reexec ${1+"[$]@"}
-    else
-      # Try using printf.
-      echo='printf %s\n'
-      if test "X`($echo '\t') 2>/dev/null`" = 'X\t' &&
-	 echo_testing_string=`($echo "$echo_test_string") 2>/dev/null` &&
-	 test "X$echo_testing_string" = "X$echo_test_string"; then
-	# Cool, printf works
-	:
-      elif echo_testing_string=`($ORIGINAL_CONFIG_SHELL "[$]0" --fallback-echo '\t') 2>/dev/null` &&
-	   test "X$echo_testing_string" = 'X\t' &&
-	   echo_testing_string=`($ORIGINAL_CONFIG_SHELL "[$]0" --fallback-echo "$echo_test_string") 2>/dev/null` &&
-	   test "X$echo_testing_string" = "X$echo_test_string"; then
-	CONFIG_SHELL=$ORIGINAL_CONFIG_SHELL
-	export CONFIG_SHELL
-	SHELL="$CONFIG_SHELL"
-	export SHELL
-	echo="$CONFIG_SHELL [$]0 --fallback-echo"
-      elif echo_testing_string=`($CONFIG_SHELL "[$]0" --fallback-echo '\t') 2>/dev/null` &&
-	   test "X$echo_testing_string" = 'X\t' &&
-	   echo_testing_string=`($CONFIG_SHELL "[$]0" --fallback-echo "$echo_test_string") 2>/dev/null` &&
-	   test "X$echo_testing_string" = "X$echo_test_string"; then
-	echo="$CONFIG_SHELL [$]0 --fallback-echo"
-      else
-	# maybe with a smaller string...
-	prev=:
-
-	for cmd in 'echo test' 'sed 2q "[$]0"' 'sed 10q "[$]0"' 'sed 20q "[$]0"' 'sed 50q "[$]0"'; do
-	  if (test "X$echo_test_string" = "X`eval $cmd`") 2>/dev/null
-	  then
-	    break
-	  fi
-	  prev="$cmd"
-	done
-
-	if test "$prev" != 'sed 50q "[$]0"'; then
-	  echo_test_string=`eval $prev`
-	  export echo_test_string
-	  exec ${ORIGINAL_CONFIG_SHELL-${CONFIG_SHELL-/bin/sh}} "[$]0" ${1+"[$]@"}
-	else
-	  # Oops.  We lost completely, so just stick with echo.
-	  echo=echo
-	fi
-      fi
-    fi
-  fi
-fi
-fi
-
-# Copy echo and quote the copy suitably for passing to libtool from
-# the Makefile, instead of quoting the original, which is used later.
-ECHO=$echo
-if test "X$ECHO" = "X$CONFIG_SHELL [$]0 --fallback-echo"; then
-   ECHO="$CONFIG_SHELL \\\$\[$]0 --fallback-echo"
-fi
-
-AC_SUBST(ECHO)
-])])# _LT_AC_PROG_ECHO_BACKSLASH
-
-
-# _LT_AC_LOCK
-# -----------
-AC_DEFUN([_LT_AC_LOCK],
-[AC_ARG_ENABLE([libtool-lock],
-    [AC_HELP_STRING([--disable-libtool-lock],
-	[avoid locking (might break parallel builds)])])
-test "x$enable_libtool_lock" != xno && enable_libtool_lock=yes
-
-# Some flags need to be propagated to the compiler or linker for good
-# libtool support.
-case $host in
-ia64-*-hpux*)
-  # Find out which ABI we are using.
-  echo 'int i;' > conftest.$ac_ext
-  if AC_TRY_EVAL(ac_compile); then
-    case `/usr/bin/file conftest.$ac_objext` in
-    *ELF-32*)
-      HPUX_IA64_MODE="32"
-      ;;
-    *ELF-64*)
-      HPUX_IA64_MODE="64"
-      ;;
-    esac
-  fi
-  rm -rf conftest*
-  ;;
-*-*-irix6*)
-  # Find out which ABI we are using.
-  echo '[#]line __oline__ "configure"' > conftest.$ac_ext
-  if AC_TRY_EVAL(ac_compile); then
-   if test "$lt_cv_prog_gnu_ld" = yes; then
-    case `/usr/bin/file conftest.$ac_objext` in
-    *32-bit*)
-      LD="${LD-ld} -melf32bsmip"
-      ;;
-    *N32*)
-      LD="${LD-ld} -melf32bmipn32"
-      ;;
-    *64-bit*)
-      LD="${LD-ld} -melf64bmip"
-      ;;
-    esac
-   else
-    case `/usr/bin/file conftest.$ac_objext` in
-    *32-bit*)
-      LD="${LD-ld} -32"
-      ;;
-    *N32*)
-      LD="${LD-ld} -n32"
-      ;;
-    *64-bit*)
-      LD="${LD-ld} -64"
-      ;;
-    esac
-   fi
-  fi
-  rm -rf conftest*
-  ;;
-
-x86_64-*linux*|ppc*-*linux*|powerpc*-*linux*|s390*-*linux*|sparc*-*linux*)
-  # Find out which ABI we are using.
-  echo 'int i;' > conftest.$ac_ext
-  if AC_TRY_EVAL(ac_compile); then
-    case `/usr/bin/file conftest.o` in
-    *32-bit*)
-      case $host in
-        x86_64-*linux*)
-          LD="${LD-ld} -m elf_i386"
-          ;;
-        ppc64-*linux*|powerpc64-*linux*)
-          LD="${LD-ld} -m elf32ppclinux"
-          ;;
-        s390x-*linux*)
-          LD="${LD-ld} -m elf_s390"
-          ;;
-        sparc64-*linux*)
-          LD="${LD-ld} -m elf32_sparc"
-          ;;
-      esac
-      ;;
-    *64-bit*)
-      case $host in
-        x86_64-*linux*)
-          LD="${LD-ld} -m elf_x86_64"
-          ;;
-        ppc*-*linux*|powerpc*-*linux*)
-          LD="${LD-ld} -m elf64ppc"
-          ;;
-        s390*-*linux*)
-          LD="${LD-ld} -m elf64_s390"
-          ;;
-        sparc*-*linux*)
-          LD="${LD-ld} -m elf64_sparc"
-          ;;
-      esac
-      ;;
-    esac
-  fi
-  rm -rf conftest*
-  ;;
-
-*-*-sco3.2v5*)
-  # On SCO OpenServer 5, we need -belf to get full-featured binaries.
-  SAVE_CFLAGS="$CFLAGS"
-  CFLAGS="$CFLAGS -belf"
-  AC_CACHE_CHECK([whether the C compiler needs -belf], lt_cv_cc_needs_belf,
-    [AC_LANG_PUSH(C)
-     AC_TRY_LINK([],[],[lt_cv_cc_needs_belf=yes],[lt_cv_cc_needs_belf=no])
-     AC_LANG_POP])
-  if test x"$lt_cv_cc_needs_belf" != x"yes"; then
-    # this is probably gcc 2.8.0, egcs 1.0 or newer; no need for -belf
-    CFLAGS="$SAVE_CFLAGS"
-  fi
-  ;;
-sparc*-*solaris*)
-  # Find out which ABI we are using.
-  echo 'int i;' > conftest.$ac_ext
-  if AC_TRY_EVAL(ac_compile); then
-    case `/usr/bin/file conftest.o` in
-    *64-bit*)
-      case $lt_cv_prog_gnu_ld in
-      yes*) LD="${LD-ld} -m elf64_sparc" ;;
-      *)    LD="${LD-ld} -64" ;;
-      esac
-      ;;
-    esac
-  fi
-  rm -rf conftest*
-  ;;
-
-AC_PROVIDE_IFELSE([AC_LIBTOOL_WIN32_DLL],
-[*-*-cygwin* | *-*-mingw* | *-*-pw32*)
-  AC_CHECK_TOOL(DLLTOOL, dlltool, false)
-  AC_CHECK_TOOL(AS, as, false)
-  AC_CHECK_TOOL(OBJDUMP, objdump, false)
-  ;;
-  ])
-esac
-
-need_locks="$enable_libtool_lock"
-
-])# _LT_AC_LOCK
-
-
-# AC_LIBTOOL_COMPILER_OPTION(MESSAGE, VARIABLE-NAME, FLAGS,
-#		[OUTPUT-FILE], [ACTION-SUCCESS], [ACTION-FAILURE])
-# ----------------------------------------------------------------
-# Check whether the given compiler option works
-AC_DEFUN([AC_LIBTOOL_COMPILER_OPTION],
-[AC_REQUIRE([LT_AC_PROG_SED])
-AC_CACHE_CHECK([$1], [$2],
-  [$2=no
-  ifelse([$4], , [ac_outfile=conftest.$ac_objext], [ac_outfile=$4])
-   printf "$lt_simple_compile_test_code" > conftest.$ac_ext
-   lt_compiler_flag="$3"
-   # Insert the option either (1) after the last *FLAGS variable, or
-   # (2) before a word containing "conftest.", or (3) at the end.
-   # Note that $ac_compile itself does not contain backslashes and begins
-   # with a dollar sign (not a hyphen), so the echo should work correctly.
-   # The option is referenced via a variable to avoid confusing sed.
-   lt_compile=`echo "$ac_compile" | $SED \
-   -e 's:.*FLAGS}\{0,1\} :&$lt_compiler_flag :; t' \
-   -e 's: [[^ ]]*conftest\.: $lt_compiler_flag&:; t' \
-   -e 's:$: $lt_compiler_flag:'`
-   (eval echo "\"\$as_me:__oline__: $lt_compile\"" >&AS_MESSAGE_LOG_FD)
-   (eval "$lt_compile" 2>conftest.err)
-   ac_status=$?
-   cat conftest.err >&AS_MESSAGE_LOG_FD
-   echo "$as_me:__oline__: \$? = $ac_status" >&AS_MESSAGE_LOG_FD
-   if (exit $ac_status) && test -s "$ac_outfile"; then
-     # The compiler can only warn and ignore the option if not recognized
-     # So say no if there are warnings other than the usual output.
-     $echo "X$_lt_compiler_boilerplate" | $Xsed -e '/^$/d' >conftest.exp
-     $SED '/^$/d; /^ *+/d' conftest.err >conftest.er2
-     if test ! -s conftest.er2 || diff conftest.exp conftest.er2 >/dev/null; then
-       $2=yes
-     fi
-   fi
-   $rm conftest*
-])
-
-if test x"[$]$2" = xyes; then
-    ifelse([$5], , :, [$5])
-else
-    ifelse([$6], , :, [$6])
-fi
-])# AC_LIBTOOL_COMPILER_OPTION
-
-
-# AC_LIBTOOL_LINKER_OPTION(MESSAGE, VARIABLE-NAME, FLAGS,
-#                          [ACTION-SUCCESS], [ACTION-FAILURE])
-# ------------------------------------------------------------
-# Check whether the given compiler option works
-AC_DEFUN([AC_LIBTOOL_LINKER_OPTION],
-[AC_CACHE_CHECK([$1], [$2],
-  [$2=no
-   save_LDFLAGS="$LDFLAGS"
-   LDFLAGS="$LDFLAGS $3"
-   printf "$lt_simple_link_test_code" > conftest.$ac_ext
-   if (eval $ac_link 2>conftest.err) && test -s conftest$ac_exeext; then
-     # The linker can only warn and ignore the option if not recognized
-     # So say no if there are warnings
-     if test -s conftest.err; then
-       # Append any errors to the config.log.
-       cat conftest.err 1>&AS_MESSAGE_LOG_FD
-       $echo "X$_lt_linker_boilerplate" | $Xsed -e '/^$/d' > conftest.exp
-       $SED '/^$/d; /^ *+/d' conftest.err >conftest.er2
-       if diff conftest.exp conftest.er2 >/dev/null; then
-         $2=yes
-       fi
-     else
-       $2=yes
-     fi
-   fi
-   $rm conftest*
-   LDFLAGS="$save_LDFLAGS"
-])
-
-if test x"[$]$2" = xyes; then
-    ifelse([$4], , :, [$4])
-else
-    ifelse([$5], , :, [$5])
-fi
-])# AC_LIBTOOL_LINKER_OPTION
-
-
-# AC_LIBTOOL_SYS_MAX_CMD_LEN
-# --------------------------
-AC_DEFUN([AC_LIBTOOL_SYS_MAX_CMD_LEN],
-[# find the maximum length of command line arguments
-AC_MSG_CHECKING([the maximum length of command line arguments])
-AC_CACHE_VAL([lt_cv_sys_max_cmd_len], [dnl
-  i=0
-  teststring="ABCD"
-
-  case $build_os in
-  msdosdjgpp*)
-    # On DJGPP, this test can blow up pretty badly due to problems in libc
-    # (any single argument exceeding 2000 bytes causes a buffer overrun
-    # during glob expansion).  Even if it were fixed, the result of this
-    # check would be larger than it should be.
-    lt_cv_sys_max_cmd_len=12288;    # 12K is about right
-    ;;
-
-  gnu*)
-    # Under GNU Hurd, this test is not required because there is
-    # no limit to the length of command line arguments.
-    # Libtool will interpret -1 as no limit whatsoever
-    lt_cv_sys_max_cmd_len=-1;
-    ;;
-
-  cygwin* | mingw*)
-    # On Win9x/ME, this test blows up -- it succeeds, but takes
-    # about 5 minutes as the teststring grows exponentially.
-    # Worse, since 9x/ME are not pre-emptively multitasking,
-    # you end up with a "frozen" computer, even though with patience
-    # the test eventually succeeds (with a max line length of 256k).
-    # Instead, let's just punt: use the minimum linelength reported by
-    # all of the supported platforms: 8192 (on NT/2K/XP).
-    lt_cv_sys_max_cmd_len=8192;
-    ;;
-
-  amigaos*)
-    # On AmigaOS with pdksh, this test takes hours, literally.
-    # So we just punt and use a minimum line length of 8192.
-    lt_cv_sys_max_cmd_len=8192;
-    ;;
-
-  netbsd* | freebsd* | openbsd* | darwin* | dragonfly*)
-    # This has been around since 386BSD, at least.  Likely further.
-    if test -x /sbin/sysctl; then
-      lt_cv_sys_max_cmd_len=`/sbin/sysctl -n kern.argmax`
-    elif test -x /usr/sbin/sysctl; then
-      lt_cv_sys_max_cmd_len=`/usr/sbin/sysctl -n kern.argmax`
-    else
-      lt_cv_sys_max_cmd_len=65536	# usable default for all BSDs
-    fi
-    # And add a safety zone
-    lt_cv_sys_max_cmd_len=`expr $lt_cv_sys_max_cmd_len \/ 4`
-    lt_cv_sys_max_cmd_len=`expr $lt_cv_sys_max_cmd_len \* 3`
-    ;;
-
-  interix*)
-    # We know the value 262144 and hardcode it with a safety zone (like BSD)
-    lt_cv_sys_max_cmd_len=196608
-    ;;
-
-  osf*)
-    # Dr. Hans Ekkehard Plesser reports seeing a kernel panic running configure
-    # due to this test when exec_disable_arg_limit is 1 on Tru64. It is not
-    # nice to cause kernel panics so lets avoid the loop below.
-    # First set a reasonable default.
-    lt_cv_sys_max_cmd_len=16384
-    #
-    if test -x /sbin/sysconfig; then
-      case `/sbin/sysconfig -q proc exec_disable_arg_limit` in
-        *1*) lt_cv_sys_max_cmd_len=-1 ;;
-      esac
-    fi
-    ;;
-  sco3.2v5*)
-    lt_cv_sys_max_cmd_len=102400
-    ;;
-  sysv5* | sco5v6* | sysv4.2uw2*)
-    kargmax=`grep ARG_MAX /etc/conf/cf.d/stune 2>/dev/null`
-    if test -n "$kargmax"; then
-      lt_cv_sys_max_cmd_len=`echo $kargmax | sed 's/.*[[ 	]]//'`
-    else
-      lt_cv_sys_max_cmd_len=32768
-    fi
-    ;;
-  *)
-    # If test is not a shell built-in, we'll probably end up computing a
-    # maximum length that is only half of the actual maximum length, but
-    # we can't tell.
-    SHELL=${SHELL-${CONFIG_SHELL-/bin/sh}}
-    while (test "X"`$SHELL [$]0 --fallback-echo "X$teststring" 2>/dev/null` \
-	       = "XX$teststring") >/dev/null 2>&1 &&
-	    new_result=`expr "X$teststring" : ".*" 2>&1` &&
-	    lt_cv_sys_max_cmd_len=$new_result &&
-	    test $i != 17 # 1/2 MB should be enough
-    do
-      i=`expr $i + 1`
-      teststring=$teststring$teststring
-    done
-    teststring=
-    # Add a significant safety factor because C++ compilers can tack on massive
-    # amounts of additional arguments before passing them to the linker.
-    # It appears as though 1/2 is a usable value.
-    lt_cv_sys_max_cmd_len=`expr $lt_cv_sys_max_cmd_len \/ 2`
-    ;;
-  esac
-])
-if test -n $lt_cv_sys_max_cmd_len ; then
-  AC_MSG_RESULT($lt_cv_sys_max_cmd_len)
-else
-  AC_MSG_RESULT(none)
-fi
-])# AC_LIBTOOL_SYS_MAX_CMD_LEN
-
-
-# _LT_AC_CHECK_DLFCN
-# ------------------
-AC_DEFUN([_LT_AC_CHECK_DLFCN],
-[AC_CHECK_HEADERS(dlfcn.h)dnl
-])# _LT_AC_CHECK_DLFCN
-
-
-# _LT_AC_TRY_DLOPEN_SELF (ACTION-IF-TRUE, ACTION-IF-TRUE-W-USCORE,
-#                           ACTION-IF-FALSE, ACTION-IF-CROSS-COMPILING)
-# ---------------------------------------------------------------------
-AC_DEFUN([_LT_AC_TRY_DLOPEN_SELF],
-[AC_REQUIRE([_LT_AC_CHECK_DLFCN])dnl
-if test "$cross_compiling" = yes; then :
-  [$4]
-else
-  lt_dlunknown=0; lt_dlno_uscore=1; lt_dlneed_uscore=2
-  lt_status=$lt_dlunknown
-  cat > conftest.$ac_ext <<EOF
-[#line __oline__ "configure"
-#include "confdefs.h"
-
-#if HAVE_DLFCN_H
-#include <dlfcn.h>
-#endif
-
-#include <stdio.h>
-
-#ifdef RTLD_GLOBAL
-#  define LT_DLGLOBAL		RTLD_GLOBAL
-#else
-#  ifdef DL_GLOBAL
-#    define LT_DLGLOBAL		DL_GLOBAL
-#  else
-#    define LT_DLGLOBAL		0
-#  endif
-#endif
-
-/* We may have to define LT_DLLAZY_OR_NOW in the command line if we
-   find out it does not work in some platform. */
-#ifndef LT_DLLAZY_OR_NOW
-#  ifdef RTLD_LAZY
-#    define LT_DLLAZY_OR_NOW		RTLD_LAZY
-#  else
-#    ifdef DL_LAZY
-#      define LT_DLLAZY_OR_NOW		DL_LAZY
-#    else
-#      ifdef RTLD_NOW
-#        define LT_DLLAZY_OR_NOW	RTLD_NOW
-#      else
-#        ifdef DL_NOW
-#          define LT_DLLAZY_OR_NOW	DL_NOW
-#        else
-#          define LT_DLLAZY_OR_NOW	0
-#        endif
-#      endif
-#    endif
-#  endif
-#endif
-
-#ifdef __cplusplus
-extern "C" void exit (int);
-#endif
-
-void fnord() { int i=42;}
-int main ()
-{
-  void *self = dlopen (0, LT_DLGLOBAL|LT_DLLAZY_OR_NOW);
-  int status = $lt_dlunknown;
-
-  if (self)
-    {
-      if (dlsym (self,"fnord"))       status = $lt_dlno_uscore;
-      else if (dlsym( self,"_fnord")) status = $lt_dlneed_uscore;
-      /* dlclose (self); */
-    }
-  else
-    puts (dlerror ());
-
-    exit (status);
-}]
-EOF
-  if AC_TRY_EVAL(ac_link) && test -s conftest${ac_exeext} 2>/dev/null; then
-    (./conftest; exit; ) >&AS_MESSAGE_LOG_FD 2>/dev/null
-    lt_status=$?
-    case x$lt_status in
-      x$lt_dlno_uscore) $1 ;;
-      x$lt_dlneed_uscore) $2 ;;
-      x$lt_dlunknown|x*) $3 ;;
-    esac
-  else :
-    # compilation failed
-    $3
-  fi
-fi
-rm -fr conftest*
-])# _LT_AC_TRY_DLOPEN_SELF
-
-
-# AC_LIBTOOL_DLOPEN_SELF
-# ----------------------
-AC_DEFUN([AC_LIBTOOL_DLOPEN_SELF],
-[AC_REQUIRE([_LT_AC_CHECK_DLFCN])dnl
-if test "x$enable_dlopen" != xyes; then
-  enable_dlopen=unknown
-  enable_dlopen_self=unknown
-  enable_dlopen_self_static=unknown
-else
-  lt_cv_dlopen=no
-  lt_cv_dlopen_libs=
-
-  case $host_os in
-  beos*)
-    lt_cv_dlopen="load_add_on"
-    lt_cv_dlopen_libs=
-    lt_cv_dlopen_self=yes
-    ;;
-
-  mingw* | pw32*)
-    lt_cv_dlopen="LoadLibrary"
-    lt_cv_dlopen_libs=
-   ;;
-
-  cygwin*)
-    lt_cv_dlopen="dlopen"
-    lt_cv_dlopen_libs=
-   ;;
-
-  darwin*)
-  # if libdl is installed we need to link against it
-    AC_CHECK_LIB([dl], [dlopen],
-		[lt_cv_dlopen="dlopen" lt_cv_dlopen_libs="-ldl"],[
-    lt_cv_dlopen="dyld"
-    lt_cv_dlopen_libs=
-    lt_cv_dlopen_self=yes
-    ])
-   ;;
-
-  *)
-    AC_CHECK_FUNC([shl_load],
-	  [lt_cv_dlopen="shl_load"],
-      [AC_CHECK_LIB([dld], [shl_load],
-	    [lt_cv_dlopen="shl_load" lt_cv_dlopen_libs="-dld"],
-	[AC_CHECK_FUNC([dlopen],
-	      [lt_cv_dlopen="dlopen"],
-	  [AC_CHECK_LIB([dl], [dlopen],
-		[lt_cv_dlopen="dlopen" lt_cv_dlopen_libs="-ldl"],
-	    [AC_CHECK_LIB([svld], [dlopen],
-		  [lt_cv_dlopen="dlopen" lt_cv_dlopen_libs="-lsvld"],
-	      [AC_CHECK_LIB([dld], [dld_link],
-		    [lt_cv_dlopen="dld_link" lt_cv_dlopen_libs="-dld"])
-	      ])
-	    ])
-	  ])
-	])
-      ])
-    ;;
-  esac
-
-  if test "x$lt_cv_dlopen" != xno; then
-    enable_dlopen=yes
-  else
-    enable_dlopen=no
-  fi
-
-  case $lt_cv_dlopen in
-  dlopen)
-    save_CPPFLAGS="$CPPFLAGS"
-    test "x$ac_cv_header_dlfcn_h" = xyes && CPPFLAGS="$CPPFLAGS -DHAVE_DLFCN_H"
-
-    save_LDFLAGS="$LDFLAGS"
-    wl=$lt_prog_compiler_wl eval LDFLAGS=\"\$LDFLAGS $export_dynamic_flag_spec\"
-
-    save_LIBS="$LIBS"
-    LIBS="$lt_cv_dlopen_libs $LIBS"
-
-    AC_CACHE_CHECK([whether a program can dlopen itself],
-	  lt_cv_dlopen_self, [dnl
-	  _LT_AC_TRY_DLOPEN_SELF(
-	    lt_cv_dlopen_self=yes, lt_cv_dlopen_self=yes,
-	    lt_cv_dlopen_self=no, lt_cv_dlopen_self=cross)
-    ])
-
-    if test "x$lt_cv_dlopen_self" = xyes; then
-      wl=$lt_prog_compiler_wl eval LDFLAGS=\"\$LDFLAGS $lt_prog_compiler_static\"
-      AC_CACHE_CHECK([whether a statically linked program can dlopen itself],
-    	  lt_cv_dlopen_self_static, [dnl
-	  _LT_AC_TRY_DLOPEN_SELF(
-	    lt_cv_dlopen_self_static=yes, lt_cv_dlopen_self_static=yes,
-	    lt_cv_dlopen_self_static=no,  lt_cv_dlopen_self_static=cross)
-      ])
-    fi
-
-    CPPFLAGS="$save_CPPFLAGS"
-    LDFLAGS="$save_LDFLAGS"
-    LIBS="$save_LIBS"
-    ;;
-  esac
-
-  case $lt_cv_dlopen_self in
-  yes|no) enable_dlopen_self=$lt_cv_dlopen_self ;;
-  *) enable_dlopen_self=unknown ;;
-  esac
-
-  case $lt_cv_dlopen_self_static in
-  yes|no) enable_dlopen_self_static=$lt_cv_dlopen_self_static ;;
-  *) enable_dlopen_self_static=unknown ;;
-  esac
-fi
-])# AC_LIBTOOL_DLOPEN_SELF
-
-
-# AC_LIBTOOL_PROG_CC_C_O([TAGNAME])
-# ---------------------------------
-# Check to see if options -c and -o are simultaneously supported by compiler
-AC_DEFUN([AC_LIBTOOL_PROG_CC_C_O],
-[AC_REQUIRE([_LT_AC_SYS_COMPILER])dnl
-AC_CACHE_CHECK([if $compiler supports -c -o file.$ac_objext],
-  [_LT_AC_TAGVAR(lt_cv_prog_compiler_c_o, $1)],
-  [_LT_AC_TAGVAR(lt_cv_prog_compiler_c_o, $1)=no
-   $rm -r conftest 2>/dev/null
-   mkdir conftest
-   cd conftest
-   mkdir out
-   printf "$lt_simple_compile_test_code" > conftest.$ac_ext
-
-   lt_compiler_flag="-o out/conftest2.$ac_objext"
-   # Insert the option either (1) after the last *FLAGS variable, or
-   # (2) before a word containing "conftest.", or (3) at the end.
-   # Note that $ac_compile itself does not contain backslashes and begins
-   # with a dollar sign (not a hyphen), so the echo should work correctly.
-   lt_compile=`echo "$ac_compile" | $SED \
-   -e 's:.*FLAGS}\{0,1\} :&$lt_compiler_flag :; t' \
-   -e 's: [[^ ]]*conftest\.: $lt_compiler_flag&:; t' \
-   -e 's:$: $lt_compiler_flag:'`
-   (eval echo "\"\$as_me:__oline__: $lt_compile\"" >&AS_MESSAGE_LOG_FD)
-   (eval "$lt_compile" 2>out/conftest.err)
-   ac_status=$?
-   cat out/conftest.err >&AS_MESSAGE_LOG_FD
-   echo "$as_me:__oline__: \$? = $ac_status" >&AS_MESSAGE_LOG_FD
-   if (exit $ac_status) && test -s out/conftest2.$ac_objext
-   then
-     # The compiler can only warn and ignore the option if not recognized
-     # So say no if there are warnings
-     $echo "X$_lt_compiler_boilerplate" | $Xsed -e '/^$/d' > out/conftest.exp
-     $SED '/^$/d; /^ *+/d' out/conftest.err >out/conftest.er2
-     if test ! -s out/conftest.er2 || diff out/conftest.exp out/conftest.er2 >/dev/null; then
-       _LT_AC_TAGVAR(lt_cv_prog_compiler_c_o, $1)=yes
-     fi
-   fi
-   chmod u+w . 2>&AS_MESSAGE_LOG_FD
-   $rm conftest*
-   # SGI C++ compiler will create directory out/ii_files/ for
-   # template instantiation
-   test -d out/ii_files && $rm out/ii_files/* && rmdir out/ii_files
-   $rm out/* && rmdir out
-   cd ..
-   rmdir conftest
-   $rm conftest*
-])
-])# AC_LIBTOOL_PROG_CC_C_O
-
-
-# AC_LIBTOOL_SYS_HARD_LINK_LOCKS([TAGNAME])
-# -----------------------------------------
-# Check to see if we can do hard links to lock some files if needed
-AC_DEFUN([AC_LIBTOOL_SYS_HARD_LINK_LOCKS],
-[AC_REQUIRE([_LT_AC_LOCK])dnl
-
-hard_links="nottested"
-if test "$_LT_AC_TAGVAR(lt_cv_prog_compiler_c_o, $1)" = no && test "$need_locks" != no; then
-  # do not overwrite the value of need_locks provided by the user
-  AC_MSG_CHECKING([if we can lock with hard links])
-  hard_links=yes
-  $rm conftest*
-  ln conftest.a conftest.b 2>/dev/null && hard_links=no
-  touch conftest.a
-  ln conftest.a conftest.b 2>&5 || hard_links=no
-  ln conftest.a conftest.b 2>/dev/null && hard_links=no
-  AC_MSG_RESULT([$hard_links])
-  if test "$hard_links" = no; then
-    AC_MSG_WARN([`$CC' does not support `-c -o', so `make -j' may be unsafe])
-    need_locks=warn
-  fi
-else
-  need_locks=no
-fi
-])# AC_LIBTOOL_SYS_HARD_LINK_LOCKS
-
-
-# AC_LIBTOOL_OBJDIR
-# -----------------
-AC_DEFUN([AC_LIBTOOL_OBJDIR],
-[AC_CACHE_CHECK([for objdir], [lt_cv_objdir],
-[rm -f .libs 2>/dev/null
-mkdir .libs 2>/dev/null
-if test -d .libs; then
-  lt_cv_objdir=.libs
-else
-  # MS-DOS does not allow filenames that begin with a dot.
-  lt_cv_objdir=_libs
-fi
-rmdir .libs 2>/dev/null])
-objdir=$lt_cv_objdir
-])# AC_LIBTOOL_OBJDIR
-
-
-# AC_LIBTOOL_PROG_LD_HARDCODE_LIBPATH([TAGNAME])
-# ----------------------------------------------
-# Check hardcoding attributes.
-AC_DEFUN([AC_LIBTOOL_PROG_LD_HARDCODE_LIBPATH],
-[AC_MSG_CHECKING([how to hardcode library paths into programs])
-_LT_AC_TAGVAR(hardcode_action, $1)=
-if test -n "$_LT_AC_TAGVAR(hardcode_libdir_flag_spec, $1)" || \
-   test -n "$_LT_AC_TAGVAR(runpath_var, $1)" || \
-   test "X$_LT_AC_TAGVAR(hardcode_automatic, $1)" = "Xyes" ; then
-
-  # We can hardcode non-existant directories.
-  if test "$_LT_AC_TAGVAR(hardcode_direct, $1)" != no &&
-     # If the only mechanism to avoid hardcoding is shlibpath_var, we
-     # have to relink, otherwise we might link with an installed library
-     # when we should be linking with a yet-to-be-installed one
-     ## test "$_LT_AC_TAGVAR(hardcode_shlibpath_var, $1)" != no &&
-     test "$_LT_AC_TAGVAR(hardcode_minus_L, $1)" != no; then
-    # Linking always hardcodes the temporary library directory.
-    _LT_AC_TAGVAR(hardcode_action, $1)=relink
-  else
-    # We can link without hardcoding, and we can hardcode nonexisting dirs.
-    _LT_AC_TAGVAR(hardcode_action, $1)=immediate
-  fi
-else
-  # We cannot hardcode anything, or else we can only hardcode existing
-  # directories.
-  _LT_AC_TAGVAR(hardcode_action, $1)=unsupported
-fi
-AC_MSG_RESULT([$_LT_AC_TAGVAR(hardcode_action, $1)])
-
-if test "$_LT_AC_TAGVAR(hardcode_action, $1)" = relink; then
-  # Fast installation is not supported
-  enable_fast_install=no
-elif test "$shlibpath_overrides_runpath" = yes ||
-     test "$enable_shared" = no; then
-  # Fast installation is not necessary
-  enable_fast_install=needless
-fi
-])# AC_LIBTOOL_PROG_LD_HARDCODE_LIBPATH
-
-
-# AC_LIBTOOL_SYS_LIB_STRIP
-# ------------------------
-AC_DEFUN([AC_LIBTOOL_SYS_LIB_STRIP],
-[striplib=
-old_striplib=
-AC_MSG_CHECKING([whether stripping libraries is possible])
-if test -n "$STRIP" && $STRIP -V 2>&1 | grep "GNU strip" >/dev/null; then
-  test -z "$old_striplib" && old_striplib="$STRIP --strip-debug"
-  test -z "$striplib" && striplib="$STRIP --strip-unneeded"
-  AC_MSG_RESULT([yes])
-else
-# FIXME - insert some real tests, host_os isn't really good enough
-  case $host_os in
-   darwin*)
-       if test -n "$STRIP" ; then
-         striplib="$STRIP -x"
-         AC_MSG_RESULT([yes])
-       else
-  AC_MSG_RESULT([no])
-fi
-       ;;
-   *)
-  AC_MSG_RESULT([no])
-    ;;
-  esac
-fi
-])# AC_LIBTOOL_SYS_LIB_STRIP
-
-
-# AC_LIBTOOL_SYS_DYNAMIC_LINKER
-# -----------------------------
-# PORTME Fill in your ld.so characteristics
-AC_DEFUN([AC_LIBTOOL_SYS_DYNAMIC_LINKER],
-[AC_MSG_CHECKING([dynamic linker characteristics])
-library_names_spec=
-libname_spec='lib$name'
-soname_spec=
-shrext_cmds=".so"
-postinstall_cmds=
-postuninstall_cmds=
-finish_cmds=
-finish_eval=
-shlibpath_var=
-shlibpath_overrides_runpath=unknown
-version_type=none
-dynamic_linker="$host_os ld.so"
-sys_lib_dlsearch_path_spec="/lib /usr/lib"
-if test "$GCC" = yes; then
-  sys_lib_search_path_spec=`$CC -print-search-dirs | grep "^libraries:" | $SED -e "s/^libraries://" -e "s,=/,/,g"`
-  if echo "$sys_lib_search_path_spec" | grep ';' >/dev/null ; then
-    # if the path contains ";" then we assume it to be the separator
-    # otherwise default to the standard path separator (i.e. ":") - it is
-    # assumed that no part of a normal pathname contains ";" but that should
-    # okay in the real world where ";" in dirpaths is itself problematic.
-    sys_lib_search_path_spec=`echo "$sys_lib_search_path_spec" | $SED -e 's/;/ /g'`
-  else
-    sys_lib_search_path_spec=`echo "$sys_lib_search_path_spec" | $SED  -e "s/$PATH_SEPARATOR/ /g"`
-  fi
-else
-  sys_lib_search_path_spec="/lib /usr/lib /usr/local/lib"
-fi
-need_lib_prefix=unknown
-hardcode_into_libs=no
-
-# when you set need_version to no, make sure it does not cause -set_version
-# flags to be left without arguments
-need_version=unknown
-
-case $host_os in
-aix3*)
-  version_type=linux
-  library_names_spec='${libname}${release}${shared_ext}$versuffix $libname.a'
-  shlibpath_var=LIBPATH
-
-  # AIX 3 has no versioning support, so we append a major version to the name.
-  soname_spec='${libname}${release}${shared_ext}$major'
-  ;;
-
-aix4* | aix5*)
-  version_type=linux
-  need_lib_prefix=no
-  need_version=no
-  hardcode_into_libs=yes
-  if test "$host_cpu" = ia64; then
-    # AIX 5 supports IA64
-    library_names_spec='${libname}${release}${shared_ext}$major ${libname}${release}${shared_ext}$versuffix $libname${shared_ext}'
-    shlibpath_var=LD_LIBRARY_PATH
-  else
-    # With GCC up to 2.95.x, collect2 would create an import file
-    # for dependence libraries.  The import file would start with
-    # the line `#! .'.  This would cause the generated library to
-    # depend on `.', always an invalid library.  This was fixed in
-    # development snapshots of GCC prior to 3.0.
-    case $host_os in
-      aix4 | aix4.[[01]] | aix4.[[01]].*)
-      if { echo '#if __GNUC__ > 2 || (__GNUC__ == 2 && __GNUC_MINOR__ >= 97)'
-	   echo ' yes '
-	   echo '#endif'; } | ${CC} -E - | grep yes > /dev/null; then
-	:
-      else
-	can_build_shared=no
-      fi
-      ;;
-    esac
-    # AIX (on Power*) has no versioning support, so currently we can not hardcode correct
-    # soname into executable. Probably we can add versioning support to
-    # collect2, so additional links can be useful in future.
-    if test "$aix_use_runtimelinking" = yes; then
-      # If using run time linking (on AIX 4.2 or later) use lib<name>.so
-      # instead of lib<name>.a to let people know that these are not
-      # typical AIX shared libraries.
-      library_names_spec='${libname}${release}${shared_ext}$versuffix ${libname}${release}${shared_ext}$major $libname${shared_ext}'
-    else
-      # We preserve .a as extension for shared libraries through AIX4.2
-      # and later when we are not doing run time linking.
-      library_names_spec='${libname}${release}.a $libname.a'
-      soname_spec='${libname}${release}${shared_ext}$major'
-    fi
-    shlibpath_var=LIBPATH
-  fi
-  ;;
-
-amigaos*)
-  library_names_spec='$libname.ixlibrary $libname.a'
-  # Create ${libname}_ixlibrary.a entries in /sys/libs.
-  finish_eval='for lib in `ls $libdir/*.ixlibrary 2>/dev/null`; do libname=`$echo "X$lib" | $Xsed -e '\''s%^.*/\([[^/]]*\)\.ixlibrary$%\1%'\''`; test $rm /sys/libs/${libname}_ixlibrary.a; $show "cd /sys/libs && $LN_S $lib ${libname}_ixlibrary.a"; cd /sys/libs && $LN_S $lib ${libname}_ixlibrary.a || exit 1; done'
-  ;;
-
-beos*)
-  library_names_spec='${libname}${shared_ext}'
-  dynamic_linker="$host_os ld.so"
-  shlibpath_var=LIBRARY_PATH
-  ;;
-
-bsdi[[45]]*)
-  version_type=linux
-  need_version=no
-  library_names_spec='${libname}${release}${shared_ext}$versuffix ${libname}${release}${shared_ext}$major $libname${shared_ext}'
-  soname_spec='${libname}${release}${shared_ext}$major'
-  finish_cmds='PATH="\$PATH:/sbin" ldconfig $libdir'
-  shlibpath_var=LD_LIBRARY_PATH
-  sys_lib_search_path_spec="/shlib /usr/lib /usr/X11/lib /usr/contrib/lib /lib /usr/local/lib"
-  sys_lib_dlsearch_path_spec="/shlib /usr/lib /usr/local/lib"
-  # the default ld.so.conf also contains /usr/contrib/lib and
-  # /usr/X11R6/lib (/usr/X11 is a link to /usr/X11R6), but let us allow
-  # libtool to hard-code these into programs
-  ;;
-
-cygwin* | mingw* | pw32*)
-  version_type=windows
-  shrext_cmds=".dll"
-  need_version=no
-  need_lib_prefix=no
-
-  case $GCC,$host_os in
-  yes,cygwin* | yes,mingw* | yes,pw32*)
-    library_names_spec='$libname.dll.a'
-    # DLL is installed to $(libdir)/../bin by postinstall_cmds
-    postinstall_cmds='base_file=`basename \${file}`~
-      dlpath=`$SHELL 2>&1 -c '\''. $dir/'\''\${base_file}'\''i;echo \$dlname'\''`~
-      dldir=$destdir/`dirname \$dlpath`~
-      test -d \$dldir || mkdir -p \$dldir~
-      $install_prog $dir/$dlname \$dldir/$dlname~
-      chmod a+x \$dldir/$dlname'
-    postuninstall_cmds='dldll=`$SHELL 2>&1 -c '\''. $file; echo \$dlname'\''`~
-      dlpath=$dir/\$dldll~
-       $rm \$dlpath'
-    shlibpath_overrides_runpath=yes
-
-    case $host_os in
-    cygwin*)
-      # Cygwin DLLs use 'cyg' prefix rather than 'lib'
-      soname_spec='`echo ${libname} | sed -e 's/^lib/cyg/'``echo ${release} | $SED -e 's/[[.]]/-/g'`${versuffix}${shared_ext}'
-      sys_lib_search_path_spec="/usr/lib /lib/w32api /lib /usr/local/lib"
-      ;;
-    mingw*)
-      # MinGW DLLs use traditional 'lib' prefix
-      soname_spec='${libname}`echo ${release} | $SED -e 's/[[.]]/-/g'`${versuffix}${shared_ext}'
-      sys_lib_search_path_spec=`$CC -print-search-dirs | grep "^libraries:" | $SED -e "s/^libraries://" -e "s,=/,/,g"`
-      if echo "$sys_lib_search_path_spec" | [grep ';[c-zC-Z]:/' >/dev/null]; then
-        # It is most probably a Windows format PATH printed by
-        # mingw gcc, but we are running on Cygwin. Gcc prints its search
-        # path with ; separators, and with drive letters. We can handle the
-        # drive letters (cygwin fileutils understands them), so leave them,
-        # especially as we might pass files found there to a mingw objdump,
-        # which wouldn't understand a cygwinified path. Ahh.
-        sys_lib_search_path_spec=`echo "$sys_lib_search_path_spec" | $SED -e 's/;/ /g'`
-      else
-        sys_lib_search_path_spec=`echo "$sys_lib_search_path_spec" | $SED  -e "s/$PATH_SEPARATOR/ /g"`
-      fi
-      ;;
-    pw32*)
-      # pw32 DLLs use 'pw' prefix rather than 'lib'
-      library_names_spec='`echo ${libname} | sed -e 's/^lib/pw/'``echo ${release} | $SED -e 's/[[.]]/-/g'`${versuffix}${shared_ext}'
-      ;;
-    esac
-    ;;
-
-  *)
-    library_names_spec='${libname}`echo ${release} | $SED -e 's/[[.]]/-/g'`${versuffix}${shared_ext} $libname.lib'
-    ;;
-  esac
-  dynamic_linker='Win32 ld.exe'
-  # FIXME: first we should search . and the directory the executable is in
-  shlibpath_var=PATH
-  ;;
-
-darwin* | rhapsody*)
-  dynamic_linker="$host_os dyld"
-  version_type=darwin
-  need_lib_prefix=no
-  need_version=no
-  library_names_spec='${libname}${release}${versuffix}$shared_ext ${libname}${release}${major}$shared_ext ${libname}$shared_ext'
-  soname_spec='${libname}${release}${major}$shared_ext'
-  shlibpath_overrides_runpath=yes
-  shlibpath_var=DYLD_LIBRARY_PATH
-  shrext_cmds='`test .$module = .yes && echo .so || echo .dylib`'
-  # Apple's gcc prints 'gcc -print-search-dirs' doesn't operate the same.
-  if test "$GCC" = yes; then
-    sys_lib_search_path_spec=`$CC -print-search-dirs | tr "\n" "$PATH_SEPARATOR" | sed -e 's/libraries:/@libraries:/' | tr "@" "\n" | grep "^libraries:" | sed -e "s/^libraries://" -e "s,=/,/,g" -e "s,$PATH_SEPARATOR, ,g" -e "s,.*,& /lib /usr/lib /usr/local/lib,g"`
-  else
-    sys_lib_search_path_spec='/lib /usr/lib /usr/local/lib'
-  fi
-  sys_lib_dlsearch_path_spec='/usr/local/lib /lib /usr/lib'
-  ;;
-
-dgux*)
-  version_type=linux
-  need_lib_prefix=no
-  need_version=no
-  library_names_spec='${libname}${release}${shared_ext}$versuffix ${libname}${release}${shared_ext}$major $libname$shared_ext'
-  soname_spec='${libname}${release}${shared_ext}$major'
-  shlibpath_var=LD_LIBRARY_PATH
-  ;;
-
-freebsd1*)
-  dynamic_linker=no
-  ;;
-
-kfreebsd*-gnu)
-  version_type=linux
-  need_lib_prefix=no
-  need_version=no
-  library_names_spec='${libname}${release}${shared_ext}$versuffix ${libname}${release}${shared_ext}$major ${libname}${shared_ext}'
-  soname_spec='${libname}${release}${shared_ext}$major'
-  shlibpath_var=LD_LIBRARY_PATH
-  shlibpath_overrides_runpath=no
-  hardcode_into_libs=yes
-  dynamic_linker='GNU ld.so'
-  ;;
-
-freebsd* | dragonfly*)
-  # DragonFly does not have aout.  When/if they implement a new
-  # versioning mechanism, adjust this.
-  if test -x /usr/bin/objformat; then
-    objformat=`/usr/bin/objformat`
-  else
-    case $host_os in
-    freebsd[[123]]*) objformat=aout ;;
-    *) objformat=elf ;;
-    esac
-  fi
-  version_type=freebsd-$objformat
-  case $version_type in
-    freebsd-elf*)
-      library_names_spec='${libname}${release}${shared_ext}$versuffix ${libname}${release}${shared_ext} $libname${shared_ext}'
-      need_version=no
-      need_lib_prefix=no
-      ;;
-    freebsd-*)
-      library_names_spec='${libname}${release}${shared_ext}$versuffix $libname${shared_ext}$versuffix'
-      need_version=yes
-      ;;
-  esac
-  shlibpath_var=LD_LIBRARY_PATH
-  case $host_os in
-  freebsd2*)
-    shlibpath_overrides_runpath=yes
-    ;;
-  freebsd3.[[01]]* | freebsdelf3.[[01]]*)
-    shlibpath_overrides_runpath=yes
-    hardcode_into_libs=yes
-    ;;
-  freebsd3.[[2-9]]* | freebsdelf3.[[2-9]]* | \
-  freebsd4.[[0-5]] | freebsdelf4.[[0-5]] | freebsd4.1.1 | freebsdelf4.1.1)
-    shlibpath_overrides_runpath=no
-    hardcode_into_libs=yes
-    ;;
-  freebsd*) # from 4.6 on
-    shlibpath_overrides_runpath=yes
-    hardcode_into_libs=yes
-    ;;
-  esac
-  ;;
-
-gnu*)
-  version_type=linux
-  need_lib_prefix=no
-  need_version=no
-  library_names_spec='${libname}${release}${shared_ext}$versuffix ${libname}${release}${shared_ext}${major} ${libname}${shared_ext}'
-  soname_spec='${libname}${release}${shared_ext}$major'
-  shlibpath_var=LD_LIBRARY_PATH
-  hardcode_into_libs=yes
-  ;;
-
-hpux9* | hpux10* | hpux11*)
-  # Give a soname corresponding to the major version so that dld.sl refuses to
-  # link against other versions.
-  version_type=sunos
-  need_lib_prefix=no
-  need_version=no
-  case $host_cpu in
-  ia64*)
-    shrext_cmds='.so'
-    hardcode_into_libs=yes
-    dynamic_linker="$host_os dld.so"
-    shlibpath_var=LD_LIBRARY_PATH
-    shlibpath_overrides_runpath=yes # Unless +noenvvar is specified.
-    library_names_spec='${libname}${release}${shared_ext}$versuffix ${libname}${release}${shared_ext}$major $libname${shared_ext}'
-    soname_spec='${libname}${release}${shared_ext}$major'
-    if test "X$HPUX_IA64_MODE" = X32; then
-      sys_lib_search_path_spec="/usr/lib/hpux32 /usr/local/lib/hpux32 /usr/local/lib"
-    else
-      sys_lib_search_path_spec="/usr/lib/hpux64 /usr/local/lib/hpux64"
-    fi
-    sys_lib_dlsearch_path_spec=$sys_lib_search_path_spec
-    ;;
-   hppa*64*)
-     shrext_cmds='.sl'
-     hardcode_into_libs=yes
-     dynamic_linker="$host_os dld.sl"
-     shlibpath_var=LD_LIBRARY_PATH # How should we handle SHLIB_PATH
-     shlibpath_overrides_runpath=yes # Unless +noenvvar is specified.
-     library_names_spec='${libname}${release}${shared_ext}$versuffix ${libname}${release}${shared_ext}$major $libname${shared_ext}'
-     soname_spec='${libname}${release}${shared_ext}$major'
-     sys_lib_search_path_spec="/usr/lib/pa20_64 /usr/ccs/lib/pa20_64"
-     sys_lib_dlsearch_path_spec=$sys_lib_search_path_spec
-     ;;
-   *)
-    shrext_cmds='.sl'
-    dynamic_linker="$host_os dld.sl"
-    shlibpath_var=SHLIB_PATH
-    shlibpath_overrides_runpath=no # +s is required to enable SHLIB_PATH
-    library_names_spec='${libname}${release}${shared_ext}$versuffix ${libname}${release}${shared_ext}$major $libname${shared_ext}'
-    soname_spec='${libname}${release}${shared_ext}$major'
-    ;;
-  esac
-  # HP-UX runs *really* slowly unless shared libraries are mode 555.
-  postinstall_cmds='chmod 555 $lib'
-  ;;
-
-interix3*)
-  version_type=linux
-  need_lib_prefix=no
-  need_version=no
-  library_names_spec='${libname}${release}${shared_ext}$versuffix ${libname}${release}${shared_ext}$major ${libname}${shared_ext}'
-  soname_spec='${libname}${release}${shared_ext}$major'
-  dynamic_linker='Interix 3.x ld.so.1 (PE, like ELF)'
-  shlibpath_var=LD_LIBRARY_PATH
-  shlibpath_overrides_runpath=no
-  hardcode_into_libs=yes
-  ;;
-
-irix5* | irix6* | nonstopux*)
-  case $host_os in
-    nonstopux*) version_type=nonstopux ;;
-    *)
-	if test "$lt_cv_prog_gnu_ld" = yes; then
-		version_type=linux
-	else
-		version_type=irix
-	fi ;;
-  esac
-  need_lib_prefix=no
-  need_version=no
-  soname_spec='${libname}${release}${shared_ext}$major'
-  library_names_spec='${libname}${release}${shared_ext}$versuffix ${libname}${release}${shared_ext}$major ${libname}${release}${shared_ext} $libname${shared_ext}'
-  case $host_os in
-  irix5* | nonstopux*)
-    libsuff= shlibsuff=
-    ;;
-  *)
-    case $LD in # libtool.m4 will add one of these switches to LD
-    *-32|*"-32 "|*-melf32bsmip|*"-melf32bsmip ")
-      libsuff= shlibsuff= libmagic=32-bit;;
-    *-n32|*"-n32 "|*-melf32bmipn32|*"-melf32bmipn32 ")
-      libsuff=32 shlibsuff=N32 libmagic=N32;;
-    *-64|*"-64 "|*-melf64bmip|*"-melf64bmip ")
-      libsuff=64 shlibsuff=64 libmagic=64-bit;;
-    *) libsuff= shlibsuff= libmagic=never-match;;
-    esac
-    ;;
-  esac
-  shlibpath_var=LD_LIBRARY${shlibsuff}_PATH
-  shlibpath_overrides_runpath=no
-  sys_lib_search_path_spec="/usr/lib${libsuff} /lib${libsuff} /usr/local/lib${libsuff}"
-  sys_lib_dlsearch_path_spec="/usr/lib${libsuff} /lib${libsuff}"
-  hardcode_into_libs=yes
-  ;;
-
-# No shared lib support for Linux oldld, aout, or coff.
-linux*oldld* | linux*aout* | linux*coff*)
-  dynamic_linker=no
-  ;;
-
-# This must be Linux ELF.
-linux*)
-  version_type=linux
-  need_lib_prefix=no
-  need_version=no
-  library_names_spec='${libname}${release}${shared_ext}$versuffix ${libname}${release}${shared_ext}$major $libname${shared_ext}'
-  soname_spec='${libname}${release}${shared_ext}$major'
-  finish_cmds='PATH="\$PATH:/sbin" ldconfig -n $libdir'
-  shlibpath_var=LD_LIBRARY_PATH
-  shlibpath_overrides_runpath=no
-  # This implies no fast_install, which is unacceptable.
-  # Some rework will be needed to allow for fast_install
-  # before this can be enabled.
-  hardcode_into_libs=yes
-
-  # Append ld.so.conf contents to the search path
-  if test -f /etc/ld.so.conf; then
-    lt_ld_extra=`awk '/^include / { system(sprintf("cd /etc; cat %s", \[$]2)); skip = 1; } { if (!skip) print \[$]0; skip = 0; }' < /etc/ld.so.conf | $SED -e 's/#.*//;s/[:,	]/ /g;s/=[^=]*$//;s/=[^= ]* / /g;/^$/d' | tr '\n' ' '`
-    sys_lib_dlsearch_path_spec="/lib /usr/lib $lt_ld_extra"
-  fi
-
-  # We used to test for /lib/ld.so.1 and disable shared libraries on
-  # powerpc, because MkLinux only supported shared libraries with the
-  # GNU dynamic linker.  Since this was broken with cross compilers,
-  # most powerpc-linux boxes support dynamic linking these days and
-  # people can always --disable-shared, the test was removed, and we
-  # assume the GNU/Linux dynamic linker is in use.
-  dynamic_linker='GNU/Linux ld.so'
-  ;;
-
-knetbsd*-gnu)
-  version_type=linux
-  need_lib_prefix=no
-  need_version=no
-  library_names_spec='${libname}${release}${shared_ext}$versuffix ${libname}${release}${shared_ext}$major ${libname}${shared_ext}'
-  soname_spec='${libname}${release}${shared_ext}$major'
-  shlibpath_var=LD_LIBRARY_PATH
-  shlibpath_overrides_runpath=no
-  hardcode_into_libs=yes
-  dynamic_linker='GNU ld.so'
-  ;;
-
-netbsd*)
-  version_type=sunos
-  need_lib_prefix=no
-  need_version=no
-  if echo __ELF__ | $CC -E - | grep __ELF__ >/dev/null; then
-    library_names_spec='${libname}${release}${shared_ext}$versuffix ${libname}${shared_ext}$versuffix'
-    finish_cmds='PATH="\$PATH:/sbin" ldconfig -m $libdir'
-    dynamic_linker='NetBSD (a.out) ld.so'
-  else
-    library_names_spec='${libname}${release}${shared_ext}$versuffix ${libname}${release}${shared_ext}$major ${libname}${shared_ext}'
-    soname_spec='${libname}${release}${shared_ext}$major'
-    dynamic_linker='NetBSD ld.elf_so'
-  fi
-  shlibpath_var=LD_LIBRARY_PATH
-  shlibpath_overrides_runpath=yes
-  hardcode_into_libs=yes
-  ;;
-
-newsos6)
-  version_type=linux
-  library_names_spec='${libname}${release}${shared_ext}$versuffix ${libname}${release}${shared_ext}$major $libname${shared_ext}'
-  shlibpath_var=LD_LIBRARY_PATH
-  shlibpath_overrides_runpath=yes
-  ;;
-
-nto-qnx*)
-  version_type=linux
-  need_lib_prefix=no
-  need_version=no
-  library_names_spec='${libname}${release}${shared_ext}$versuffix ${libname}${release}${shared_ext}$major $libname${shared_ext}'
-  soname_spec='${libname}${release}${shared_ext}$major'
-  shlibpath_var=LD_LIBRARY_PATH
-  shlibpath_overrides_runpath=yes
-  ;;
-
-openbsd*)
-  version_type=sunos
-  sys_lib_dlsearch_path_spec="/usr/lib"
-  need_lib_prefix=no
-  # Some older versions of OpenBSD (3.3 at least) *do* need versioned libs.
-  case $host_os in
-    openbsd3.3 | openbsd3.3.*) need_version=yes ;;
-    *)                         need_version=no  ;;
-  esac
-  library_names_spec='${libname}${release}${shared_ext}$versuffix ${libname}${shared_ext}$versuffix'
-  finish_cmds='PATH="\$PATH:/sbin" ldconfig -m $libdir'
-  shlibpath_var=LD_LIBRARY_PATH
-  if test -z "`echo __ELF__ | $CC -E - | grep __ELF__`" || test "$host_os-$host_cpu" = "openbsd2.8-powerpc"; then
-    case $host_os in
-      openbsd2.[[89]] | openbsd2.[[89]].*)
-	shlibpath_overrides_runpath=no
-	;;
-      *)
-	shlibpath_overrides_runpath=yes
-	;;
-      esac
-  else
-    shlibpath_overrides_runpath=yes
-  fi
-  ;;
-
-os2*)
-  libname_spec='$name'
-  shrext_cmds=".dll"
-  need_lib_prefix=no
-  library_names_spec='$libname${shared_ext} $libname.a'
-  dynamic_linker='OS/2 ld.exe'
-  shlibpath_var=LIBPATH
-  ;;
-
-osf3* | osf4* | osf5*)
-  version_type=osf
-  need_lib_prefix=no
-  need_version=no
-  soname_spec='${libname}${release}${shared_ext}$major'
-  library_names_spec='${libname}${release}${shared_ext}$versuffix ${libname}${release}${shared_ext}$major $libname${shared_ext}'
-  shlibpath_var=LD_LIBRARY_PATH
-  sys_lib_search_path_spec="/usr/shlib /usr/ccs/lib /usr/lib/cmplrs/cc /usr/lib /usr/local/lib /var/shlib"
-  sys_lib_dlsearch_path_spec="$sys_lib_search_path_spec"
-  ;;
-
-solaris*)
-  version_type=linux
-  need_lib_prefix=no
-  need_version=no
-  library_names_spec='${libname}${release}${shared_ext}$versuffix ${libname}${release}${shared_ext}$major $libname${shared_ext}'
-  soname_spec='${libname}${release}${shared_ext}$major'
-  shlibpath_var=LD_LIBRARY_PATH
-  shlibpath_overrides_runpath=yes
-  hardcode_into_libs=yes
-  # ldd complains unless libraries are executable
-  postinstall_cmds='chmod +x $lib'
-  ;;
-
-sunos4*)
-  version_type=sunos
-  library_names_spec='${libname}${release}${shared_ext}$versuffix ${libname}${shared_ext}$versuffix'
-  finish_cmds='PATH="\$PATH:/usr/etc" ldconfig $libdir'
-  shlibpath_var=LD_LIBRARY_PATH
-  shlibpath_overrides_runpath=yes
-  if test "$with_gnu_ld" = yes; then
-    need_lib_prefix=no
-  fi
-  need_version=yes
-  ;;
-
-sysv4 | sysv4.3*)
-  version_type=linux
-  library_names_spec='${libname}${release}${shared_ext}$versuffix ${libname}${release}${shared_ext}$major $libname${shared_ext}'
-  soname_spec='${libname}${release}${shared_ext}$major'
-  shlibpath_var=LD_LIBRARY_PATH
-  case $host_vendor in
-    sni)
-      shlibpath_overrides_runpath=no
-      need_lib_prefix=no
-      export_dynamic_flag_spec='${wl}-Blargedynsym'
-      runpath_var=LD_RUN_PATH
-      ;;
-    siemens)
-      need_lib_prefix=no
-      ;;
-    motorola)
-      need_lib_prefix=no
-      need_version=no
-      shlibpath_overrides_runpath=no
-      sys_lib_search_path_spec='/lib /usr/lib /usr/ccs/lib'
-      ;;
-  esac
-  ;;
-
-sysv4*MP*)
-  if test -d /usr/nec ;then
-    version_type=linux
-    library_names_spec='$libname${shared_ext}.$versuffix $libname${shared_ext}.$major $libname${shared_ext}'
-    soname_spec='$libname${shared_ext}.$major'
-    shlibpath_var=LD_LIBRARY_PATH
-  fi
-  ;;
-
-sysv5* | sco3.2v5* | sco5v6* | unixware* | OpenUNIX* | sysv4*uw2*)
-  version_type=freebsd-elf
-  need_lib_prefix=no
-  need_version=no
-  library_names_spec='${libname}${release}${shared_ext}$versuffix ${libname}${release}${shared_ext} $libname${shared_ext}'
-  soname_spec='${libname}${release}${shared_ext}$major'
-  shlibpath_var=LD_LIBRARY_PATH
-  hardcode_into_libs=yes
-  if test "$with_gnu_ld" = yes; then
-    sys_lib_search_path_spec='/usr/local/lib /usr/gnu/lib /usr/ccs/lib /usr/lib /lib'
-    shlibpath_overrides_runpath=no
-  else
-    sys_lib_search_path_spec='/usr/ccs/lib /usr/lib'
-    shlibpath_overrides_runpath=yes
-    case $host_os in
-      sco3.2v5*)
-        sys_lib_search_path_spec="$sys_lib_search_path_spec /lib"
-	;;
-    esac
-  fi
-  sys_lib_dlsearch_path_spec='/usr/lib'
-  ;;
-
-uts4*)
-  version_type=linux
-  library_names_spec='${libname}${release}${shared_ext}$versuffix ${libname}${release}${shared_ext}$major $libname${shared_ext}'
-  soname_spec='${libname}${release}${shared_ext}$major'
-  shlibpath_var=LD_LIBRARY_PATH
-  ;;
-
-*)
-  dynamic_linker=no
-  ;;
-esac
-AC_MSG_RESULT([$dynamic_linker])
-test "$dynamic_linker" = no && can_build_shared=no
-
-variables_saved_for_relink="PATH $shlibpath_var $runpath_var"
-if test "$GCC" = yes; then
-  variables_saved_for_relink="$variables_saved_for_relink GCC_EXEC_PREFIX COMPILER_PATH LIBRARY_PATH"
-fi
-])# AC_LIBTOOL_SYS_DYNAMIC_LINKER
-
-
-# _LT_AC_TAGCONFIG
-# ----------------
-AC_DEFUN([_LT_AC_TAGCONFIG],
-[AC_ARG_WITH([tags],
-    [AC_HELP_STRING([--with-tags@<:@=TAGS@:>@],
-        [include additional configurations @<:@automatic@:>@])],
-    [tagnames="$withval"])
-
-if test -f "$ltmain" && test -n "$tagnames"; then
-  if test ! -f "${ofile}"; then
-    AC_MSG_WARN([output file `$ofile' does not exist])
-  fi
-
-  if test -z "$LTCC"; then
-    eval "`$SHELL ${ofile} --config | grep '^LTCC='`"
-    if test -z "$LTCC"; then
-      AC_MSG_WARN([output file `$ofile' does not look like a libtool script])
-    else
-      AC_MSG_WARN([using `LTCC=$LTCC', extracted from `$ofile'])
-    fi
-  fi
-  if test -z "$LTCFLAGS"; then
-    eval "`$SHELL ${ofile} --config | grep '^LTCFLAGS='`"
-  fi
-
-  # Extract list of available tagged configurations in $ofile.
-  # Note that this assumes the entire list is on one line.
-  available_tags=`grep "^available_tags=" "${ofile}" | $SED -e 's/available_tags=\(.*$\)/\1/' -e 's/\"//g'`
-
-  lt_save_ifs="$IFS"; IFS="${IFS}$PATH_SEPARATOR,"
-  for tagname in $tagnames; do
-    IFS="$lt_save_ifs"
-    # Check whether tagname contains only valid characters
-    case `$echo "X$tagname" | $Xsed -e 's:[[-_ABCDEFGHIJKLMNOPQRSTUVWXYZabcdefghijklmnopqrstuvwxyz1234567890,/]]::g'` in
-    "") ;;
-    *)  AC_MSG_ERROR([invalid tag name: $tagname])
-	;;
-    esac
-
-    if grep "^# ### BEGIN LIBTOOL TAG CONFIG: $tagname$" < "${ofile}" > /dev/null
-    then
-      AC_MSG_ERROR([tag name \"$tagname\" already exists])
-    fi
-
-    # Update the list of available tags.
-    if test -n "$tagname"; then
-      echo appending configuration tag \"$tagname\" to $ofile
-
-      case $tagname in
-      CXX)
-	if test -n "$CXX" && ( test "X$CXX" != "Xno" &&
-	    ( (test "X$CXX" = "Xg++" && `g++ -v >/dev/null 2>&1` ) ||
-	    (test "X$CXX" != "Xg++"))) ; then
-	  AC_LIBTOOL_LANG_CXX_CONFIG
-	else
-	  tagname=""
-	fi
-	;;
-
-      F77)
-	if test -n "$F77" && test "X$F77" != "Xno"; then
-	  AC_LIBTOOL_LANG_F77_CONFIG
-	else
-	  tagname=""
-	fi
-	;;
-
-      GCJ)
-	if test -n "$GCJ" && test "X$GCJ" != "Xno"; then
-	  AC_LIBTOOL_LANG_GCJ_CONFIG
-	else
-	  tagname=""
-	fi
-	;;
-
-      RC)
-	AC_LIBTOOL_LANG_RC_CONFIG
-	;;
-
-      *)
-	AC_MSG_ERROR([Unsupported tag name: $tagname])
-	;;
-      esac
-
-      # Append the new tag name to the list of available tags.
-      if test -n "$tagname" ; then
-      available_tags="$available_tags $tagname"
-    fi
-    fi
-  done
-  IFS="$lt_save_ifs"
-
-  # Now substitute the updated list of available tags.
-  if eval "sed -e 's/^available_tags=.*\$/available_tags=\"$available_tags\"/' \"$ofile\" > \"${ofile}T\""; then
-    mv "${ofile}T" "$ofile"
-    chmod +x "$ofile"
-  else
-    rm -f "${ofile}T"
-    AC_MSG_ERROR([unable to update list of available tagged configurations.])
-  fi
-fi
-])# _LT_AC_TAGCONFIG
-
-
-# AC_LIBTOOL_DLOPEN
-# -----------------
-# enable checks for dlopen support
-AC_DEFUN([AC_LIBTOOL_DLOPEN],
- [AC_BEFORE([$0],[AC_LIBTOOL_SETUP])
-])# AC_LIBTOOL_DLOPEN
-
-
-# AC_LIBTOOL_WIN32_DLL
-# --------------------
-# declare package support for building win32 DLLs
-AC_DEFUN([AC_LIBTOOL_WIN32_DLL],
-[AC_BEFORE([$0], [AC_LIBTOOL_SETUP])
-])# AC_LIBTOOL_WIN32_DLL
-
-
-# AC_ENABLE_SHARED([DEFAULT])
-# ---------------------------
-# implement the --enable-shared flag
-# DEFAULT is either `yes' or `no'.  If omitted, it defaults to `yes'.
-AC_DEFUN([AC_ENABLE_SHARED],
-[define([AC_ENABLE_SHARED_DEFAULT], ifelse($1, no, no, yes))dnl
-AC_ARG_ENABLE([shared],
-    [AC_HELP_STRING([--enable-shared@<:@=PKGS@:>@],
-	[build shared libraries @<:@default=]AC_ENABLE_SHARED_DEFAULT[@:>@])],
-    [p=${PACKAGE-default}
-    case $enableval in
-    yes) enable_shared=yes ;;
-    no) enable_shared=no ;;
-    *)
-      enable_shared=no
-      # Look at the argument we got.  We use all the common list separators.
-      lt_save_ifs="$IFS"; IFS="${IFS}$PATH_SEPARATOR,"
-      for pkg in $enableval; do
-	IFS="$lt_save_ifs"
-	if test "X$pkg" = "X$p"; then
-	  enable_shared=yes
-	fi
-      done
-      IFS="$lt_save_ifs"
-      ;;
-    esac],
-    [enable_shared=]AC_ENABLE_SHARED_DEFAULT)
-])# AC_ENABLE_SHARED
-
-
-# AC_DISABLE_SHARED
-# -----------------
-# set the default shared flag to --disable-shared
-AC_DEFUN([AC_DISABLE_SHARED],
-[AC_BEFORE([$0],[AC_LIBTOOL_SETUP])dnl
-AC_ENABLE_SHARED(no)
-])# AC_DISABLE_SHARED
-
-
-# AC_ENABLE_STATIC([DEFAULT])
-# ---------------------------
-# implement the --enable-static flag
-# DEFAULT is either `yes' or `no'.  If omitted, it defaults to `yes'.
-AC_DEFUN([AC_ENABLE_STATIC],
-[define([AC_ENABLE_STATIC_DEFAULT], ifelse($1, no, no, yes))dnl
-AC_ARG_ENABLE([static],
-    [AC_HELP_STRING([--enable-static@<:@=PKGS@:>@],
-	[build static libraries @<:@default=]AC_ENABLE_STATIC_DEFAULT[@:>@])],
-    [p=${PACKAGE-default}
-    case $enableval in
-    yes) enable_static=yes ;;
-    no) enable_static=no ;;
-    *)
-     enable_static=no
-      # Look at the argument we got.  We use all the common list separators.
-      lt_save_ifs="$IFS"; IFS="${IFS}$PATH_SEPARATOR,"
-      for pkg in $enableval; do
-	IFS="$lt_save_ifs"
-	if test "X$pkg" = "X$p"; then
-	  enable_static=yes
-	fi
-      done
-      IFS="$lt_save_ifs"
-      ;;
-    esac],
-    [enable_static=]AC_ENABLE_STATIC_DEFAULT)
-])# AC_ENABLE_STATIC
-
-
-# AC_DISABLE_STATIC
-# -----------------
-# set the default static flag to --disable-static
-AC_DEFUN([AC_DISABLE_STATIC],
-[AC_BEFORE([$0],[AC_LIBTOOL_SETUP])dnl
-AC_ENABLE_STATIC(no)
-])# AC_DISABLE_STATIC
-
-
-# AC_ENABLE_FAST_INSTALL([DEFAULT])
-# ---------------------------------
-# implement the --enable-fast-install flag
-# DEFAULT is either `yes' or `no'.  If omitted, it defaults to `yes'.
-AC_DEFUN([AC_ENABLE_FAST_INSTALL],
-[define([AC_ENABLE_FAST_INSTALL_DEFAULT], ifelse($1, no, no, yes))dnl
-AC_ARG_ENABLE([fast-install],
-    [AC_HELP_STRING([--enable-fast-install@<:@=PKGS@:>@],
-    [optimize for fast installation @<:@default=]AC_ENABLE_FAST_INSTALL_DEFAULT[@:>@])],
-    [p=${PACKAGE-default}
-    case $enableval in
-    yes) enable_fast_install=yes ;;
-    no) enable_fast_install=no ;;
-    *)
-      enable_fast_install=no
-      # Look at the argument we got.  We use all the common list separators.
-      lt_save_ifs="$IFS"; IFS="${IFS}$PATH_SEPARATOR,"
-      for pkg in $enableval; do
-	IFS="$lt_save_ifs"
-	if test "X$pkg" = "X$p"; then
-	  enable_fast_install=yes
-	fi
-      done
-      IFS="$lt_save_ifs"
-      ;;
-    esac],
-    [enable_fast_install=]AC_ENABLE_FAST_INSTALL_DEFAULT)
-])# AC_ENABLE_FAST_INSTALL
-
-
-# AC_DISABLE_FAST_INSTALL
-# -----------------------
-# set the default to --disable-fast-install
-AC_DEFUN([AC_DISABLE_FAST_INSTALL],
-[AC_BEFORE([$0],[AC_LIBTOOL_SETUP])dnl
-AC_ENABLE_FAST_INSTALL(no)
-])# AC_DISABLE_FAST_INSTALL
-
-
-# AC_LIBTOOL_PICMODE([MODE])
-# --------------------------
-# implement the --with-pic flag
-# MODE is either `yes' or `no'.  If omitted, it defaults to `both'.
-AC_DEFUN([AC_LIBTOOL_PICMODE],
-[AC_BEFORE([$0],[AC_LIBTOOL_SETUP])dnl
-pic_mode=ifelse($#,1,$1,default)
-])# AC_LIBTOOL_PICMODE
-
-
-# AC_PROG_EGREP
-# -------------
-# This is predefined starting with Autoconf 2.54, so this conditional
-# definition can be removed once we require Autoconf 2.54 or later.
-m4_ifndef([AC_PROG_EGREP], [AC_DEFUN([AC_PROG_EGREP],
-[AC_CACHE_CHECK([for egrep], [ac_cv_prog_egrep],
-   [if echo a | (grep -E '(a|b)') >/dev/null 2>&1
-    then ac_cv_prog_egrep='grep -E'
-    else ac_cv_prog_egrep='egrep'
-    fi])
- EGREP=$ac_cv_prog_egrep
- AC_SUBST([EGREP])
-])])
-
-
-# AC_PATH_TOOL_PREFIX
-# -------------------
-# find a file program which can recognise shared library
-AC_DEFUN([AC_PATH_TOOL_PREFIX],
-[AC_REQUIRE([AC_PROG_EGREP])dnl
-AC_MSG_CHECKING([for $1])
-AC_CACHE_VAL(lt_cv_path_MAGIC_CMD,
-[case $MAGIC_CMD in
-[[\\/*] |  ?:[\\/]*])
-  lt_cv_path_MAGIC_CMD="$MAGIC_CMD" # Let the user override the test with a path.
-  ;;
-*)
-  lt_save_MAGIC_CMD="$MAGIC_CMD"
-  lt_save_ifs="$IFS"; IFS=$PATH_SEPARATOR
-dnl $ac_dummy forces splitting on constant user-supplied paths.
-dnl POSIX.2 word splitting is done only on the output of word expansions,
-dnl not every word.  This closes a longstanding sh security hole.
-  ac_dummy="ifelse([$2], , $PATH, [$2])"
-  for ac_dir in $ac_dummy; do
-    IFS="$lt_save_ifs"
-    test -z "$ac_dir" && ac_dir=.
-    if test -f $ac_dir/$1; then
-      lt_cv_path_MAGIC_CMD="$ac_dir/$1"
-      if test -n "$file_magic_test_file"; then
-	case $deplibs_check_method in
-	"file_magic "*)
-	  file_magic_regex=`expr "$deplibs_check_method" : "file_magic \(.*\)"`
-	  MAGIC_CMD="$lt_cv_path_MAGIC_CMD"
-	  if eval $file_magic_cmd \$file_magic_test_file 2> /dev/null |
-	    $EGREP "$file_magic_regex" > /dev/null; then
-	    :
-	  else
-	    cat <<EOF 1>&2
-
-*** Warning: the command libtool uses to detect shared libraries,
-*** $file_magic_cmd, produces output that libtool cannot recognize.
-*** The result is that libtool may fail to recognize shared libraries
-*** as such.  This will affect the creation of libtool libraries that
-*** depend on shared libraries, but programs linked with such libtool
-*** libraries will work regardless of this problem.  Nevertheless, you
-*** may want to report the problem to your system manager and/or to
-*** bug-libtool@gnu.org
-
-EOF
-	  fi ;;
-	esac
-      fi
-      break
-    fi
-  done
-  IFS="$lt_save_ifs"
-  MAGIC_CMD="$lt_save_MAGIC_CMD"
-  ;;
-esac])
-MAGIC_CMD="$lt_cv_path_MAGIC_CMD"
-if test -n "$MAGIC_CMD"; then
-  AC_MSG_RESULT($MAGIC_CMD)
-else
-  AC_MSG_RESULT(no)
-fi
-])# AC_PATH_TOOL_PREFIX
-
-
-# AC_PATH_MAGIC
-# -------------
-# find a file program which can recognise a shared library
-AC_DEFUN([AC_PATH_MAGIC],
-[AC_PATH_TOOL_PREFIX(${ac_tool_prefix}file, /usr/bin$PATH_SEPARATOR$PATH)
-if test -z "$lt_cv_path_MAGIC_CMD"; then
-  if test -n "$ac_tool_prefix"; then
-    AC_PATH_TOOL_PREFIX(file, /usr/bin$PATH_SEPARATOR$PATH)
-  else
-    MAGIC_CMD=:
-  fi
-fi
-])# AC_PATH_MAGIC
-
-
-# AC_PROG_LD
-# ----------
-# find the pathname to the GNU or non-GNU linker
-AC_DEFUN([AC_PROG_LD],
-[AC_ARG_WITH([gnu-ld],
-    [AC_HELP_STRING([--with-gnu-ld],
-	[assume the C compiler uses GNU ld @<:@default=no@:>@])],
-    [test "$withval" = no || with_gnu_ld=yes],
-    [with_gnu_ld=no])
-AC_REQUIRE([LT_AC_PROG_SED])dnl
-AC_REQUIRE([AC_PROG_CC])dnl
-AC_REQUIRE([AC_CANONICAL_HOST])dnl
-AC_REQUIRE([AC_CANONICAL_BUILD])dnl
-ac_prog=ld
-if test "$GCC" = yes; then
-  # Check if gcc -print-prog-name=ld gives a path.
-  AC_MSG_CHECKING([for ld used by $CC])
-  case $host in
-  *-*-mingw*)
-    # gcc leaves a trailing carriage return which upsets mingw
-    ac_prog=`($CC -print-prog-name=ld) 2>&5 | tr -d '\015'` ;;
-  *)
-    ac_prog=`($CC -print-prog-name=ld) 2>&5` ;;
-  esac
-  case $ac_prog in
-    # Accept absolute paths.
-    [[\\/]]* | ?:[[\\/]]*)
-      re_direlt='/[[^/]][[^/]]*/\.\./'
-      # Canonicalize the pathname of ld
-      ac_prog=`echo $ac_prog| $SED 's%\\\\%/%g'`
-      while echo $ac_prog | grep "$re_direlt" > /dev/null 2>&1; do
-	ac_prog=`echo $ac_prog| $SED "s%$re_direlt%/%"`
-      done
-      test -z "$LD" && LD="$ac_prog"
-      ;;
-  "")
-    # If it fails, then pretend we aren't using GCC.
-    ac_prog=ld
-    ;;
-  *)
-    # If it is relative, then search for the first ld in PATH.
-    with_gnu_ld=unknown
-    ;;
-  esac
-elif test "$with_gnu_ld" = yes; then
-  AC_MSG_CHECKING([for GNU ld])
-else
-  AC_MSG_CHECKING([for non-GNU ld])
-fi
-AC_CACHE_VAL(lt_cv_path_LD,
-[if test -z "$LD"; then
-  lt_save_ifs="$IFS"; IFS=$PATH_SEPARATOR
-  for ac_dir in $PATH; do
-    IFS="$lt_save_ifs"
-    test -z "$ac_dir" && ac_dir=.
-    if test -f "$ac_dir/$ac_prog" || test -f "$ac_dir/$ac_prog$ac_exeext"; then
-      lt_cv_path_LD="$ac_dir/$ac_prog"
-      # Check to see if the program is GNU ld.  I'd rather use --version,
-      # but apparently some variants of GNU ld only accept -v.
-      # Break only if it was the GNU/non-GNU ld that we prefer.
-      case `"$lt_cv_path_LD" -v 2>&1 </dev/null` in
-      *GNU* | *'with BFD'*)
-	test "$with_gnu_ld" != no && break
-	;;
-      *)
-	test "$with_gnu_ld" != yes && break
-	;;
-      esac
-    fi
-  done
-  IFS="$lt_save_ifs"
-else
-  lt_cv_path_LD="$LD" # Let the user override the test with a path.
-fi])
-LD="$lt_cv_path_LD"
-if test -n "$LD"; then
-  AC_MSG_RESULT($LD)
-else
-  AC_MSG_RESULT(no)
-fi
-test -z "$LD" && AC_MSG_ERROR([no acceptable ld found in \$PATH])
-AC_PROG_LD_GNU
-])# AC_PROG_LD
-
-
-# AC_PROG_LD_GNU
-# --------------
-AC_DEFUN([AC_PROG_LD_GNU],
-[AC_REQUIRE([AC_PROG_EGREP])dnl
-AC_CACHE_CHECK([if the linker ($LD) is GNU ld], lt_cv_prog_gnu_ld,
-[# I'd rather use --version here, but apparently some GNU lds only accept -v.
-case `$LD -v 2>&1 </dev/null` in
-*GNU* | *'with BFD'*)
-  lt_cv_prog_gnu_ld=yes
-  ;;
-*)
-  lt_cv_prog_gnu_ld=no
-  ;;
-esac])
-with_gnu_ld=$lt_cv_prog_gnu_ld
-])# AC_PROG_LD_GNU
-
-
-# AC_PROG_LD_RELOAD_FLAG
-# ----------------------
-# find reload flag for linker
-#   -- PORTME Some linkers may need a different reload flag.
-AC_DEFUN([AC_PROG_LD_RELOAD_FLAG],
-[AC_CACHE_CHECK([for $LD option to reload object files],
-  lt_cv_ld_reload_flag,
-  [lt_cv_ld_reload_flag='-r'])
-reload_flag=$lt_cv_ld_reload_flag
-case $reload_flag in
-"" | " "*) ;;
-*) reload_flag=" $reload_flag" ;;
-esac
-reload_cmds='$LD$reload_flag -o $output$reload_objs'
-case $host_os in
-  darwin*)
-    if test "$GCC" = yes; then
-      reload_cmds='$LTCC $LTCFLAGS -nostdlib ${wl}-r -o $output$reload_objs'
-    else
-      reload_cmds='$LD$reload_flag -o $output$reload_objs'
-    fi
-    ;;
-esac
-])# AC_PROG_LD_RELOAD_FLAG
-
-
-# AC_DEPLIBS_CHECK_METHOD
-# -----------------------
-# how to check for library dependencies
-#  -- PORTME fill in with the dynamic library characteristics
-AC_DEFUN([AC_DEPLIBS_CHECK_METHOD],
-[AC_CACHE_CHECK([how to recognise dependent libraries],
-lt_cv_deplibs_check_method,
-[lt_cv_file_magic_cmd='$MAGIC_CMD'
-lt_cv_file_magic_test_file=
-lt_cv_deplibs_check_method='unknown'
-# Need to set the preceding variable on all platforms that support
-# interlibrary dependencies.
-# 'none' -- dependencies not supported.
-# `unknown' -- same as none, but documents that we really don't know.
-# 'pass_all' -- all dependencies passed with no checks.
-# 'test_compile' -- check by making test program.
-# 'file_magic [[regex]]' -- check by looking for files in library path
-# which responds to the $file_magic_cmd with a given extended regex.
-# If you have `file' or equivalent on your system and you're not sure
-# whether `pass_all' will *always* work, you probably want this one.
-
-case $host_os in
-aix4* | aix5*)
-  lt_cv_deplibs_check_method=pass_all
-  ;;
-
-beos*)
-  lt_cv_deplibs_check_method=pass_all
-  ;;
-
-bsdi[[45]]*)
-  lt_cv_deplibs_check_method='file_magic ELF [[0-9]][[0-9]]*-bit [[ML]]SB (shared object|dynamic lib)'
-  lt_cv_file_magic_cmd='/usr/bin/file -L'
-  lt_cv_file_magic_test_file=/shlib/libc.so
-  ;;
-
-cygwin*)
-  # func_win32_libid is a shell function defined in ltmain.sh
-  lt_cv_deplibs_check_method='file_magic ^x86 archive import|^x86 DLL'
-  lt_cv_file_magic_cmd='func_win32_libid'
-  ;;
-
-mingw* | pw32*)
-  # Base MSYS/MinGW do not provide the 'file' command needed by
-  # func_win32_libid shell function, so use a weaker test based on 'objdump'.
-  lt_cv_deplibs_check_method='file_magic file format pei*-i386(.*architecture: i386)?'
-  lt_cv_file_magic_cmd='$OBJDUMP -f'
-  ;;
-
-darwin* | rhapsody*)
-  lt_cv_deplibs_check_method=pass_all
-  ;;
-
-freebsd* | kfreebsd*-gnu | dragonfly*)
-  if echo __ELF__ | $CC -E - | grep __ELF__ > /dev/null; then
-    case $host_cpu in
-    i*86 )
-      # Not sure whether the presence of OpenBSD here was a mistake.
-      # Let's accept both of them until this is cleared up.
-      lt_cv_deplibs_check_method='file_magic (FreeBSD|OpenBSD|DragonFly)/i[[3-9]]86 (compact )?demand paged shared library'
-      lt_cv_file_magic_cmd=/usr/bin/file
-      lt_cv_file_magic_test_file=`echo /usr/lib/libc.so.*`
-      ;;
-    esac
-  else
-    lt_cv_deplibs_check_method=pass_all
-  fi
-  ;;
-
-gnu*)
-  lt_cv_deplibs_check_method=pass_all
-  ;;
-
-hpux10.20* | hpux11*)
-  lt_cv_file_magic_cmd=/usr/bin/file
-  case $host_cpu in
-  ia64*)
-    lt_cv_deplibs_check_method='file_magic (s[[0-9]][[0-9]][[0-9]]|ELF-[[0-9]][[0-9]]) shared object file - IA64'
-    lt_cv_file_magic_test_file=/usr/lib/hpux32/libc.so
-    ;;
-  hppa*64*)
-    [lt_cv_deplibs_check_method='file_magic (s[0-9][0-9][0-9]|ELF-[0-9][0-9]) shared object file - PA-RISC [0-9].[0-9]']
-    lt_cv_file_magic_test_file=/usr/lib/pa20_64/libc.sl
-    ;;
-  *)
-    lt_cv_deplibs_check_method='file_magic (s[[0-9]][[0-9]][[0-9]]|PA-RISC[[0-9]].[[0-9]]) shared library'
-    lt_cv_file_magic_test_file=/usr/lib/libc.sl
-    ;;
-  esac
-  ;;
-
-interix3*)
-  # PIC code is broken on Interix 3.x, that's why |\.a not |_pic\.a here
-  lt_cv_deplibs_check_method='match_pattern /lib[[^/]]+(\.so|\.a)$'
-  ;;
-
-irix5* | irix6* | nonstopux*)
-  case $LD in
-  *-32|*"-32 ") libmagic=32-bit;;
-  *-n32|*"-n32 ") libmagic=N32;;
-  *-64|*"-64 ") libmagic=64-bit;;
-  *) libmagic=never-match;;
-  esac
-  lt_cv_deplibs_check_method=pass_all
-  ;;
-
-# This must be Linux ELF.
-linux*)
-  lt_cv_deplibs_check_method=pass_all
-  ;;
-
-netbsd*)
-  if echo __ELF__ | $CC -E - | grep __ELF__ > /dev/null; then
-    lt_cv_deplibs_check_method='match_pattern /lib[[^/]]+(\.so\.[[0-9]]+\.[[0-9]]+|_pic\.a)$'
-  else
-    lt_cv_deplibs_check_method='match_pattern /lib[[^/]]+(\.so|_pic\.a)$'
-  fi
-  ;;
-
-newos6*)
-  lt_cv_deplibs_check_method='file_magic ELF [[0-9]][[0-9]]*-bit [[ML]]SB (executable|dynamic lib)'
-  lt_cv_file_magic_cmd=/usr/bin/file
-  lt_cv_file_magic_test_file=/usr/lib/libnls.so
-  ;;
-
-nto-qnx*)
-  lt_cv_deplibs_check_method=unknown
-  ;;
-
-openbsd*)
-  if test -z "`echo __ELF__ | $CC -E - | grep __ELF__`" || test "$host_os-$host_cpu" = "openbsd2.8-powerpc"; then
-    lt_cv_deplibs_check_method='match_pattern /lib[[^/]]+(\.so\.[[0-9]]+\.[[0-9]]+|\.so|_pic\.a)$'
-  else
-    lt_cv_deplibs_check_method='match_pattern /lib[[^/]]+(\.so\.[[0-9]]+\.[[0-9]]+|_pic\.a)$'
-  fi
-  ;;
-
-osf3* | osf4* | osf5*)
-  lt_cv_deplibs_check_method=pass_all
-  ;;
-
-solaris*)
-  lt_cv_deplibs_check_method=pass_all
-  ;;
-
-sysv4 | sysv4.3*)
-  case $host_vendor in
-  motorola)
-    lt_cv_deplibs_check_method='file_magic ELF [[0-9]][[0-9]]*-bit [[ML]]SB (shared object|dynamic lib) M[[0-9]][[0-9]]* Version [[0-9]]'
-    lt_cv_file_magic_test_file=`echo /usr/lib/libc.so*`
-    ;;
-  ncr)
-    lt_cv_deplibs_check_method=pass_all
-    ;;
-  sequent)
-    lt_cv_file_magic_cmd='/bin/file'
-    lt_cv_deplibs_check_method='file_magic ELF [[0-9]][[0-9]]*-bit [[LM]]SB (shared object|dynamic lib )'
-    ;;
-  sni)
-    lt_cv_file_magic_cmd='/bin/file'
-    lt_cv_deplibs_check_method="file_magic ELF [[0-9]][[0-9]]*-bit [[LM]]SB dynamic lib"
-    lt_cv_file_magic_test_file=/lib/libc.so
-    ;;
-  siemens)
-    lt_cv_deplibs_check_method=pass_all
-    ;;
-  pc)
-    lt_cv_deplibs_check_method=pass_all
-    ;;
-  esac
-  ;;
-
-sysv5* | sco3.2v5* | sco5v6* | unixware* | OpenUNIX* | sysv4*uw2*)
-  lt_cv_deplibs_check_method=pass_all
-  ;;
-esac
-])
-file_magic_cmd=$lt_cv_file_magic_cmd
-deplibs_check_method=$lt_cv_deplibs_check_method
-test -z "$deplibs_check_method" && deplibs_check_method=unknown
-])# AC_DEPLIBS_CHECK_METHOD
-
-
-# AC_PROG_NM
-# ----------
-# find the pathname to a BSD-compatible name lister
-AC_DEFUN([AC_PROG_NM],
-[AC_CACHE_CHECK([for BSD-compatible nm], lt_cv_path_NM,
-[if test -n "$NM"; then
-  # Let the user override the test.
-  lt_cv_path_NM="$NM"
-else
-  lt_nm_to_check="${ac_tool_prefix}nm"
-  if test -n "$ac_tool_prefix" && test "$build" = "$host"; then 
-    lt_nm_to_check="$lt_nm_to_check nm"
-  fi
-  for lt_tmp_nm in $lt_nm_to_check; do
-    lt_save_ifs="$IFS"; IFS=$PATH_SEPARATOR
-    for ac_dir in $PATH /usr/ccs/bin/elf /usr/ccs/bin /usr/ucb /bin; do
-      IFS="$lt_save_ifs"
-      test -z "$ac_dir" && ac_dir=.
-      tmp_nm="$ac_dir/$lt_tmp_nm"
-      if test -f "$tmp_nm" || test -f "$tmp_nm$ac_exeext" ; then
-	# Check to see if the nm accepts a BSD-compat flag.
-	# Adding the `sed 1q' prevents false positives on HP-UX, which says:
-	#   nm: unknown option "B" ignored
-	# Tru64's nm complains that /dev/null is an invalid object file
-	case `"$tmp_nm" -B /dev/null 2>&1 | sed '1q'` in
-	*/dev/null* | *'Invalid file or object type'*)
-	  lt_cv_path_NM="$tmp_nm -B"
-	  break
-	  ;;
-	*)
-	  case `"$tmp_nm" -p /dev/null 2>&1 | sed '1q'` in
-	  */dev/null*)
-	    lt_cv_path_NM="$tmp_nm -p"
-	    break
-	    ;;
-	  *)
-	    lt_cv_path_NM=${lt_cv_path_NM="$tmp_nm"} # keep the first match, but
-	    continue # so that we can try to find one that supports BSD flags
-	    ;;
-	  esac
-	  ;;
-	esac
-      fi
-    done
-    IFS="$lt_save_ifs"
-  done
-  test -z "$lt_cv_path_NM" && lt_cv_path_NM=nm
-fi])
-NM="$lt_cv_path_NM"
-])# AC_PROG_NM
-
-
-# AC_CHECK_LIBM
-# -------------
-# check for math library
-AC_DEFUN([AC_CHECK_LIBM],
-[AC_REQUIRE([AC_CANONICAL_HOST])dnl
-LIBM=
-case $host in
-*-*-beos* | *-*-cygwin* | *-*-pw32* | *-*-darwin*)
-  # These system don't have libm, or don't need it
-  ;;
-*-ncr-sysv4.3*)
-  AC_CHECK_LIB(mw, _mwvalidcheckl, LIBM="-lmw")
-  AC_CHECK_LIB(m, cos, LIBM="$LIBM -lm")
-  ;;
-*)
-  AC_CHECK_LIB(m, cos, LIBM="-lm")
-  ;;
-esac
-])# AC_CHECK_LIBM
-
-
-# AC_LIBLTDL_CONVENIENCE([DIRECTORY])
-# -----------------------------------
-# sets LIBLTDL to the link flags for the libltdl convenience library and
-# LTDLINCL to the include flags for the libltdl header and adds
-# --enable-ltdl-convenience to the configure arguments.  Note that
-# AC_CONFIG_SUBDIRS is not called here.  If DIRECTORY is not provided,
-# it is assumed to be `libltdl'.  LIBLTDL will be prefixed with
-# '${top_builddir}/' and LTDLINCL will be prefixed with '${top_srcdir}/'
-# (note the single quotes!).  If your package is not flat and you're not
-# using automake, define top_builddir and top_srcdir appropriately in
-# the Makefiles.
-AC_DEFUN([AC_LIBLTDL_CONVENIENCE],
-[AC_BEFORE([$0],[AC_LIBTOOL_SETUP])dnl
-  case $enable_ltdl_convenience in
-  no) AC_MSG_ERROR([this package needs a convenience libltdl]) ;;
-  "") enable_ltdl_convenience=yes
-      ac_configure_args="$ac_configure_args --enable-ltdl-convenience" ;;
-  esac
-  LIBLTDL='${top_builddir}/'ifelse($#,1,[$1],['libltdl'])/libltdlc.la
-  LTDLINCL='-I${top_srcdir}/'ifelse($#,1,[$1],['libltdl'])
-  # For backwards non-gettext consistent compatibility...
-  INCLTDL="$LTDLINCL"
-])# AC_LIBLTDL_CONVENIENCE
-
-
-# AC_LIBLTDL_INSTALLABLE([DIRECTORY])
-# -----------------------------------
-# sets LIBLTDL to the link flags for the libltdl installable library and
-# LTDLINCL to the include flags for the libltdl header and adds
-# --enable-ltdl-install to the configure arguments.  Note that
-# AC_CONFIG_SUBDIRS is not called here.  If DIRECTORY is not provided,
-# and an installed libltdl is not found, it is assumed to be `libltdl'.
-# LIBLTDL will be prefixed with '${top_builddir}/'# and LTDLINCL with
-# '${top_srcdir}/' (note the single quotes!).  If your package is not
-# flat and you're not using automake, define top_builddir and top_srcdir
-# appropriately in the Makefiles.
-# In the future, this macro may have to be called after AC_PROG_LIBTOOL.
-AC_DEFUN([AC_LIBLTDL_INSTALLABLE],
-[AC_BEFORE([$0],[AC_LIBTOOL_SETUP])dnl
-  AC_CHECK_LIB(ltdl, lt_dlinit,
-  [test x"$enable_ltdl_install" != xyes && enable_ltdl_install=no],
-  [if test x"$enable_ltdl_install" = xno; then
-     AC_MSG_WARN([libltdl not installed, but installation disabled])
-   else
-     enable_ltdl_install=yes
-   fi
-  ])
-  if test x"$enable_ltdl_install" = x"yes"; then
-    ac_configure_args="$ac_configure_args --enable-ltdl-install"
-    LIBLTDL='${top_builddir}/'ifelse($#,1,[$1],['libltdl'])/libltdl.la
-    LTDLINCL='-I${top_srcdir}/'ifelse($#,1,[$1],['libltdl'])
-  else
-    ac_configure_args="$ac_configure_args --enable-ltdl-install=no"
-    LIBLTDL="-lltdl"
-    LTDLINCL=
-  fi
-  # For backwards non-gettext consistent compatibility...
-  INCLTDL="$LTDLINCL"
-])# AC_LIBLTDL_INSTALLABLE
-
-
-# AC_LIBTOOL_CXX
-# --------------
-# enable support for C++ libraries
-AC_DEFUN([AC_LIBTOOL_CXX],
-[AC_REQUIRE([_LT_AC_LANG_CXX])
-])# AC_LIBTOOL_CXX
-
-
-# _LT_AC_LANG_CXX
-# ---------------
-AC_DEFUN([_LT_AC_LANG_CXX],
-[AC_REQUIRE([AC_PROG_CXX])
-AC_REQUIRE([_LT_AC_PROG_CXXCPP])
-_LT_AC_SHELL_INIT([tagnames=${tagnames+${tagnames},}CXX])
-])# _LT_AC_LANG_CXX
-
-# _LT_AC_PROG_CXXCPP
-# ------------------
-AC_DEFUN([_LT_AC_PROG_CXXCPP],
-[
-AC_REQUIRE([AC_PROG_CXX])
-if test -n "$CXX" && ( test "X$CXX" != "Xno" &&
-    ( (test "X$CXX" = "Xg++" && `g++ -v >/dev/null 2>&1` ) ||
-    (test "X$CXX" != "Xg++"))) ; then
-  AC_PROG_CXXCPP
-fi
-])# _LT_AC_PROG_CXXCPP
-
-# AC_LIBTOOL_F77
-# --------------
-# enable support for Fortran 77 libraries
-AC_DEFUN([AC_LIBTOOL_F77],
-[AC_REQUIRE([_LT_AC_LANG_F77])
-])# AC_LIBTOOL_F77
-
-
-# _LT_AC_LANG_F77
-# ---------------
-AC_DEFUN([_LT_AC_LANG_F77],
-[AC_REQUIRE([AC_PROG_F77])
-_LT_AC_SHELL_INIT([tagnames=${tagnames+${tagnames},}F77])
-])# _LT_AC_LANG_F77
-
-
-# AC_LIBTOOL_GCJ
-# --------------
-# enable support for GCJ libraries
-AC_DEFUN([AC_LIBTOOL_GCJ],
-[AC_REQUIRE([_LT_AC_LANG_GCJ])
-])# AC_LIBTOOL_GCJ
-
-
-# _LT_AC_LANG_GCJ
-# ---------------
-AC_DEFUN([_LT_AC_LANG_GCJ],
-[AC_PROVIDE_IFELSE([AC_PROG_GCJ],[],
-  [AC_PROVIDE_IFELSE([A][M_PROG_GCJ],[],
-    [AC_PROVIDE_IFELSE([LT_AC_PROG_GCJ],[],
-      [ifdef([AC_PROG_GCJ],[AC_REQUIRE([AC_PROG_GCJ])],
-	 [ifdef([A][M_PROG_GCJ],[AC_REQUIRE([A][M_PROG_GCJ])],
-	   [AC_REQUIRE([A][C_PROG_GCJ_OR_A][M_PROG_GCJ])])])])])])
-_LT_AC_SHELL_INIT([tagnames=${tagnames+${tagnames},}GCJ])
-])# _LT_AC_LANG_GCJ
-
-
-# AC_LIBTOOL_RC
-# -------------
-# enable support for Windows resource files
-AC_DEFUN([AC_LIBTOOL_RC],
-[AC_REQUIRE([LT_AC_PROG_RC])
-_LT_AC_SHELL_INIT([tagnames=${tagnames+${tagnames},}RC])
-])# AC_LIBTOOL_RC
-
-
-# AC_LIBTOOL_LANG_C_CONFIG
-# ------------------------
-# Ensure that the configuration vars for the C compiler are
-# suitably defined.  Those variables are subsequently used by
-# AC_LIBTOOL_CONFIG to write the compiler configuration to `libtool'.
-AC_DEFUN([AC_LIBTOOL_LANG_C_CONFIG], [_LT_AC_LANG_C_CONFIG])
-AC_DEFUN([_LT_AC_LANG_C_CONFIG],
-[lt_save_CC="$CC"
-AC_LANG_PUSH(C)
-
-# Source file extension for C test sources.
-ac_ext=c
-
-# Object file extension for compiled C test sources.
-objext=o
-_LT_AC_TAGVAR(objext, $1)=$objext
-
-# Code to be used in simple compile tests
-lt_simple_compile_test_code="int some_variable = 0;\n"
-
-# Code to be used in simple link tests
-lt_simple_link_test_code='int main(){return(0);}\n'
-
-_LT_AC_SYS_COMPILER
-
-# save warnings/boilerplate of simple test code
-_LT_COMPILER_BOILERPLATE
-_LT_LINKER_BOILERPLATE
-
-AC_LIBTOOL_PROG_COMPILER_NO_RTTI($1)
-AC_LIBTOOL_PROG_COMPILER_PIC($1)
-AC_LIBTOOL_PROG_CC_C_O($1)
-AC_LIBTOOL_SYS_HARD_LINK_LOCKS($1)
-AC_LIBTOOL_PROG_LD_SHLIBS($1)
-AC_LIBTOOL_SYS_DYNAMIC_LINKER($1)
-AC_LIBTOOL_PROG_LD_HARDCODE_LIBPATH($1)
-AC_LIBTOOL_SYS_LIB_STRIP
-AC_LIBTOOL_DLOPEN_SELF
-
-# Report which library types will actually be built
-AC_MSG_CHECKING([if libtool supports shared libraries])
-AC_MSG_RESULT([$can_build_shared])
-
-AC_MSG_CHECKING([whether to build shared libraries])
-test "$can_build_shared" = "no" && enable_shared=no
-
-# On AIX, shared libraries and static libraries use the same namespace, and
-# are all built from PIC.
-case $host_os in
-aix3*)
-  test "$enable_shared" = yes && enable_static=no
-  if test -n "$RANLIB"; then
-    archive_cmds="$archive_cmds~\$RANLIB \$lib"
-    postinstall_cmds='$RANLIB $lib'
-  fi
-  ;;
-
-aix4* | aix5*)
-  if test "$host_cpu" != ia64 && test "$aix_use_runtimelinking" = no ; then
-    test "$enable_shared" = yes && enable_static=no
-  fi
-    ;;
-esac
-AC_MSG_RESULT([$enable_shared])
-
-AC_MSG_CHECKING([whether to build static libraries])
-# Make sure either enable_shared or enable_static is yes.
-test "$enable_shared" = yes || enable_static=yes
-AC_MSG_RESULT([$enable_static])
-
-AC_LIBTOOL_CONFIG($1)
-
-AC_LANG_POP
-CC="$lt_save_CC"
-])# AC_LIBTOOL_LANG_C_CONFIG
-
-
-# AC_LIBTOOL_LANG_CXX_CONFIG
-# --------------------------
-# Ensure that the configuration vars for the C compiler are
-# suitably defined.  Those variables are subsequently used by
-# AC_LIBTOOL_CONFIG to write the compiler configuration to `libtool'.
-AC_DEFUN([AC_LIBTOOL_LANG_CXX_CONFIG], [_LT_AC_LANG_CXX_CONFIG(CXX)])
-AC_DEFUN([_LT_AC_LANG_CXX_CONFIG],
-[AC_LANG_PUSH(C++)
-AC_REQUIRE([AC_PROG_CXX])
-AC_REQUIRE([_LT_AC_PROG_CXXCPP])
-
-_LT_AC_TAGVAR(archive_cmds_need_lc, $1)=no
-_LT_AC_TAGVAR(allow_undefined_flag, $1)=
-_LT_AC_TAGVAR(always_export_symbols, $1)=no
-_LT_AC_TAGVAR(archive_expsym_cmds, $1)=
-_LT_AC_TAGVAR(export_dynamic_flag_spec, $1)=
-_LT_AC_TAGVAR(hardcode_direct, $1)=no
-_LT_AC_TAGVAR(hardcode_libdir_flag_spec, $1)=
-_LT_AC_TAGVAR(hardcode_libdir_flag_spec_ld, $1)=
-_LT_AC_TAGVAR(hardcode_libdir_separator, $1)=
-_LT_AC_TAGVAR(hardcode_minus_L, $1)=no
-_LT_AC_TAGVAR(hardcode_shlibpath_var, $1)=unsupported
-_LT_AC_TAGVAR(hardcode_automatic, $1)=no
-_LT_AC_TAGVAR(module_cmds, $1)=
-_LT_AC_TAGVAR(module_expsym_cmds, $1)=
-_LT_AC_TAGVAR(link_all_deplibs, $1)=unknown
-_LT_AC_TAGVAR(old_archive_cmds, $1)=$old_archive_cmds
-_LT_AC_TAGVAR(no_undefined_flag, $1)=
-_LT_AC_TAGVAR(whole_archive_flag_spec, $1)=
-_LT_AC_TAGVAR(enable_shared_with_static_runtimes, $1)=no
-
-# Dependencies to place before and after the object being linked:
-_LT_AC_TAGVAR(predep_objects, $1)=
-_LT_AC_TAGVAR(postdep_objects, $1)=
-_LT_AC_TAGVAR(predeps, $1)=
-_LT_AC_TAGVAR(postdeps, $1)=
-_LT_AC_TAGVAR(compiler_lib_search_path, $1)=
-
-# Source file extension for C++ test sources.
-ac_ext=cpp
-
-# Object file extension for compiled C++ test sources.
-objext=o
-_LT_AC_TAGVAR(objext, $1)=$objext
-
-# Code to be used in simple compile tests
-lt_simple_compile_test_code="int some_variable = 0;\n"
-
-# Code to be used in simple link tests
-lt_simple_link_test_code='int main(int, char *[[]]) { return(0); }\n'
-
-# ltmain only uses $CC for tagged configurations so make sure $CC is set.
-_LT_AC_SYS_COMPILER
-
-# save warnings/boilerplate of simple test code
-_LT_COMPILER_BOILERPLATE
-_LT_LINKER_BOILERPLATE
-
-# Allow CC to be a program name with arguments.
-lt_save_CC=$CC
-lt_save_LD=$LD
-lt_save_GCC=$GCC
-GCC=$GXX
-lt_save_with_gnu_ld=$with_gnu_ld
-lt_save_path_LD=$lt_cv_path_LD
-if test -n "${lt_cv_prog_gnu_ldcxx+set}"; then
-  lt_cv_prog_gnu_ld=$lt_cv_prog_gnu_ldcxx
-else
-  $as_unset lt_cv_prog_gnu_ld
-fi
-if test -n "${lt_cv_path_LDCXX+set}"; then
-  lt_cv_path_LD=$lt_cv_path_LDCXX
-else
-  $as_unset lt_cv_path_LD
-fi
-test -z "${LDCXX+set}" || LD=$LDCXX
-CC=${CXX-"c++"}
-compiler=$CC
-_LT_AC_TAGVAR(compiler, $1)=$CC
-_LT_CC_BASENAME([$compiler])
-
-# We don't want -fno-exception wen compiling C++ code, so set the
-# no_builtin_flag separately
-if test "$GXX" = yes; then
-  _LT_AC_TAGVAR(lt_prog_compiler_no_builtin_flag, $1)=' -fno-builtin'
-else
-  _LT_AC_TAGVAR(lt_prog_compiler_no_builtin_flag, $1)=
-fi
-
-if test "$GXX" = yes; then
-  # Set up default GNU C++ configuration
-
-  AC_PROG_LD
-
-  # Check if GNU C++ uses GNU ld as the underlying linker, since the
-  # archiving commands below assume that GNU ld is being used.
-  if test "$with_gnu_ld" = yes; then
-    _LT_AC_TAGVAR(archive_cmds, $1)='$CC -shared -nostdlib $predep_objects $libobjs $deplibs $postdep_objects $compiler_flags ${wl}-soname $wl$soname -o $lib'
-    _LT_AC_TAGVAR(archive_expsym_cmds, $1)='$CC -shared -nostdlib $predep_objects $libobjs $deplibs $postdep_objects $compiler_flags ${wl}-soname $wl$soname ${wl}-retain-symbols-file $wl$export_symbols -o $lib'
-
-    _LT_AC_TAGVAR(hardcode_libdir_flag_spec, $1)='${wl}--rpath ${wl}$libdir'
-    _LT_AC_TAGVAR(export_dynamic_flag_spec, $1)='${wl}--export-dynamic'
-
-    # If archive_cmds runs LD, not CC, wlarc should be empty
-    # XXX I think wlarc can be eliminated in ltcf-cxx, but I need to
-    #     investigate it a little bit more. (MM)
-    wlarc='${wl}'
-
-    # ancient GNU ld didn't support --whole-archive et. al.
-    if eval "`$CC -print-prog-name=ld` --help 2>&1" | \
-	grep 'no-whole-archive' > /dev/null; then
-      _LT_AC_TAGVAR(whole_archive_flag_spec, $1)="$wlarc"'--whole-archive$convenience '"$wlarc"'--no-whole-archive'
-    else
-      _LT_AC_TAGVAR(whole_archive_flag_spec, $1)=
-    fi
-  else
-    with_gnu_ld=no
-    wlarc=
-
-    # A generic and very simple default shared library creation
-    # command for GNU C++ for the case where it uses the native
-    # linker, instead of GNU ld.  If possible, this setting should
-    # overridden to take advantage of the native linker features on
-    # the platform it is being used on.
-    _LT_AC_TAGVAR(archive_cmds, $1)='$CC -shared -nostdlib $predep_objects $libobjs $deplibs $postdep_objects $compiler_flags -o $lib'
-  fi
-
-  # Commands to make compiler produce verbose output that lists
-  # what "hidden" libraries, object files and flags are used when
-  # linking a shared library.
-  output_verbose_link_cmd='$CC -shared $CFLAGS -v conftest.$objext 2>&1 | grep "\-L"'
-
-else
-  GXX=no
-  with_gnu_ld=no
-  wlarc=
-fi
-
-# PORTME: fill in a description of your system's C++ link characteristics
-AC_MSG_CHECKING([whether the $compiler linker ($LD) supports shared libraries])
-_LT_AC_TAGVAR(ld_shlibs, $1)=yes
-case $host_os in
-  aix3*)
-    # FIXME: insert proper C++ library support
-    _LT_AC_TAGVAR(ld_shlibs, $1)=no
-    ;;
-  aix4* | aix5*)
-    if test "$host_cpu" = ia64; then
-      # On IA64, the linker does run time linking by default, so we don't
-      # have to do anything special.
-      aix_use_runtimelinking=no
-      exp_sym_flag='-Bexport'
-      no_entry_flag=""
-    else
-      aix_use_runtimelinking=no
-
-      # Test if we are trying to use run time linking or normal
-      # AIX style linking. If -brtl is somewhere in LDFLAGS, we
-      # need to do runtime linking.
-      case $host_os in aix4.[[23]]|aix4.[[23]].*|aix5*)
-	for ld_flag in $LDFLAGS; do
-	  case $ld_flag in
-	  *-brtl*)
-	    aix_use_runtimelinking=yes
-	    break
-	    ;;
-	  esac
-	done
-	;;
-      esac
-
-      exp_sym_flag='-bexport'
-      no_entry_flag='-bnoentry'
-    fi
-
-    # When large executables or shared objects are built, AIX ld can
-    # have problems creating the table of contents.  If linking a library
-    # or program results in "error TOC overflow" add -mminimal-toc to
-    # CXXFLAGS/CFLAGS for g++/gcc.  In the cases where that is not
-    # enough to fix the problem, add -Wl,-bbigtoc to LDFLAGS.
-
-    _LT_AC_TAGVAR(archive_cmds, $1)=''
-    _LT_AC_TAGVAR(hardcode_direct, $1)=yes
-    _LT_AC_TAGVAR(hardcode_libdir_separator, $1)=':'
-    _LT_AC_TAGVAR(link_all_deplibs, $1)=yes
-
-    if test "$GXX" = yes; then
-      case $host_os in aix4.[[012]]|aix4.[[012]].*)
-      # We only want to do this on AIX 4.2 and lower, the check
-      # below for broken collect2 doesn't work under 4.3+
-	collect2name=`${CC} -print-prog-name=collect2`
-	if test -f "$collect2name" && \
-	   strings "$collect2name" | grep resolve_lib_name >/dev/null
-	then
-	  # We have reworked collect2
-	  _LT_AC_TAGVAR(hardcode_direct, $1)=yes
-	else
-	  # We have old collect2
-	  _LT_AC_TAGVAR(hardcode_direct, $1)=unsupported
-	  # It fails to find uninstalled libraries when the uninstalled
-	  # path is not listed in the libpath.  Setting hardcode_minus_L
-	  # to unsupported forces relinking
-	  _LT_AC_TAGVAR(hardcode_minus_L, $1)=yes
-	  _LT_AC_TAGVAR(hardcode_libdir_flag_spec, $1)='-L$libdir'
-	  _LT_AC_TAGVAR(hardcode_libdir_separator, $1)=
-	fi
-	;;
-      esac
-      shared_flag='-shared'
-      if test "$aix_use_runtimelinking" = yes; then
-	shared_flag="$shared_flag "'${wl}-G'
-      fi
-    else
-      # not using gcc
-      if test "$host_cpu" = ia64; then
-	# VisualAge C++, Version 5.5 for AIX 5L for IA-64, Beta 3 Release
-	# chokes on -Wl,-G. The following line is correct:
-	shared_flag='-G'
-      else
-	if test "$aix_use_runtimelinking" = yes; then
-	  shared_flag='${wl}-G'
-	else
-	  shared_flag='${wl}-bM:SRE'
-	fi
-      fi
-    fi
-
-    # It seems that -bexpall does not export symbols beginning with
-    # underscore (_), so it is better to generate a list of symbols to export.
-    _LT_AC_TAGVAR(always_export_symbols, $1)=yes
-    if test "$aix_use_runtimelinking" = yes; then
-      # Warning - without using the other runtime loading flags (-brtl),
-      # -berok will link without error, but may produce a broken library.
-      _LT_AC_TAGVAR(allow_undefined_flag, $1)='-berok'
-      # Determine the default libpath from the value encoded in an empty executable.
-      _LT_AC_SYS_LIBPATH_AIX
-      _LT_AC_TAGVAR(hardcode_libdir_flag_spec, $1)='${wl}-blibpath:$libdir:'"$aix_libpath"
-
-      _LT_AC_TAGVAR(archive_expsym_cmds, $1)="\$CC"' -o $output_objdir/$soname $libobjs $deplibs '"\${wl}$no_entry_flag"' $compiler_flags `if test "x${allow_undefined_flag}" != "x"; then echo "${wl}${allow_undefined_flag}"; else :; fi` '"\${wl}$exp_sym_flag:\$export_symbols $shared_flag"
-     else
-      if test "$host_cpu" = ia64; then
-	_LT_AC_TAGVAR(hardcode_libdir_flag_spec, $1)='${wl}-R $libdir:/usr/lib:/lib'
-	_LT_AC_TAGVAR(allow_undefined_flag, $1)="-z nodefs"
-	_LT_AC_TAGVAR(archive_expsym_cmds, $1)="\$CC $shared_flag"' -o $output_objdir/$soname $libobjs $deplibs '"\${wl}$no_entry_flag"' $compiler_flags ${wl}${allow_undefined_flag} '"\${wl}$exp_sym_flag:\$export_symbols"
-      else
-	# Determine the default libpath from the value encoded in an empty executable.
-	_LT_AC_SYS_LIBPATH_AIX
-	_LT_AC_TAGVAR(hardcode_libdir_flag_spec, $1)='${wl}-blibpath:$libdir:'"$aix_libpath"
-	# Warning - without using the other run time loading flags,
-	# -berok will link without error, but may produce a broken library.
-	_LT_AC_TAGVAR(no_undefined_flag, $1)=' ${wl}-bernotok'
-	_LT_AC_TAGVAR(allow_undefined_flag, $1)=' ${wl}-berok'
-	# Exported symbols can be pulled into shared objects from archives
-	_LT_AC_TAGVAR(whole_archive_flag_spec, $1)='$convenience'
-	_LT_AC_TAGVAR(archive_cmds_need_lc, $1)=yes
-	# This is similar to how AIX traditionally builds its shared libraries.
-	_LT_AC_TAGVAR(archive_expsym_cmds, $1)="\$CC $shared_flag"' -o $output_objdir/$soname $libobjs $deplibs ${wl}-bnoentry $compiler_flags ${wl}-bE:$export_symbols${allow_undefined_flag}~$AR $AR_FLAGS $output_objdir/$libname$release.a $output_objdir/$soname'
-      fi
-    fi
-    ;;
-
-  beos*)
-    if $LD --help 2>&1 | grep ': supported targets:.* elf' > /dev/null; then
-      _LT_AC_TAGVAR(allow_undefined_flag, $1)=unsupported
-      # Joseph Beckenbach <jrb3@best.com> says some releases of gcc
-      # support --undefined.  This deserves some investigation.  FIXME
-      _LT_AC_TAGVAR(archive_cmds, $1)='$CC -nostart $libobjs $deplibs $compiler_flags ${wl}-soname $wl$soname -o $lib'
-    else
-      _LT_AC_TAGVAR(ld_shlibs, $1)=no
-    fi
-    ;;
-
-  chorus*)
-    case $cc_basename in
-      *)
-	# FIXME: insert proper C++ library support
-	_LT_AC_TAGVAR(ld_shlibs, $1)=no
-	;;
-    esac
-    ;;
-
-  cygwin* | mingw* | pw32*)
-    # _LT_AC_TAGVAR(hardcode_libdir_flag_spec, $1) is actually meaningless,
-    # as there is no search path for DLLs.
-    _LT_AC_TAGVAR(hardcode_libdir_flag_spec, $1)='-L$libdir'
-    _LT_AC_TAGVAR(allow_undefined_flag, $1)=unsupported
-    _LT_AC_TAGVAR(always_export_symbols, $1)=no
-    _LT_AC_TAGVAR(enable_shared_with_static_runtimes, $1)=yes
-
-    if $LD --help 2>&1 | grep 'auto-import' > /dev/null; then
-      _LT_AC_TAGVAR(archive_cmds, $1)='$CC -shared -nostdlib $predep_objects $libobjs $deplibs $postdep_objects $compiler_flags -o $output_objdir/$soname ${wl}--enable-auto-image-base -Xlinker --out-implib -Xlinker $lib'
-      # If the export-symbols file already is a .def file (1st line
-      # is EXPORTS), use it as is; otherwise, prepend...
-      _LT_AC_TAGVAR(archive_expsym_cmds, $1)='if test "x`$SED 1q $export_symbols`" = xEXPORTS; then
-	cp $export_symbols $output_objdir/$soname.def;
-      else
-	echo EXPORTS > $output_objdir/$soname.def;
-	cat $export_symbols >> $output_objdir/$soname.def;
-      fi~
-      $CC -shared -nostdlib $output_objdir/$soname.def $predep_objects $libobjs $deplibs $postdep_objects $compiler_flags -o $output_objdir/$soname ${wl}--enable-auto-image-base -Xlinker --out-implib -Xlinker $lib'
-    else
-      _LT_AC_TAGVAR(ld_shlibs, $1)=no
-    fi
-  ;;
-      darwin* | rhapsody*)
-        case $host_os in
-        rhapsody* | darwin1.[[012]])
-         _LT_AC_TAGVAR(allow_undefined_flag, $1)='${wl}-undefined ${wl}suppress'
-         ;;
-       *) # Darwin 1.3 on
-         if test -z ${MACOSX_DEPLOYMENT_TARGET} ; then
-           _LT_AC_TAGVAR(allow_undefined_flag, $1)='${wl}-flat_namespace ${wl}-undefined ${wl}suppress'
-         else
-           case ${MACOSX_DEPLOYMENT_TARGET} in
-             10.[[012]])
-               _LT_AC_TAGVAR(allow_undefined_flag, $1)='${wl}-flat_namespace ${wl}-undefined ${wl}suppress'
-               ;;
-             10.*)
-               _LT_AC_TAGVAR(allow_undefined_flag, $1)='${wl}-undefined ${wl}dynamic_lookup'
-               ;;
-           esac
-         fi
-         ;;
-        esac
-      _LT_AC_TAGVAR(archive_cmds_need_lc, $1)=no
-      _LT_AC_TAGVAR(hardcode_direct, $1)=no
-      _LT_AC_TAGVAR(hardcode_automatic, $1)=yes
-      _LT_AC_TAGVAR(hardcode_shlibpath_var, $1)=unsupported
-      _LT_AC_TAGVAR(whole_archive_flag_spec, $1)=''
-      _LT_AC_TAGVAR(link_all_deplibs, $1)=yes
-
-    if test "$GXX" = yes ; then
-      lt_int_apple_cc_single_mod=no
-      output_verbose_link_cmd='echo'
-      if $CC -dumpspecs 2>&1 | $EGREP 'single_module' >/dev/null ; then
-       lt_int_apple_cc_single_mod=yes
-      fi
-      if test "X$lt_int_apple_cc_single_mod" = Xyes ; then
-       _LT_AC_TAGVAR(archive_cmds, $1)='$CC -dynamiclib -single_module $allow_undefined_flag -o $lib $libobjs $deplibs $compiler_flags -install_name $rpath/$soname $verstring'
-      else
-          _LT_AC_TAGVAR(archive_cmds, $1)='$CC -r -keep_private_externs -nostdlib -o ${lib}-master.o $libobjs~$CC -dynamiclib $allow_undefined_flag -o $lib ${lib}-master.o $deplibs $compiler_flags -install_name $rpath/$soname $verstring'
-        fi
-        _LT_AC_TAGVAR(module_cmds, $1)='$CC $allow_undefined_flag -o $lib -bundle $libobjs $deplibs$compiler_flags'
-        # Don't fix this by using the ld -exported_symbols_list flag, it doesn't exist in older darwin lds
-          if test "X$lt_int_apple_cc_single_mod" = Xyes ; then
-            _LT_AC_TAGVAR(archive_expsym_cmds, $1)='sed -e "s,#.*,," -e "s,^[    ]*,," -e "s,^\(..*\),_&," < $export_symbols > $output_objdir/${libname}-symbols.expsym~$CC -dynamiclib -single_module $allow_undefined_flag -o $lib $libobjs $deplibs $compiler_flags -install_name $rpath/$soname $verstring~nmedit -s $output_objdir/${libname}-symbols.expsym ${lib}'
-          else
-            _LT_AC_TAGVAR(archive_expsym_cmds, $1)='sed -e "s,#.*,," -e "s,^[    ]*,," -e "s,^\(..*\),_&," < $export_symbols > $output_objdir/${libname}-symbols.expsym~$CC -r -keep_private_externs -nostdlib -o ${lib}-master.o $libobjs~$CC -dynamiclib $allow_undefined_flag -o $lib ${lib}-master.o $deplibs $compiler_flags -install_name $rpath/$soname $verstring~nmedit -s $output_objdir/${libname}-symbols.expsym ${lib}'
-          fi
-            _LT_AC_TAGVAR(module_expsym_cmds, $1)='sed -e "s,#.*,," -e "s,^[    ]*,," -e "s,^\(..*\),_&," < $export_symbols > $output_objdir/${libname}-symbols.expsym~$CC $allow_undefined_flag  -o $lib -bundle $libobjs $deplibs$compiler_flags~nmedit -s $output_objdir/${libname}-symbols.expsym ${lib}'
-      else
-      case $cc_basename in
-        xlc*)
-         output_verbose_link_cmd='echo'
-          _LT_AC_TAGVAR(archive_cmds, $1)='$CC -qmkshrobj ${wl}-single_module $allow_undefined_flag -o $lib $libobjs $deplibs $compiler_flags ${wl}-install_name ${wl}`echo $rpath/$soname` $verstring'
-          _LT_AC_TAGVAR(module_cmds, $1)='$CC $allow_undefined_flag -o $lib -bundle $libobjs $deplibs$compiler_flags'
-          # Don't fix this by using the ld -exported_symbols_list flag, it doesn't exist in older darwin lds
-          _LT_AC_TAGVAR(archive_expsym_cmds, $1)='sed -e "s,#.*,," -e "s,^[    ]*,," -e "s,^\(..*\),_&," < $export_symbols > $output_objdir/${libname}-symbols.expsym~$CC -qmkshrobj ${wl}-single_module $allow_undefined_flag -o $lib $libobjs $deplibs $compiler_flags ${wl}-install_name ${wl}$rpath/$soname $verstring~nmedit -s $output_objdir/${libname}-symbols.expsym ${lib}'
-          _LT_AC_TAGVAR(module_expsym_cmds, $1)='sed -e "s,#.*,," -e "s,^[    ]*,," -e "s,^\(..*\),_&," < $export_symbols > $output_objdir/${libname}-symbols.expsym~$CC $allow_undefined_flag  -o $lib -bundle $libobjs $deplibs$compiler_flags~nmedit -s $output_objdir/${libname}-symbols.expsym ${lib}'
-          ;;
-       *)
-         _LT_AC_TAGVAR(ld_shlibs, $1)=no
-          ;;
-      esac
-      fi
-        ;;
-
-  dgux*)
-    case $cc_basename in
-      ec++*)
-	# FIXME: insert proper C++ library support
-	_LT_AC_TAGVAR(ld_shlibs, $1)=no
-	;;
-      ghcx*)
-	# Green Hills C++ Compiler
-	# FIXME: insert proper C++ library support
-	_LT_AC_TAGVAR(ld_shlibs, $1)=no
-	;;
-      *)
-	# FIXME: insert proper C++ library support
-	_LT_AC_TAGVAR(ld_shlibs, $1)=no
-	;;
-    esac
-    ;;
-  freebsd[[12]]*)
-    # C++ shared libraries reported to be fairly broken before switch to ELF
-    _LT_AC_TAGVAR(ld_shlibs, $1)=no
-    ;;
-  freebsd-elf*)
-    _LT_AC_TAGVAR(archive_cmds_need_lc, $1)=no
-    ;;
-  freebsd* | kfreebsd*-gnu | dragonfly*)
-    # FreeBSD 3 and later use GNU C++ and GNU ld with standard ELF
-    # conventions
-    _LT_AC_TAGVAR(ld_shlibs, $1)=yes
-    ;;
-  gnu*)
-    ;;
-  hpux9*)
-    _LT_AC_TAGVAR(hardcode_libdir_flag_spec, $1)='${wl}+b ${wl}$libdir'
-    _LT_AC_TAGVAR(hardcode_libdir_separator, $1)=:
-    _LT_AC_TAGVAR(export_dynamic_flag_spec, $1)='${wl}-E'
-    _LT_AC_TAGVAR(hardcode_direct, $1)=yes
-    _LT_AC_TAGVAR(hardcode_minus_L, $1)=yes # Not in the search PATH,
-				# but as the default
-				# location of the library.
-
-    case $cc_basename in
-    CC*)
-      # FIXME: insert proper C++ library support
-      _LT_AC_TAGVAR(ld_shlibs, $1)=no
-      ;;
-    aCC*)
-      _LT_AC_TAGVAR(archive_cmds, $1)='$rm $output_objdir/$soname~$CC -b ${wl}+b ${wl}$install_libdir -o $output_objdir/$soname $predep_objects $libobjs $deplibs $postdep_objects $compiler_flags~test $output_objdir/$soname = $lib || mv $output_objdir/$soname $lib'
-      # Commands to make compiler produce verbose output that lists
-      # what "hidden" libraries, object files and flags are used when
-      # linking a shared library.
-      #
-      # There doesn't appear to be a way to prevent this compiler from
-      # explicitly linking system object files so we need to strip them
-      # from the output so that they don't get included in the library
-      # dependencies.
-      output_verbose_link_cmd='templist=`($CC -b $CFLAGS -v conftest.$objext 2>&1) | grep "[[-]]L"`; list=""; for z in $templist; do case $z in conftest.$objext) list="$list $z";; *.$objext);; *) list="$list $z";;esac; done; echo $list'
-      ;;
-    *)
-      if test "$GXX" = yes; then
-        _LT_AC_TAGVAR(archive_cmds, $1)='$rm $output_objdir/$soname~$CC -shared -nostdlib -fPIC ${wl}+b ${wl}$install_libdir -o $output_objdir/$soname $predep_objects $libobjs $deplibs $postdep_objects $compiler_flags~test $output_objdir/$soname = $lib || mv $output_objdir/$soname $lib'
-      else
-        # FIXME: insert proper C++ library support
-        _LT_AC_TAGVAR(ld_shlibs, $1)=no
-      fi
-      ;;
-    esac
-    ;;
-  hpux10*|hpux11*)
-    if test $with_gnu_ld = no; then
-      _LT_AC_TAGVAR(hardcode_libdir_flag_spec, $1)='${wl}+b ${wl}$libdir'
-      _LT_AC_TAGVAR(hardcode_libdir_separator, $1)=:
-
-      case $host_cpu in
-      hppa*64*|ia64*)
-	_LT_AC_TAGVAR(hardcode_libdir_flag_spec_ld, $1)='+b $libdir'
-        ;;
-      *)
-	_LT_AC_TAGVAR(export_dynamic_flag_spec, $1)='${wl}-E'
-        ;;
-      esac
-    fi
-    case $host_cpu in
-    hppa*64*|ia64*)
-      _LT_AC_TAGVAR(hardcode_direct, $1)=no
-      _LT_AC_TAGVAR(hardcode_shlibpath_var, $1)=no
-      ;;
-    *)
-      _LT_AC_TAGVAR(hardcode_direct, $1)=yes
-      _LT_AC_TAGVAR(hardcode_minus_L, $1)=yes # Not in the search PATH,
-					      # but as the default
-					      # location of the library.
-      ;;
-    esac
-
-    case $cc_basename in
-      CC*)
-	# FIXME: insert proper C++ library support
-	_LT_AC_TAGVAR(ld_shlibs, $1)=no
-	;;
-      aCC*)
-	case $host_cpu in
-	hppa*64*)
-	  _LT_AC_TAGVAR(archive_cmds, $1)='$CC -b ${wl}+h ${wl}$soname -o $lib $predep_objects $libobjs $deplibs $postdep_objects $compiler_flags'
-	  ;;
-	ia64*)
-	  _LT_AC_TAGVAR(archive_cmds, $1)='$CC -b ${wl}+h ${wl}$soname ${wl}+nodefaultrpath -o $lib $predep_objects $libobjs $deplibs $postdep_objects $compiler_flags'
-	  ;;
-	*)
-	  _LT_AC_TAGVAR(archive_cmds, $1)='$CC -b ${wl}+h ${wl}$soname ${wl}+b ${wl}$install_libdir -o $lib $predep_objects $libobjs $deplibs $postdep_objects $compiler_flags'
-	  ;;
-	esac
-	# Commands to make compiler produce verbose output that lists
-	# what "hidden" libraries, object files and flags are used when
-	# linking a shared library.
-	#
-	# There doesn't appear to be a way to prevent this compiler from
-	# explicitly linking system object files so we need to strip them
-	# from the output so that they don't get included in the library
-	# dependencies.
-	output_verbose_link_cmd='templist=`($CC -b $CFLAGS -v conftest.$objext 2>&1) | grep "\-L"`; list=""; for z in $templist; do case $z in conftest.$objext) list="$list $z";; *.$objext);; *) list="$list $z";;esac; done; echo $list'
-	;;
-      *)
-	if test "$GXX" = yes; then
-	  if test $with_gnu_ld = no; then
-	    case $host_cpu in
-	    hppa*64*)
-	      _LT_AC_TAGVAR(archive_cmds, $1)='$CC -shared -nostdlib -fPIC ${wl}+h ${wl}$soname -o $lib $predep_objects $libobjs $deplibs $postdep_objects $compiler_flags'
-	      ;;
-	    ia64*)
-	      _LT_AC_TAGVAR(archive_cmds, $1)='$CC -shared -nostdlib -fPIC ${wl}+h ${wl}$soname ${wl}+nodefaultrpath -o $lib $predep_objects $libobjs $deplibs $postdep_objects $compiler_flags'
-	      ;;
-	    *)
-	      _LT_AC_TAGVAR(archive_cmds, $1)='$CC -shared -nostdlib -fPIC ${wl}+h ${wl}$soname ${wl}+b ${wl}$install_libdir -o $lib $predep_objects $libobjs $deplibs $postdep_objects $compiler_flags'
-	      ;;
-	    esac
-	  fi
-	else
-	  # FIXME: insert proper C++ library support
-	  _LT_AC_TAGVAR(ld_shlibs, $1)=no
-	fi
-	;;
-    esac
-    ;;
-  interix3*)
-    _LT_AC_TAGVAR(hardcode_direct, $1)=no
-    _LT_AC_TAGVAR(hardcode_shlibpath_var, $1)=no
-    _LT_AC_TAGVAR(hardcode_libdir_flag_spec, $1)='${wl}-rpath,$libdir'
-    _LT_AC_TAGVAR(export_dynamic_flag_spec, $1)='${wl}-E'
-    # Hack: On Interix 3.x, we cannot compile PIC because of a broken gcc.
-    # Instead, shared libraries are loaded at an image base (0x10000000 by
-    # default) and relocated if they conflict, which is a slow very memory
-    # consuming and fragmenting process.  To avoid this, we pick a random,
-    # 256 KiB-aligned image base between 0x50000000 and 0x6FFC0000 at link
-    # time.  Moving up from 0x10000000 also allows more sbrk(2) space.
-    _LT_AC_TAGVAR(archive_cmds, $1)='$CC -shared $pic_flag $libobjs $deplibs $compiler_flags ${wl}-h,$soname ${wl}--image-base,`expr ${RANDOM-$$} % 4096 / 2 \* 262144 + 1342177280` -o $lib'
-    _LT_AC_TAGVAR(archive_expsym_cmds, $1)='sed "s,^,_," $export_symbols >$output_objdir/$soname.expsym~$CC -shared $pic_flag $libobjs $deplibs $compiler_flags ${wl}-h,$soname ${wl}--retain-symbols-file,$output_objdir/$soname.expsym ${wl}--image-base,`expr ${RANDOM-$$} % 4096 / 2 \* 262144 + 1342177280` -o $lib'
-    ;;
-  irix5* | irix6*)
-    case $cc_basename in
-      CC*)
-	# SGI C++
-	_LT_AC_TAGVAR(archive_cmds, $1)='$CC -shared -all -multigot $predep_objects $libobjs $deplibs $postdep_objects $compiler_flags -soname $soname `test -n "$verstring" && echo -set_version $verstring` -update_registry ${output_objdir}/so_locations -o $lib'
-
-	# Archives containing C++ object files must be created using
-	# "CC -ar", where "CC" is the IRIX C++ compiler.  This is
-	# necessary to make sure instantiated templates are included
-	# in the archive.
-	_LT_AC_TAGVAR(old_archive_cmds, $1)='$CC -ar -WR,-u -o $oldlib $oldobjs'
-	;;
-      *)
-	if test "$GXX" = yes; then
-	  if test "$with_gnu_ld" = no; then
-	    _LT_AC_TAGVAR(archive_cmds, $1)='$CC -shared -nostdlib $predep_objects $libobjs $deplibs $postdep_objects $compiler_flags ${wl}-soname ${wl}$soname `test -n "$verstring" && echo ${wl}-set_version ${wl}$verstring` ${wl}-update_registry ${wl}${output_objdir}/so_locations -o $lib'
-	  else
-	    _LT_AC_TAGVAR(archive_cmds, $1)='$CC -shared -nostdlib $predep_objects $libobjs $deplibs $postdep_objects $compiler_flags ${wl}-soname ${wl}$soname `test -n "$verstring" && echo ${wl}-set_version ${wl}$verstring` -o $lib'
-	  fi
-	fi
-	_LT_AC_TAGVAR(link_all_deplibs, $1)=yes
-	;;
-    esac
-    _LT_AC_TAGVAR(hardcode_libdir_flag_spec, $1)='${wl}-rpath ${wl}$libdir'
-    _LT_AC_TAGVAR(hardcode_libdir_separator, $1)=:
-    ;;
-  linux*)
-    case $cc_basename in
-      KCC*)
-	# Kuck and Associates, Inc. (KAI) C++ Compiler
-
-	# KCC will only create a shared library if the output file
-	# ends with ".so" (or ".sl" for HP-UX), so rename the library
-	# to its proper name (with version) after linking.
-	_LT_AC_TAGVAR(archive_cmds, $1)='tempext=`echo $shared_ext | $SED -e '\''s/\([[^()0-9A-Za-z{}]]\)/\\\\\1/g'\''`; templib=`echo $lib | $SED -e "s/\${tempext}\..*/.so/"`; $CC $predep_objects $libobjs $deplibs $postdep_objects $compiler_flags --soname $soname -o \$templib; mv \$templib $lib'
-	_LT_AC_TAGVAR(archive_expsym_cmds, $1)='tempext=`echo $shared_ext | $SED -e '\''s/\([[^()0-9A-Za-z{}]]\)/\\\\\1/g'\''`; templib=`echo $lib | $SED -e "s/\${tempext}\..*/.so/"`; $CC $predep_objects $libobjs $deplibs $postdep_objects $compiler_flags --soname $soname -o \$templib ${wl}-retain-symbols-file,$export_symbols; mv \$templib $lib'
-	# Commands to make compiler produce verbose output that lists
-	# what "hidden" libraries, object files and flags are used when
-	# linking a shared library.
-	#
-	# There doesn't appear to be a way to prevent this compiler from
-	# explicitly linking system object files so we need to strip them
-	# from the output so that they don't get included in the library
-	# dependencies.
-	output_verbose_link_cmd='templist=`$CC $CFLAGS -v conftest.$objext -o libconftest$shared_ext 2>&1 | grep "ld"`; rm -f libconftest$shared_ext; list=""; for z in $templist; do case $z in conftest.$objext) list="$list $z";; *.$objext);; *) list="$list $z";;esac; done; echo $list'
-
-	_LT_AC_TAGVAR(hardcode_libdir_flag_spec, $1)='${wl}--rpath,$libdir'
-	_LT_AC_TAGVAR(export_dynamic_flag_spec, $1)='${wl}--export-dynamic'
-
-	# Archives containing C++ object files must be created using
-	# "CC -Bstatic", where "CC" is the KAI C++ compiler.
-	_LT_AC_TAGVAR(old_archive_cmds, $1)='$CC -Bstatic -o $oldlib $oldobjs'
-	;;
-      icpc*)
-	# Intel C++
-	with_gnu_ld=yes
-	# version 8.0 and above of icpc choke on multiply defined symbols
-	# if we add $predep_objects and $postdep_objects, however 7.1 and
-	# earlier do not add the objects themselves.
-	case `$CC -V 2>&1` in
-	*"Version 7."*)
-  	  _LT_AC_TAGVAR(archive_cmds, $1)='$CC -shared $predep_objects $libobjs $deplibs $postdep_objects $compiler_flags ${wl}-soname $wl$soname -o $lib'
-  	  _LT_AC_TAGVAR(archive_expsym_cmds, $1)='$CC -shared $predep_objects $libobjs $deplibs $postdep_objects $compiler_flags ${wl}-soname $wl$soname ${wl}-retain-symbols-file $wl$export_symbols -o $lib'
-	  ;;
-	*)  # Version 8.0 or newer
-	  tmp_idyn=
-	  case $host_cpu in
-	    ia64*) tmp_idyn=' -i_dynamic';;
-	  esac
-  	  _LT_AC_TAGVAR(archive_cmds, $1)='$CC -shared'"$tmp_idyn"' $libobjs $deplibs $compiler_flags ${wl}-soname $wl$soname -o $lib'
-	  _LT_AC_TAGVAR(archive_expsym_cmds, $1)='$CC -shared'"$tmp_idyn"' $libobjs $deplibs $compiler_flags ${wl}-soname $wl$soname ${wl}-retain-symbols-file $wl$export_symbols -o $lib'
-	  ;;
-	esac
-	_LT_AC_TAGVAR(archive_cmds_need_lc, $1)=no
-	_LT_AC_TAGVAR(hardcode_libdir_flag_spec, $1)='${wl}-rpath,$libdir'
-	_LT_AC_TAGVAR(export_dynamic_flag_spec, $1)='${wl}--export-dynamic'
-	_LT_AC_TAGVAR(whole_archive_flag_spec, $1)='${wl}--whole-archive$convenience ${wl}--no-whole-archive'
-	;;
-      pgCC*)
-        # Portland Group C++ compiler
-	_LT_AC_TAGVAR(archive_cmds, $1)='$CC -shared $pic_flag $predep_objects $libobjs $deplibs $postdep_objects $compiler_flags ${wl}-soname ${wl}$soname -o $lib'
-  	_LT_AC_TAGVAR(archive_expsym_cmds, $1)='$CC -shared $pic_flag $predep_objects $libobjs $deplibs $postdep_objects $compiler_flags ${wl}-soname ${wl}$soname ${wl}-retain-symbols-file ${wl}$export_symbols -o $lib'
-
-	_LT_AC_TAGVAR(hardcode_libdir_flag_spec, $1)='${wl}--rpath ${wl}$libdir'
-	_LT_AC_TAGVAR(export_dynamic_flag_spec, $1)='${wl}--export-dynamic'
-	_LT_AC_TAGVAR(whole_archive_flag_spec, $1)='${wl}--whole-archive`for conv in $convenience\"\"; do test  -n \"$conv\" && new_convenience=\"$new_convenience,$conv\"; done; $echo \"$new_convenience\"` ${wl}--no-whole-archive'
-        ;;
-      cxx*)
-	# Compaq C++
-	_LT_AC_TAGVAR(archive_cmds, $1)='$CC -shared $predep_objects $libobjs $deplibs $postdep_objects $compiler_flags ${wl}-soname $wl$soname -o $lib'
-	_LT_AC_TAGVAR(archive_expsym_cmds, $1)='$CC -shared $predep_objects $libobjs $deplibs $postdep_objects $compiler_flags ${wl}-soname $wl$soname  -o $lib ${wl}-retain-symbols-file $wl$export_symbols'
-
-	runpath_var=LD_RUN_PATH
-	_LT_AC_TAGVAR(hardcode_libdir_flag_spec, $1)='-rpath $libdir'
-	_LT_AC_TAGVAR(hardcode_libdir_separator, $1)=:
-
-	# Commands to make compiler produce verbose output that lists
-	# what "hidden" libraries, object files and flags are used when
-	# linking a shared library.
-	#
-	# There doesn't appear to be a way to prevent this compiler from
-	# explicitly linking system object files so we need to strip them
-	# from the output so that they don't get included in the library
-	# dependencies.
-	output_verbose_link_cmd='templist=`$CC -shared $CFLAGS -v conftest.$objext 2>&1 | grep "ld"`; templist=`echo $templist | $SED "s/\(^.*ld.*\)\( .*ld .*$\)/\1/"`; list=""; for z in $templist; do case $z in conftest.$objext) list="$list $z";; *.$objext);; *) list="$list $z";;esac; done; echo $list'
-	;;
-    esac
-    ;;
-  lynxos*)
-    # FIXME: insert proper C++ library support
-    _LT_AC_TAGVAR(ld_shlibs, $1)=no
-    ;;
-  m88k*)
-    # FIXME: insert proper C++ library support
-    _LT_AC_TAGVAR(ld_shlibs, $1)=no
-    ;;
-  mvs*)
-    case $cc_basename in
-      cxx*)
-	# FIXME: insert proper C++ library support
-	_LT_AC_TAGVAR(ld_shlibs, $1)=no
-	;;
-      *)
-	# FIXME: insert proper C++ library support
-	_LT_AC_TAGVAR(ld_shlibs, $1)=no
-	;;
-    esac
-    ;;
-  netbsd*)
-    if echo __ELF__ | $CC -E - | grep __ELF__ >/dev/null; then
-      _LT_AC_TAGVAR(archive_cmds, $1)='$LD -Bshareable  -o $lib $predep_objects $libobjs $deplibs $postdep_objects $linker_flags'
-      wlarc=
-      _LT_AC_TAGVAR(hardcode_libdir_flag_spec, $1)='-R$libdir'
-      _LT_AC_TAGVAR(hardcode_direct, $1)=yes
-      _LT_AC_TAGVAR(hardcode_shlibpath_var, $1)=no
-    fi
-    # Workaround some broken pre-1.5 toolchains
-    output_verbose_link_cmd='$CC -shared $CFLAGS -v conftest.$objext 2>&1 | grep conftest.$objext | $SED -e "s:-lgcc -lc -lgcc::"'
-    ;;
-  openbsd2*)
-    # C++ shared libraries are fairly broken
-    _LT_AC_TAGVAR(ld_shlibs, $1)=no
-    ;;
-  openbsd*)
-    _LT_AC_TAGVAR(hardcode_direct, $1)=yes
-    _LT_AC_TAGVAR(hardcode_shlibpath_var, $1)=no
-    _LT_AC_TAGVAR(archive_cmds, $1)='$CC -shared $pic_flag $predep_objects $libobjs $deplibs $postdep_objects $compiler_flags -o $lib'
-    _LT_AC_TAGVAR(hardcode_libdir_flag_spec, $1)='${wl}-rpath,$libdir'
-    if test -z "`echo __ELF__ | $CC -E - | grep __ELF__`" || test "$host_os-$host_cpu" = "openbsd2.8-powerpc"; then
-      _LT_AC_TAGVAR(archive_expsym_cmds, $1)='$CC -shared $pic_flag $predep_objects $libobjs $deplibs $postdep_objects $compiler_flags ${wl}-retain-symbols-file,$export_symbols -o $lib'
-      _LT_AC_TAGVAR(export_dynamic_flag_spec, $1)='${wl}-E'
-      _LT_AC_TAGVAR(whole_archive_flag_spec, $1)="$wlarc"'--whole-archive$convenience '"$wlarc"'--no-whole-archive'
-    fi
-    output_verbose_link_cmd='echo'
-    ;;
-  osf3*)
-    case $cc_basename in
-      KCC*)
-	# Kuck and Associates, Inc. (KAI) C++ Compiler
-
-	# KCC will only create a shared library if the output file
-	# ends with ".so" (or ".sl" for HP-UX), so rename the library
-	# to its proper name (with version) after linking.
-	_LT_AC_TAGVAR(archive_cmds, $1)='tempext=`echo $shared_ext | $SED -e '\''s/\([[^()0-9A-Za-z{}]]\)/\\\\\1/g'\''`; templib=`echo $lib | $SED -e "s/\${tempext}\..*/.so/"`; $CC $predep_objects $libobjs $deplibs $postdep_objects $compiler_flags --soname $soname -o \$templib; mv \$templib $lib'
-
-	_LT_AC_TAGVAR(hardcode_libdir_flag_spec, $1)='${wl}-rpath,$libdir'
-	_LT_AC_TAGVAR(hardcode_libdir_separator, $1)=:
-
-	# Archives containing C++ object files must be created using
-	# "CC -Bstatic", where "CC" is the KAI C++ compiler.
-	_LT_AC_TAGVAR(old_archive_cmds, $1)='$CC -Bstatic -o $oldlib $oldobjs'
-
-	;;
-      RCC*)
-	# Rational C++ 2.4.1
-	# FIXME: insert proper C++ library support
-	_LT_AC_TAGVAR(ld_shlibs, $1)=no
-	;;
-      cxx*)
-	_LT_AC_TAGVAR(allow_undefined_flag, $1)=' ${wl}-expect_unresolved ${wl}\*'
-	_LT_AC_TAGVAR(archive_cmds, $1)='$CC -shared${allow_undefined_flag} $predep_objects $libobjs $deplibs $postdep_objects $compiler_flags ${wl}-soname $soname `test -n "$verstring" && echo ${wl}-set_version $verstring` -update_registry ${output_objdir}/so_locations -o $lib'
-
-	_LT_AC_TAGVAR(hardcode_libdir_flag_spec, $1)='${wl}-rpath ${wl}$libdir'
-	_LT_AC_TAGVAR(hardcode_libdir_separator, $1)=:
-
-	# Commands to make compiler produce verbose output that lists
-	# what "hidden" libraries, object files and flags are used when
-	# linking a shared library.
-	#
-	# There doesn't appear to be a way to prevent this compiler from
-	# explicitly linking system object files so we need to strip them
-	# from the output so that they don't get included in the library
-	# dependencies.
-	output_verbose_link_cmd='templist=`$CC -shared $CFLAGS -v conftest.$objext 2>&1 | grep "ld" | grep -v "ld:"`; templist=`echo $templist | $SED "s/\(^.*ld.*\)\( .*ld.*$\)/\1/"`; list=""; for z in $templist; do case $z in conftest.$objext) list="$list $z";; *.$objext);; *) list="$list $z";;esac; done; echo $list'
-	;;
-      *)
-	if test "$GXX" = yes && test "$with_gnu_ld" = no; then
-	  _LT_AC_TAGVAR(allow_undefined_flag, $1)=' ${wl}-expect_unresolved ${wl}\*'
-	  _LT_AC_TAGVAR(archive_cmds, $1)='$CC -shared -nostdlib ${allow_undefined_flag} $predep_objects $libobjs $deplibs $postdep_objects $compiler_flags ${wl}-soname ${wl}$soname `test -n "$verstring" && echo ${wl}-set_version ${wl}$verstring` ${wl}-update_registry ${wl}${output_objdir}/so_locations -o $lib'
-
-	  _LT_AC_TAGVAR(hardcode_libdir_flag_spec, $1)='${wl}-rpath ${wl}$libdir'
-	  _LT_AC_TAGVAR(hardcode_libdir_separator, $1)=:
-
-	  # Commands to make compiler produce verbose output that lists
-	  # what "hidden" libraries, object files and flags are used when
-	  # linking a shared library.
-	  output_verbose_link_cmd='$CC -shared $CFLAGS -v conftest.$objext 2>&1 | grep "\-L"'
-
-	else
-	  # FIXME: insert proper C++ library support
-	  _LT_AC_TAGVAR(ld_shlibs, $1)=no
-	fi
-	;;
-    esac
-    ;;
-  osf4* | osf5*)
-    case $cc_basename in
-      KCC*)
-	# Kuck and Associates, Inc. (KAI) C++ Compiler
-
-	# KCC will only create a shared library if the output file
-	# ends with ".so" (or ".sl" for HP-UX), so rename the library
-	# to its proper name (with version) after linking.
-	_LT_AC_TAGVAR(archive_cmds, $1)='tempext=`echo $shared_ext | $SED -e '\''s/\([[^()0-9A-Za-z{}]]\)/\\\\\1/g'\''`; templib=`echo $lib | $SED -e "s/\${tempext}\..*/.so/"`; $CC $predep_objects $libobjs $deplibs $postdep_objects $compiler_flags --soname $soname -o \$templib; mv \$templib $lib'
-
-	_LT_AC_TAGVAR(hardcode_libdir_flag_spec, $1)='${wl}-rpath,$libdir'
-	_LT_AC_TAGVAR(hardcode_libdir_separator, $1)=:
-
-	# Archives containing C++ object files must be created using
-	# the KAI C++ compiler.
-	_LT_AC_TAGVAR(old_archive_cmds, $1)='$CC -o $oldlib $oldobjs'
-	;;
-      RCC*)
-	# Rational C++ 2.4.1
-	# FIXME: insert proper C++ library support
-	_LT_AC_TAGVAR(ld_shlibs, $1)=no
-	;;
-      cxx*)
-	_LT_AC_TAGVAR(allow_undefined_flag, $1)=' -expect_unresolved \*'
-	_LT_AC_TAGVAR(archive_cmds, $1)='$CC -shared${allow_undefined_flag} $predep_objects $libobjs $deplibs $postdep_objects $compiler_flags -msym -soname $soname `test -n "$verstring" && echo -set_version $verstring` -update_registry ${output_objdir}/so_locations -o $lib'
-	_LT_AC_TAGVAR(archive_expsym_cmds, $1)='for i in `cat $export_symbols`; do printf "%s %s\\n" -exported_symbol "\$i" >> $lib.exp; done~
-	  echo "-hidden">> $lib.exp~
-	  $CC -shared$allow_undefined_flag $predep_objects $libobjs $deplibs $postdep_objects $compiler_flags -msym -soname $soname -Wl,-input -Wl,$lib.exp  `test -n "$verstring" && echo -set_version	$verstring` -update_registry ${output_objdir}/so_locations -o $lib~
-	  $rm $lib.exp'
-
-	_LT_AC_TAGVAR(hardcode_libdir_flag_spec, $1)='-rpath $libdir'
-	_LT_AC_TAGVAR(hardcode_libdir_separator, $1)=:
-
-	# Commands to make compiler produce verbose output that lists
-	# what "hidden" libraries, object files and flags are used when
-	# linking a shared library.
-	#
-	# There doesn't appear to be a way to prevent this compiler from
-	# explicitly linking system object files so we need to strip them
-	# from the output so that they don't get included in the library
-	# dependencies.
-	output_verbose_link_cmd='templist=`$CC -shared $CFLAGS -v conftest.$objext 2>&1 | grep "ld" | grep -v "ld:"`; templist=`echo $templist | $SED "s/\(^.*ld.*\)\( .*ld.*$\)/\1/"`; list=""; for z in $templist; do case $z in conftest.$objext) list="$list $z";; *.$objext);; *) list="$list $z";;esac; done; echo $list'
-	;;
-      *)
-	if test "$GXX" = yes && test "$with_gnu_ld" = no; then
-	  _LT_AC_TAGVAR(allow_undefined_flag, $1)=' ${wl}-expect_unresolved ${wl}\*'
-	 _LT_AC_TAGVAR(archive_cmds, $1)='$CC -shared -nostdlib ${allow_undefined_flag} $predep_objects $libobjs $deplibs $postdep_objects $compiler_flags ${wl}-msym ${wl}-soname ${wl}$soname `test -n "$verstring" && echo ${wl}-set_version ${wl}$verstring` ${wl}-update_registry ${wl}${output_objdir}/so_locations -o $lib'
-
-	  _LT_AC_TAGVAR(hardcode_libdir_flag_spec, $1)='${wl}-rpath ${wl}$libdir'
-	  _LT_AC_TAGVAR(hardcode_libdir_separator, $1)=:
-
-	  # Commands to make compiler produce verbose output that lists
-	  # what "hidden" libraries, object files and flags are used when
-	  # linking a shared library.
-	  output_verbose_link_cmd='$CC -shared $CFLAGS -v conftest.$objext 2>&1 | grep "\-L"'
-
-	else
-	  # FIXME: insert proper C++ library support
-	  _LT_AC_TAGVAR(ld_shlibs, $1)=no
-	fi
-	;;
-    esac
-    ;;
-  psos*)
-    # FIXME: insert proper C++ library support
-    _LT_AC_TAGVAR(ld_shlibs, $1)=no
-    ;;
-  sunos4*)
-    case $cc_basename in
-      CC*)
-	# Sun C++ 4.x
-	# FIXME: insert proper C++ library support
-	_LT_AC_TAGVAR(ld_shlibs, $1)=no
-	;;
-      lcc*)
-	# Lucid
-	# FIXME: insert proper C++ library support
-	_LT_AC_TAGVAR(ld_shlibs, $1)=no
-	;;
-      *)
-	# FIXME: insert proper C++ library support
-	_LT_AC_TAGVAR(ld_shlibs, $1)=no
-	;;
-    esac
-    ;;
-  solaris*)
-    case $cc_basename in
-      CC*)
-	# Sun C++ 4.2, 5.x and Centerline C++
-        _LT_AC_TAGVAR(archive_cmds_need_lc,$1)=yes
-	_LT_AC_TAGVAR(no_undefined_flag, $1)=' -zdefs'
-	_LT_AC_TAGVAR(archive_cmds, $1)='$CC -G${allow_undefined_flag}  -h$soname -o $lib $predep_objects $libobjs $deplibs $postdep_objects $compiler_flags'
-	_LT_AC_TAGVAR(archive_expsym_cmds, $1)='$echo "{ global:" > $lib.exp~cat $export_symbols | $SED -e "s/\(.*\)/\1;/" >> $lib.exp~$echo "local: *; };" >> $lib.exp~
-	$CC -G${allow_undefined_flag}  ${wl}-M ${wl}$lib.exp -h$soname -o $lib $predep_objects $libobjs $deplibs $postdep_objects $compiler_flags~$rm $lib.exp'
-
-	_LT_AC_TAGVAR(hardcode_libdir_flag_spec, $1)='-R$libdir'
-	_LT_AC_TAGVAR(hardcode_shlibpath_var, $1)=no
-	case $host_os in
-	  solaris2.[[0-5]] | solaris2.[[0-5]].*) ;;
-	  *)
-	    # The C++ compiler is used as linker so we must use $wl
-	    # flag to pass the commands to the underlying system
-	    # linker. We must also pass each convience library through
-	    # to the system linker between allextract/defaultextract.
-	    # The C++ compiler will combine linker options so we
-	    # cannot just pass the convience library names through
-	    # without $wl.
-	    # Supported since Solaris 2.6 (maybe 2.5.1?)
-	    _LT_AC_TAGVAR(whole_archive_flag_spec, $1)='${wl}-z ${wl}allextract`for conv in $convenience\"\"; do test -n \"$conv\" && new_convenience=\"$new_convenience,$conv\"; done; $echo \"$new_convenience\"` ${wl}-z ${wl}defaultextract'
-	    ;;
-	esac
-	_LT_AC_TAGVAR(link_all_deplibs, $1)=yes
-
-	output_verbose_link_cmd='echo'
-
-	# Archives containing C++ object files must be created using
-	# "CC -xar", where "CC" is the Sun C++ compiler.  This is
-	# necessary to make sure instantiated templates are included
-	# in the archive.
-	_LT_AC_TAGVAR(old_archive_cmds, $1)='$CC -xar -o $oldlib $oldobjs'
-	;;
-      gcx*)
-	# Green Hills C++ Compiler
-	_LT_AC_TAGVAR(archive_cmds, $1)='$CC -shared $predep_objects $libobjs $deplibs $postdep_objects $compiler_flags ${wl}-h $wl$soname -o $lib'
-
-	# The C++ compiler must be used to create the archive.
-	_LT_AC_TAGVAR(old_archive_cmds, $1)='$CC $LDFLAGS -archive -o $oldlib $oldobjs'
-	;;
-      *)
-	# GNU C++ compiler with Solaris linker
-	if test "$GXX" = yes && test "$with_gnu_ld" = no; then
-	  _LT_AC_TAGVAR(no_undefined_flag, $1)=' ${wl}-z ${wl}defs'
-	  if $CC --version | grep -v '^2\.7' > /dev/null; then
-	    _LT_AC_TAGVAR(archive_cmds, $1)='$CC -shared -nostdlib $LDFLAGS $predep_objects $libobjs $deplibs $postdep_objects $compiler_flags ${wl}-h $wl$soname -o $lib'
-	    _LT_AC_TAGVAR(archive_expsym_cmds, $1)='$echo "{ global:" > $lib.exp~cat $export_symbols | $SED -e "s/\(.*\)/\1;/" >> $lib.exp~$echo "local: *; };" >> $lib.exp~
-		$CC -shared -nostdlib ${wl}-M $wl$lib.exp -o $lib $predep_objects $libobjs $deplibs $postdep_objects $compiler_flags~$rm $lib.exp'
-
-	    # Commands to make compiler produce verbose output that lists
-	    # what "hidden" libraries, object files and flags are used when
-	    # linking a shared library.
-	    output_verbose_link_cmd="$CC -shared $CFLAGS -v conftest.$objext 2>&1 | grep \"\-L\""
-	  else
-	    # g++ 2.7 appears to require `-G' NOT `-shared' on this
-	    # platform.
-	    _LT_AC_TAGVAR(archive_cmds, $1)='$CC -G -nostdlib $LDFLAGS $predep_objects $libobjs $deplibs $postdep_objects $compiler_flags ${wl}-h $wl$soname -o $lib'
-	    _LT_AC_TAGVAR(archive_expsym_cmds, $1)='$echo "{ global:" > $lib.exp~cat $export_symbols | $SED -e "s/\(.*\)/\1;/" >> $lib.exp~$echo "local: *; };" >> $lib.exp~
-		$CC -G -nostdlib ${wl}-M $wl$lib.exp -o $lib $predep_objects $libobjs $deplibs $postdep_objects $compiler_flags~$rm $lib.exp'
-
-	    # Commands to make compiler produce verbose output that lists
-	    # what "hidden" libraries, object files and flags are used when
-	    # linking a shared library.
-	    output_verbose_link_cmd="$CC -G $CFLAGS -v conftest.$objext 2>&1 | grep \"\-L\""
-	  fi
-
-	  _LT_AC_TAGVAR(hardcode_libdir_flag_spec, $1)='${wl}-R $wl$libdir'
-	fi
-	;;
-    esac
-    ;;
-  sysv4*uw2* | sysv5OpenUNIX* | sysv5UnixWare7.[[01]].[[10]]* | unixware7* | sco3.2v5.0.[[024]]*)
-    _LT_AC_TAGVAR(no_undefined_flag, $1)='${wl}-z,text'
-    _LT_AC_TAGVAR(archive_cmds_need_lc, $1)=no
-    _LT_AC_TAGVAR(hardcode_shlibpath_var, $1)=no
-    runpath_var='LD_RUN_PATH'
-
-    case $cc_basename in
-      CC*)
-	_LT_AC_TAGVAR(archive_cmds, $1)='$CC -G ${wl}-h,$soname -o $lib $libobjs $deplibs $compiler_flags'
-	_LT_AC_TAGVAR(archive_expsym_cmds, $1)='$CC -G ${wl}-Bexport:$export_symbols ${wl}-h,$soname -o $lib $libobjs $deplibs $compiler_flags'
-	;;
-      *)
-	_LT_AC_TAGVAR(archive_cmds, $1)='$CC -shared ${wl}-h,$soname -o $lib $libobjs $deplibs $compiler_flags'
-	_LT_AC_TAGVAR(archive_expsym_cmds, $1)='$CC -shared ${wl}-Bexport:$export_symbols ${wl}-h,$soname -o $lib $libobjs $deplibs $compiler_flags'
-	;;
-    esac
-    ;;
-  sysv5* | sco3.2v5* | sco5v6*)
-    # Note: We can NOT use -z defs as we might desire, because we do not
-    # link with -lc, and that would cause any symbols used from libc to
-    # always be unresolved, which means just about no library would
-    # ever link correctly.  If we're not using GNU ld we use -z text
-    # though, which does catch some bad symbols but isn't as heavy-handed
-    # as -z defs.
-    # For security reasons, it is highly recommended that you always
-    # use absolute paths for naming shared libraries, and exclude the
-    # DT_RUNPATH tag from executables and libraries.  But doing so
-    # requires that you compile everything twice, which is a pain.
-    # So that behaviour is only enabled if SCOABSPATH is set to a
-    # non-empty value in the environment.  Most likely only useful for
-    # creating official distributions of packages.
-    # This is a hack until libtool officially supports absolute path
-    # names for shared libraries.
-    _LT_AC_TAGVAR(no_undefined_flag, $1)='${wl}-z,text'
-    _LT_AC_TAGVAR(allow_undefined_flag, $1)='${wl}-z,nodefs'
-    _LT_AC_TAGVAR(archive_cmds_need_lc, $1)=no
-    _LT_AC_TAGVAR(hardcode_shlibpath_var, $1)=no
-    _LT_AC_TAGVAR(hardcode_libdir_flag_spec, $1)='`test -z "$SCOABSPATH" && echo ${wl}-R,$libdir`'
-    _LT_AC_TAGVAR(hardcode_libdir_separator, $1)=':'
-    _LT_AC_TAGVAR(link_all_deplibs, $1)=yes
-    _LT_AC_TAGVAR(export_dynamic_flag_spec, $1)='${wl}-Bexport'
-    runpath_var='LD_RUN_PATH'
-
-    case $cc_basename in
-      CC*)
-	_LT_AC_TAGVAR(archive_cmds, $1)='$CC -G ${wl}-h,\${SCOABSPATH:+${install_libdir}/}$soname -o $lib $libobjs $deplibs $compiler_flags'
-	_LT_AC_TAGVAR(archive_expsym_cmds, $1)='$CC -G ${wl}-Bexport:$export_symbols ${wl}-h,\${SCOABSPATH:+${install_libdir}/}$soname -o $lib $libobjs $deplibs $compiler_flags'
-	;;
-      *)
-	_LT_AC_TAGVAR(archive_cmds, $1)='$CC -shared ${wl}-h,\${SCOABSPATH:+${install_libdir}/}$soname -o $lib $libobjs $deplibs $compiler_flags'
-	_LT_AC_TAGVAR(archive_expsym_cmds, $1)='$CC -shared ${wl}-Bexport:$export_symbols ${wl}-h,\${SCOABSPATH:+${install_libdir}/}$soname -o $lib $libobjs $deplibs $compiler_flags'
-	;;
-    esac
-    ;;
-  tandem*)
-    case $cc_basename in
-      NCC*)
-	# NonStop-UX NCC 3.20
-	# FIXME: insert proper C++ library support
-	_LT_AC_TAGVAR(ld_shlibs, $1)=no
-	;;
-      *)
-	# FIXME: insert proper C++ library support
-	_LT_AC_TAGVAR(ld_shlibs, $1)=no
-	;;
-    esac
-    ;;
-  vxworks*)
-    # FIXME: insert proper C++ library support
-    _LT_AC_TAGVAR(ld_shlibs, $1)=no
-    ;;
-  *)
-    # FIXME: insert proper C++ library support
-    _LT_AC_TAGVAR(ld_shlibs, $1)=no
-    ;;
-esac
-AC_MSG_RESULT([$_LT_AC_TAGVAR(ld_shlibs, $1)])
-test "$_LT_AC_TAGVAR(ld_shlibs, $1)" = no && can_build_shared=no
-
-_LT_AC_TAGVAR(GCC, $1)="$GXX"
-_LT_AC_TAGVAR(LD, $1)="$LD"
-
-AC_LIBTOOL_POSTDEP_PREDEP($1)
-AC_LIBTOOL_PROG_COMPILER_PIC($1)
-AC_LIBTOOL_PROG_CC_C_O($1)
-AC_LIBTOOL_SYS_HARD_LINK_LOCKS($1)
-AC_LIBTOOL_PROG_LD_SHLIBS($1)
-AC_LIBTOOL_SYS_DYNAMIC_LINKER($1)
-AC_LIBTOOL_PROG_LD_HARDCODE_LIBPATH($1)
-
-AC_LIBTOOL_CONFIG($1)
-
-AC_LANG_POP
-CC=$lt_save_CC
-LDCXX=$LD
-LD=$lt_save_LD
-GCC=$lt_save_GCC
-with_gnu_ldcxx=$with_gnu_ld
-with_gnu_ld=$lt_save_with_gnu_ld
-lt_cv_path_LDCXX=$lt_cv_path_LD
-lt_cv_path_LD=$lt_save_path_LD
-lt_cv_prog_gnu_ldcxx=$lt_cv_prog_gnu_ld
-lt_cv_prog_gnu_ld=$lt_save_with_gnu_ld
-])# AC_LIBTOOL_LANG_CXX_CONFIG
-
-# AC_LIBTOOL_POSTDEP_PREDEP([TAGNAME])
-# ------------------------------------
-# Figure out "hidden" library dependencies from verbose
-# compiler output when linking a shared library.
-# Parse the compiler output and extract the necessary
-# objects, libraries and library flags.
-AC_DEFUN([AC_LIBTOOL_POSTDEP_PREDEP],[
-dnl we can't use the lt_simple_compile_test_code here,
-dnl because it contains code intended for an executable,
-dnl not a library.  It's possible we should let each
-dnl tag define a new lt_????_link_test_code variable,
-dnl but it's only used here...
-ifelse([$1],[],[cat > conftest.$ac_ext <<EOF
-int a;
-void foo (void) { a = 0; }
-EOF
-],[$1],[CXX],[cat > conftest.$ac_ext <<EOF
-class Foo
-{
-public:
-  Foo (void) { a = 0; }
-private:
-  int a;
-};
-EOF
-],[$1],[F77],[cat > conftest.$ac_ext <<EOF
-      subroutine foo
-      implicit none
-      integer*4 a
-      a=0
-      return
-      end
-EOF
-],[$1],[GCJ],[cat > conftest.$ac_ext <<EOF
-public class foo {
-  private int a;
-  public void bar (void) {
-    a = 0;
-  }
-};
-EOF
-])
-dnl Parse the compiler output and extract the necessary
-dnl objects, libraries and library flags.
-if AC_TRY_EVAL(ac_compile); then
-  # Parse the compiler output and extract the necessary
-  # objects, libraries and library flags.
-
-  # Sentinel used to keep track of whether or not we are before
-  # the conftest object file.
-  pre_test_object_deps_done=no
-
-  # The `*' in the case matches for architectures that use `case' in
-  # $output_verbose_cmd can trigger glob expansion during the loop
-  # eval without this substitution.
-  output_verbose_link_cmd=`$echo "X$output_verbose_link_cmd" | $Xsed -e "$no_glob_subst"`
-
-  for p in `eval $output_verbose_link_cmd`; do
-    case $p in
-
-    -L* | -R* | -l*)
-       # Some compilers place space between "-{L,R}" and the path.
-       # Remove the space.
-       if test $p = "-L" \
-	  || test $p = "-R"; then
-	 prev=$p
-	 continue
-       else
-	 prev=
-       fi
-
-       if test "$pre_test_object_deps_done" = no; then
-	 case $p in
-	 -L* | -R*)
-	   # Internal compiler library paths should come after those
-	   # provided the user.  The postdeps already come after the
-	   # user supplied libs so there is no need to process them.
-	   if test -z "$_LT_AC_TAGVAR(compiler_lib_search_path, $1)"; then
-	     _LT_AC_TAGVAR(compiler_lib_search_path, $1)="${prev}${p}"
-	   else
-	     _LT_AC_TAGVAR(compiler_lib_search_path, $1)="${_LT_AC_TAGVAR(compiler_lib_search_path, $1)} ${prev}${p}"
-	   fi
-	   ;;
-	 # The "-l" case would never come before the object being
-	 # linked, so don't bother handling this case.
-	 esac
-       else
-	 if test -z "$_LT_AC_TAGVAR(postdeps, $1)"; then
-	   _LT_AC_TAGVAR(postdeps, $1)="${prev}${p}"
-	 else
-	   _LT_AC_TAGVAR(postdeps, $1)="${_LT_AC_TAGVAR(postdeps, $1)} ${prev}${p}"
-	 fi
-       fi
-       ;;
-
-    *.$objext)
-       # This assumes that the test object file only shows up
-       # once in the compiler output.
-       if test "$p" = "conftest.$objext"; then
-	 pre_test_object_deps_done=yes
-	 continue
-       fi
-
-       if test "$pre_test_object_deps_done" = no; then
-	 if test -z "$_LT_AC_TAGVAR(predep_objects, $1)"; then
-	   _LT_AC_TAGVAR(predep_objects, $1)="$p"
-	 else
-	   _LT_AC_TAGVAR(predep_objects, $1)="$_LT_AC_TAGVAR(predep_objects, $1) $p"
-	 fi
-       else
-	 if test -z "$_LT_AC_TAGVAR(postdep_objects, $1)"; then
-	   _LT_AC_TAGVAR(postdep_objects, $1)="$p"
-	 else
-	   _LT_AC_TAGVAR(postdep_objects, $1)="$_LT_AC_TAGVAR(postdep_objects, $1) $p"
-	 fi
-       fi
-       ;;
-
-    *) ;; # Ignore the rest.
-
-    esac
-  done
-
-  # Clean up.
-  rm -f a.out a.exe
-else
-  echo "libtool.m4: error: problem compiling $1 test program"
-fi
-
-$rm -f confest.$objext
-
-# PORTME: override above test on systems where it is broken
-ifelse([$1],[CXX],
-[case $host_os in
-interix3*)
-  # Interix 3.5 installs completely hosed .la files for C++, so rather than
-  # hack all around it, let's just trust "g++" to DTRT.
-  _LT_AC_TAGVAR(predep_objects,$1)=
-  _LT_AC_TAGVAR(postdep_objects,$1)=
-  _LT_AC_TAGVAR(postdeps,$1)=
-  ;;
-
-solaris*)
-  case $cc_basename in
-  CC*)
-    # Adding this requires a known-good setup of shared libraries for
-    # Sun compiler versions before 5.6, else PIC objects from an old
-    # archive will be linked into the output, leading to subtle bugs.
-    _LT_AC_TAGVAR(postdeps,$1)='-lCstd -lCrun'
-    ;;
-  esac
-  ;;
-esac
-])
-
-case " $_LT_AC_TAGVAR(postdeps, $1) " in
-*" -lc "*) _LT_AC_TAGVAR(archive_cmds_need_lc, $1)=no ;;
-esac
-])# AC_LIBTOOL_POSTDEP_PREDEP
-
-# AC_LIBTOOL_LANG_F77_CONFIG
-# --------------------------
-# Ensure that the configuration vars for the C compiler are
-# suitably defined.  Those variables are subsequently used by
-# AC_LIBTOOL_CONFIG to write the compiler configuration to `libtool'.
-AC_DEFUN([AC_LIBTOOL_LANG_F77_CONFIG], [_LT_AC_LANG_F77_CONFIG(F77)])
-AC_DEFUN([_LT_AC_LANG_F77_CONFIG],
-[AC_REQUIRE([AC_PROG_F77])
-AC_LANG_PUSH(Fortran 77)
-
-_LT_AC_TAGVAR(archive_cmds_need_lc, $1)=no
-_LT_AC_TAGVAR(allow_undefined_flag, $1)=
-_LT_AC_TAGVAR(always_export_symbols, $1)=no
-_LT_AC_TAGVAR(archive_expsym_cmds, $1)=
-_LT_AC_TAGVAR(export_dynamic_flag_spec, $1)=
-_LT_AC_TAGVAR(hardcode_direct, $1)=no
-_LT_AC_TAGVAR(hardcode_libdir_flag_spec, $1)=
-_LT_AC_TAGVAR(hardcode_libdir_flag_spec_ld, $1)=
-_LT_AC_TAGVAR(hardcode_libdir_separator, $1)=
-_LT_AC_TAGVAR(hardcode_minus_L, $1)=no
-_LT_AC_TAGVAR(hardcode_automatic, $1)=no
-_LT_AC_TAGVAR(module_cmds, $1)=
-_LT_AC_TAGVAR(module_expsym_cmds, $1)=
-_LT_AC_TAGVAR(link_all_deplibs, $1)=unknown
-_LT_AC_TAGVAR(old_archive_cmds, $1)=$old_archive_cmds
-_LT_AC_TAGVAR(no_undefined_flag, $1)=
-_LT_AC_TAGVAR(whole_archive_flag_spec, $1)=
-_LT_AC_TAGVAR(enable_shared_with_static_runtimes, $1)=no
-
-# Source file extension for f77 test sources.
-ac_ext=f
-
-# Object file extension for compiled f77 test sources.
-objext=o
-_LT_AC_TAGVAR(objext, $1)=$objext
-
-# Code to be used in simple compile tests
-lt_simple_compile_test_code="      subroutine t\n      return\n      end\n"
-
-# Code to be used in simple link tests
-lt_simple_link_test_code="      program t\n      end\n"
-
-# ltmain only uses $CC for tagged configurations so make sure $CC is set.
-_LT_AC_SYS_COMPILER
-
-# save warnings/boilerplate of simple test code
-_LT_COMPILER_BOILERPLATE
-_LT_LINKER_BOILERPLATE
-
-# Allow CC to be a program name with arguments.
-lt_save_CC="$CC"
-CC=${F77-"f77"}
-compiler=$CC
-_LT_AC_TAGVAR(compiler, $1)=$CC
-_LT_CC_BASENAME([$compiler])
-
-AC_MSG_CHECKING([if libtool supports shared libraries])
-AC_MSG_RESULT([$can_build_shared])
-
-AC_MSG_CHECKING([whether to build shared libraries])
-test "$can_build_shared" = "no" && enable_shared=no
-
-# On AIX, shared libraries and static libraries use the same namespace, and
-# are all built from PIC.
-case $host_os in
-aix3*)
-  test "$enable_shared" = yes && enable_static=no
-  if test -n "$RANLIB"; then
-    archive_cmds="$archive_cmds~\$RANLIB \$lib"
-    postinstall_cmds='$RANLIB $lib'
-  fi
-  ;;
-aix4* | aix5*)
-  if test "$host_cpu" != ia64 && test "$aix_use_runtimelinking" = no ; then
-    test "$enable_shared" = yes && enable_static=no
-  fi
-  ;;
-esac
-AC_MSG_RESULT([$enable_shared])
-
-AC_MSG_CHECKING([whether to build static libraries])
-# Make sure either enable_shared or enable_static is yes.
-test "$enable_shared" = yes || enable_static=yes
-AC_MSG_RESULT([$enable_static])
-
-_LT_AC_TAGVAR(GCC, $1)="$G77"
-_LT_AC_TAGVAR(LD, $1)="$LD"
-
-AC_LIBTOOL_PROG_COMPILER_PIC($1)
-AC_LIBTOOL_PROG_CC_C_O($1)
-AC_LIBTOOL_SYS_HARD_LINK_LOCKS($1)
-AC_LIBTOOL_PROG_LD_SHLIBS($1)
-AC_LIBTOOL_SYS_DYNAMIC_LINKER($1)
-AC_LIBTOOL_PROG_LD_HARDCODE_LIBPATH($1)
-
-AC_LIBTOOL_CONFIG($1)
-
-AC_LANG_POP
-CC="$lt_save_CC"
-])# AC_LIBTOOL_LANG_F77_CONFIG
-
-
-# AC_LIBTOOL_LANG_GCJ_CONFIG
-# --------------------------
-# Ensure that the configuration vars for the C compiler are
-# suitably defined.  Those variables are subsequently used by
-# AC_LIBTOOL_CONFIG to write the compiler configuration to `libtool'.
-AC_DEFUN([AC_LIBTOOL_LANG_GCJ_CONFIG], [_LT_AC_LANG_GCJ_CONFIG(GCJ)])
-AC_DEFUN([_LT_AC_LANG_GCJ_CONFIG],
-[AC_LANG_SAVE
-
-# Source file extension for Java test sources.
-ac_ext=java
-
-# Object file extension for compiled Java test sources.
-objext=o
-_LT_AC_TAGVAR(objext, $1)=$objext
-
-# Code to be used in simple compile tests
-lt_simple_compile_test_code="class foo {}\n"
-
-# Code to be used in simple link tests
-lt_simple_link_test_code='public class conftest { public static void main(String[[]] argv) {}; }\n'
-
-# ltmain only uses $CC for tagged configurations so make sure $CC is set.
-_LT_AC_SYS_COMPILER
-
-# save warnings/boilerplate of simple test code
-_LT_COMPILER_BOILERPLATE
-_LT_LINKER_BOILERPLATE
-
-# Allow CC to be a program name with arguments.
-lt_save_CC="$CC"
-CC=${GCJ-"gcj"}
-compiler=$CC
-_LT_AC_TAGVAR(compiler, $1)=$CC
-_LT_CC_BASENAME([$compiler])
-
-# GCJ did not exist at the time GCC didn't implicitly link libc in.
-_LT_AC_TAGVAR(archive_cmds_need_lc, $1)=no
-
-_LT_AC_TAGVAR(old_archive_cmds, $1)=$old_archive_cmds
-
-AC_LIBTOOL_PROG_COMPILER_NO_RTTI($1)
-AC_LIBTOOL_PROG_COMPILER_PIC($1)
-AC_LIBTOOL_PROG_CC_C_O($1)
-AC_LIBTOOL_SYS_HARD_LINK_LOCKS($1)
-AC_LIBTOOL_PROG_LD_SHLIBS($1)
-AC_LIBTOOL_SYS_DYNAMIC_LINKER($1)
-AC_LIBTOOL_PROG_LD_HARDCODE_LIBPATH($1)
-
-AC_LIBTOOL_CONFIG($1)
-
-AC_LANG_RESTORE
-CC="$lt_save_CC"
-])# AC_LIBTOOL_LANG_GCJ_CONFIG
-
-
-# AC_LIBTOOL_LANG_RC_CONFIG
-# -------------------------
-# Ensure that the configuration vars for the Windows resource compiler are
-# suitably defined.  Those variables are subsequently used by
-# AC_LIBTOOL_CONFIG to write the compiler configuration to `libtool'.
-AC_DEFUN([AC_LIBTOOL_LANG_RC_CONFIG], [_LT_AC_LANG_RC_CONFIG(RC)])
-AC_DEFUN([_LT_AC_LANG_RC_CONFIG],
-[AC_LANG_SAVE
-
-# Source file extension for RC test sources.
-ac_ext=rc
-
-# Object file extension for compiled RC test sources.
-objext=o
-_LT_AC_TAGVAR(objext, $1)=$objext
-
-# Code to be used in simple compile tests
-lt_simple_compile_test_code='sample MENU { MENUITEM "&Soup", 100, CHECKED }\n'
-
-# Code to be used in simple link tests
-lt_simple_link_test_code="$lt_simple_compile_test_code"
-
-# ltmain only uses $CC for tagged configurations so make sure $CC is set.
-_LT_AC_SYS_COMPILER
-
-# save warnings/boilerplate of simple test code
-_LT_COMPILER_BOILERPLATE
-_LT_LINKER_BOILERPLATE
-
-# Allow CC to be a program name with arguments.
-lt_save_CC="$CC"
-CC=${RC-"windres"}
-compiler=$CC
-_LT_AC_TAGVAR(compiler, $1)=$CC
-_LT_CC_BASENAME([$compiler])
-_LT_AC_TAGVAR(lt_cv_prog_compiler_c_o, $1)=yes
-
-AC_LIBTOOL_CONFIG($1)
-
-AC_LANG_RESTORE
-CC="$lt_save_CC"
-])# AC_LIBTOOL_LANG_RC_CONFIG
-
-
-# AC_LIBTOOL_CONFIG([TAGNAME])
-# ----------------------------
-# If TAGNAME is not passed, then create an initial libtool script
-# with a default configuration from the untagged config vars.  Otherwise
-# add code to config.status for appending the configuration named by
-# TAGNAME from the matching tagged config vars.
-AC_DEFUN([AC_LIBTOOL_CONFIG],
-[# The else clause should only fire when bootstrapping the
-# libtool distribution, otherwise you forgot to ship ltmain.sh
-# with your package, and you will get complaints that there are
-# no rules to generate ltmain.sh.
-if test -f "$ltmain"; then
-  # See if we are running on zsh, and set the options which allow our commands through
-  # without removal of \ escapes.
-  if test -n "${ZSH_VERSION+set}" ; then
-    setopt NO_GLOB_SUBST
-  fi
-  # Now quote all the things that may contain metacharacters while being
-  # careful not to overquote the AC_SUBSTed values.  We take copies of the
-  # variables and quote the copies for generation of the libtool script.
-  for var in echo old_CC old_CFLAGS AR AR_FLAGS EGREP RANLIB LN_S LTCC LTCFLAGS NM \
-    SED SHELL STRIP \
-    libname_spec library_names_spec soname_spec extract_expsyms_cmds \
-    old_striplib striplib file_magic_cmd finish_cmds finish_eval \
-    deplibs_check_method reload_flag reload_cmds need_locks \
-    lt_cv_sys_global_symbol_pipe lt_cv_sys_global_symbol_to_cdecl \
-    lt_cv_sys_global_symbol_to_c_name_address \
-    sys_lib_search_path_spec sys_lib_dlsearch_path_spec \
-    old_postinstall_cmds old_postuninstall_cmds \
-    _LT_AC_TAGVAR(compiler, $1) \
-    _LT_AC_TAGVAR(CC, $1) \
-    _LT_AC_TAGVAR(LD, $1) \
-    _LT_AC_TAGVAR(lt_prog_compiler_wl, $1) \
-    _LT_AC_TAGVAR(lt_prog_compiler_pic, $1) \
-    _LT_AC_TAGVAR(lt_prog_compiler_static, $1) \
-    _LT_AC_TAGVAR(lt_prog_compiler_no_builtin_flag, $1) \
-    _LT_AC_TAGVAR(export_dynamic_flag_spec, $1) \
-    _LT_AC_TAGVAR(thread_safe_flag_spec, $1) \
-    _LT_AC_TAGVAR(whole_archive_flag_spec, $1) \
-    _LT_AC_TAGVAR(enable_shared_with_static_runtimes, $1) \
-    _LT_AC_TAGVAR(old_archive_cmds, $1) \
-    _LT_AC_TAGVAR(old_archive_from_new_cmds, $1) \
-    _LT_AC_TAGVAR(predep_objects, $1) \
-    _LT_AC_TAGVAR(postdep_objects, $1) \
-    _LT_AC_TAGVAR(predeps, $1) \
-    _LT_AC_TAGVAR(postdeps, $1) \
-    _LT_AC_TAGVAR(compiler_lib_search_path, $1) \
-    _LT_AC_TAGVAR(archive_cmds, $1) \
-    _LT_AC_TAGVAR(archive_expsym_cmds, $1) \
-    _LT_AC_TAGVAR(postinstall_cmds, $1) \
-    _LT_AC_TAGVAR(postuninstall_cmds, $1) \
-    _LT_AC_TAGVAR(old_archive_from_expsyms_cmds, $1) \
-    _LT_AC_TAGVAR(allow_undefined_flag, $1) \
-    _LT_AC_TAGVAR(no_undefined_flag, $1) \
-    _LT_AC_TAGVAR(export_symbols_cmds, $1) \
-    _LT_AC_TAGVAR(hardcode_libdir_flag_spec, $1) \
-    _LT_AC_TAGVAR(hardcode_libdir_flag_spec_ld, $1) \
-    _LT_AC_TAGVAR(hardcode_libdir_separator, $1) \
-    _LT_AC_TAGVAR(hardcode_automatic, $1) \
-    _LT_AC_TAGVAR(module_cmds, $1) \
-    _LT_AC_TAGVAR(module_expsym_cmds, $1) \
-    _LT_AC_TAGVAR(lt_cv_prog_compiler_c_o, $1) \
-    _LT_AC_TAGVAR(exclude_expsyms, $1) \
-    _LT_AC_TAGVAR(include_expsyms, $1); do
-
-    case $var in
-    _LT_AC_TAGVAR(old_archive_cmds, $1) | \
-    _LT_AC_TAGVAR(old_archive_from_new_cmds, $1) | \
-    _LT_AC_TAGVAR(archive_cmds, $1) | \
-    _LT_AC_TAGVAR(archive_expsym_cmds, $1) | \
-    _LT_AC_TAGVAR(module_cmds, $1) | \
-    _LT_AC_TAGVAR(module_expsym_cmds, $1) | \
-    _LT_AC_TAGVAR(old_archive_from_expsyms_cmds, $1) | \
-    _LT_AC_TAGVAR(export_symbols_cmds, $1) | \
-    extract_expsyms_cmds | reload_cmds | finish_cmds | \
-    postinstall_cmds | postuninstall_cmds | \
-    old_postinstall_cmds | old_postuninstall_cmds | \
-    sys_lib_search_path_spec | sys_lib_dlsearch_path_spec)
-      # Double-quote double-evaled strings.
-      eval "lt_$var=\\\"\`\$echo \"X\$$var\" | \$Xsed -e \"\$double_quote_subst\" -e \"\$sed_quote_subst\" -e \"\$delay_variable_subst\"\`\\\""
-      ;;
-    *)
-      eval "lt_$var=\\\"\`\$echo \"X\$$var\" | \$Xsed -e \"\$sed_quote_subst\"\`\\\""
-      ;;
-    esac
-  done
-
-  case $lt_echo in
-  *'\[$]0 --fallback-echo"')
-    lt_echo=`$echo "X$lt_echo" | $Xsed -e 's/\\\\\\\[$]0 --fallback-echo"[$]/[$]0 --fallback-echo"/'`
-    ;;
-  esac
-
-ifelse([$1], [],
-  [cfgfile="${ofile}T"
-  trap "$rm \"$cfgfile\"; exit 1" 1 2 15
-  $rm -f "$cfgfile"
-  AC_MSG_NOTICE([creating $ofile])],
-  [cfgfile="$ofile"])
-
-  cat <<__EOF__ >> "$cfgfile"
-ifelse([$1], [],
-[#! $SHELL
-
-# `$echo "$cfgfile" | sed 's%^.*/%%'` - Provide generalized library-building support services.
-# Generated automatically by $PROGRAM (GNU $PACKAGE $VERSION$TIMESTAMP)
-# NOTE: Changes made to this file will be lost: look at ltmain.sh.
-#
-# Copyright (C) 1996, 1997, 1998, 1999, 2000, 2001
-# Free Software Foundation, Inc.
-#
-# This file is part of GNU Libtool:
-# Originally by Gordon Matzigkeit <gord@gnu.ai.mit.edu>, 1996
-#
-# This program is free software; you can redistribute it and/or modify
-# it under the terms of the GNU General Public License as published by
-# the Free Software Foundation; either version 2 of the License, or
-# (at your option) any later version.
-#
-# This program is distributed in the hope that it will be useful, but
-# WITHOUT ANY WARRANTY; without even the implied warranty of
-# MERCHANTABILITY or FITNESS FOR A PARTICULAR PURPOSE.  See the GNU
-# General Public License for more details.
-#
-# You should have received a copy of the GNU General Public License
-# along with this program; if not, write to the Free Software
-# Foundation, Inc., 51 Franklin Street, Fifth Floor, Boston, MA 02110-1301, USA.
-#
-# As a special exception to the GNU General Public License, if you
-# distribute this file as part of a program that contains a
-# configuration script generated by Autoconf, you may include it under
-# the same distribution terms that you use for the rest of that program.
-
-# A sed program that does not truncate output.
-SED=$lt_SED
-
-# Sed that helps us avoid accidentally triggering echo(1) options like -n.
-Xsed="$SED -e 1s/^X//"
-
-# The HP-UX ksh and POSIX shell print the target directory to stdout
-# if CDPATH is set.
-(unset CDPATH) >/dev/null 2>&1 && unset CDPATH
-
-# The names of the tagged configurations supported by this script.
-available_tags=
-
-# ### BEGIN LIBTOOL CONFIG],
-[# ### BEGIN LIBTOOL TAG CONFIG: $tagname])
-
-# Libtool was configured on host `(hostname || uname -n) 2>/dev/null | sed 1q`:
-
-# Shell to use when invoking shell scripts.
-SHELL=$lt_SHELL
-
-# Whether or not to build shared libraries.
-build_libtool_libs=$enable_shared
-
-# Whether or not to build static libraries.
-build_old_libs=$enable_static
-
-# Whether or not to add -lc for building shared libraries.
-build_libtool_need_lc=$_LT_AC_TAGVAR(archive_cmds_need_lc, $1)
-
-# Whether or not to disallow shared libs when runtime libs are static
-allow_libtool_libs_with_static_runtimes=$_LT_AC_TAGVAR(enable_shared_with_static_runtimes, $1)
-
-# Whether or not to optimize for fast installation.
-fast_install=$enable_fast_install
-
-# The host system.
-host_alias=$host_alias
-host=$host
-host_os=$host_os
-
-# The build system.
-build_alias=$build_alias
-build=$build
-build_os=$build_os
-
-# An echo program that does not interpret backslashes.
-echo=$lt_echo
-
-# The archiver.
-AR=$lt_AR
-AR_FLAGS=$lt_AR_FLAGS
-
-# A C compiler.
-LTCC=$lt_LTCC
-
-# LTCC compiler flags.
-LTCFLAGS=$lt_LTCFLAGS
-
-# A language-specific compiler.
-CC=$lt_[]_LT_AC_TAGVAR(compiler, $1)
-
-# Is the compiler the GNU C compiler?
-with_gcc=$_LT_AC_TAGVAR(GCC, $1)
-
-# An ERE matcher.
-EGREP=$lt_EGREP
-
-# The linker used to build libraries.
-LD=$lt_[]_LT_AC_TAGVAR(LD, $1)
-
-# Whether we need hard or soft links.
-LN_S=$lt_LN_S
-
-# A BSD-compatible nm program.
-NM=$lt_NM
-
-# A symbol stripping program
-STRIP=$lt_STRIP
-
-# Used to examine libraries when file_magic_cmd begins "file"
-MAGIC_CMD=$MAGIC_CMD
-
-# Used on cygwin: DLL creation program.
-DLLTOOL="$DLLTOOL"
-
-# Used on cygwin: object dumper.
-OBJDUMP="$OBJDUMP"
-
-# Used on cygwin: assembler.
-AS="$AS"
-
-# The name of the directory that contains temporary libtool files.
-objdir=$objdir
-
-# How to create reloadable object files.
-reload_flag=$lt_reload_flag
-reload_cmds=$lt_reload_cmds
-
-# How to pass a linker flag through the compiler.
-wl=$lt_[]_LT_AC_TAGVAR(lt_prog_compiler_wl, $1)
-
-# Object file suffix (normally "o").
-objext="$ac_objext"
-
-# Old archive suffix (normally "a").
-libext="$libext"
-
-# Shared library suffix (normally ".so").
-shrext_cmds='$shrext_cmds'
-
-# Executable file suffix (normally "").
-exeext="$exeext"
-
-# Additional compiler flags for building library objects.
-pic_flag=$lt_[]_LT_AC_TAGVAR(lt_prog_compiler_pic, $1)
-pic_mode=$pic_mode
-
-# What is the maximum length of a command?
-max_cmd_len=$lt_cv_sys_max_cmd_len
-
-# Does compiler simultaneously support -c and -o options?
-compiler_c_o=$lt_[]_LT_AC_TAGVAR(lt_cv_prog_compiler_c_o, $1)
-
-# Must we lock files when doing compilation?
-need_locks=$lt_need_locks
-
-# Do we need the lib prefix for modules?
-need_lib_prefix=$need_lib_prefix
-
-# Do we need a version for libraries?
-need_version=$need_version
-
-# Whether dlopen is supported.
-dlopen_support=$enable_dlopen
-
-# Whether dlopen of programs is supported.
-dlopen_self=$enable_dlopen_self
-
-# Whether dlopen of statically linked programs is supported.
-dlopen_self_static=$enable_dlopen_self_static
-
-# Compiler flag to prevent dynamic linking.
-link_static_flag=$lt_[]_LT_AC_TAGVAR(lt_prog_compiler_static, $1)
-
-# Compiler flag to turn off builtin functions.
-no_builtin_flag=$lt_[]_LT_AC_TAGVAR(lt_prog_compiler_no_builtin_flag, $1)
-
-# Compiler flag to allow reflexive dlopens.
-export_dynamic_flag_spec=$lt_[]_LT_AC_TAGVAR(export_dynamic_flag_spec, $1)
-
-# Compiler flag to generate shared objects directly from archives.
-whole_archive_flag_spec=$lt_[]_LT_AC_TAGVAR(whole_archive_flag_spec, $1)
-
-# Compiler flag to generate thread-safe objects.
-thread_safe_flag_spec=$lt_[]_LT_AC_TAGVAR(thread_safe_flag_spec, $1)
-
-# Library versioning type.
-version_type=$version_type
-
-# Format of library name prefix.
-libname_spec=$lt_libname_spec
-
-# List of archive names.  First name is the real one, the rest are links.
-# The last name is the one that the linker finds with -lNAME.
-library_names_spec=$lt_library_names_spec
-
-# The coded name of the library, if different from the real name.
-soname_spec=$lt_soname_spec
-
-# Commands used to build and install an old-style archive.
-RANLIB=$lt_RANLIB
-old_archive_cmds=$lt_[]_LT_AC_TAGVAR(old_archive_cmds, $1)
-old_postinstall_cmds=$lt_old_postinstall_cmds
-old_postuninstall_cmds=$lt_old_postuninstall_cmds
-
-# Create an old-style archive from a shared archive.
-old_archive_from_new_cmds=$lt_[]_LT_AC_TAGVAR(old_archive_from_new_cmds, $1)
-
-# Create a temporary old-style archive to link instead of a shared archive.
-old_archive_from_expsyms_cmds=$lt_[]_LT_AC_TAGVAR(old_archive_from_expsyms_cmds, $1)
-
-# Commands used to build and install a shared archive.
-archive_cmds=$lt_[]_LT_AC_TAGVAR(archive_cmds, $1)
-archive_expsym_cmds=$lt_[]_LT_AC_TAGVAR(archive_expsym_cmds, $1)
-postinstall_cmds=$lt_postinstall_cmds
-postuninstall_cmds=$lt_postuninstall_cmds
-
-# Commands used to build a loadable module (assumed same as above if empty)
-module_cmds=$lt_[]_LT_AC_TAGVAR(module_cmds, $1)
-module_expsym_cmds=$lt_[]_LT_AC_TAGVAR(module_expsym_cmds, $1)
-
-# Commands to strip libraries.
-old_striplib=$lt_old_striplib
-striplib=$lt_striplib
-
-# Dependencies to place before the objects being linked to create a
-# shared library.
-predep_objects=$lt_[]_LT_AC_TAGVAR(predep_objects, $1)
-
-# Dependencies to place after the objects being linked to create a
-# shared library.
-postdep_objects=$lt_[]_LT_AC_TAGVAR(postdep_objects, $1)
-
-# Dependencies to place before the objects being linked to create a
-# shared library.
-predeps=$lt_[]_LT_AC_TAGVAR(predeps, $1)
-
-# Dependencies to place after the objects being linked to create a
-# shared library.
-postdeps=$lt_[]_LT_AC_TAGVAR(postdeps, $1)
-
-# The library search path used internally by the compiler when linking
-# a shared library.
-compiler_lib_search_path=$lt_[]_LT_AC_TAGVAR(compiler_lib_search_path, $1)
-
-# Method to check whether dependent libraries are shared objects.
-deplibs_check_method=$lt_deplibs_check_method
-
-# Command to use when deplibs_check_method == file_magic.
-file_magic_cmd=$lt_file_magic_cmd
-
-# Flag that allows shared libraries with undefined symbols to be built.
-allow_undefined_flag=$lt_[]_LT_AC_TAGVAR(allow_undefined_flag, $1)
-
-# Flag that forces no undefined symbols.
-no_undefined_flag=$lt_[]_LT_AC_TAGVAR(no_undefined_flag, $1)
-
-# Commands used to finish a libtool library installation in a directory.
-finish_cmds=$lt_finish_cmds
-
-# Same as above, but a single script fragment to be evaled but not shown.
-finish_eval=$lt_finish_eval
-
-# Take the output of nm and produce a listing of raw symbols and C names.
-global_symbol_pipe=$lt_lt_cv_sys_global_symbol_pipe
-
-# Transform the output of nm in a proper C declaration
-global_symbol_to_cdecl=$lt_lt_cv_sys_global_symbol_to_cdecl
-
-# Transform the output of nm in a C name address pair
-global_symbol_to_c_name_address=$lt_lt_cv_sys_global_symbol_to_c_name_address
-
-# This is the shared library runtime path variable.
-runpath_var=$runpath_var
-
-# This is the shared library path variable.
-shlibpath_var=$shlibpath_var
-
-# Is shlibpath searched before the hard-coded library search path?
-shlibpath_overrides_runpath=$shlibpath_overrides_runpath
-
-# How to hardcode a shared library path into an executable.
-hardcode_action=$_LT_AC_TAGVAR(hardcode_action, $1)
-
-# Whether we should hardcode library paths into libraries.
-hardcode_into_libs=$hardcode_into_libs
-
-# Flag to hardcode \$libdir into a binary during linking.
-# This must work even if \$libdir does not exist.
-hardcode_libdir_flag_spec=$lt_[]_LT_AC_TAGVAR(hardcode_libdir_flag_spec, $1)
-
-# If ld is used when linking, flag to hardcode \$libdir into
-# a binary during linking. This must work even if \$libdir does
-# not exist.
-hardcode_libdir_flag_spec_ld=$lt_[]_LT_AC_TAGVAR(hardcode_libdir_flag_spec_ld, $1)
-
-# Whether we need a single -rpath flag with a separated argument.
-hardcode_libdir_separator=$lt_[]_LT_AC_TAGVAR(hardcode_libdir_separator, $1)
-
-# Set to yes if using DIR/libNAME${shared_ext} during linking hardcodes DIR into the
-# resulting binary.
-hardcode_direct=$_LT_AC_TAGVAR(hardcode_direct, $1)
-
-# Set to yes if using the -LDIR flag during linking hardcodes DIR into the
-# resulting binary.
-hardcode_minus_L=$_LT_AC_TAGVAR(hardcode_minus_L, $1)
-
-# Set to yes if using SHLIBPATH_VAR=DIR during linking hardcodes DIR into
-# the resulting binary.
-hardcode_shlibpath_var=$_LT_AC_TAGVAR(hardcode_shlibpath_var, $1)
-
-# Set to yes if building a shared library automatically hardcodes DIR into the library
-# and all subsequent libraries and executables linked against it.
-hardcode_automatic=$_LT_AC_TAGVAR(hardcode_automatic, $1)
-
-# Variables whose values should be saved in libtool wrapper scripts and
-# restored at relink time.
-variables_saved_for_relink="$variables_saved_for_relink"
-
-# Whether libtool must link a program against all its dependency libraries.
-link_all_deplibs=$_LT_AC_TAGVAR(link_all_deplibs, $1)
-
-# Compile-time system search path for libraries
-sys_lib_search_path_spec=$lt_sys_lib_search_path_spec
-
-# Run-time system search path for libraries
-sys_lib_dlsearch_path_spec=$lt_sys_lib_dlsearch_path_spec
-
-# Fix the shell variable \$srcfile for the compiler.
-fix_srcfile_path="$_LT_AC_TAGVAR(fix_srcfile_path, $1)"
-
-# Set to yes if exported symbols are required.
-always_export_symbols=$_LT_AC_TAGVAR(always_export_symbols, $1)
-
-# The commands to list exported symbols.
-export_symbols_cmds=$lt_[]_LT_AC_TAGVAR(export_symbols_cmds, $1)
-
-# The commands to extract the exported symbol list from a shared archive.
-extract_expsyms_cmds=$lt_extract_expsyms_cmds
-
-# Symbols that should not be listed in the preloaded symbols.
-exclude_expsyms=$lt_[]_LT_AC_TAGVAR(exclude_expsyms, $1)
-
-# Symbols that must always be exported.
-include_expsyms=$lt_[]_LT_AC_TAGVAR(include_expsyms, $1)
-
-ifelse([$1],[],
-[# ### END LIBTOOL CONFIG],
-[# ### END LIBTOOL TAG CONFIG: $tagname])
-
-__EOF__
-
-ifelse([$1],[], [
-  case $host_os in
-  aix3*)
-    cat <<\EOF >> "$cfgfile"
-
-# AIX sometimes has problems with the GCC collect2 program.  For some
-# reason, if we set the COLLECT_NAMES environment variable, the problems
-# vanish in a puff of smoke.
-if test "X${COLLECT_NAMES+set}" != Xset; then
-  COLLECT_NAMES=
-  export COLLECT_NAMES
-fi
-EOF
-    ;;
-  esac
-
-  # We use sed instead of cat because bash on DJGPP gets confused if
-  # if finds mixed CR/LF and LF-only lines.  Since sed operates in
-  # text mode, it properly converts lines to CR/LF.  This bash problem
-  # is reportedly fixed, but why not run on old versions too?
-  sed '$q' "$ltmain" >> "$cfgfile" || (rm -f "$cfgfile"; exit 1)
-
-  mv -f "$cfgfile" "$ofile" || \
-    (rm -f "$ofile" && cp "$cfgfile" "$ofile" && rm -f "$cfgfile")
-  chmod +x "$ofile"
-])
-else
-  # If there is no Makefile yet, we rely on a make rule to execute
-  # `config.status --recheck' to rerun these tests and create the
-  # libtool script then.
-  ltmain_in=`echo $ltmain | sed -e 's/\.sh$/.in/'`
-  if test -f "$ltmain_in"; then
-    test -f Makefile && make "$ltmain"
-  fi
-fi
-])# AC_LIBTOOL_CONFIG
-
-
-# AC_LIBTOOL_PROG_COMPILER_NO_RTTI([TAGNAME])
-# -------------------------------------------
-AC_DEFUN([AC_LIBTOOL_PROG_COMPILER_NO_RTTI],
-[AC_REQUIRE([_LT_AC_SYS_COMPILER])dnl
-
-_LT_AC_TAGVAR(lt_prog_compiler_no_builtin_flag, $1)=
-
-if test "$GCC" = yes; then
-  _LT_AC_TAGVAR(lt_prog_compiler_no_builtin_flag, $1)=' -fno-builtin'
-
-  AC_LIBTOOL_COMPILER_OPTION([if $compiler supports -fno-rtti -fno-exceptions],
-    lt_cv_prog_compiler_rtti_exceptions,
-    [-fno-rtti -fno-exceptions], [],
-    [_LT_AC_TAGVAR(lt_prog_compiler_no_builtin_flag, $1)="$_LT_AC_TAGVAR(lt_prog_compiler_no_builtin_flag, $1) -fno-rtti -fno-exceptions"])
-fi
-])# AC_LIBTOOL_PROG_COMPILER_NO_RTTI
-
-
-# AC_LIBTOOL_SYS_GLOBAL_SYMBOL_PIPE
-# ---------------------------------
-AC_DEFUN([AC_LIBTOOL_SYS_GLOBAL_SYMBOL_PIPE],
-[AC_REQUIRE([AC_CANONICAL_HOST])
-AC_REQUIRE([AC_PROG_NM])
-AC_REQUIRE([AC_OBJEXT])
-# Check for command to grab the raw symbol name followed by C symbol from nm.
-AC_MSG_CHECKING([command to parse $NM output from $compiler object])
-AC_CACHE_VAL([lt_cv_sys_global_symbol_pipe],
-[
-# These are sane defaults that work on at least a few old systems.
-# [They come from Ultrix.  What could be older than Ultrix?!! ;)]
-
-# Character class describing NM global symbol codes.
-symcode='[[BCDEGRST]]'
-
-# Regexp to match symbols that can be accessed directly from C.
-sympat='\([[_A-Za-z]][[_A-Za-z0-9]]*\)'
-
-# Transform an extracted symbol line into a proper C declaration
-lt_cv_sys_global_symbol_to_cdecl="sed -n -e 's/^. .* \(.*\)$/extern int \1;/p'"
-
-# Transform an extracted symbol line into symbol name and symbol address
-lt_cv_sys_global_symbol_to_c_name_address="sed -n -e 's/^: \([[^ ]]*\) $/  {\\\"\1\\\", (lt_ptr) 0},/p' -e 's/^$symcode \([[^ ]]*\) \([[^ ]]*\)$/  {\"\2\", (lt_ptr) \&\2},/p'"
-
-# Define system-specific variables.
-case $host_os in
-aix*)
-  symcode='[[BCDT]]'
-  ;;
-cygwin* | mingw* | pw32*)
-  symcode='[[ABCDGISTW]]'
-  ;;
-hpux*) # Its linker distinguishes data from code symbols
-  if test "$host_cpu" = ia64; then
-    symcode='[[ABCDEGRST]]'
-  fi
-  lt_cv_sys_global_symbol_to_cdecl="sed -n -e 's/^T .* \(.*\)$/extern int \1();/p' -e 's/^$symcode* .* \(.*\)$/extern char \1;/p'"
-  lt_cv_sys_global_symbol_to_c_name_address="sed -n -e 's/^: \([[^ ]]*\) $/  {\\\"\1\\\", (lt_ptr) 0},/p' -e 's/^$symcode* \([[^ ]]*\) \([[^ ]]*\)$/  {\"\2\", (lt_ptr) \&\2},/p'"
-  ;;
-linux*)
-  if test "$host_cpu" = ia64; then
-    symcode='[[ABCDGIRSTW]]'
-    lt_cv_sys_global_symbol_to_cdecl="sed -n -e 's/^T .* \(.*\)$/extern int \1();/p' -e 's/^$symcode* .* \(.*\)$/extern char \1;/p'"
-    lt_cv_sys_global_symbol_to_c_name_address="sed -n -e 's/^: \([[^ ]]*\) $/  {\\\"\1\\\", (lt_ptr) 0},/p' -e 's/^$symcode* \([[^ ]]*\) \([[^ ]]*\)$/  {\"\2\", (lt_ptr) \&\2},/p'"
-  fi
-  ;;
-irix* | nonstopux*)
-  symcode='[[BCDEGRST]]'
-  ;;
-osf*)
-  symcode='[[BCDEGQRST]]'
-  ;;
-solaris*)
-  symcode='[[BDRT]]'
-  ;;
-sco3.2v5*)
-  symcode='[[DT]]'
-  ;;
-sysv4.2uw2*)
-  symcode='[[DT]]'
-  ;;
-sysv5* | sco5v6* | unixware* | OpenUNIX*)
-  symcode='[[ABDT]]'
-  ;;
-sysv4)
-  symcode='[[DFNSTU]]'
-  ;;
-esac
-
-# Handle CRLF in mingw tool chain
-opt_cr=
-case $build_os in
-mingw*)
-  opt_cr=`echo 'x\{0,1\}' | tr x '\015'` # option cr in regexp
-  ;;
-esac
-
-# If we're using GNU nm, then use its standard symbol codes.
-case `$NM -V 2>&1` in
-*GNU* | *'with BFD'*)
-  symcode='[[ABCDGIRSTW]]' ;;
-esac
-
-# Try without a prefix undercore, then with it.
-for ac_symprfx in "" "_"; do
-
-  # Transform symcode, sympat, and symprfx into a raw symbol and a C symbol.
-  symxfrm="\\1 $ac_symprfx\\2 \\2"
-
-  # Write the raw and C identifiers.
-  lt_cv_sys_global_symbol_pipe="sed -n -e 's/^.*[[ 	]]\($symcode$symcode*\)[[ 	]][[ 	]]*$ac_symprfx$sympat$opt_cr$/$symxfrm/p'"
-
-  # Check to see that the pipe works correctly.
-  pipe_works=no
-
-  rm -f conftest*
-  cat > conftest.$ac_ext <<EOF
-#ifdef __cplusplus
-extern "C" {
-#endif
-char nm_test_var;
-void nm_test_func(){}
-#ifdef __cplusplus
-}
-#endif
-int main(){nm_test_var='a';nm_test_func();return(0);}
-EOF
-
-  if AC_TRY_EVAL(ac_compile); then
-    # Now try to grab the symbols.
-    nlist=conftest.nm
-    if AC_TRY_EVAL(NM conftest.$ac_objext \| $lt_cv_sys_global_symbol_pipe \> $nlist) && test -s "$nlist"; then
-      # Try sorting and uniquifying the output.
-      if sort "$nlist" | uniq > "$nlist"T; then
-	mv -f "$nlist"T "$nlist"
-      else
-	rm -f "$nlist"T
-      fi
-
-      # Make sure that we snagged all the symbols we need.
-      if grep ' nm_test_var$' "$nlist" >/dev/null; then
-	if grep ' nm_test_func$' "$nlist" >/dev/null; then
-	  cat <<EOF > conftest.$ac_ext
-#ifdef __cplusplus
-extern "C" {
-#endif
-
-EOF
-	  # Now generate the symbol file.
-	  eval "$lt_cv_sys_global_symbol_to_cdecl"' < "$nlist" | grep -v main >> conftest.$ac_ext'
-
-	  cat <<EOF >> conftest.$ac_ext
-#if defined (__STDC__) && __STDC__
-# define lt_ptr_t void *
-#else
-# define lt_ptr_t char *
-# define const
-#endif
-
-/* The mapping between symbol names and symbols. */
-const struct {
-  const char *name;
-  lt_ptr_t address;
-}
-lt_preloaded_symbols[[]] =
-{
-EOF
-	  $SED "s/^$symcode$symcode* \(.*\) \(.*\)$/  {\"\2\", (lt_ptr_t) \&\2},/" < "$nlist" | grep -v main >> conftest.$ac_ext
-	  cat <<\EOF >> conftest.$ac_ext
-  {0, (lt_ptr_t) 0}
-};
-
-#ifdef __cplusplus
-}
-#endif
-EOF
-	  # Now try linking the two files.
-	  mv conftest.$ac_objext conftstm.$ac_objext
-	  lt_save_LIBS="$LIBS"
-	  lt_save_CFLAGS="$CFLAGS"
-	  LIBS="conftstm.$ac_objext"
-	  CFLAGS="$CFLAGS$_LT_AC_TAGVAR(lt_prog_compiler_no_builtin_flag, $1)"
-	  if AC_TRY_EVAL(ac_link) && test -s conftest${ac_exeext}; then
-	    pipe_works=yes
-	  fi
-	  LIBS="$lt_save_LIBS"
-	  CFLAGS="$lt_save_CFLAGS"
-	else
-	  echo "cannot find nm_test_func in $nlist" >&AS_MESSAGE_LOG_FD
-	fi
-      else
-	echo "cannot find nm_test_var in $nlist" >&AS_MESSAGE_LOG_FD
-      fi
-    else
-      echo "cannot run $lt_cv_sys_global_symbol_pipe" >&AS_MESSAGE_LOG_FD
-    fi
-  else
-    echo "$progname: failed program was:" >&AS_MESSAGE_LOG_FD
-    cat conftest.$ac_ext >&5
-  fi
-  rm -f conftest* conftst*
-
-  # Do not use the global_symbol_pipe unless it works.
-  if test "$pipe_works" = yes; then
-    break
-  else
-    lt_cv_sys_global_symbol_pipe=
-  fi
-done
-])
-if test -z "$lt_cv_sys_global_symbol_pipe"; then
-  lt_cv_sys_global_symbol_to_cdecl=
-fi
-if test -z "$lt_cv_sys_global_symbol_pipe$lt_cv_sys_global_symbol_to_cdecl"; then
-  AC_MSG_RESULT(failed)
-else
-  AC_MSG_RESULT(ok)
-fi
-]) # AC_LIBTOOL_SYS_GLOBAL_SYMBOL_PIPE
-
-
-# AC_LIBTOOL_PROG_COMPILER_PIC([TAGNAME])
-# ---------------------------------------
-AC_DEFUN([AC_LIBTOOL_PROG_COMPILER_PIC],
-[_LT_AC_TAGVAR(lt_prog_compiler_wl, $1)=
-_LT_AC_TAGVAR(lt_prog_compiler_pic, $1)=
-_LT_AC_TAGVAR(lt_prog_compiler_static, $1)=
-
-AC_MSG_CHECKING([for $compiler option to produce PIC])
- ifelse([$1],[CXX],[
-  # C++ specific cases for pic, static, wl, etc.
-  if test "$GXX" = yes; then
-    _LT_AC_TAGVAR(lt_prog_compiler_wl, $1)='-Wl,'
-    _LT_AC_TAGVAR(lt_prog_compiler_static, $1)='-static'
-
-    case $host_os in
-    aix*)
-      # All AIX code is PIC.
-      if test "$host_cpu" = ia64; then
-	# AIX 5 now supports IA64 processor
-	_LT_AC_TAGVAR(lt_prog_compiler_static, $1)='-Bstatic'
-      fi
-      ;;
-    amigaos*)
-      # FIXME: we need at least 68020 code to build shared libraries, but
-      # adding the `-m68020' flag to GCC prevents building anything better,
-      # like `-m68040'.
-      _LT_AC_TAGVAR(lt_prog_compiler_pic, $1)='-m68020 -resident32 -malways-restore-a4'
-      ;;
-    beos* | cygwin* | irix5* | irix6* | nonstopux* | osf3* | osf4* | osf5*)
-      # PIC is the default for these OSes.
-      ;;
-    mingw* | os2* | pw32*)
-      # This hack is so that the source file can tell whether it is being
-      # built for inclusion in a dll (and should export symbols for example).
-      _LT_AC_TAGVAR(lt_prog_compiler_pic, $1)='-DDLL_EXPORT'
-      ;;
-    darwin* | rhapsody*)
-      # PIC is the default on this platform
-      # Common symbols not allowed in MH_DYLIB files
-      _LT_AC_TAGVAR(lt_prog_compiler_pic, $1)='-fno-common'
-      ;;
-    *djgpp*)
-      # DJGPP does not support shared libraries at all
-      _LT_AC_TAGVAR(lt_prog_compiler_pic, $1)=
-      ;;
-    interix3*)
-      # Interix 3.x gcc -fpic/-fPIC options generate broken code.
-      # Instead, we relocate shared libraries at runtime.
-      ;;
-    sysv4*MP*)
-      if test -d /usr/nec; then
-	_LT_AC_TAGVAR(lt_prog_compiler_pic, $1)=-Kconform_pic
-      fi
-      ;;
-    hpux*)
-      # PIC is the default for IA64 HP-UX and 64-bit HP-UX, but
-      # not for PA HP-UX.
-      case $host_cpu in
-      hppa*64*|ia64*)
-	;;
-      *)
-	_LT_AC_TAGVAR(lt_prog_compiler_pic, $1)='-fPIC'
-	;;
-      esac
-      ;;
-    *)
-      _LT_AC_TAGVAR(lt_prog_compiler_pic, $1)='-fPIC'
-      ;;
-    esac
-  else
-    case $host_os in
-      aix4* | aix5*)
-	# All AIX code is PIC.
-	if test "$host_cpu" = ia64; then
-	  # AIX 5 now supports IA64 processor
-	  _LT_AC_TAGVAR(lt_prog_compiler_static, $1)='-Bstatic'
-	else
-	  _LT_AC_TAGVAR(lt_prog_compiler_static, $1)='-bnso -bI:/lib/syscalls.exp'
-	fi
-	;;
-      chorus*)
-	case $cc_basename in
-	cxch68*)
-	  # Green Hills C++ Compiler
-	  # _LT_AC_TAGVAR(lt_prog_compiler_static, $1)="--no_auto_instantiation -u __main -u __premain -u _abort -r $COOL_DIR/lib/libOrb.a $MVME_DIR/lib/CC/libC.a $MVME_DIR/lib/classix/libcx.s.a"
-	  ;;
-	esac
-	;;
-       darwin*)
-         # PIC is the default on this platform
-         # Common symbols not allowed in MH_DYLIB files
-         case $cc_basename in
-           xlc*)
-           _LT_AC_TAGVAR(lt_prog_compiler_pic, $1)='-qnocommon'
-           _LT_AC_TAGVAR(lt_prog_compiler_wl, $1)='-Wl,'
-           ;;
-         esac
-       ;;
-      dgux*)
-	case $cc_basename in
-	  ec++*)
-	    _LT_AC_TAGVAR(lt_prog_compiler_pic, $1)='-KPIC'
-	    ;;
-	  ghcx*)
-	    # Green Hills C++ Compiler
-	    _LT_AC_TAGVAR(lt_prog_compiler_pic, $1)='-pic'
-	    ;;
-	  *)
-	    ;;
-	esac
-	;;
-      freebsd* | kfreebsd*-gnu | dragonfly*)
-	# FreeBSD uses GNU C++
-	;;
-      hpux9* | hpux10* | hpux11*)
-	case $cc_basename in
-	  CC*)
-	    _LT_AC_TAGVAR(lt_prog_compiler_wl, $1)='-Wl,'
-	    _LT_AC_TAGVAR(lt_prog_compiler_static, $1)='${wl}-a ${wl}archive'
-	    if test "$host_cpu" != ia64; then
-	      _LT_AC_TAGVAR(lt_prog_compiler_pic, $1)='+Z'
-	    fi
-	    ;;
-	  aCC*)
-	    _LT_AC_TAGVAR(lt_prog_compiler_wl, $1)='-Wl,'
-	    _LT_AC_TAGVAR(lt_prog_compiler_static, $1)='${wl}-a ${wl}archive'
-	    case $host_cpu in
-	    hppa*64*|ia64*)
-	      # +Z the default
-	      ;;
-	    *)
-	      _LT_AC_TAGVAR(lt_prog_compiler_pic, $1)='+Z'
-	      ;;
-	    esac
-	    ;;
-	  *)
-	    ;;
-	esac
-	;;
-      interix*)
-	# This is c89, which is MS Visual C++ (no shared libs)
-	# Anyone wants to do a port?
-	;;
-      irix5* | irix6* | nonstopux*)
-	case $cc_basename in
-	  CC*)
-	    _LT_AC_TAGVAR(lt_prog_compiler_wl, $1)='-Wl,'
-	    _LT_AC_TAGVAR(lt_prog_compiler_static, $1)='-non_shared'
-	    # CC pic flag -KPIC is the default.
-	    ;;
-	  *)
-	    ;;
-	esac
-	;;
-      linux*)
-	case $cc_basename in
-	  KCC*)
-	    # KAI C++ Compiler
-	    _LT_AC_TAGVAR(lt_prog_compiler_wl, $1)='--backend -Wl,'
-	    _LT_AC_TAGVAR(lt_prog_compiler_pic, $1)='-fPIC'
-	    ;;
-	  icpc* | ecpc*)
-	    # Intel C++
-	    _LT_AC_TAGVAR(lt_prog_compiler_wl, $1)='-Wl,'
-	    _LT_AC_TAGVAR(lt_prog_compiler_pic, $1)='-KPIC'
-	    _LT_AC_TAGVAR(lt_prog_compiler_static, $1)='-static'
-	    ;;
-	  pgCC*)
-	    # Portland Group C++ compiler.
-	    _LT_AC_TAGVAR(lt_prog_compiler_wl, $1)='-Wl,'
-	    _LT_AC_TAGVAR(lt_prog_compiler_pic, $1)='-fpic'
-	    _LT_AC_TAGVAR(lt_prog_compiler_static, $1)='-Bstatic'
-	    ;;
-	  cxx*)
-	    # Compaq C++
-	    # Make sure the PIC flag is empty.  It appears that all Alpha
-	    # Linux and Compaq Tru64 Unix objects are PIC.
-	    _LT_AC_TAGVAR(lt_prog_compiler_pic, $1)=
-	    _LT_AC_TAGVAR(lt_prog_compiler_static, $1)='-non_shared'
-	    ;;
-	  *)
-	    ;;
-	esac
-	;;
-      lynxos*)
-	;;
-      m88k*)
-	;;
-      mvs*)
-	case $cc_basename in
-	  cxx*)
-	    _LT_AC_TAGVAR(lt_prog_compiler_pic, $1)='-W c,exportall'
-	    ;;
-	  *)
-	    ;;
-	esac
-	;;
-      netbsd*)
-	;;
-      osf3* | osf4* | osf5*)
-	case $cc_basename in
-	  KCC*)
-	    _LT_AC_TAGVAR(lt_prog_compiler_wl, $1)='--backend -Wl,'
-	    ;;
-	  RCC*)
-	    # Rational C++ 2.4.1
-	    _LT_AC_TAGVAR(lt_prog_compiler_pic, $1)='-pic'
-	    ;;
-	  cxx*)
-	    # Digital/Compaq C++
-	    _LT_AC_TAGVAR(lt_prog_compiler_wl, $1)='-Wl,'
-	    # Make sure the PIC flag is empty.  It appears that all Alpha
-	    # Linux and Compaq Tru64 Unix objects are PIC.
-	    _LT_AC_TAGVAR(lt_prog_compiler_pic, $1)=
-	    _LT_AC_TAGVAR(lt_prog_compiler_static, $1)='-non_shared'
-	    ;;
-	  *)
-	    ;;
-	esac
-	;;
-      psos*)
-	;;
-      solaris*)
-	case $cc_basename in
-	  CC*)
-	    # Sun C++ 4.2, 5.x and Centerline C++
-	    _LT_AC_TAGVAR(lt_prog_compiler_pic, $1)='-KPIC'
-	    _LT_AC_TAGVAR(lt_prog_compiler_static, $1)='-Bstatic'
-	    _LT_AC_TAGVAR(lt_prog_compiler_wl, $1)='-Qoption ld '
-	    ;;
-	  gcx*)
-	    # Green Hills C++ Compiler
-	    _LT_AC_TAGVAR(lt_prog_compiler_pic, $1)='-PIC'
-	    ;;
-	  *)
-	    ;;
-	esac
-	;;
-      sunos4*)
-	case $cc_basename in
-	  CC*)
-	    # Sun C++ 4.x
-	    _LT_AC_TAGVAR(lt_prog_compiler_pic, $1)='-pic'
-	    _LT_AC_TAGVAR(lt_prog_compiler_static, $1)='-Bstatic'
-	    ;;
-	  lcc*)
-	    # Lucid
-	    _LT_AC_TAGVAR(lt_prog_compiler_pic, $1)='-pic'
-	    ;;
-	  *)
-	    ;;
-	esac
-	;;
-      tandem*)
-	case $cc_basename in
-	  NCC*)
-	    # NonStop-UX NCC 3.20
-	    _LT_AC_TAGVAR(lt_prog_compiler_pic, $1)='-KPIC'
-	    ;;
-	  *)
-	    ;;
-	esac
-	;;
-      sysv5* | unixware* | sco3.2v5* | sco5v6* | OpenUNIX*)
-	case $cc_basename in
-	  CC*)
-	    _LT_AC_TAGVAR(lt_prog_compiler_wl, $1)='-Wl,'
-	    _LT_AC_TAGVAR(lt_prog_compiler_pic, $1)='-KPIC'
-	    _LT_AC_TAGVAR(lt_prog_compiler_static, $1)='-Bstatic'
-	    ;;
-	esac
-	;;
-      vxworks*)
-	;;
-      *)
-	_LT_AC_TAGVAR(lt_prog_compiler_can_build_shared, $1)=no
-	;;
-    esac
-  fi
-],
-[
-  if test "$GCC" = yes; then
-    _LT_AC_TAGVAR(lt_prog_compiler_wl, $1)='-Wl,'
-    _LT_AC_TAGVAR(lt_prog_compiler_static, $1)='-static'
-
-    case $host_os in
-      aix*)
-      # All AIX code is PIC.
-      if test "$host_cpu" = ia64; then
-	# AIX 5 now supports IA64 processor
-	_LT_AC_TAGVAR(lt_prog_compiler_static, $1)='-Bstatic'
-      fi
-      ;;
-
-    amigaos*)
-      # FIXME: we need at least 68020 code to build shared libraries, but
-      # adding the `-m68020' flag to GCC prevents building anything better,
-      # like `-m68040'.
-      _LT_AC_TAGVAR(lt_prog_compiler_pic, $1)='-m68020 -resident32 -malways-restore-a4'
-      ;;
-
-    beos* | cygwin* | irix5* | irix6* | nonstopux* | osf3* | osf4* | osf5*)
-      # PIC is the default for these OSes.
-      ;;
-
-    mingw* | pw32* | os2*)
-      # This hack is so that the source file can tell whether it is being
-      # built for inclusion in a dll (and should export symbols for example).
-      _LT_AC_TAGVAR(lt_prog_compiler_pic, $1)='-DDLL_EXPORT'
-      ;;
-
-    darwin* | rhapsody*)
-      # PIC is the default on this platform
-      # Common symbols not allowed in MH_DYLIB files
-      _LT_AC_TAGVAR(lt_prog_compiler_pic, $1)='-fno-common'
-      ;;
-
-    interix3*)
-      # Interix 3.x gcc -fpic/-fPIC options generate broken code.
-      # Instead, we relocate shared libraries at runtime.
-      ;;
-
-    msdosdjgpp*)
-      # Just because we use GCC doesn't mean we suddenly get shared libraries
-      # on systems that don't support them.
-      _LT_AC_TAGVAR(lt_prog_compiler_can_build_shared, $1)=no
-      enable_shared=no
-      ;;
-
-    sysv4*MP*)
-      if test -d /usr/nec; then
-	_LT_AC_TAGVAR(lt_prog_compiler_pic, $1)=-Kconform_pic
-      fi
-      ;;
-
-    hpux*)
-      # PIC is the default for IA64 HP-UX and 64-bit HP-UX, but
-      # not for PA HP-UX.
-      case $host_cpu in
-      hppa*64*|ia64*)
-	# +Z the default
-	;;
-      *)
-	_LT_AC_TAGVAR(lt_prog_compiler_pic, $1)='-fPIC'
-	;;
-      esac
-      ;;
-
-    *)
-      _LT_AC_TAGVAR(lt_prog_compiler_pic, $1)='-fPIC'
-      ;;
-    esac
-  else
-    # PORTME Check for flag to pass linker flags through the system compiler.
-    case $host_os in
-    aix*)
-      _LT_AC_TAGVAR(lt_prog_compiler_wl, $1)='-Wl,'
-      if test "$host_cpu" = ia64; then
-	# AIX 5 now supports IA64 processor
-	_LT_AC_TAGVAR(lt_prog_compiler_static, $1)='-Bstatic'
-      else
-	_LT_AC_TAGVAR(lt_prog_compiler_static, $1)='-bnso -bI:/lib/syscalls.exp'
-      fi
-      ;;
-      darwin*)
-        # PIC is the default on this platform
-        # Common symbols not allowed in MH_DYLIB files
-       case $cc_basename in
-         xlc*)
-         _LT_AC_TAGVAR(lt_prog_compiler_pic, $1)='-qnocommon'
-         _LT_AC_TAGVAR(lt_prog_compiler_wl, $1)='-Wl,'
-         ;;
-       esac
-       ;;
-
-    mingw* | pw32* | os2*)
-      # This hack is so that the source file can tell whether it is being
-      # built for inclusion in a dll (and should export symbols for example).
-      _LT_AC_TAGVAR(lt_prog_compiler_pic, $1)='-DDLL_EXPORT'
-      ;;
-
-    hpux9* | hpux10* | hpux11*)
-      _LT_AC_TAGVAR(lt_prog_compiler_wl, $1)='-Wl,'
-      # PIC is the default for IA64 HP-UX and 64-bit HP-UX, but
-      # not for PA HP-UX.
-      case $host_cpu in
-      hppa*64*|ia64*)
-	# +Z the default
-	;;
-      *)
-	_LT_AC_TAGVAR(lt_prog_compiler_pic, $1)='+Z'
-	;;
-      esac
-      # Is there a better lt_prog_compiler_static that works with the bundled CC?
-      _LT_AC_TAGVAR(lt_prog_compiler_static, $1)='${wl}-a ${wl}archive'
-      ;;
-
-    irix5* | irix6* | nonstopux*)
-      _LT_AC_TAGVAR(lt_prog_compiler_wl, $1)='-Wl,'
-      # PIC (with -KPIC) is the default.
-      _LT_AC_TAGVAR(lt_prog_compiler_static, $1)='-non_shared'
-      ;;
-
-    newsos6)
-      _LT_AC_TAGVAR(lt_prog_compiler_pic, $1)='-KPIC'
-      _LT_AC_TAGVAR(lt_prog_compiler_static, $1)='-Bstatic'
-      ;;
-
-    linux*)
-      case $cc_basename in
-      icc* | ecc*)
-	_LT_AC_TAGVAR(lt_prog_compiler_wl, $1)='-Wl,'
-	_LT_AC_TAGVAR(lt_prog_compiler_pic, $1)='-KPIC'
-	_LT_AC_TAGVAR(lt_prog_compiler_static, $1)='-static'
-        ;;
-      pgcc* | pgf77* | pgf90* | pgf95*)
-        # Portland Group compilers (*not* the Pentium gcc compiler,
-	# which looks to be a dead project)
-	_LT_AC_TAGVAR(lt_prog_compiler_wl, $1)='-Wl,'
-	_LT_AC_TAGVAR(lt_prog_compiler_pic, $1)='-fpic'
-	_LT_AC_TAGVAR(lt_prog_compiler_static, $1)='-Bstatic'
-        ;;
-      ccc*)
-        _LT_AC_TAGVAR(lt_prog_compiler_wl, $1)='-Wl,'
-        # All Alpha code is PIC.
-        _LT_AC_TAGVAR(lt_prog_compiler_static, $1)='-non_shared'
-        ;;
-      esac
-      ;;
-
-    osf3* | osf4* | osf5*)
-      _LT_AC_TAGVAR(lt_prog_compiler_wl, $1)='-Wl,'
-      # All OSF/1 code is PIC.
-      _LT_AC_TAGVAR(lt_prog_compiler_static, $1)='-non_shared'
-      ;;
-
-    solaris*)
-      _LT_AC_TAGVAR(lt_prog_compiler_pic, $1)='-KPIC'
-      _LT_AC_TAGVAR(lt_prog_compiler_static, $1)='-Bstatic'
-      case $cc_basename in
-      f77* | f90* | f95*)
-	_LT_AC_TAGVAR(lt_prog_compiler_wl, $1)='-Qoption ld ';;
-      *)
-	_LT_AC_TAGVAR(lt_prog_compiler_wl, $1)='-Wl,';;
-      esac
-      ;;
-
-    sunos4*)
-      _LT_AC_TAGVAR(lt_prog_compiler_wl, $1)='-Qoption ld '
-      _LT_AC_TAGVAR(lt_prog_compiler_pic, $1)='-PIC'
-      _LT_AC_TAGVAR(lt_prog_compiler_static, $1)='-Bstatic'
-      ;;
-
-    sysv4 | sysv4.2uw2* | sysv4.3*)
-      _LT_AC_TAGVAR(lt_prog_compiler_wl, $1)='-Wl,'
-      _LT_AC_TAGVAR(lt_prog_compiler_pic, $1)='-KPIC'
-      _LT_AC_TAGVAR(lt_prog_compiler_static, $1)='-Bstatic'
-      ;;
-
-    sysv4*MP*)
-      if test -d /usr/nec ;then
-	_LT_AC_TAGVAR(lt_prog_compiler_pic, $1)='-Kconform_pic'
-	_LT_AC_TAGVAR(lt_prog_compiler_static, $1)='-Bstatic'
-      fi
-      ;;
-
-    sysv5* | unixware* | sco3.2v5* | sco5v6* | OpenUNIX*)
-      _LT_AC_TAGVAR(lt_prog_compiler_wl, $1)='-Wl,'
-      _LT_AC_TAGVAR(lt_prog_compiler_pic, $1)='-KPIC'
-      _LT_AC_TAGVAR(lt_prog_compiler_static, $1)='-Bstatic'
-      ;;
-
-    unicos*)
-      _LT_AC_TAGVAR(lt_prog_compiler_wl, $1)='-Wl,'
-      _LT_AC_TAGVAR(lt_prog_compiler_can_build_shared, $1)=no
-      ;;
-
-    uts4*)
-      _LT_AC_TAGVAR(lt_prog_compiler_pic, $1)='-pic'
-      _LT_AC_TAGVAR(lt_prog_compiler_static, $1)='-Bstatic'
-      ;;
-
-    *)
-      _LT_AC_TAGVAR(lt_prog_compiler_can_build_shared, $1)=no
-      ;;
-    esac
-  fi
-])
-AC_MSG_RESULT([$_LT_AC_TAGVAR(lt_prog_compiler_pic, $1)])
-
-#
-# Check to make sure the PIC flag actually works.
-#
-if test -n "$_LT_AC_TAGVAR(lt_prog_compiler_pic, $1)"; then
-  AC_LIBTOOL_COMPILER_OPTION([if $compiler PIC flag $_LT_AC_TAGVAR(lt_prog_compiler_pic, $1) works],
-    _LT_AC_TAGVAR(lt_prog_compiler_pic_works, $1),
-    [$_LT_AC_TAGVAR(lt_prog_compiler_pic, $1)ifelse([$1],[],[ -DPIC],[ifelse([$1],[CXX],[ -DPIC],[])])], [],
-    [case $_LT_AC_TAGVAR(lt_prog_compiler_pic, $1) in
-     "" | " "*) ;;
-     *) _LT_AC_TAGVAR(lt_prog_compiler_pic, $1)=" $_LT_AC_TAGVAR(lt_prog_compiler_pic, $1)" ;;
-     esac],
-    [_LT_AC_TAGVAR(lt_prog_compiler_pic, $1)=
-     _LT_AC_TAGVAR(lt_prog_compiler_can_build_shared, $1)=no])
-fi
-case $host_os in
-  # For platforms which do not support PIC, -DPIC is meaningless:
-  *djgpp*)
-    _LT_AC_TAGVAR(lt_prog_compiler_pic, $1)=
-    ;;
-  *)
-    _LT_AC_TAGVAR(lt_prog_compiler_pic, $1)="$_LT_AC_TAGVAR(lt_prog_compiler_pic, $1)ifelse([$1],[],[ -DPIC],[ifelse([$1],[CXX],[ -DPIC],[])])"
-    ;;
-esac
-
-#
-# Check to make sure the static flag actually works.
-#
-wl=$_LT_AC_TAGVAR(lt_prog_compiler_wl, $1) eval lt_tmp_static_flag=\"$_LT_AC_TAGVAR(lt_prog_compiler_static, $1)\"
-AC_LIBTOOL_LINKER_OPTION([if $compiler static flag $lt_tmp_static_flag works],
-  _LT_AC_TAGVAR(lt_prog_compiler_static_works, $1),
-  $lt_tmp_static_flag,
-  [],
-  [_LT_AC_TAGVAR(lt_prog_compiler_static, $1)=])
-])
-
-
-# AC_LIBTOOL_PROG_LD_SHLIBS([TAGNAME])
-# ------------------------------------
-# See if the linker supports building shared libraries.
-AC_DEFUN([AC_LIBTOOL_PROG_LD_SHLIBS],
-[AC_MSG_CHECKING([whether the $compiler linker ($LD) supports shared libraries])
-ifelse([$1],[CXX],[
-  _LT_AC_TAGVAR(export_symbols_cmds, $1)='$NM $libobjs $convenience | $global_symbol_pipe | $SED '\''s/.* //'\'' | sort | uniq > $export_symbols'
-  case $host_os in
-  aix4* | aix5*)
-    # If we're using GNU nm, then we don't want the "-C" option.
-    # -C means demangle to AIX nm, but means don't demangle with GNU nm
-    if $NM -V 2>&1 | grep 'GNU' > /dev/null; then
-      _LT_AC_TAGVAR(export_symbols_cmds, $1)='$NM -Bpg $libobjs $convenience | awk '\''{ if (((\[$]2 == "T") || (\[$]2 == "D") || (\[$]2 == "B")) && ([substr](\[$]3,1,1) != ".")) { print \[$]3 } }'\'' | sort -u > $export_symbols'
-    else
-      _LT_AC_TAGVAR(export_symbols_cmds, $1)='$NM -BCpg $libobjs $convenience | awk '\''{ if (((\[$]2 == "T") || (\[$]2 == "D") || (\[$]2 == "B")) && ([substr](\[$]3,1,1) != ".")) { print \[$]3 } }'\'' | sort -u > $export_symbols'
-    fi
-    ;;
-  pw32*)
-    _LT_AC_TAGVAR(export_symbols_cmds, $1)="$ltdll_cmds"
-  ;;
-  cygwin* | mingw*)
-    _LT_AC_TAGVAR(export_symbols_cmds, $1)='$NM $libobjs $convenience | $global_symbol_pipe | $SED -e '\''/^[[BCDGRS]] /s/.* \([[^ ]]*\)/\1 DATA/;/^.* __nm__/s/^.* __nm__\([[^ ]]*\) [[^ ]]*/\1 DATA/;/^I /d;/^[[AITW]] /s/.* //'\'' | sort | uniq > $export_symbols'
-  ;;
-  *)
-    _LT_AC_TAGVAR(export_symbols_cmds, $1)='$NM $libobjs $convenience | $global_symbol_pipe | $SED '\''s/.* //'\'' | sort | uniq > $export_symbols'
-  ;;
-  esac
-],[
-  runpath_var=
-  _LT_AC_TAGVAR(allow_undefined_flag, $1)=
-  _LT_AC_TAGVAR(enable_shared_with_static_runtimes, $1)=no
-  _LT_AC_TAGVAR(archive_cmds, $1)=
-  _LT_AC_TAGVAR(archive_expsym_cmds, $1)=
-  _LT_AC_TAGVAR(old_archive_From_new_cmds, $1)=
-  _LT_AC_TAGVAR(old_archive_from_expsyms_cmds, $1)=
-  _LT_AC_TAGVAR(export_dynamic_flag_spec, $1)=
-  _LT_AC_TAGVAR(whole_archive_flag_spec, $1)=
-  _LT_AC_TAGVAR(thread_safe_flag_spec, $1)=
-  _LT_AC_TAGVAR(hardcode_libdir_flag_spec, $1)=
-  _LT_AC_TAGVAR(hardcode_libdir_flag_spec_ld, $1)=
-  _LT_AC_TAGVAR(hardcode_libdir_separator, $1)=
-  _LT_AC_TAGVAR(hardcode_direct, $1)=no
-  _LT_AC_TAGVAR(hardcode_minus_L, $1)=no
-  _LT_AC_TAGVAR(hardcode_shlibpath_var, $1)=unsupported
-  _LT_AC_TAGVAR(link_all_deplibs, $1)=unknown
-  _LT_AC_TAGVAR(hardcode_automatic, $1)=no
-  _LT_AC_TAGVAR(module_cmds, $1)=
-  _LT_AC_TAGVAR(module_expsym_cmds, $1)=
-  _LT_AC_TAGVAR(always_export_symbols, $1)=no
-  _LT_AC_TAGVAR(export_symbols_cmds, $1)='$NM $libobjs $convenience | $global_symbol_pipe | $SED '\''s/.* //'\'' | sort | uniq > $export_symbols'
-  # include_expsyms should be a list of space-separated symbols to be *always*
-  # included in the symbol list
-  _LT_AC_TAGVAR(include_expsyms, $1)=
-  # exclude_expsyms can be an extended regexp of symbols to exclude
-  # it will be wrapped by ` (' and `)$', so one must not match beginning or
-  # end of line.  Example: `a|bc|.*d.*' will exclude the symbols `a' and `bc',
-  # as well as any symbol that contains `d'.
-  _LT_AC_TAGVAR(exclude_expsyms, $1)="_GLOBAL_OFFSET_TABLE_"
-  # Although _GLOBAL_OFFSET_TABLE_ is a valid symbol C name, most a.out
-  # platforms (ab)use it in PIC code, but their linkers get confused if
-  # the symbol is explicitly referenced.  Since portable code cannot
-  # rely on this symbol name, it's probably fine to never include it in
-  # preloaded symbol tables.
-  extract_expsyms_cmds=
-  # Just being paranoid about ensuring that cc_basename is set.
-  _LT_CC_BASENAME([$compiler])
-  case $host_os in
-  cygwin* | mingw* | pw32*)
-    # FIXME: the MSVC++ port hasn't been tested in a loooong time
-    # When not using gcc, we currently assume that we are using
-    # Microsoft Visual C++.
-    if test "$GCC" != yes; then
-      with_gnu_ld=no
-    fi
-    ;;
-  interix*)
-    # we just hope/assume this is gcc and not c89 (= MSVC++)
-    with_gnu_ld=yes
-    ;;
-  openbsd*)
-    with_gnu_ld=no
-    ;;
-  esac
-
-  _LT_AC_TAGVAR(ld_shlibs, $1)=yes
-  if test "$with_gnu_ld" = yes; then
-    # If archive_cmds runs LD, not CC, wlarc should be empty
-    wlarc='${wl}'
-
-    # Set some defaults for GNU ld with shared library support. These
-    # are reset later if shared libraries are not supported. Putting them
-    # here allows them to be overridden if necessary.
-    runpath_var=LD_RUN_PATH
-    _LT_AC_TAGVAR(hardcode_libdir_flag_spec, $1)='${wl}--rpath ${wl}$libdir'
-    _LT_AC_TAGVAR(export_dynamic_flag_spec, $1)='${wl}--export-dynamic'
-    # ancient GNU ld didn't support --whole-archive et. al.
-    if $LD --help 2>&1 | grep 'no-whole-archive' > /dev/null; then
-	_LT_AC_TAGVAR(whole_archive_flag_spec, $1)="$wlarc"'--whole-archive$convenience '"$wlarc"'--no-whole-archive'
-      else
-  	_LT_AC_TAGVAR(whole_archive_flag_spec, $1)=
-    fi
-    supports_anon_versioning=no
-    case `$LD -v 2>/dev/null` in
-      *\ [[01]].* | *\ 2.[[0-9]].* | *\ 2.10.*) ;; # catch versions < 2.11
-      *\ 2.11.93.0.2\ *) supports_anon_versioning=yes ;; # RH7.3 ...
-      *\ 2.11.92.0.12\ *) supports_anon_versioning=yes ;; # Mandrake 8.2 ...
-      *\ 2.11.*) ;; # other 2.11 versions
-      *) supports_anon_versioning=yes ;;
-    esac
-
-    # See if GNU ld supports shared libraries.
-    case $host_os in
-    aix3* | aix4* | aix5*)
-      # On AIX/PPC, the GNU linker is very broken
-      if test "$host_cpu" != ia64; then
-	_LT_AC_TAGVAR(ld_shlibs, $1)=no
-	cat <<EOF 1>&2
-
-*** Warning: the GNU linker, at least up to release 2.9.1, is reported
-*** to be unable to reliably create shared libraries on AIX.
-*** Therefore, libtool is disabling shared libraries support.  If you
-*** really care for shared libraries, you may want to modify your PATH
-*** so that a non-GNU linker is found, and then restart.
-
-EOF
-      fi
-      ;;
-
-    amigaos*)
-      _LT_AC_TAGVAR(archive_cmds, $1)='$rm $output_objdir/a2ixlibrary.data~$echo "#define NAME $libname" > $output_objdir/a2ixlibrary.data~$echo "#define LIBRARY_ID 1" >> $output_objdir/a2ixlibrary.data~$echo "#define VERSION $major" >> $output_objdir/a2ixlibrary.data~$echo "#define REVISION $revision" >> $output_objdir/a2ixlibrary.data~$AR $AR_FLAGS $lib $libobjs~$RANLIB $lib~(cd $output_objdir && a2ixlibrary -32)'
-      _LT_AC_TAGVAR(hardcode_libdir_flag_spec, $1)='-L$libdir'
-      _LT_AC_TAGVAR(hardcode_minus_L, $1)=yes
-
-      # Samuel A. Falvo II <kc5tja@dolphin.openprojects.net> reports
-      # that the semantics of dynamic libraries on AmigaOS, at least up
-      # to version 4, is to share data among multiple programs linked
-      # with the same dynamic library.  Since this doesn't match the
-      # behavior of shared libraries on other platforms, we can't use
-      # them.
-      _LT_AC_TAGVAR(ld_shlibs, $1)=no
-      ;;
-
-    beos*)
-      if $LD --help 2>&1 | grep ': supported targets:.* elf' > /dev/null; then
-	_LT_AC_TAGVAR(allow_undefined_flag, $1)=unsupported
-	# Joseph Beckenbach <jrb3@best.com> says some releases of gcc
-	# support --undefined.  This deserves some investigation.  FIXME
-	_LT_AC_TAGVAR(archive_cmds, $1)='$CC -nostart $libobjs $deplibs $compiler_flags ${wl}-soname $wl$soname -o $lib'
-      else
-	_LT_AC_TAGVAR(ld_shlibs, $1)=no
-      fi
-      ;;
-
-    cygwin* | mingw* | pw32*)
-      # _LT_AC_TAGVAR(hardcode_libdir_flag_spec, $1) is actually meaningless,
-      # as there is no search path for DLLs.
-      _LT_AC_TAGVAR(hardcode_libdir_flag_spec, $1)='-L$libdir'
-      _LT_AC_TAGVAR(allow_undefined_flag, $1)=unsupported
-      _LT_AC_TAGVAR(always_export_symbols, $1)=no
-      _LT_AC_TAGVAR(enable_shared_with_static_runtimes, $1)=yes
-      _LT_AC_TAGVAR(export_symbols_cmds, $1)='$NM $libobjs $convenience | $global_symbol_pipe | $SED -e '\''/^[[BCDGRS]] /s/.* \([[^ ]]*\)/\1 DATA/'\'' | $SED -e '\''/^[[AITW]] /s/.* //'\'' | sort | uniq > $export_symbols'
-
-      if $LD --help 2>&1 | grep 'auto-import' > /dev/null; then
-        _LT_AC_TAGVAR(archive_cmds, $1)='$CC -shared $libobjs $deplibs $compiler_flags -o $output_objdir/$soname ${wl}--enable-auto-image-base -Xlinker --out-implib -Xlinker $lib'
-	# If the export-symbols file already is a .def file (1st line
-	# is EXPORTS), use it as is; otherwise, prepend...
-	_LT_AC_TAGVAR(archive_expsym_cmds, $1)='if test "x`$SED 1q $export_symbols`" = xEXPORTS; then
-	  cp $export_symbols $output_objdir/$soname.def;
-	else
-	  echo EXPORTS > $output_objdir/$soname.def;
-	  cat $export_symbols >> $output_objdir/$soname.def;
-	fi~
-	$CC -shared $output_objdir/$soname.def $libobjs $deplibs $compiler_flags -o $output_objdir/$soname ${wl}--enable-auto-image-base -Xlinker --out-implib -Xlinker $lib'
-      else
-	_LT_AC_TAGVAR(ld_shlibs, $1)=no
-      fi
-      ;;
-
-    interix3*)
-      _LT_AC_TAGVAR(hardcode_direct, $1)=no
-      _LT_AC_TAGVAR(hardcode_shlibpath_var, $1)=no
-      _LT_AC_TAGVAR(hardcode_libdir_flag_spec, $1)='${wl}-rpath,$libdir'
-      _LT_AC_TAGVAR(export_dynamic_flag_spec, $1)='${wl}-E'
-      # Hack: On Interix 3.x, we cannot compile PIC because of a broken gcc.
-      # Instead, shared libraries are loaded at an image base (0x10000000 by
-      # default) and relocated if they conflict, which is a slow very memory
-      # consuming and fragmenting process.  To avoid this, we pick a random,
-      # 256 KiB-aligned image base between 0x50000000 and 0x6FFC0000 at link
-      # time.  Moving up from 0x10000000 also allows more sbrk(2) space.
-      _LT_AC_TAGVAR(archive_cmds, $1)='$CC -shared $pic_flag $libobjs $deplibs $compiler_flags ${wl}-h,$soname ${wl}--image-base,`expr ${RANDOM-$$} % 4096 / 2 \* 262144 + 1342177280` -o $lib'
-      _LT_AC_TAGVAR(archive_expsym_cmds, $1)='sed "s,^,_," $export_symbols >$output_objdir/$soname.expsym~$CC -shared $pic_flag $libobjs $deplibs $compiler_flags ${wl}-h,$soname ${wl}--retain-symbols-file,$output_objdir/$soname.expsym ${wl}--image-base,`expr ${RANDOM-$$} % 4096 / 2 \* 262144 + 1342177280` -o $lib'
-      ;;
-
-    linux*)
-      if $LD --help 2>&1 | grep ': supported targets:.* elf' > /dev/null; then
-	tmp_addflag=
-	case $cc_basename,$host_cpu in
-	pgcc*)				# Portland Group C compiler
-	  _LT_AC_TAGVAR(whole_archive_flag_spec, $1)='${wl}--whole-archive`for conv in $convenience\"\"; do test  -n \"$conv\" && new_convenience=\"$new_convenience,$conv\"; done; $echo \"$new_convenience\"` ${wl}--no-whole-archive'
-	  tmp_addflag=' $pic_flag'
-	  ;;
-	pgf77* | pgf90* | pgf95*)	# Portland Group f77 and f90 compilers
-	  _LT_AC_TAGVAR(whole_archive_flag_spec, $1)='${wl}--whole-archive`for conv in $convenience\"\"; do test  -n \"$conv\" && new_convenience=\"$new_convenience,$conv\"; done; $echo \"$new_convenience\"` ${wl}--no-whole-archive'
-	  tmp_addflag=' $pic_flag -Mnomain' ;;
-	ecc*,ia64* | icc*,ia64*)		# Intel C compiler on ia64
-	  tmp_addflag=' -i_dynamic' ;;
-	efc*,ia64* | ifort*,ia64*)	# Intel Fortran compiler on ia64
-	  tmp_addflag=' -i_dynamic -nofor_main' ;;
-	ifc* | ifort*)			# Intel Fortran compiler
-	  tmp_addflag=' -nofor_main' ;;
-	esac
-	_LT_AC_TAGVAR(archive_cmds, $1)='$CC -shared'"$tmp_addflag"' $libobjs $deplibs $compiler_flags ${wl}-soname $wl$soname -o $lib'
-
-	if test $supports_anon_versioning = yes; then
-	  _LT_AC_TAGVAR(archive_expsym_cmds, $1)='$echo "{ global:" > $output_objdir/$libname.ver~
-  cat $export_symbols | sed -e "s/\(.*\)/\1;/" >> $output_objdir/$libname.ver~
-  $echo "local: *; };" >> $output_objdir/$libname.ver~
-	  $CC -shared'"$tmp_addflag"' $libobjs $deplibs $compiler_flags ${wl}-soname $wl$soname ${wl}-version-script ${wl}$output_objdir/$libname.ver -o $lib'
-	fi
-      else
-	_LT_AC_TAGVAR(ld_shlibs, $1)=no
-      fi
-      ;;
-
-    netbsd*)
-      if echo __ELF__ | $CC -E - | grep __ELF__ >/dev/null; then
-	_LT_AC_TAGVAR(archive_cmds, $1)='$LD -Bshareable $libobjs $deplibs $linker_flags -o $lib'
-	wlarc=
-      else
-	_LT_AC_TAGVAR(archive_cmds, $1)='$CC -shared $libobjs $deplibs $compiler_flags ${wl}-soname $wl$soname -o $lib'
-	_LT_AC_TAGVAR(archive_expsym_cmds, $1)='$CC -shared $libobjs $deplibs $compiler_flags ${wl}-soname $wl$soname ${wl}-retain-symbols-file $wl$export_symbols -o $lib'
-      fi
-      ;;
-
-    solaris*)
-      if $LD -v 2>&1 | grep 'BFD 2\.8' > /dev/null; then
-	_LT_AC_TAGVAR(ld_shlibs, $1)=no
-	cat <<EOF 1>&2
-
-*** Warning: The releases 2.8.* of the GNU linker cannot reliably
-*** create shared libraries on Solaris systems.  Therefore, libtool
-*** is disabling shared libraries support.  We urge you to upgrade GNU
-*** binutils to release 2.9.1 or newer.  Another option is to modify
-*** your PATH or compiler configuration so that the native linker is
-*** used, and then restart.
-
-EOF
-      elif $LD --help 2>&1 | grep ': supported targets:.* elf' > /dev/null; then
-	_LT_AC_TAGVAR(archive_cmds, $1)='$CC -shared $libobjs $deplibs $compiler_flags ${wl}-soname $wl$soname -o $lib'
-	_LT_AC_TAGVAR(archive_expsym_cmds, $1)='$CC -shared $libobjs $deplibs $compiler_flags ${wl}-soname $wl$soname ${wl}-retain-symbols-file $wl$export_symbols -o $lib'
-      else
-	_LT_AC_TAGVAR(ld_shlibs, $1)=no
-      fi
-      ;;
-
-    sysv5* | sco3.2v5* | sco5v6* | unixware* | OpenUNIX*)
-      case `$LD -v 2>&1` in
-        *\ [[01]].* | *\ 2.[[0-9]].* | *\ 2.1[[0-5]].*) 
-	_LT_AC_TAGVAR(ld_shlibs, $1)=no
-	cat <<_LT_EOF 1>&2
-
-*** Warning: Releases of the GNU linker prior to 2.16.91.0.3 can not
-*** reliably create shared libraries on SCO systems.  Therefore, libtool
-*** is disabling shared libraries support.  We urge you to upgrade GNU
-*** binutils to release 2.16.91.0.3 or newer.  Another option is to modify
-*** your PATH or compiler configuration so that the native linker is
-*** used, and then restart.
-
-_LT_EOF
-	;;
-	*)
-	  if $LD --help 2>&1 | grep ': supported targets:.* elf' > /dev/null; then
-	    _LT_AC_TAGVAR(hardcode_libdir_flag_spec, $1)='`test -z "$SCOABSPATH" && echo ${wl}-rpath,$libdir`'
-	    _LT_AC_TAGVAR(archive_cmds, $1)='$CC -shared $libobjs $deplibs $compiler_flags ${wl}-soname,\${SCOABSPATH:+${install_libdir}/}$soname -o $lib'
-	    _LT_AC_TAGVAR(archive_expsym_cmds, $1)='$CC -shared $libobjs $deplibs $compiler_flags ${wl}-soname,\${SCOABSPATH:+${install_libdir}/}$soname,-retain-symbols-file,$export_symbols -o $lib'
-	  else
-	    _LT_AC_TAGVAR(ld_shlibs, $1)=no
-	  fi
-	;;
-      esac
-      ;;
-
-    sunos4*)
-      _LT_AC_TAGVAR(archive_cmds, $1)='$LD -assert pure-text -Bshareable -o $lib $libobjs $deplibs $linker_flags'
-      wlarc=
-      _LT_AC_TAGVAR(hardcode_direct, $1)=yes
-      _LT_AC_TAGVAR(hardcode_shlibpath_var, $1)=no
-      ;;
-
-    *)
-      if $LD --help 2>&1 | grep ': supported targets:.* elf' > /dev/null; then
-	_LT_AC_TAGVAR(archive_cmds, $1)='$CC -shared $libobjs $deplibs $compiler_flags ${wl}-soname $wl$soname -o $lib'
-	_LT_AC_TAGVAR(archive_expsym_cmds, $1)='$CC -shared $libobjs $deplibs $compiler_flags ${wl}-soname $wl$soname ${wl}-retain-symbols-file $wl$export_symbols -o $lib'
-      else
-	_LT_AC_TAGVAR(ld_shlibs, $1)=no
-      fi
-      ;;
-    esac
-
-    if test "$_LT_AC_TAGVAR(ld_shlibs, $1)" = no; then
-      runpath_var=
-      _LT_AC_TAGVAR(hardcode_libdir_flag_spec, $1)=
-      _LT_AC_TAGVAR(export_dynamic_flag_spec, $1)=
-      _LT_AC_TAGVAR(whole_archive_flag_spec, $1)=
-    fi
-  else
-    # PORTME fill in a description of your system's linker (not GNU ld)
-    case $host_os in
-    aix3*)
-      _LT_AC_TAGVAR(allow_undefined_flag, $1)=unsupported
-      _LT_AC_TAGVAR(always_export_symbols, $1)=yes
-      _LT_AC_TAGVAR(archive_expsym_cmds, $1)='$LD -o $output_objdir/$soname $libobjs $deplibs $linker_flags -bE:$export_symbols -T512 -H512 -bM:SRE~$AR $AR_FLAGS $lib $output_objdir/$soname'
-      # Note: this linker hardcodes the directories in LIBPATH if there
-      # are no directories specified by -L.
-      _LT_AC_TAGVAR(hardcode_minus_L, $1)=yes
-      if test "$GCC" = yes && test -z "$lt_prog_compiler_static"; then
-	# Neither direct hardcoding nor static linking is supported with a
-	# broken collect2.
-	_LT_AC_TAGVAR(hardcode_direct, $1)=unsupported
-      fi
-      ;;
-
-    aix4* | aix5*)
-      if test "$host_cpu" = ia64; then
-	# On IA64, the linker does run time linking by default, so we don't
-	# have to do anything special.
-	aix_use_runtimelinking=no
-	exp_sym_flag='-Bexport'
-	no_entry_flag=""
-      else
-	# If we're using GNU nm, then we don't want the "-C" option.
-	# -C means demangle to AIX nm, but means don't demangle with GNU nm
-	if $NM -V 2>&1 | grep 'GNU' > /dev/null; then
-	  _LT_AC_TAGVAR(export_symbols_cmds, $1)='$NM -Bpg $libobjs $convenience | awk '\''{ if (((\[$]2 == "T") || (\[$]2 == "D") || (\[$]2 == "B")) && ([substr](\[$]3,1,1) != ".")) { print \[$]3 } }'\'' | sort -u > $export_symbols'
-	else
-	  _LT_AC_TAGVAR(export_symbols_cmds, $1)='$NM -BCpg $libobjs $convenience | awk '\''{ if (((\[$]2 == "T") || (\[$]2 == "D") || (\[$]2 == "B")) && ([substr](\[$]3,1,1) != ".")) { print \[$]3 } }'\'' | sort -u > $export_symbols'
-	fi
-	aix_use_runtimelinking=no
-
-	# Test if we are trying to use run time linking or normal
-	# AIX style linking. If -brtl is somewhere in LDFLAGS, we
-	# need to do runtime linking.
-	case $host_os in aix4.[[23]]|aix4.[[23]].*|aix5*)
-	  for ld_flag in $LDFLAGS; do
-  	  if (test $ld_flag = "-brtl" || test $ld_flag = "-Wl,-brtl"); then
-  	    aix_use_runtimelinking=yes
-  	    break
-  	  fi
-	  done
-	  ;;
-	esac
-
-	exp_sym_flag='-bexport'
-	no_entry_flag='-bnoentry'
-      fi
-
-      # When large executables or shared objects are built, AIX ld can
-      # have problems creating the table of contents.  If linking a library
-      # or program results in "error TOC overflow" add -mminimal-toc to
-      # CXXFLAGS/CFLAGS for g++/gcc.  In the cases where that is not
-      # enough to fix the problem, add -Wl,-bbigtoc to LDFLAGS.
-
-      _LT_AC_TAGVAR(archive_cmds, $1)=''
-      _LT_AC_TAGVAR(hardcode_direct, $1)=yes
-      _LT_AC_TAGVAR(hardcode_libdir_separator, $1)=':'
-      _LT_AC_TAGVAR(link_all_deplibs, $1)=yes
-
-      if test "$GCC" = yes; then
-	case $host_os in aix4.[[012]]|aix4.[[012]].*)
-	# We only want to do this on AIX 4.2 and lower, the check
-	# below for broken collect2 doesn't work under 4.3+
-	  collect2name=`${CC} -print-prog-name=collect2`
-	  if test -f "$collect2name" && \
-  	   strings "$collect2name" | grep resolve_lib_name >/dev/null
-	  then
-  	  # We have reworked collect2
-  	  _LT_AC_TAGVAR(hardcode_direct, $1)=yes
-	  else
-  	  # We have old collect2
-  	  _LT_AC_TAGVAR(hardcode_direct, $1)=unsupported
-  	  # It fails to find uninstalled libraries when the uninstalled
-  	  # path is not listed in the libpath.  Setting hardcode_minus_L
-  	  # to unsupported forces relinking
-  	  _LT_AC_TAGVAR(hardcode_minus_L, $1)=yes
-  	  _LT_AC_TAGVAR(hardcode_libdir_flag_spec, $1)='-L$libdir'
-  	  _LT_AC_TAGVAR(hardcode_libdir_separator, $1)=
-	  fi
-	  ;;
-	esac
-	shared_flag='-shared'
-	if test "$aix_use_runtimelinking" = yes; then
-	  shared_flag="$shared_flag "'${wl}-G'
-	fi
-      else
-	# not using gcc
-	if test "$host_cpu" = ia64; then
-  	# VisualAge C++, Version 5.5 for AIX 5L for IA-64, Beta 3 Release
-  	# chokes on -Wl,-G. The following line is correct:
-	  shared_flag='-G'
-	else
-	  if test "$aix_use_runtimelinking" = yes; then
-	    shared_flag='${wl}-G'
-	  else
-	    shared_flag='${wl}-bM:SRE'
-	  fi
-	fi
-      fi
-
-      # It seems that -bexpall does not export symbols beginning with
-      # underscore (_), so it is better to generate a list of symbols to export.
-      _LT_AC_TAGVAR(always_export_symbols, $1)=yes
-      if test "$aix_use_runtimelinking" = yes; then
-	# Warning - without using the other runtime loading flags (-brtl),
-	# -berok will link without error, but may produce a broken library.
-	_LT_AC_TAGVAR(allow_undefined_flag, $1)='-berok'
-       # Determine the default libpath from the value encoded in an empty executable.
-       _LT_AC_SYS_LIBPATH_AIX
-       _LT_AC_TAGVAR(hardcode_libdir_flag_spec, $1)='${wl}-blibpath:$libdir:'"$aix_libpath"
-	_LT_AC_TAGVAR(archive_expsym_cmds, $1)="\$CC"' -o $output_objdir/$soname $libobjs $deplibs '"\${wl}$no_entry_flag"' $compiler_flags `if test "x${allow_undefined_flag}" != "x"; then echo "${wl}${allow_undefined_flag}"; else :; fi` '"\${wl}$exp_sym_flag:\$export_symbols $shared_flag"
-       else
-	if test "$host_cpu" = ia64; then
-	  _LT_AC_TAGVAR(hardcode_libdir_flag_spec, $1)='${wl}-R $libdir:/usr/lib:/lib'
-	  _LT_AC_TAGVAR(allow_undefined_flag, $1)="-z nodefs"
-	  _LT_AC_TAGVAR(archive_expsym_cmds, $1)="\$CC $shared_flag"' -o $output_objdir/$soname $libobjs $deplibs '"\${wl}$no_entry_flag"' $compiler_flags ${wl}${allow_undefined_flag} '"\${wl}$exp_sym_flag:\$export_symbols"
-	else
-	 # Determine the default libpath from the value encoded in an empty executable.
-	 _LT_AC_SYS_LIBPATH_AIX
-	 _LT_AC_TAGVAR(hardcode_libdir_flag_spec, $1)='${wl}-blibpath:$libdir:'"$aix_libpath"
-	  # Warning - without using the other run time loading flags,
-	  # -berok will link without error, but may produce a broken library.
-	  _LT_AC_TAGVAR(no_undefined_flag, $1)=' ${wl}-bernotok'
-	  _LT_AC_TAGVAR(allow_undefined_flag, $1)=' ${wl}-berok'
-	  # Exported symbols can be pulled into shared objects from archives
-	  _LT_AC_TAGVAR(whole_archive_flag_spec, $1)='$convenience'
-	  _LT_AC_TAGVAR(archive_cmds_need_lc, $1)=yes
-	  # This is similar to how AIX traditionally builds its shared libraries.
-	  _LT_AC_TAGVAR(archive_expsym_cmds, $1)="\$CC $shared_flag"' -o $output_objdir/$soname $libobjs $deplibs ${wl}-bnoentry $compiler_flags ${wl}-bE:$export_symbols${allow_undefined_flag}~$AR $AR_FLAGS $output_objdir/$libname$release.a $output_objdir/$soname'
-	fi
-      fi
-      ;;
-
-    amigaos*)
-      _LT_AC_TAGVAR(archive_cmds, $1)='$rm $output_objdir/a2ixlibrary.data~$echo "#define NAME $libname" > $output_objdir/a2ixlibrary.data~$echo "#define LIBRARY_ID 1" >> $output_objdir/a2ixlibrary.data~$echo "#define VERSION $major" >> $output_objdir/a2ixlibrary.data~$echo "#define REVISION $revision" >> $output_objdir/a2ixlibrary.data~$AR $AR_FLAGS $lib $libobjs~$RANLIB $lib~(cd $output_objdir && a2ixlibrary -32)'
-      _LT_AC_TAGVAR(hardcode_libdir_flag_spec, $1)='-L$libdir'
-      _LT_AC_TAGVAR(hardcode_minus_L, $1)=yes
-      # see comment about different semantics on the GNU ld section
-      _LT_AC_TAGVAR(ld_shlibs, $1)=no
-      ;;
-
-    bsdi[[45]]*)
-      _LT_AC_TAGVAR(export_dynamic_flag_spec, $1)=-rdynamic
-      ;;
-
-    cygwin* | mingw* | pw32*)
-      # When not using gcc, we currently assume that we are using
-      # Microsoft Visual C++.
-      # hardcode_libdir_flag_spec is actually meaningless, as there is
-      # no search path for DLLs.
-      _LT_AC_TAGVAR(hardcode_libdir_flag_spec, $1)=' '
-      _LT_AC_TAGVAR(allow_undefined_flag, $1)=unsupported
-      # Tell ltmain to make .lib files, not .a files.
-      libext=lib
-      # Tell ltmain to make .dll files, not .so files.
-      shrext_cmds=".dll"
-      # FIXME: Setting linknames here is a bad hack.
-      _LT_AC_TAGVAR(archive_cmds, $1)='$CC -o $lib $libobjs $compiler_flags `echo "$deplibs" | $SED -e '\''s/ -lc$//'\''` -link -dll~linknames='
-      # The linker will automatically build a .lib file if we build a DLL.
-      _LT_AC_TAGVAR(old_archive_From_new_cmds, $1)='true'
-      # FIXME: Should let the user specify the lib program.
-      _LT_AC_TAGVAR(old_archive_cmds, $1)='lib /OUT:$oldlib$oldobjs$old_deplibs'
-      _LT_AC_TAGVAR(fix_srcfile_path, $1)='`cygpath -w "$srcfile"`'
-      _LT_AC_TAGVAR(enable_shared_with_static_runtimes, $1)=yes
-      ;;
-
-    darwin* | rhapsody*)
-      case $host_os in
-        rhapsody* | darwin1.[[012]])
-         _LT_AC_TAGVAR(allow_undefined_flag, $1)='${wl}-undefined ${wl}suppress'
-         ;;
-       *) # Darwin 1.3 on
-         if test -z ${MACOSX_DEPLOYMENT_TARGET} ; then
-           _LT_AC_TAGVAR(allow_undefined_flag, $1)='${wl}-flat_namespace ${wl}-undefined ${wl}suppress'
-         else
-           case ${MACOSX_DEPLOYMENT_TARGET} in
-             10.[[012]])
-               _LT_AC_TAGVAR(allow_undefined_flag, $1)='${wl}-flat_namespace ${wl}-undefined ${wl}suppress'
-               ;;
-             10.*)
-               _LT_AC_TAGVAR(allow_undefined_flag, $1)='${wl}-undefined ${wl}dynamic_lookup'
-               ;;
-           esac
-         fi
-         ;;
-      esac
-      _LT_AC_TAGVAR(archive_cmds_need_lc, $1)=no
-      _LT_AC_TAGVAR(hardcode_direct, $1)=no
-      _LT_AC_TAGVAR(hardcode_automatic, $1)=yes
-      _LT_AC_TAGVAR(hardcode_shlibpath_var, $1)=unsupported
-      _LT_AC_TAGVAR(whole_archive_flag_spec, $1)=''
-      _LT_AC_TAGVAR(link_all_deplibs, $1)=yes
-    if test "$GCC" = yes ; then
-    	output_verbose_link_cmd='echo'
-        _LT_AC_TAGVAR(archive_cmds, $1)='$CC -dynamiclib $allow_undefined_flag -o $lib $libobjs $deplibs $compiler_flags -install_name $rpath/$soname $verstring'
-      _LT_AC_TAGVAR(module_cmds, $1)='$CC $allow_undefined_flag -o $lib -bundle $libobjs $deplibs$compiler_flags'
-      # Don't fix this by using the ld -exported_symbols_list flag, it doesn't exist in older darwin lds
-      _LT_AC_TAGVAR(archive_expsym_cmds, $1)='sed -e "s,#.*,," -e "s,^[    ]*,," -e "s,^\(..*\),_&," < $export_symbols > $output_objdir/${libname}-symbols.expsym~$CC -dynamiclib $allow_undefined_flag -o $lib $libobjs $deplibs $compiler_flags -install_name $rpath/$soname $verstring~nmedit -s $output_objdir/${libname}-symbols.expsym ${lib}'
-      _LT_AC_TAGVAR(module_expsym_cmds, $1)='sed -e "s,#.*,," -e "s,^[    ]*,," -e "s,^\(..*\),_&," < $export_symbols > $output_objdir/${libname}-symbols.expsym~$CC $allow_undefined_flag  -o $lib -bundle $libobjs $deplibs$compiler_flags~nmedit -s $output_objdir/${libname}-symbols.expsym ${lib}'
-    else
-      case $cc_basename in
-        xlc*)
-         output_verbose_link_cmd='echo'
-         _LT_AC_TAGVAR(archive_cmds, $1)='$CC -qmkshrobj $allow_undefined_flag -o $lib $libobjs $deplibs $compiler_flags ${wl}-install_name ${wl}`echo $rpath/$soname` $verstring'
-         _LT_AC_TAGVAR(module_cmds, $1)='$CC $allow_undefined_flag -o $lib -bundle $libobjs $deplibs$compiler_flags'
-          # Don't fix this by using the ld -exported_symbols_list flag, it doesn't exist in older darwin lds
-         _LT_AC_TAGVAR(archive_expsym_cmds, $1)='sed -e "s,#.*,," -e "s,^[    ]*,," -e "s,^\(..*\),_&," < $export_symbols > $output_objdir/${libname}-symbols.expsym~$CC -qmkshrobj $allow_undefined_flag -o $lib $libobjs $deplibs $compiler_flags ${wl}-install_name ${wl}$rpath/$soname $verstring~nmedit -s $output_objdir/${libname}-symbols.expsym ${lib}'
-          _LT_AC_TAGVAR(module_expsym_cmds, $1)='sed -e "s,#.*,," -e "s,^[    ]*,," -e "s,^\(..*\),_&," < $export_symbols > $output_objdir/${libname}-symbols.expsym~$CC $allow_undefined_flag  -o $lib -bundle $libobjs $deplibs$compiler_flags~nmedit -s $output_objdir/${libname}-symbols.expsym ${lib}'
-          ;;
-       *)
-         _LT_AC_TAGVAR(ld_shlibs, $1)=no
-          ;;
-      esac
-    fi
-      ;;
-
-    dgux*)
-      _LT_AC_TAGVAR(archive_cmds, $1)='$LD -G -h $soname -o $lib $libobjs $deplibs $linker_flags'
-      _LT_AC_TAGVAR(hardcode_libdir_flag_spec, $1)='-L$libdir'
-      _LT_AC_TAGVAR(hardcode_shlibpath_var, $1)=no
-      ;;
-
-    freebsd1*)
-      _LT_AC_TAGVAR(ld_shlibs, $1)=no
-      ;;
-
-    # FreeBSD 2.2.[012] allows us to include c++rt0.o to get C++ constructor
-    # support.  Future versions do this automatically, but an explicit c++rt0.o
-    # does not break anything, and helps significantly (at the cost of a little
-    # extra space).
-    freebsd2.2*)
-      _LT_AC_TAGVAR(archive_cmds, $1)='$LD -Bshareable -o $lib $libobjs $deplibs $linker_flags /usr/lib/c++rt0.o'
-      _LT_AC_TAGVAR(hardcode_libdir_flag_spec, $1)='-R$libdir'
-      _LT_AC_TAGVAR(hardcode_direct, $1)=yes
-      _LT_AC_TAGVAR(hardcode_shlibpath_var, $1)=no
-      ;;
-
-    # Unfortunately, older versions of FreeBSD 2 do not have this feature.
-    freebsd2*)
-      _LT_AC_TAGVAR(archive_cmds, $1)='$LD -Bshareable -o $lib $libobjs $deplibs $linker_flags'
-      _LT_AC_TAGVAR(hardcode_direct, $1)=yes
-      _LT_AC_TAGVAR(hardcode_minus_L, $1)=yes
-      _LT_AC_TAGVAR(hardcode_shlibpath_var, $1)=no
-      ;;
-
-    # FreeBSD 3 and greater uses gcc -shared to do shared libraries.
-    freebsd* | kfreebsd*-gnu | dragonfly*)
-      _LT_AC_TAGVAR(archive_cmds, $1)='$CC -shared -o $lib $libobjs $deplibs $compiler_flags'
-      _LT_AC_TAGVAR(hardcode_libdir_flag_spec, $1)='-R$libdir'
-      _LT_AC_TAGVAR(hardcode_direct, $1)=yes
-      _LT_AC_TAGVAR(hardcode_shlibpath_var, $1)=no
-      ;;
-
-    hpux9*)
-      if test "$GCC" = yes; then
-	_LT_AC_TAGVAR(archive_cmds, $1)='$rm $output_objdir/$soname~$CC -shared -fPIC ${wl}+b ${wl}$install_libdir -o $output_objdir/$soname $libobjs $deplibs $compiler_flags~test $output_objdir/$soname = $lib || mv $output_objdir/$soname $lib'
-      else
-	_LT_AC_TAGVAR(archive_cmds, $1)='$rm $output_objdir/$soname~$LD -b +b $install_libdir -o $output_objdir/$soname $libobjs $deplibs $linker_flags~test $output_objdir/$soname = $lib || mv $output_objdir/$soname $lib'
-      fi
-      _LT_AC_TAGVAR(hardcode_libdir_flag_spec, $1)='${wl}+b ${wl}$libdir'
-      _LT_AC_TAGVAR(hardcode_libdir_separator, $1)=:
-      _LT_AC_TAGVAR(hardcode_direct, $1)=yes
-
-      # hardcode_minus_L: Not really in the search PATH,
-      # but as the default location of the library.
-      _LT_AC_TAGVAR(hardcode_minus_L, $1)=yes
-      _LT_AC_TAGVAR(export_dynamic_flag_spec, $1)='${wl}-E'
-      ;;
-
-    hpux10*)
-      if test "$GCC" = yes -a "$with_gnu_ld" = no; then
-	_LT_AC_TAGVAR(archive_cmds, $1)='$CC -shared -fPIC ${wl}+h ${wl}$soname ${wl}+b ${wl}$install_libdir -o $lib $libobjs $deplibs $compiler_flags'
-      else
-	_LT_AC_TAGVAR(archive_cmds, $1)='$LD -b +h $soname +b $install_libdir -o $lib $libobjs $deplibs $linker_flags'
-      fi
-      if test "$with_gnu_ld" = no; then
-	_LT_AC_TAGVAR(hardcode_libdir_flag_spec, $1)='${wl}+b ${wl}$libdir'
-	_LT_AC_TAGVAR(hardcode_libdir_separator, $1)=:
-
-	_LT_AC_TAGVAR(hardcode_direct, $1)=yes
-	_LT_AC_TAGVAR(export_dynamic_flag_spec, $1)='${wl}-E'
-
-	# hardcode_minus_L: Not really in the search PATH,
-	# but as the default location of the library.
-	_LT_AC_TAGVAR(hardcode_minus_L, $1)=yes
-      fi
-      ;;
-
-    hpux11*)
-      if test "$GCC" = yes -a "$with_gnu_ld" = no; then
-	case $host_cpu in
-	hppa*64*)
-	  _LT_AC_TAGVAR(archive_cmds, $1)='$CC -shared ${wl}+h ${wl}$soname -o $lib $libobjs $deplibs $compiler_flags'
-	  ;;
-	ia64*)
-	  _LT_AC_TAGVAR(archive_cmds, $1)='$CC -shared ${wl}+h ${wl}$soname ${wl}+nodefaultrpath -o $lib $libobjs $deplibs $compiler_flags'
-	  ;;
-	*)
-	  _LT_AC_TAGVAR(archive_cmds, $1)='$CC -shared -fPIC ${wl}+h ${wl}$soname ${wl}+b ${wl}$install_libdir -o $lib $libobjs $deplibs $compiler_flags'
-	  ;;
-	esac
-      else
-	case $host_cpu in
-	hppa*64*)
-	  _LT_AC_TAGVAR(archive_cmds, $1)='$CC -b ${wl}+h ${wl}$soname -o $lib $libobjs $deplibs $compiler_flags'
-	  ;;
-	ia64*)
-	  _LT_AC_TAGVAR(archive_cmds, $1)='$CC -b ${wl}+h ${wl}$soname ${wl}+nodefaultrpath -o $lib $libobjs $deplibs $compiler_flags'
-	  ;;
-	*)
-	  _LT_AC_TAGVAR(archive_cmds, $1)='$CC -b ${wl}+h ${wl}$soname ${wl}+b ${wl}$install_libdir -o $lib $libobjs $deplibs $compiler_flags'
-	  ;;
-	esac
-      fi
-      if test "$with_gnu_ld" = no; then
-	_LT_AC_TAGVAR(hardcode_libdir_flag_spec, $1)='${wl}+b ${wl}$libdir'
-	_LT_AC_TAGVAR(hardcode_libdir_separator, $1)=:
-
-	case $host_cpu in
-	hppa*64*|ia64*)
-	  _LT_AC_TAGVAR(hardcode_libdir_flag_spec_ld, $1)='+b $libdir'
-	  _LT_AC_TAGVAR(hardcode_direct, $1)=no
-	  _LT_AC_TAGVAR(hardcode_shlibpath_var, $1)=no
-	  ;;
-	*)
-	  _LT_AC_TAGVAR(hardcode_direct, $1)=yes
-	  _LT_AC_TAGVAR(export_dynamic_flag_spec, $1)='${wl}-E'
-
-	  # hardcode_minus_L: Not really in the search PATH,
-	  # but as the default location of the library.
-	  _LT_AC_TAGVAR(hardcode_minus_L, $1)=yes
-	  ;;
-	esac
-      fi
-      ;;
-
-    irix5* | irix6* | nonstopux*)
-      if test "$GCC" = yes; then
-	_LT_AC_TAGVAR(archive_cmds, $1)='$CC -shared $libobjs $deplibs $compiler_flags ${wl}-soname ${wl}$soname `test -n "$verstring" && echo ${wl}-set_version ${wl}$verstring` ${wl}-update_registry ${wl}${output_objdir}/so_locations -o $lib'
-      else
-	_LT_AC_TAGVAR(archive_cmds, $1)='$LD -shared $libobjs $deplibs $linker_flags -soname $soname `test -n "$verstring" && echo -set_version $verstring` -update_registry ${output_objdir}/so_locations -o $lib'
-	_LT_AC_TAGVAR(hardcode_libdir_flag_spec_ld, $1)='-rpath $libdir'
-      fi
-      _LT_AC_TAGVAR(hardcode_libdir_flag_spec, $1)='${wl}-rpath ${wl}$libdir'
-      _LT_AC_TAGVAR(hardcode_libdir_separator, $1)=:
-      _LT_AC_TAGVAR(link_all_deplibs, $1)=yes
-      ;;
-
-    netbsd*)
-      if echo __ELF__ | $CC -E - | grep __ELF__ >/dev/null; then
-	_LT_AC_TAGVAR(archive_cmds, $1)='$LD -Bshareable -o $lib $libobjs $deplibs $linker_flags'  # a.out
-      else
-	_LT_AC_TAGVAR(archive_cmds, $1)='$LD -shared -o $lib $libobjs $deplibs $linker_flags'      # ELF
-      fi
-      _LT_AC_TAGVAR(hardcode_libdir_flag_spec, $1)='-R$libdir'
-      _LT_AC_TAGVAR(hardcode_direct, $1)=yes
-      _LT_AC_TAGVAR(hardcode_shlibpath_var, $1)=no
-      ;;
-
-    newsos6)
-      _LT_AC_TAGVAR(archive_cmds, $1)='$LD -G -h $soname -o $lib $libobjs $deplibs $linker_flags'
-      _LT_AC_TAGVAR(hardcode_direct, $1)=yes
-      _LT_AC_TAGVAR(hardcode_libdir_flag_spec, $1)='${wl}-rpath ${wl}$libdir'
-      _LT_AC_TAGVAR(hardcode_libdir_separator, $1)=:
-      _LT_AC_TAGVAR(hardcode_shlibpath_var, $1)=no
-      ;;
-
-    openbsd*)
-      _LT_AC_TAGVAR(hardcode_direct, $1)=yes
-      _LT_AC_TAGVAR(hardcode_shlibpath_var, $1)=no
-      if test -z "`echo __ELF__ | $CC -E - | grep __ELF__`" || test "$host_os-$host_cpu" = "openbsd2.8-powerpc"; then
-	_LT_AC_TAGVAR(archive_cmds, $1)='$CC -shared $pic_flag -o $lib $libobjs $deplibs $compiler_flags'
-	_LT_AC_TAGVAR(archive_expsym_cmds, $1)='$CC -shared $pic_flag -o $lib $libobjs $deplibs $compiler_flags ${wl}-retain-symbols-file,$export_symbols'
-	_LT_AC_TAGVAR(hardcode_libdir_flag_spec, $1)='${wl}-rpath,$libdir'
-	_LT_AC_TAGVAR(export_dynamic_flag_spec, $1)='${wl}-E'
-      else
-       case $host_os in
-	 openbsd[[01]].* | openbsd2.[[0-7]] | openbsd2.[[0-7]].*)
-	   _LT_AC_TAGVAR(archive_cmds, $1)='$LD -Bshareable -o $lib $libobjs $deplibs $linker_flags'
-	   _LT_AC_TAGVAR(hardcode_libdir_flag_spec, $1)='-R$libdir'
-	   ;;
-	 *)
-	   _LT_AC_TAGVAR(archive_cmds, $1)='$CC -shared $pic_flag -o $lib $libobjs $deplibs $compiler_flags'
-	   _LT_AC_TAGVAR(hardcode_libdir_flag_spec, $1)='${wl}-rpath,$libdir'
-	   ;;
-       esac
-      fi
-      ;;
-
-    os2*)
-      _LT_AC_TAGVAR(hardcode_libdir_flag_spec, $1)='-L$libdir'
-      _LT_AC_TAGVAR(hardcode_minus_L, $1)=yes
-      _LT_AC_TAGVAR(allow_undefined_flag, $1)=unsupported
-      _LT_AC_TAGVAR(archive_cmds, $1)='$echo "LIBRARY $libname INITINSTANCE" > $output_objdir/$libname.def~$echo "DESCRIPTION \"$libname\"" >> $output_objdir/$libname.def~$echo DATA >> $output_objdir/$libname.def~$echo " SINGLE NONSHARED" >> $output_objdir/$libname.def~$echo EXPORTS >> $output_objdir/$libname.def~emxexp $libobjs >> $output_objdir/$libname.def~$CC -Zdll -Zcrtdll -o $lib $libobjs $deplibs $compiler_flags $output_objdir/$libname.def'
-      _LT_AC_TAGVAR(old_archive_From_new_cmds, $1)='emximp -o $output_objdir/$libname.a $output_objdir/$libname.def'
-      ;;
-
-    osf3*)
-      if test "$GCC" = yes; then
-	_LT_AC_TAGVAR(allow_undefined_flag, $1)=' ${wl}-expect_unresolved ${wl}\*'
-	_LT_AC_TAGVAR(archive_cmds, $1)='$CC -shared${allow_undefined_flag} $libobjs $deplibs $compiler_flags ${wl}-soname ${wl}$soname `test -n "$verstring" && echo ${wl}-set_version ${wl}$verstring` ${wl}-update_registry ${wl}${output_objdir}/so_locations -o $lib'
-      else
-	_LT_AC_TAGVAR(allow_undefined_flag, $1)=' -expect_unresolved \*'
-	_LT_AC_TAGVAR(archive_cmds, $1)='$LD -shared${allow_undefined_flag} $libobjs $deplibs $linker_flags -soname $soname `test -n "$verstring" && echo -set_version $verstring` -update_registry ${output_objdir}/so_locations -o $lib'
-      fi
-      _LT_AC_TAGVAR(hardcode_libdir_flag_spec, $1)='${wl}-rpath ${wl}$libdir'
-      _LT_AC_TAGVAR(hardcode_libdir_separator, $1)=:
-      ;;
-
-    osf4* | osf5*)	# as osf3* with the addition of -msym flag
-      if test "$GCC" = yes; then
-	_LT_AC_TAGVAR(allow_undefined_flag, $1)=' ${wl}-expect_unresolved ${wl}\*'
-	_LT_AC_TAGVAR(archive_cmds, $1)='$CC -shared${allow_undefined_flag} $libobjs $deplibs $compiler_flags ${wl}-msym ${wl}-soname ${wl}$soname `test -n "$verstring" && echo ${wl}-set_version ${wl}$verstring` ${wl}-update_registry ${wl}${output_objdir}/so_locations -o $lib'
-	_LT_AC_TAGVAR(hardcode_libdir_flag_spec, $1)='${wl}-rpath ${wl}$libdir'
-      else
-	_LT_AC_TAGVAR(allow_undefined_flag, $1)=' -expect_unresolved \*'
-	_LT_AC_TAGVAR(archive_cmds, $1)='$LD -shared${allow_undefined_flag} $libobjs $deplibs $linker_flags -msym -soname $soname `test -n "$verstring" && echo -set_version $verstring` -update_registry ${output_objdir}/so_locations -o $lib'
-	_LT_AC_TAGVAR(archive_expsym_cmds, $1)='for i in `cat $export_symbols`; do printf "%s %s\\n" -exported_symbol "\$i" >> $lib.exp; done; echo "-hidden">> $lib.exp~
-	$LD -shared${allow_undefined_flag} -input $lib.exp $linker_flags $libobjs $deplibs -soname $soname `test -n "$verstring" && echo -set_version $verstring` -update_registry ${output_objdir}/so_locations -o $lib~$rm $lib.exp'
-
-	# Both c and cxx compiler support -rpath directly
-	_LT_AC_TAGVAR(hardcode_libdir_flag_spec, $1)='-rpath $libdir'
-      fi
-      _LT_AC_TAGVAR(hardcode_libdir_separator, $1)=:
-      ;;
-
-    solaris*)
-      _LT_AC_TAGVAR(no_undefined_flag, $1)=' -z text'
-      if test "$GCC" = yes; then
-	wlarc='${wl}'
-	_LT_AC_TAGVAR(archive_cmds, $1)='$CC -shared ${wl}-h ${wl}$soname -o $lib $libobjs $deplibs $compiler_flags'
-	_LT_AC_TAGVAR(archive_expsym_cmds, $1)='$echo "{ global:" > $lib.exp~cat $export_symbols | $SED -e "s/\(.*\)/\1;/" >> $lib.exp~$echo "local: *; };" >> $lib.exp~
-	  $CC -shared ${wl}-M ${wl}$lib.exp ${wl}-h ${wl}$soname -o $lib $libobjs $deplibs $compiler_flags~$rm $lib.exp'
-      else
-	wlarc=''
-	_LT_AC_TAGVAR(archive_cmds, $1)='$LD -G${allow_undefined_flag} -h $soname -o $lib $libobjs $deplibs $linker_flags'
-	_LT_AC_TAGVAR(archive_expsym_cmds, $1)='$echo "{ global:" > $lib.exp~cat $export_symbols | $SED -e "s/\(.*\)/\1;/" >> $lib.exp~$echo "local: *; };" >> $lib.exp~
-  	$LD -G${allow_undefined_flag} -M $lib.exp -h $soname -o $lib $libobjs $deplibs $linker_flags~$rm $lib.exp'
-      fi
-      _LT_AC_TAGVAR(hardcode_libdir_flag_spec, $1)='-R$libdir'
-      _LT_AC_TAGVAR(hardcode_shlibpath_var, $1)=no
-      case $host_os in
-      solaris2.[[0-5]] | solaris2.[[0-5]].*) ;;
-      *)
- 	# The compiler driver will combine linker options so we
- 	# cannot just pass the convience library names through
- 	# without $wl, iff we do not link with $LD.
- 	# Luckily, gcc supports the same syntax we need for Sun Studio.
- 	# Supported since Solaris 2.6 (maybe 2.5.1?)
- 	case $wlarc in
- 	'')
- 	  _LT_AC_TAGVAR(whole_archive_flag_spec, $1)='-z allextract$convenience -z defaultextract' ;;
- 	*)
- 	  _LT_AC_TAGVAR(whole_archive_flag_spec, $1)='${wl}-z ${wl}allextract`for conv in $convenience\"\"; do test -n \"$conv\" && new_convenience=\"$new_convenience,$conv\"; done; $echo \"$new_convenience\"` ${wl}-z ${wl}defaultextract' ;;
- 	esac ;;
-      esac
-      _LT_AC_TAGVAR(link_all_deplibs, $1)=yes
-      ;;
-
-    sunos4*)
-      if test "x$host_vendor" = xsequent; then
-	# Use $CC to link under sequent, because it throws in some extra .o
-	# files that make .init and .fini sections work.
-	_LT_AC_TAGVAR(archive_cmds, $1)='$CC -G ${wl}-h $soname -o $lib $libobjs $deplibs $compiler_flags'
-      else
-	_LT_AC_TAGVAR(archive_cmds, $1)='$LD -assert pure-text -Bstatic -o $lib $libobjs $deplibs $linker_flags'
-      fi
-      _LT_AC_TAGVAR(hardcode_libdir_flag_spec, $1)='-L$libdir'
-      _LT_AC_TAGVAR(hardcode_direct, $1)=yes
-      _LT_AC_TAGVAR(hardcode_minus_L, $1)=yes
-      _LT_AC_TAGVAR(hardcode_shlibpath_var, $1)=no
-      ;;
-
-    sysv4)
-      case $host_vendor in
-	sni)
-	  _LT_AC_TAGVAR(archive_cmds, $1)='$LD -G -h $soname -o $lib $libobjs $deplibs $linker_flags'
-	  _LT_AC_TAGVAR(hardcode_direct, $1)=yes # is this really true???
-	;;
-	siemens)
-	  ## LD is ld it makes a PLAMLIB
-	  ## CC just makes a GrossModule.
-	  _LT_AC_TAGVAR(archive_cmds, $1)='$LD -G -o $lib $libobjs $deplibs $linker_flags'
-	  _LT_AC_TAGVAR(reload_cmds, $1)='$CC -r -o $output$reload_objs'
-	  _LT_AC_TAGVAR(hardcode_direct, $1)=no
-        ;;
-	motorola)
-	  _LT_AC_TAGVAR(archive_cmds, $1)='$LD -G -h $soname -o $lib $libobjs $deplibs $linker_flags'
-	  _LT_AC_TAGVAR(hardcode_direct, $1)=no #Motorola manual says yes, but my tests say they lie
-	;;
-      esac
-      runpath_var='LD_RUN_PATH'
-      _LT_AC_TAGVAR(hardcode_shlibpath_var, $1)=no
-      ;;
-
-    sysv4.3*)
-      _LT_AC_TAGVAR(archive_cmds, $1)='$LD -G -h $soname -o $lib $libobjs $deplibs $linker_flags'
-      _LT_AC_TAGVAR(hardcode_shlibpath_var, $1)=no
-      _LT_AC_TAGVAR(export_dynamic_flag_spec, $1)='-Bexport'
-      ;;
-
-    sysv4*MP*)
-      if test -d /usr/nec; then
-	_LT_AC_TAGVAR(archive_cmds, $1)='$LD -G -h $soname -o $lib $libobjs $deplibs $linker_flags'
-	_LT_AC_TAGVAR(hardcode_shlibpath_var, $1)=no
-	runpath_var=LD_RUN_PATH
-	hardcode_runpath_var=yes
-	_LT_AC_TAGVAR(ld_shlibs, $1)=yes
-      fi
-      ;;
-
-    sysv4*uw2* | sysv5OpenUNIX* | sysv5UnixWare7.[[01]].[[10]]* | unixware7*)
-      _LT_AC_TAGVAR(no_undefined_flag, $1)='${wl}-z,text'
-      _LT_AC_TAGVAR(archive_cmds_need_lc, $1)=no
-      _LT_AC_TAGVAR(hardcode_shlibpath_var, $1)=no
-      runpath_var='LD_RUN_PATH'
-
-      if test "$GCC" = yes; then
-	_LT_AC_TAGVAR(archive_cmds, $1)='$CC -shared ${wl}-h,$soname -o $lib $libobjs $deplibs $compiler_flags'
-	_LT_AC_TAGVAR(archive_expsym_cmds, $1)='$CC -shared ${wl}-Bexport:$export_symbols ${wl}-h,$soname -o $lib $libobjs $deplibs $compiler_flags'
-      else
-	_LT_AC_TAGVAR(archive_cmds, $1)='$CC -G ${wl}-h,$soname -o $lib $libobjs $deplibs $compiler_flags'
-	_LT_AC_TAGVAR(archive_expsym_cmds, $1)='$CC -G ${wl}-Bexport:$export_symbols ${wl}-h,$soname -o $lib $libobjs $deplibs $compiler_flags'
-      fi
-      ;;
-
-    sysv5* | sco3.2v5* | sco5v6*)
-      # Note: We can NOT use -z defs as we might desire, because we do not
-      # link with -lc, and that would cause any symbols used from libc to
-      # always be unresolved, which means just about no library would
-      # ever link correctly.  If we're not using GNU ld we use -z text
-      # though, which does catch some bad symbols but isn't as heavy-handed
-      # as -z defs.
-      _LT_AC_TAGVAR(no_undefined_flag, $1)='${wl}-z,text'
-      _LT_AC_TAGVAR(allow_undefined_flag, $1)='${wl}-z,nodefs'
-      _LT_AC_TAGVAR(archive_cmds_need_lc, $1)=no
-      _LT_AC_TAGVAR(hardcode_shlibpath_var, $1)=no
-      _LT_AC_TAGVAR(hardcode_libdir_flag_spec, $1)='`test -z "$SCOABSPATH" && echo ${wl}-R,$libdir`'
-      _LT_AC_TAGVAR(hardcode_libdir_separator, $1)=':'
-      _LT_AC_TAGVAR(link_all_deplibs, $1)=yes
-      _LT_AC_TAGVAR(export_dynamic_flag_spec, $1)='${wl}-Bexport'
-      runpath_var='LD_RUN_PATH'
-
-      if test "$GCC" = yes; then
-	_LT_AC_TAGVAR(archive_cmds, $1)='$CC -shared ${wl}-h,\${SCOABSPATH:+${install_libdir}/}$soname -o $lib $libobjs $deplibs $compiler_flags'
-	_LT_AC_TAGVAR(archive_expsym_cmds, $1)='$CC -shared ${wl}-Bexport:$export_symbols ${wl}-h,\${SCOABSPATH:+${install_libdir}/}$soname -o $lib $libobjs $deplibs $compiler_flags'
-      else
-	_LT_AC_TAGVAR(archive_cmds, $1)='$CC -G ${wl}-h,\${SCOABSPATH:+${install_libdir}/}$soname -o $lib $libobjs $deplibs $compiler_flags'
-	_LT_AC_TAGVAR(archive_expsym_cmds, $1)='$CC -G ${wl}-Bexport:$export_symbols ${wl}-h,\${SCOABSPATH:+${install_libdir}/}$soname -o $lib $libobjs $deplibs $compiler_flags'
-      fi
-      ;;
-
-    uts4*)
-      _LT_AC_TAGVAR(archive_cmds, $1)='$LD -G -h $soname -o $lib $libobjs $deplibs $linker_flags'
-      _LT_AC_TAGVAR(hardcode_libdir_flag_spec, $1)='-L$libdir'
-      _LT_AC_TAGVAR(hardcode_shlibpath_var, $1)=no
-      ;;
-
-    *)
-      _LT_AC_TAGVAR(ld_shlibs, $1)=no
-      ;;
-    esac
-  fi
-])
-AC_MSG_RESULT([$_LT_AC_TAGVAR(ld_shlibs, $1)])
-test "$_LT_AC_TAGVAR(ld_shlibs, $1)" = no && can_build_shared=no
-
-#
-# Do we need to explicitly link libc?
-#
-case "x$_LT_AC_TAGVAR(archive_cmds_need_lc, $1)" in
-x|xyes)
-  # Assume -lc should be added
-  _LT_AC_TAGVAR(archive_cmds_need_lc, $1)=yes
-
-  if test "$enable_shared" = yes && test "$GCC" = yes; then
-    case $_LT_AC_TAGVAR(archive_cmds, $1) in
-    *'~'*)
-      # FIXME: we may have to deal with multi-command sequences.
-      ;;
-    '$CC '*)
-      # Test whether the compiler implicitly links with -lc since on some
-      # systems, -lgcc has to come before -lc. If gcc already passes -lc
-      # to ld, don't add -lc before -lgcc.
-      AC_MSG_CHECKING([whether -lc should be explicitly linked in])
-      $rm conftest*
-      printf "$lt_simple_compile_test_code" > conftest.$ac_ext
-
-      if AC_TRY_EVAL(ac_compile) 2>conftest.err; then
-        soname=conftest
-        lib=conftest
-        libobjs=conftest.$ac_objext
-        deplibs=
-        wl=$_LT_AC_TAGVAR(lt_prog_compiler_wl, $1)
-	pic_flag=$_LT_AC_TAGVAR(lt_prog_compiler_pic, $1)
-        compiler_flags=-v
-        linker_flags=-v
-        verstring=
-        output_objdir=.
-        libname=conftest
-        lt_save_allow_undefined_flag=$_LT_AC_TAGVAR(allow_undefined_flag, $1)
-        _LT_AC_TAGVAR(allow_undefined_flag, $1)=
-        if AC_TRY_EVAL(_LT_AC_TAGVAR(archive_cmds, $1) 2\>\&1 \| grep \" -lc \" \>/dev/null 2\>\&1)
-        then
-	  _LT_AC_TAGVAR(archive_cmds_need_lc, $1)=no
-        else
-	  _LT_AC_TAGVAR(archive_cmds_need_lc, $1)=yes
-        fi
-        _LT_AC_TAGVAR(allow_undefined_flag, $1)=$lt_save_allow_undefined_flag
-      else
-        cat conftest.err 1>&5
-      fi
-      $rm conftest*
-      AC_MSG_RESULT([$_LT_AC_TAGVAR(archive_cmds_need_lc, $1)])
-      ;;
-    esac
-  fi
-  ;;
-esac
-])# AC_LIBTOOL_PROG_LD_SHLIBS
-
-
-# _LT_AC_FILE_LTDLL_C
-# -------------------
-# Be careful that the start marker always follows a newline.
-AC_DEFUN([_LT_AC_FILE_LTDLL_C], [
-# /* ltdll.c starts here */
-# #define WIN32_LEAN_AND_MEAN
-# #include <windows.h>
-# #undef WIN32_LEAN_AND_MEAN
-# #include <stdio.h>
-#
-# #ifndef __CYGWIN__
-# #  ifdef __CYGWIN32__
-# #    define __CYGWIN__ __CYGWIN32__
-# #  endif
-# #endif
-#
-# #ifdef __cplusplus
-# extern "C" {
-# #endif
-# BOOL APIENTRY DllMain (HINSTANCE hInst, DWORD reason, LPVOID reserved);
-# #ifdef __cplusplus
-# }
-# #endif
-#
-# #ifdef __CYGWIN__
-# #include <cygwin/cygwin_dll.h>
-# DECLARE_CYGWIN_DLL( DllMain );
-# #endif
-# HINSTANCE __hDllInstance_base;
-#
-# BOOL APIENTRY
-# DllMain (HINSTANCE hInst, DWORD reason, LPVOID reserved)
-# {
-#   __hDllInstance_base = hInst;
-#   return TRUE;
-# }
-# /* ltdll.c ends here */
-])# _LT_AC_FILE_LTDLL_C
-
-
-# _LT_AC_TAGVAR(VARNAME, [TAGNAME])
-# ---------------------------------
-AC_DEFUN([_LT_AC_TAGVAR], [ifelse([$2], [], [$1], [$1_$2])])
-
-
-# old names
-AC_DEFUN([AM_PROG_LIBTOOL],   [AC_PROG_LIBTOOL])
-AC_DEFUN([AM_ENABLE_SHARED],  [AC_ENABLE_SHARED($@)])
-AC_DEFUN([AM_ENABLE_STATIC],  [AC_ENABLE_STATIC($@)])
-AC_DEFUN([AM_DISABLE_SHARED], [AC_DISABLE_SHARED($@)])
-AC_DEFUN([AM_DISABLE_STATIC], [AC_DISABLE_STATIC($@)])
-AC_DEFUN([AM_PROG_LD],        [AC_PROG_LD])
-AC_DEFUN([AM_PROG_NM],        [AC_PROG_NM])
-
-# This is just to silence aclocal about the macro not being used
-ifelse([AC_DISABLE_FAST_INSTALL])
-
-AC_DEFUN([LT_AC_PROG_GCJ],
-[AC_CHECK_TOOL(GCJ, gcj, no)
-  test "x${GCJFLAGS+set}" = xset || GCJFLAGS="-g -O2"
-  AC_SUBST(GCJFLAGS)
-])
-
-AC_DEFUN([LT_AC_PROG_RC],
-[AC_CHECK_TOOL(RC, windres, no)
-])
-
-# NOTE: This macro has been submitted for inclusion into   #
-#  GNU Autoconf as AC_PROG_SED.  When it is available in   #
-#  a released version of Autoconf we should remove this    #
-#  macro and use it instead.                               #
-# LT_AC_PROG_SED
-# --------------
-# Check for a fully-functional sed program, that truncates
-# as few characters as possible.  Prefer GNU sed if found.
-AC_DEFUN([LT_AC_PROG_SED],
-[AC_MSG_CHECKING([for a sed that does not truncate output])
-AC_CACHE_VAL(lt_cv_path_SED,
-[# Loop through the user's path and test for sed and gsed.
-# Then use that list of sed's as ones to test for truncation.
-as_save_IFS=$IFS; IFS=$PATH_SEPARATOR
-for as_dir in $PATH
-do
-  IFS=$as_save_IFS
-  test -z "$as_dir" && as_dir=.
-  for lt_ac_prog in sed gsed; do
-    for ac_exec_ext in '' $ac_executable_extensions; do
-      if $as_executable_p "$as_dir/$lt_ac_prog$ac_exec_ext"; then
-        lt_ac_sed_list="$lt_ac_sed_list $as_dir/$lt_ac_prog$ac_exec_ext"
-      fi
-    done
-  done
-done
-lt_ac_max=0
-lt_ac_count=0
-# Add /usr/xpg4/bin/sed as it is typically found on Solaris
-# along with /bin/sed that truncates output.
-for lt_ac_sed in $lt_ac_sed_list /usr/xpg4/bin/sed; do
-  test ! -f $lt_ac_sed && continue
-  cat /dev/null > conftest.in
-  lt_ac_count=0
-  echo $ECHO_N "0123456789$ECHO_C" >conftest.in
-  # Check for GNU sed and select it if it is found.
-  if "$lt_ac_sed" --version 2>&1 < /dev/null | grep 'GNU' > /dev/null; then
-    lt_cv_path_SED=$lt_ac_sed
-    break
-  fi
-  while true; do
-    cat conftest.in conftest.in >conftest.tmp
-    mv conftest.tmp conftest.in
-    cp conftest.in conftest.nl
-    echo >>conftest.nl
-    $lt_ac_sed -e 's/a$//' < conftest.nl >conftest.out || break
-    cmp -s conftest.out conftest.nl || break
-    # 10000 chars as input seems more than enough
-    test $lt_ac_count -gt 10 && break
-    lt_ac_count=`expr $lt_ac_count + 1`
-    if test $lt_ac_count -gt $lt_ac_max; then
-      lt_ac_max=$lt_ac_count
-      lt_cv_path_SED=$lt_ac_sed
-    fi
-  done
-done
-])
-SED=$lt_cv_path_SED
-AC_MSG_RESULT([$SED])
-])
 
 # Copyright (C) 2002, 2003, 2005  Free Software Foundation, Inc.
 #
@@ -7282,11 +905,8 @@
 AC_SUBST([am__untar])
 ]) # _AM_PROG_TAR
 
-<<<<<<< HEAD
-=======
 m4_include([../config/depstand.m4])
 m4_include([../config/lead-dot.m4])
 m4_include([../config/multi.m4])
 m4_include([../libtool.m4])
->>>>>>> 1177f497
 m4_include([acinclude.m4])