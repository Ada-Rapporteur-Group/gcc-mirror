/* -----------------------------------------------------------------------
   ffi.c - Copyright (c) 1998 Geoffrey Keating

   PowerPC Foreign Function Interface

   Permission is hereby granted, free of charge, to any person obtaining
   a copy of this software and associated documentation files (the
   ``Software''), to deal in the Software without restriction, including
   without limitation the rights to use, copy, modify, merge, publish,
   distribute, sublicense, and/or sell copies of the Software, and to
   permit persons to whom the Software is furnished to do so, subject to
   the following conditions:

   The above copyright notice and this permission notice shall be included
   in all copies or substantial portions of the Software.

   THE SOFTWARE IS PROVIDED ``AS IS'', WITHOUT WARRANTY OF ANY KIND, EXPRESS
   OR IMPLIED, INCLUDING BUT NOT LIMITED TO THE WARRANTIES OF
   MERCHANTABILITY, FITNESS FOR A PARTICULAR PURPOSE AND NONINFRINGEMENT.
   IN NO EVENT SHALL THE AUTHOR BE LIABLE FOR ANY CLAIM, DAMAGES OR
   OTHER LIABILITY, WHETHER IN AN ACTION OF CONTRACT, TORT OR OTHERWISE,
   ARISING FROM, OUT OF OR IN CONNECTION WITH THE SOFTWARE OR THE USE OR
   OTHER DEALINGS IN THE SOFTWARE.
   ----------------------------------------------------------------------- */

#include <ffi.h>
#include <ffi_common.h>

#include <stdlib.h>
#include <stdio.h>


extern void ffi_closure_SYSV (void);
extern void FFI_HIDDEN ffi_closure_LINUX64 (void);

enum {
  /* The assembly depends on these exact flags.  */
  FLAG_RETURNS_SMST	= 1 << (31-31), /* Used for FFI_SYSV small structs.  */
  FLAG_RETURNS_NOTHING  = 1 << (31-30), /* These go in cr7 */
  FLAG_RETURNS_FP       = 1 << (31-29),
  FLAG_RETURNS_64BITS   = 1 << (31-28),
  FLAG_RETURNS_128BITS  = 1 << (31-27),

  FLAG_ARG_NEEDS_COPY   = 1 << (31- 7),
  FLAG_FP_ARGUMENTS     = 1 << (31- 6), /* cr1.eq; specified by ABI */
  FLAG_4_GPR_ARGUMENTS  = 1 << (31- 5),
  FLAG_RETVAL_REFERENCE = 1 << (31- 4)
};

/* About the SYSV ABI.  */
enum {
  NUM_GPR_ARG_REGISTERS = 8,
  NUM_FPR_ARG_REGISTERS = 8
};
enum { ASM_NEEDS_REGISTERS = 4 };

/* ffi_prep_args_SYSV is called by the assembly routine once stack space
   has been allocated for the function's arguments.

   The stack layout we want looks like this:

   |   Return address from ffi_call_SYSV 4bytes	|	higher addresses
   |--------------------------------------------|
   |   Previous backchain pointer	4	|       stack pointer here
   |--------------------------------------------|<+ <<<	on entry to
   |   Saved r28-r31			4*4	| |	ffi_call_SYSV
   |--------------------------------------------| |
   |   GPR registers r3-r10		8*4	| |	ffi_call_SYSV
   |--------------------------------------------| |
   |   FPR registers f1-f8 (optional)	8*8	| |
   |--------------------------------------------| |	stack	|
   |   Space for copied structures		| |	grows	|
   |--------------------------------------------| |	down    V
   |   Parameters that didn't fit in registers  | |
   |--------------------------------------------| |	lower addresses
   |   Space for callee's LR		4	| |
   |--------------------------------------------| |	stack pointer here
   |   Current backchain pointer	4	|-/	during
   |--------------------------------------------|   <<<	ffi_call_SYSV

*/

<<<<<<< HEAD
/*@-exportheader@*/
void
ffi_prep_args_SYSV (extended_cif *ecif, unsigned *const stack)
/*@=exportheader@*/
=======
void
ffi_prep_args_SYSV (extended_cif *ecif, unsigned *const stack)
>>>>>>> c355071f
{
  const unsigned bytes = ecif->cif->bytes;
  const unsigned flags = ecif->cif->flags;

  typedef union {
    char *c;
    unsigned *u;
    long long *ll;
    float *f;
    double *d;
  } valp;

  /* 'stacktop' points at the previous backchain pointer.  */
  valp stacktop;

  /* 'gpr_base' points at the space for gpr3, and grows upwards as
     we use GPR registers.  */
  valp gpr_base;
  int intarg_count;

  /* 'fpr_base' points at the space for fpr1, and grows upwards as
     we use FPR registers.  */
  valp fpr_base;
  int fparg_count;

  /* 'copy_space' grows down as we put structures in it.  It should
     stay 16-byte aligned.  */
  valp copy_space;

  /* 'next_arg' grows up as we put parameters in it.  */
  valp next_arg;

  int i;
  ffi_type **ptr;
  double double_tmp;
  union {
    void **v;
    char **c;
    signed char **sc;
    unsigned char **uc;
    signed short **ss;
    unsigned short **us;
    unsigned int **ui;
    long long **ll;
    float **f;
    double **d;
  } p_argv;
  size_t struct_copy_size;
  unsigned gprvalue;

  stacktop.c = (char *) stack + bytes;
  gpr_base.u = stacktop.u - ASM_NEEDS_REGISTERS - NUM_GPR_ARG_REGISTERS;
  intarg_count = 0;
  fpr_base.d = gpr_base.d - NUM_FPR_ARG_REGISTERS;
  fparg_count = 0;
  copy_space.c = ((flags & FLAG_FP_ARGUMENTS) ? fpr_base.c : gpr_base.c);
  next_arg.u = stack + 2;

  /* Check that everything starts aligned properly.  */
  FFI_ASSERT (((unsigned) (char *) stack & 0xF) == 0);
  FFI_ASSERT (((unsigned) copy_space.c & 0xF) == 0);
  FFI_ASSERT (((unsigned) stacktop.c & 0xF) == 0);
  FFI_ASSERT ((bytes & 0xF) == 0);
  FFI_ASSERT (copy_space.c >= next_arg.c);

  /* Deal with return values that are actually pass-by-reference.  */
  if (flags & FLAG_RETVAL_REFERENCE)
    {
      *gpr_base.u++ = (unsigned long) (char *) ecif->rvalue;
      intarg_count++;
    }

  /* Now for the arguments.  */
  p_argv.v = ecif->avalue;
  for (ptr = ecif->cif->arg_types, i = ecif->cif->nargs;
       i > 0;
       i--, ptr++, p_argv.v++)
    {
      switch ((*ptr)->type)
	{
	case FFI_TYPE_FLOAT:
	  double_tmp = **p_argv.f;
	  if (fparg_count >= NUM_FPR_ARG_REGISTERS)
	    {
	      *next_arg.f = (float) double_tmp;
	      next_arg.u += 1;
	    }
	  else
	    *fpr_base.d++ = double_tmp;
	  fparg_count++;
	  FFI_ASSERT (flags & FLAG_FP_ARGUMENTS);
	  break;

	case FFI_TYPE_DOUBLE:
	  double_tmp = **p_argv.d;

	  if (fparg_count >= NUM_FPR_ARG_REGISTERS)
	    {
	      if (intarg_count >= NUM_GPR_ARG_REGISTERS
		  && intarg_count % 2 != 0)
		{
		  intarg_count++;
		  next_arg.u++;
		}
	      *next_arg.d = double_tmp;
	      next_arg.u += 2;
	    }
	  else
	    *fpr_base.d++ = double_tmp;
	  fparg_count++;
	  FFI_ASSERT (flags & FLAG_FP_ARGUMENTS);
<<<<<<< HEAD
=======
	  break;

#if FFI_TYPE_LONGDOUBLE != FFI_TYPE_DOUBLE
	case FFI_TYPE_LONGDOUBLE:
	  if (ecif->cif->abi != FFI_LINUX)
	    goto do_struct;
	  double_tmp = (*p_argv.d)[0];

	  if (fparg_count >= NUM_FPR_ARG_REGISTERS - 1)
	    {
	      if (intarg_count >= NUM_GPR_ARG_REGISTERS
		  && intarg_count % 2 != 0)
		{
		  intarg_count++;
		  next_arg.u++;
		}
	      *next_arg.d = double_tmp;
	      next_arg.u += 2;
	      double_tmp = (*p_argv.d)[1];
	      *next_arg.d = double_tmp;
	      next_arg.u += 2;
	    }
	  else
	    {
	      *fpr_base.d++ = double_tmp;
	      double_tmp = (*p_argv.d)[1];
	      *fpr_base.d++ = double_tmp;
	    }

	  fparg_count += 2;
	  FFI_ASSERT (flags & FLAG_FP_ARGUMENTS);
>>>>>>> c355071f
	  break;
#endif

	case FFI_TYPE_UINT64:
	case FFI_TYPE_SINT64:
	  if (intarg_count == NUM_GPR_ARG_REGISTERS-1)
	    intarg_count++;
	  if (intarg_count >= NUM_GPR_ARG_REGISTERS)
	    {
	      if (intarg_count % 2 != 0)
		{
		  intarg_count++;
		  next_arg.u++;
		}
	      *next_arg.ll = **p_argv.ll;
	      next_arg.u += 2;
	    }
	  else
	    {
	      /* whoops: abi states only certain register pairs
	       * can be used for passing long long int
	       * specifically (r3,r4), (r5,r6), (r7,r8),
	       * (r9,r10) and if next arg is long long but
	       * not correct starting register of pair then skip
	       * until the proper starting register
	       */
	      if (intarg_count % 2 != 0)
		{
		  intarg_count ++;
		  gpr_base.u++;
		}
	      *gpr_base.ll++ = **p_argv.ll;
	    }
	  intarg_count += 2;
	  break;

	case FFI_TYPE_STRUCT:
#if FFI_TYPE_LONGDOUBLE != FFI_TYPE_DOUBLE
	do_struct:
#endif
	  struct_copy_size = ((*ptr)->size + 15) & ~0xF;
	  copy_space.c -= struct_copy_size;
	  memcpy (copy_space.c, *p_argv.c, (*ptr)->size);

	  gprvalue = (unsigned long) copy_space.c;

	  FFI_ASSERT (copy_space.c > next_arg.c);
	  FFI_ASSERT (flags & FLAG_ARG_NEEDS_COPY);
	  goto putgpr;

	case FFI_TYPE_UINT8:
	  gprvalue = **p_argv.uc;
	  goto putgpr;
	case FFI_TYPE_SINT8:
	  gprvalue = **p_argv.sc;
	  goto putgpr;
	case FFI_TYPE_UINT16:
	  gprvalue = **p_argv.us;
	  goto putgpr;
	case FFI_TYPE_SINT16:
	  gprvalue = **p_argv.ss;
	  goto putgpr;

	case FFI_TYPE_INT:
	case FFI_TYPE_UINT32:
	case FFI_TYPE_SINT32:
	case FFI_TYPE_POINTER:
	  gprvalue = **p_argv.ui;

	putgpr:
	  if (intarg_count >= NUM_GPR_ARG_REGISTERS)
	    *next_arg.u++ = gprvalue;
	  else
	    *gpr_base.u++ = gprvalue;
	  intarg_count++;
	  break;
	}
    }

  /* Check that we didn't overrun the stack...  */
  FFI_ASSERT (copy_space.c >= next_arg.c);
  FFI_ASSERT (gpr_base.u <= stacktop.u - ASM_NEEDS_REGISTERS);
  FFI_ASSERT (fpr_base.u
	      <= stacktop.u - ASM_NEEDS_REGISTERS - NUM_GPR_ARG_REGISTERS);
  FFI_ASSERT (flags & FLAG_4_GPR_ARGUMENTS || intarg_count <= 4);
}

/* About the LINUX64 ABI.  */
enum {
  NUM_GPR_ARG_REGISTERS64 = 8,
  NUM_FPR_ARG_REGISTERS64 = 13
};
enum { ASM_NEEDS_REGISTERS64 = 4 };

/* ffi_prep_args64 is called by the assembly routine once stack space
   has been allocated for the function's arguments.

   The stack layout we want looks like this:

   |   Ret addr from ffi_call_LINUX64	8bytes	|	higher addresses
   |--------------------------------------------|
   |   CR save area			8bytes	|
   |--------------------------------------------|
   |   Previous backchain pointer	8	|	stack pointer here
   |--------------------------------------------|<+ <<<	on entry to
   |   Saved r28-r31			4*8	| |	ffi_call_LINUX64
   |--------------------------------------------| |
   |   GPR registers r3-r10		8*8	| |
   |--------------------------------------------| |
   |   FPR registers f1-f13 (optional)	13*8	| |
   |--------------------------------------------| |
   |   Parameter save area		        | |
   |--------------------------------------------| |
   |   TOC save area			8	| |
   |--------------------------------------------| |	stack	|
   |   Linker doubleword		8	| |	grows	|
   |--------------------------------------------| |	down	V
   |   Compiler doubleword		8	| |
   |--------------------------------------------| |	lower addresses
   |   Space for callee's LR		8	| |
   |--------------------------------------------| |
   |   CR save area			8	| |
   |--------------------------------------------| |	stack pointer here
   |   Current backchain pointer	8	|-/	during
   |--------------------------------------------|   <<<	ffi_call_LINUX64

*/

<<<<<<< HEAD
/*@-exportheader@*/
void FFI_HIDDEN
ffi_prep_args64 (extended_cif *ecif, unsigned long *const stack)
/*@=exportheader@*/
=======
void FFI_HIDDEN
ffi_prep_args64 (extended_cif *ecif, unsigned long *const stack)
>>>>>>> c355071f
{
  const unsigned long bytes = ecif->cif->bytes;
  const unsigned long flags = ecif->cif->flags;

  typedef union {
    char *c;
    unsigned long *ul;
    float *f;
    double *d;
  } valp;

  /* 'stacktop' points at the previous backchain pointer.  */
  valp stacktop;

  /* 'next_arg' points at the space for gpr3, and grows upwards as
     we use GPR registers, then continues at rest.  */
  valp gpr_base;
  valp gpr_end;
  valp rest;
  valp next_arg;

  /* 'fpr_base' points at the space for fpr3, and grows upwards as
     we use FPR registers.  */
  valp fpr_base;
  int fparg_count;

  int i, words;
  ffi_type **ptr;
  double double_tmp;
  union {
    void **v;
    char **c;
    signed char **sc;
    unsigned char **uc;
    signed short **ss;
    unsigned short **us;
    signed int **si;
    unsigned int **ui;
    unsigned long **ul;
    float **f;
    double **d;
  } p_argv;
  unsigned long gprvalue;

  stacktop.c = (char *) stack + bytes;
  gpr_base.ul = stacktop.ul - ASM_NEEDS_REGISTERS64 - NUM_GPR_ARG_REGISTERS64;
  gpr_end.ul = gpr_base.ul + NUM_GPR_ARG_REGISTERS64;
  rest.ul = stack + 6 + NUM_GPR_ARG_REGISTERS64;
  fpr_base.d = gpr_base.d - NUM_FPR_ARG_REGISTERS64;
  fparg_count = 0;
  next_arg.ul = gpr_base.ul;

  /* Check that everything starts aligned properly.  */
  FFI_ASSERT (((unsigned long) (char *) stack & 0xF) == 0);
  FFI_ASSERT (((unsigned long) stacktop.c & 0xF) == 0);
  FFI_ASSERT ((bytes & 0xF) == 0);

  /* Deal with return values that are actually pass-by-reference.  */
  if (flags & FLAG_RETVAL_REFERENCE)
    *next_arg.ul++ = (unsigned long) (char *) ecif->rvalue;

  /* Now for the arguments.  */
  p_argv.v = ecif->avalue;
  for (ptr = ecif->cif->arg_types, i = ecif->cif->nargs;
       i > 0;
       i--, ptr++, p_argv.v++)
    {
      switch ((*ptr)->type)
	{
	case FFI_TYPE_FLOAT:
	  double_tmp = **p_argv.f;
	  *next_arg.f = (float) double_tmp;
	  if (++next_arg.ul == gpr_end.ul)
	    next_arg.ul = rest.ul;
	  if (fparg_count < NUM_FPR_ARG_REGISTERS64)
	    *fpr_base.d++ = double_tmp;
	  fparg_count++;
	  FFI_ASSERT (flags & FLAG_FP_ARGUMENTS);
	  break;

	case FFI_TYPE_DOUBLE:
	  double_tmp = **p_argv.d;
	  *next_arg.d = double_tmp;
	  if (++next_arg.ul == gpr_end.ul)
	    next_arg.ul = rest.ul;
	  if (fparg_count < NUM_FPR_ARG_REGISTERS64)
	    *fpr_base.d++ = double_tmp;
	  fparg_count++;
	  FFI_ASSERT (flags & FLAG_FP_ARGUMENTS);
	  break;

#if FFI_TYPE_LONGDOUBLE != FFI_TYPE_DOUBLE
	case FFI_TYPE_LONGDOUBLE:
	  double_tmp = (*p_argv.d)[0];
	  *next_arg.d = double_tmp;
	  if (++next_arg.ul == gpr_end.ul)
	    next_arg.ul = rest.ul;
	  if (fparg_count < NUM_FPR_ARG_REGISTERS64)
	    *fpr_base.d++ = double_tmp;
	  fparg_count++;
	  double_tmp = (*p_argv.d)[1];
	  *next_arg.d = double_tmp;
	  if (++next_arg.ul == gpr_end.ul)
	    next_arg.ul = rest.ul;
	  if (fparg_count < NUM_FPR_ARG_REGISTERS64)
	    *fpr_base.d++ = double_tmp;
	  fparg_count++;
<<<<<<< HEAD
=======
	  FFI_ASSERT (__LDBL_MANT_DIG__ == 106);
>>>>>>> c355071f
	  FFI_ASSERT (flags & FLAG_FP_ARGUMENTS);
	  break;
#endif

	case FFI_TYPE_STRUCT:
	  words = ((*ptr)->size + 7) / 8;
	  if (next_arg.ul >= gpr_base.ul && next_arg.ul + words > gpr_end.ul)
	    {
	      size_t first = gpr_end.c - next_arg.c;
	      memcpy (next_arg.c, *p_argv.c, first);
	      memcpy (rest.c, *p_argv.c + first, (*ptr)->size - first);
	      next_arg.c = rest.c + words * 8 - first;
	    }
	  else
	    {
	      char *where = next_arg.c;

	      /* Structures with size less than eight bytes are passed
		 left-padded.  */
	      if ((*ptr)->size < 8)
		where += 8 - (*ptr)->size;

	      memcpy (where, *p_argv.c, (*ptr)->size);
	      next_arg.ul += words;
	      if (next_arg.ul == gpr_end.ul)
		next_arg.ul = rest.ul;
	    }
	  break;

	case FFI_TYPE_UINT8:
	  gprvalue = **p_argv.uc;
	  goto putgpr;
	case FFI_TYPE_SINT8:
	  gprvalue = **p_argv.sc;
	  goto putgpr;
	case FFI_TYPE_UINT16:
	  gprvalue = **p_argv.us;
	  goto putgpr;
	case FFI_TYPE_SINT16:
	  gprvalue = **p_argv.ss;
	  goto putgpr;
	case FFI_TYPE_UINT32:
	  gprvalue = **p_argv.ui;
	  goto putgpr;
	case FFI_TYPE_INT:
	case FFI_TYPE_SINT32:
	  gprvalue = **p_argv.si;
	  goto putgpr;

	case FFI_TYPE_UINT64:
	case FFI_TYPE_SINT64:
	case FFI_TYPE_POINTER:
	  gprvalue = **p_argv.ul;
	putgpr:
	  *next_arg.ul++ = gprvalue;
	  if (next_arg.ul == gpr_end.ul)
	    next_arg.ul = rest.ul;
	  break;
	}
    }

  FFI_ASSERT (flags & FLAG_4_GPR_ARGUMENTS
	      || (next_arg.ul >= gpr_base.ul
		  && next_arg.ul <= gpr_base.ul + 4));
}



/* Perform machine dependent cif processing */
ffi_status
ffi_prep_cif_machdep (ffi_cif *cif)
{
  /* All this is for the SYSV and LINUX64 ABI.  */
  int i;
  ffi_type **ptr;
  unsigned bytes;
  int fparg_count = 0, intarg_count = 0;
  unsigned flags = 0;
  unsigned struct_copy_size = 0;
  unsigned type = cif->rtype->type;
  unsigned size = cif->rtype->size;

  if (cif->abi != FFI_LINUX64)
    {
      /* All the machine-independent calculation of cif->bytes will be wrong.
	 Redo the calculation for SYSV.  */

      /* Space for the frame pointer, callee's LR, and the asm's temp regs.  */
      bytes = (2 + ASM_NEEDS_REGISTERS) * sizeof (int);

      /* Space for the GPR registers.  */
      bytes += NUM_GPR_ARG_REGISTERS * sizeof (int);
    }
  else
    {
      /* 64-bit ABI.  */

      /* Space for backchain, CR, LR, cc/ld doubleword, TOC and the asm's temp
	 regs.  */
      bytes = (6 + ASM_NEEDS_REGISTERS64) * sizeof (long);

      /* Space for the mandatory parm save area and general registers.  */
      bytes += 2 * NUM_GPR_ARG_REGISTERS64 * sizeof (long);
<<<<<<< HEAD

#if FFI_TYPE_LONGDOUBLE != FFI_TYPE_DOUBLE
      if (type == FFI_TYPE_LONGDOUBLE)
	type = FFI_TYPE_DOUBLE;
#endif
=======
>>>>>>> c355071f
    }

  /* Return value handling.  The rules for SYSV are as follows:
     - 32-bit (or less) integer values are returned in gpr3;
     - Structures of size <= 4 bytes also returned in gpr3;
     - 64-bit integer values and structures between 5 and 8 bytes are returned
     in gpr3 and gpr4;
     - Single/double FP values are returned in fpr1;
     - Larger structures are allocated space and a pointer is passed as
     the first argument.
     - long doubles (if not equivalent to double) are returned in
     fpr1,fpr2 for Linux and as for large structs for SysV.
     For LINUX64:
     - integer values in gpr3;
     - Structures/Unions by reference;
     - Single/double FP values in fpr1, long double in fpr1,fpr2.  */
  switch (type)
    {
#if FFI_TYPE_LONGDOUBLE != FFI_TYPE_DOUBLE
    case FFI_TYPE_LONGDOUBLE:
      if (cif->abi != FFI_LINUX && cif->abi != FFI_LINUX64)
	goto byref;

      flags |= FLAG_RETURNS_128BITS;
      /* Fall through.  */
#endif
    case FFI_TYPE_DOUBLE:
      flags |= FLAG_RETURNS_64BITS;
      /* Fall through.  */
    case FFI_TYPE_FLOAT:
      flags |= FLAG_RETURNS_FP;
      break;

    case FFI_TYPE_UINT64:
    case FFI_TYPE_SINT64:
      flags |= FLAG_RETURNS_64BITS;
      break;

    case FFI_TYPE_STRUCT:
      if (cif->abi == FFI_SYSV)
	{
	  /* The final SYSV ABI says that structures smaller or equal 8 bytes
	     are returned in r3/r4. The FFI_GCC_SYSV ABI instead returns them
	     in memory.  */

	  /* Treat structs with size <= 8 bytes.  */
	  if (size <= 8)
	    {
	      flags |= FLAG_RETURNS_SMST;
	      /* These structs are returned in r3. We pack the type and the
		 precalculated shift value (needed in the sysv.S) into flags.
		 The same applies for the structs returned in r3/r4.  */
	      if (size <= 4)
		{
		  flags |= 1 << (31 - FFI_SYSV_TYPE_SMALL_STRUCT - 1);
		  flags |= 8 * (4 - size) << 4;
		  break;
		}
	      /* These structs are returned in r3 and r4. See above.   */
	      if  (size <= 8)
		{
		  flags |= 1 << (31 - FFI_SYSV_TYPE_SMALL_STRUCT - 2);
		  flags |= 8 * (8 - size) << 4;
		  break;
		}
	    }
	}
#if FFI_TYPE_LONGDOUBLE != FFI_TYPE_DOUBLE
<<<<<<< HEAD
    case FFI_TYPE_LONGDOUBLE:
      if (type == FFI_TYPE_LONGDOUBLE && cif->abi == FFI_LINUX64)
	{
	  flags |= FLAG_RETURNS_128BITS;
	  flags |= FLAG_RETURNS_FP;
	  break;
	}
=======
    byref:
>>>>>>> c355071f
#endif
      intarg_count++;
      flags |= FLAG_RETVAL_REFERENCE;
      /* Fall through.  */
    case FFI_TYPE_VOID:
      flags |= FLAG_RETURNS_NOTHING;
      break;

    default:
      /* Returns 32-bit integer, or similar.  Nothing to do here.  */
      break;
    }

  if (cif->abi != FFI_LINUX64)
    /* The first NUM_GPR_ARG_REGISTERS words of integer arguments, and the
       first NUM_FPR_ARG_REGISTERS fp arguments, go in registers; the rest
       goes on the stack.  Structures and long doubles (if not equivalent
       to double) are passed as a pointer to a copy of the structure.
       Stuff on the stack needs to keep proper alignment.  */
    for (ptr = cif->arg_types, i = cif->nargs; i > 0; i--, ptr++)
      {
	switch ((*ptr)->type)
	  {
	  case FFI_TYPE_FLOAT:
	    fparg_count++;
	    /* floating singles are not 8-aligned on stack */
	    break;

#if FFI_TYPE_LONGDOUBLE != FFI_TYPE_DOUBLE
	  case FFI_TYPE_LONGDOUBLE:
	    if (cif->abi != FFI_LINUX)
	      goto do_struct;
	    fparg_count++;
	    /* Fall thru */
#endif
	  case FFI_TYPE_DOUBLE:
	    fparg_count++;
	    /* If this FP arg is going on the stack, it must be
	       8-byte-aligned.  */
	    if (fparg_count > NUM_FPR_ARG_REGISTERS
		&& intarg_count >= NUM_GPR_ARG_REGISTERS
		&& intarg_count % 2 != 0)
	      intarg_count++;
	    break;

	  case FFI_TYPE_UINT64:
	  case FFI_TYPE_SINT64:
	    /* 'long long' arguments are passed as two words, but
	       either both words must fit in registers or both go
	       on the stack.  If they go on the stack, they must
	       be 8-byte-aligned.

	       Also, only certain register pairs can be used for
	       passing long long int -- specifically (r3,r4), (r5,r6),
	       (r7,r8), (r9,r10).
	    */
	    if (intarg_count == NUM_GPR_ARG_REGISTERS-1
		|| intarg_count % 2 != 0)
	      intarg_count++;
	    intarg_count += 2;
	    break;

	  case FFI_TYPE_STRUCT:
#if FFI_TYPE_LONGDOUBLE != FFI_TYPE_DOUBLE
	  do_struct:
#endif
	    /* We must allocate space for a copy of these to enforce
	       pass-by-value.  Pad the space up to a multiple of 16
	       bytes (the maximum alignment required for anything under
	       the SYSV ABI).  */
	    struct_copy_size += ((*ptr)->size + 15) & ~0xF;
	    /* Fall through (allocate space for the pointer).  */

	  default:
	    /* Everything else is passed as a 4-byte word in a GPR, either
	       the object itself or a pointer to it.  */
	    intarg_count++;
	    break;
	  }
      }
  else
    for (ptr = cif->arg_types, i = cif->nargs; i > 0; i--, ptr++)
      {
	switch ((*ptr)->type)
	  {
#if FFI_TYPE_LONGDOUBLE != FFI_TYPE_DOUBLE
	  case FFI_TYPE_LONGDOUBLE:
	    fparg_count += 2;
	    intarg_count += 2;
	    break;
#endif
	  case FFI_TYPE_FLOAT:
	  case FFI_TYPE_DOUBLE:
	    fparg_count++;
	    intarg_count++;
	    break;

	  case FFI_TYPE_STRUCT:
	    intarg_count += ((*ptr)->size + 7) / 8;
	    break;

	  default:
	    /* Everything else is passed as a 8-byte word in a GPR, either
	       the object itself or a pointer to it.  */
	    intarg_count++;
	    break;
	  }
      }

  if (fparg_count != 0)
    flags |= FLAG_FP_ARGUMENTS;
  if (intarg_count > 4)
    flags |= FLAG_4_GPR_ARGUMENTS;
  if (struct_copy_size != 0)
    flags |= FLAG_ARG_NEEDS_COPY;

  if (cif->abi != FFI_LINUX64)
    {
      /* Space for the FPR registers, if needed.  */
      if (fparg_count != 0)
	bytes += NUM_FPR_ARG_REGISTERS * sizeof (double);

      /* Stack space.  */
      if (intarg_count > NUM_GPR_ARG_REGISTERS)
	bytes += (intarg_count - NUM_GPR_ARG_REGISTERS) * sizeof (int);
      if (fparg_count > NUM_FPR_ARG_REGISTERS)
	bytes += (fparg_count - NUM_FPR_ARG_REGISTERS) * sizeof (double);
    }
  else
    {
      /* Space for the FPR registers, if needed.  */
      if (fparg_count != 0)
	bytes += NUM_FPR_ARG_REGISTERS64 * sizeof (double);

      /* Stack space.  */
      if (intarg_count > NUM_GPR_ARG_REGISTERS64)
	bytes += (intarg_count - NUM_GPR_ARG_REGISTERS64) * sizeof (long);
    }

  /* The stack space allocated needs to be a multiple of 16 bytes.  */
  bytes = (bytes + 15) & ~0xF;

  /* Add in the space for the copied structures.  */
  bytes += struct_copy_size;

  cif->flags = flags;
  cif->bytes = bytes;

  return FFI_OK;
}

extern void ffi_call_SYSV(extended_cif *, unsigned, unsigned, unsigned *,
			  void (*fn)());
<<<<<<< HEAD
extern void FFI_HIDDEN ffi_call_LINUX64(/*@out@*/ extended_cif *,
					unsigned long, unsigned long,
					/*@out@*/ unsigned long *,
					void (*fn)());
/*@=declundef@*/
/*@=exportheader@*/

void
ffi_call(/*@dependent@*/ ffi_cif *cif,
	 void (*fn)(),
	 /*@out@*/ void *rvalue,
	 /*@dependent@*/ void **avalue)
=======
extern void FFI_HIDDEN ffi_call_LINUX64(extended_cif *, unsigned long,
					unsigned long, unsigned long *,
					void (*fn)());

void
ffi_call(ffi_cif *cif, void (*fn)(), void *rvalue, void **avalue)
>>>>>>> c355071f
{
  extended_cif ecif;

  ecif.cif = cif;
  ecif.avalue = avalue;

  /* If the return value is a struct and we don't have a return	*/
  /* value address then we need to make one		        */

  if ((rvalue == NULL) && (cif->rtype->type == FFI_TYPE_STRUCT))
    {
      ecif.rvalue = alloca(cif->rtype->size);
    }
  else
    ecif.rvalue = rvalue;


  switch (cif->abi)
    {
#ifndef POWERPC64
    case FFI_SYSV:
    case FFI_GCC_SYSV:
<<<<<<< HEAD
      /*@-usedef@*/
      ffi_call_SYSV (&ecif, -cif->bytes, cif->flags, ecif.rvalue, fn);
      /*@=usedef@*/
      break;
#else
    case FFI_LINUX64:
      /*@-usedef@*/
      ffi_call_LINUX64 (&ecif, -(long) cif->bytes, cif->flags, ecif.rvalue, fn);
      /*@=usedef@*/
=======
    case FFI_LINUX:
      ffi_call_SYSV (&ecif, -cif->bytes, cif->flags, ecif.rvalue, fn);
      break;
#else
    case FFI_LINUX64:
      ffi_call_LINUX64 (&ecif, -(long) cif->bytes, cif->flags, ecif.rvalue, fn);
>>>>>>> c355071f
      break;
#endif
    default:
      FFI_ASSERT (0);
      break;
    }
}


#ifndef POWERPC64
#define MIN_CACHE_LINE_SIZE 8

static void
flush_icache (char *addr1, int size)
{
  int i;
  char * addr;
  for (i = 0; i < size; i += MIN_CACHE_LINE_SIZE)
    {
      addr = addr1 + i;
      __asm__ volatile ("icbi 0,%0;" "dcbf 0,%0;"
			: : "r" (addr) : "memory");
    }
  addr = addr1 + size - 1;
  __asm__ volatile ("icbi 0,%0;" "dcbf 0,%0;" "sync;" "isync;"
		    : : "r"(addr) : "memory");
}
#endif

ffi_status
ffi_prep_closure (ffi_closure *closure,
		  ffi_cif *cif,
		  void (*fun) (ffi_cif *, void *, void **, void *),
		  void *user_data)
{
#ifdef POWERPC64
  void **tramp = (void **) &closure->tramp[0];

  FFI_ASSERT (cif->abi == FFI_LINUX64);
  /* Copy function address and TOC from ffi_closure_LINUX64.  */
  memcpy (tramp, (char *) ffi_closure_LINUX64, 16);
  tramp[2] = (void *) closure;
#else
  unsigned int *tramp;

  FFI_ASSERT (cif->abi == FFI_GCC_SYSV || cif->abi == FFI_SYSV);

  tramp = (unsigned int *) &closure->tramp[0];
  tramp[0] = 0x7c0802a6;  /*   mflr    r0 */
  tramp[1] = 0x4800000d;  /*   bl      10 <trampoline_initial+0x10> */
  tramp[4] = 0x7d6802a6;  /*   mflr    r11 */
  tramp[5] = 0x7c0803a6;  /*   mtlr    r0 */
  tramp[6] = 0x800b0000;  /*   lwz     r0,0(r11) */
  tramp[7] = 0x816b0004;  /*   lwz     r11,4(r11) */
  tramp[8] = 0x7c0903a6;  /*   mtctr   r0 */
  tramp[9] = 0x4e800420;  /*   bctr */
  *(void **) &tramp[2] = (void *) ffi_closure_SYSV; /* function */
  *(void **) &tramp[3] = (void *) closure;          /* context */

  /* Flush the icache.  */
  flush_icache (&closure->tramp[0],FFI_TRAMPOLINE_SIZE);
#endif

  closure->cif = cif;
  closure->fun = fun;
  closure->user_data = user_data;

  return FFI_OK;
}

typedef union
{
  float f;
  double d;
} ffi_dblfl;

int ffi_closure_helper_SYSV (ffi_closure *, void *, unsigned long *,
			     ffi_dblfl *, unsigned long *);

/* Basically the trampoline invokes ffi_closure_SYSV, and on
 * entry, r11 holds the address of the closure.
 * After storing the registers that could possibly contain
 * parameters to be passed into the stack frame and setting
 * up space for a return value, ffi_closure_SYSV invokes the
 * following helper function to do most of the work
 */

int
ffi_closure_helper_SYSV (ffi_closure *closure, void *rvalue,
			 unsigned long *pgr, ffi_dblfl *pfr,
			 unsigned long *pst)
{
  /* rvalue is the pointer to space for return value in closure assembly */
  /* pgr is the pointer to where r3-r10 are stored in ffi_closure_SYSV */
  /* pfr is the pointer to where f1-f8 are stored in ffi_closure_SYSV  */
  /* pst is the pointer to outgoing parameter stack in original caller */

  void **          avalue;
  ffi_type **      arg_types;
  long             i, avn;
  long             nf;   /* number of floating registers already used */
  long             ng;   /* number of general registers already used */
  ffi_cif *        cif;
  double           temp;
  unsigned         size;

  cif = closure->cif;
  avalue = alloca (cif->nargs * sizeof (void *));
  size = cif->rtype->size;

  nf = 0;
  ng = 0;

  /* Copy the caller's structure return value address so that the closure
     returns the data directly to the caller.
     For FFI_SYSV the result is passed in r3/r4 if the struct size is less
     or equal 8 bytes.  */

<<<<<<< HEAD
  if (cif->rtype->type == FFI_TYPE_STRUCT)
=======
  if ((cif->rtype->type == FFI_TYPE_STRUCT
       && !((cif->abi == FFI_SYSV) && (size <= 8)))
#if FFI_TYPE_LONGDOUBLE != FFI_TYPE_DOUBLE
      || (cif->rtype->type == FFI_TYPE_LONGDOUBLE
	  && cif->abi != FFI_LINUX)
#endif
      )
>>>>>>> c355071f
    {
      if (!((cif->abi == FFI_SYSV) && (size <= 8)))
	{
	  rvalue = (void *) *pgr;
	  ng++;
	  pgr++;
	}
    }

  i = 0;
  avn = cif->nargs;
  arg_types = cif->arg_types;

  /* Grab the addresses of the arguments from the stack frame.  */
  while (i < avn)
    {
      switch (arg_types[i]->type)
	{
	case FFI_TYPE_SINT8:
	case FFI_TYPE_UINT8:
	  /* there are 8 gpr registers used to pass values */
	  if (ng < 8)
	    {
	      avalue[i] = (char *) pgr + 3;
	      ng++;
	      pgr++;
	    }
	  else
	    {
	      avalue[i] = (char *) pst + 3;
	      pst++;
	    }
	  break;

	case FFI_TYPE_SINT16:
	case FFI_TYPE_UINT16:
	  /* there are 8 gpr registers used to pass values */
	  if (ng < 8)
	    {
	      avalue[i] = (char *) pgr + 2;
	      ng++;
	      pgr++;
	    }
	  else
	    {
	      avalue[i] = (char *) pst + 2;
	      pst++;
	    }
	  break;

	case FFI_TYPE_SINT32:
	case FFI_TYPE_UINT32:
	case FFI_TYPE_POINTER:
	  /* there are 8 gpr registers used to pass values */
	  if (ng < 8)
	    {
	      avalue[i] = pgr;
	      ng++;
	      pgr++;
	    }
	  else
	    {
	      avalue[i] = pst;
	      pst++;
	    }
	  break;

	case FFI_TYPE_STRUCT:
#if FFI_TYPE_LONGDOUBLE != FFI_TYPE_DOUBLE
	do_struct:
#endif
	  /* Structs are passed by reference. The address will appear in a
	     gpr if it is one of the first 8 arguments.  */
	  if (ng < 8)
	    {
	      avalue[i] = (void *) *pgr;
	      ng++;
	      pgr++;
	    }
	  else
	    {
	      avalue[i] = (void *) *pst;
	      pst++;
	    }
	  break;

	case FFI_TYPE_SINT64:
	case FFI_TYPE_UINT64:
	  /* passing long long ints are complex, they must
	   * be passed in suitable register pairs such as
	   * (r3,r4) or (r5,r6) or (r6,r7), or (r7,r8) or (r9,r10)
	   * and if the entire pair aren't available then the outgoing
	   * parameter stack is used for both but an alignment of 8
	   * must will be kept.  So we must either look in pgr
	   * or pst to find the correct address for this type
	   * of parameter.
	   */
	  if (ng < 7)
	    {
	      if (ng & 0x01)
		{
		  /* skip r4, r6, r8 as starting points */
		  ng++;
		  pgr++;
		}
	      avalue[i] = pgr;
	      ng += 2;
	      pgr += 2;
	    }
	  else
	    {
	      if (((long) pst) & 4)
		pst++;
	      avalue[i] = pst;
	      pst += 2;
	    }
	  break;

	case FFI_TYPE_FLOAT:
	  /* unfortunately float values are stored as doubles
	   * in the ffi_closure_SYSV code (since we don't check
	   * the type in that routine).
	   */

	  /* there are 8 64bit floating point registers */

	  if (nf < 8)
	    {
	      temp = pfr->d;
	      pfr->f = (float) temp;
	      avalue[i] = pfr;
	      nf++;
	      pfr++;
	    }
	  else
	    {
	      /* FIXME? here we are really changing the values
	       * stored in the original calling routines outgoing
	       * parameter stack.  This is probably a really
	       * naughty thing to do but...
	       */
	      avalue[i] = pst;
<<<<<<< HEAD
	      nf++;
=======
>>>>>>> c355071f
	      pst += 1;
	    }
	  break;

	case FFI_TYPE_DOUBLE:
	  /* On the outgoing stack all values are aligned to 8 */
	  /* there are 8 64bit floating point registers */

	  if (nf < 8)
	    {
	      avalue[i] = pfr;
	      nf++;
	      pfr++;
	    }
	  else
	    {
	      if (((long) pst) & 4)
		pst++;
	      avalue[i] = pst;
<<<<<<< HEAD
	      nf++;
=======
>>>>>>> c355071f
	      pst += 2;
	    }
	  break;

#if FFI_TYPE_LONGDOUBLE != FFI_TYPE_DOUBLE
	case FFI_TYPE_LONGDOUBLE:
	  if (cif->abi != FFI_LINUX)
	    goto do_struct;

	  if (nf < 7)
	    {
	      avalue[i] = pfr;
	      pfr += 2;
	      nf += 2;
	    }
	  else
	    {
	      if (((long) pst) & 4)
		pst++;
	      avalue[i] = pst;
	      pst += 4;
	      nf = 8;
	    }
	  break;
#endif

	default:
	  FFI_ASSERT (0);
	}

      i++;
    }


  (closure->fun) (cif, rvalue, avalue, closure->user_data);

  /* Tell ffi_closure_SYSV how to perform return type promotions.
     Because the FFI_SYSV ABI returns the structures <= 8 bytes in r3/r4
     we have to tell ffi_closure_SYSV how to treat them.  */
  if (cif->abi == FFI_SYSV && cif->rtype->type == FFI_TYPE_STRUCT
      && size <= 8)
    return FFI_SYSV_TYPE_SMALL_STRUCT + size;
<<<<<<< HEAD
=======
#if FFI_TYPE_LONGDOUBLE != FFI_TYPE_DOUBLE
  else if (cif->rtype->type == FFI_TYPE_LONGDOUBLE
	   && cif->abi != FFI_LINUX)
    return FFI_TYPE_STRUCT;
#endif
>>>>>>> c355071f
  return cif->rtype->type;
}

int FFI_HIDDEN ffi_closure_helper_LINUX64 (ffi_closure *, void *,
					   unsigned long *, ffi_dblfl *);

int FFI_HIDDEN
ffi_closure_helper_LINUX64 (ffi_closure *closure, void *rvalue,
			    unsigned long *pst, ffi_dblfl *pfr)
{
  /* rvalue is the pointer to space for return value in closure assembly */
  /* pst is the pointer to parameter save area
     (r3-r10 are stored into its first 8 slots by ffi_closure_LINUX64) */
  /* pfr is the pointer to where f1-f13 are stored in ffi_closure_LINUX64 */

  void **avalue;
  ffi_type **arg_types;
  long i, avn;
  ffi_cif *cif;
  ffi_dblfl *end_pfr = pfr + NUM_FPR_ARG_REGISTERS64;

  cif = closure->cif;
  avalue = alloca (cif->nargs * sizeof (void *));

  /* Copy the caller's structure return value address so that the closure
     returns the data directly to the caller.  */
  if (cif->rtype->type == FFI_TYPE_STRUCT)
    {
      rvalue = (void *) *pst;
      pst++;
    }

  i = 0;
  avn = cif->nargs;
  arg_types = cif->arg_types;

  /* Grab the addresses of the arguments from the stack frame.  */
  while (i < avn)
    {
      switch (arg_types[i]->type)
	{
	case FFI_TYPE_SINT8:
	case FFI_TYPE_UINT8:
	  avalue[i] = (char *) pst + 7;
	  pst++;
	  break;

	case FFI_TYPE_SINT16:
	case FFI_TYPE_UINT16:
	  avalue[i] = (char *) pst + 6;
	  pst++;
	  break;

	case FFI_TYPE_SINT32:
	case FFI_TYPE_UINT32:
	  avalue[i] = (char *) pst + 4;
	  pst++;
	  break;

	case FFI_TYPE_SINT64:
	case FFI_TYPE_UINT64:
	case FFI_TYPE_POINTER:
	  avalue[i] = pst;
	  pst++;
	  break;

	case FFI_TYPE_STRUCT:
	  /* Structures with size less than eight bytes are passed
	     left-padded.  */
	  if (arg_types[i]->size < 8)
	    avalue[i] = (char *) pst + 8 - arg_types[i]->size;
	  else
	    avalue[i] = pst;
	  pst += (arg_types[i]->size + 7) / 8;
	  break;

	case FFI_TYPE_FLOAT:
	  /* unfortunately float values are stored as doubles
	   * in the ffi_closure_LINUX64 code (since we don't check
	   * the type in that routine).
	   */

	  /* there are 13 64bit floating point registers */

	  if (pfr < end_pfr)
	    {
	      double temp = pfr->d;
	      pfr->f = (float) temp;
	      avalue[i] = pfr;
	      pfr++;
	    }
	  else
	    avalue[i] = pst;
	  pst++;
	  break;

	case FFI_TYPE_DOUBLE:
	  /* On the outgoing stack all values are aligned to 8 */
	  /* there are 13 64bit floating point registers */

	  if (pfr < end_pfr)
	    {
	      avalue[i] = pfr;
	      pfr++;
	    }
	  else
	    avalue[i] = pst;
	  pst++;
	  break;

#if FFI_TYPE_LONGDOUBLE != FFI_TYPE_DOUBLE
	case FFI_TYPE_LONGDOUBLE:
	  if (pfr + 1 < end_pfr)
	    {
	      avalue[i] = pfr;
	      pfr += 2;
	    }
	  else
	    {
	      if (pfr < end_pfr)
		{
		  /* Passed partly in f13 and partly on the stack.
		     Move it all to the stack.  */
		  *pst = *(unsigned long *) pfr;
		  pfr++;
		}
	      avalue[i] = pst;
	    }
	  pst += 2;
	  break;
#endif

	default:
	  FFI_ASSERT (0);
	}

      i++;
    }


  (closure->fun) (cif, rvalue, avalue, closure->user_data);

  /* Tell ffi_closure_LINUX64 how to perform return type promotions.  */
  return cif->rtype->type;
}<|MERGE_RESOLUTION|>--- conflicted
+++ resolved
@@ -80,15 +80,8 @@
 
 */
 
-<<<<<<< HEAD
-/*@-exportheader@*/
 void
 ffi_prep_args_SYSV (extended_cif *ecif, unsigned *const stack)
-/*@=exportheader@*/
-=======
-void
-ffi_prep_args_SYSV (extended_cif *ecif, unsigned *const stack)
->>>>>>> c355071f
 {
   const unsigned bytes = ecif->cif->bytes;
   const unsigned flags = ecif->cif->flags;
@@ -200,8 +193,6 @@
 	    *fpr_base.d++ = double_tmp;
 	  fparg_count++;
 	  FFI_ASSERT (flags & FLAG_FP_ARGUMENTS);
-<<<<<<< HEAD
-=======
 	  break;
 
 #if FFI_TYPE_LONGDOUBLE != FFI_TYPE_DOUBLE
@@ -233,7 +224,6 @@
 
 	  fparg_count += 2;
 	  FFI_ASSERT (flags & FLAG_FP_ARGUMENTS);
->>>>>>> c355071f
 	  break;
 #endif
 
@@ -362,15 +352,8 @@
 
 */
 
-<<<<<<< HEAD
-/*@-exportheader@*/
 void FFI_HIDDEN
 ffi_prep_args64 (extended_cif *ecif, unsigned long *const stack)
-/*@=exportheader@*/
-=======
-void FFI_HIDDEN
-ffi_prep_args64 (extended_cif *ecif, unsigned long *const stack)
->>>>>>> c355071f
 {
   const unsigned long bytes = ecif->cif->bytes;
   const unsigned long flags = ecif->cif->flags;
@@ -478,10 +461,7 @@
 	  if (fparg_count < NUM_FPR_ARG_REGISTERS64)
 	    *fpr_base.d++ = double_tmp;
 	  fparg_count++;
-<<<<<<< HEAD
-=======
 	  FFI_ASSERT (__LDBL_MANT_DIG__ == 106);
->>>>>>> c355071f
 	  FFI_ASSERT (flags & FLAG_FP_ARGUMENTS);
 	  break;
 #endif
@@ -585,14 +565,6 @@
 
       /* Space for the mandatory parm save area and general registers.  */
       bytes += 2 * NUM_GPR_ARG_REGISTERS64 * sizeof (long);
-<<<<<<< HEAD
-
-#if FFI_TYPE_LONGDOUBLE != FFI_TYPE_DOUBLE
-      if (type == FFI_TYPE_LONGDOUBLE)
-	type = FFI_TYPE_DOUBLE;
-#endif
-=======
->>>>>>> c355071f
     }
 
   /* Return value handling.  The rules for SYSV are as follows:
@@ -661,17 +633,7 @@
 	    }
 	}
 #if FFI_TYPE_LONGDOUBLE != FFI_TYPE_DOUBLE
-<<<<<<< HEAD
-    case FFI_TYPE_LONGDOUBLE:
-      if (type == FFI_TYPE_LONGDOUBLE && cif->abi == FFI_LINUX64)
-	{
-	  flags |= FLAG_RETURNS_128BITS;
-	  flags |= FLAG_RETURNS_FP;
-	  break;
-	}
-=======
     byref:
->>>>>>> c355071f
 #endif
       intarg_count++;
       flags |= FLAG_RETVAL_REFERENCE;
@@ -825,27 +787,12 @@
 
 extern void ffi_call_SYSV(extended_cif *, unsigned, unsigned, unsigned *,
 			  void (*fn)());
-<<<<<<< HEAD
-extern void FFI_HIDDEN ffi_call_LINUX64(/*@out@*/ extended_cif *,
-					unsigned long, unsigned long,
-					/*@out@*/ unsigned long *,
-					void (*fn)());
-/*@=declundef@*/
-/*@=exportheader@*/
-
-void
-ffi_call(/*@dependent@*/ ffi_cif *cif,
-	 void (*fn)(),
-	 /*@out@*/ void *rvalue,
-	 /*@dependent@*/ void **avalue)
-=======
 extern void FFI_HIDDEN ffi_call_LINUX64(extended_cif *, unsigned long,
 					unsigned long, unsigned long *,
 					void (*fn)());
 
 void
 ffi_call(ffi_cif *cif, void (*fn)(), void *rvalue, void **avalue)
->>>>>>> c355071f
 {
   extended_cif ecif;
 
@@ -868,24 +815,12 @@
 #ifndef POWERPC64
     case FFI_SYSV:
     case FFI_GCC_SYSV:
-<<<<<<< HEAD
-      /*@-usedef@*/
-      ffi_call_SYSV (&ecif, -cif->bytes, cif->flags, ecif.rvalue, fn);
-      /*@=usedef@*/
-      break;
-#else
-    case FFI_LINUX64:
-      /*@-usedef@*/
-      ffi_call_LINUX64 (&ecif, -(long) cif->bytes, cif->flags, ecif.rvalue, fn);
-      /*@=usedef@*/
-=======
     case FFI_LINUX:
       ffi_call_SYSV (&ecif, -cif->bytes, cif->flags, ecif.rvalue, fn);
       break;
 #else
     case FFI_LINUX64:
       ffi_call_LINUX64 (&ecif, -(long) cif->bytes, cif->flags, ecif.rvalue, fn);
->>>>>>> c355071f
       break;
 #endif
     default:
@@ -1004,9 +939,6 @@
      For FFI_SYSV the result is passed in r3/r4 if the struct size is less
      or equal 8 bytes.  */
 
-<<<<<<< HEAD
-  if (cif->rtype->type == FFI_TYPE_STRUCT)
-=======
   if ((cif->rtype->type == FFI_TYPE_STRUCT
        && !((cif->abi == FFI_SYSV) && (size <= 8)))
 #if FFI_TYPE_LONGDOUBLE != FFI_TYPE_DOUBLE
@@ -1014,14 +946,10 @@
 	  && cif->abi != FFI_LINUX)
 #endif
       )
->>>>>>> c355071f
-    {
-      if (!((cif->abi == FFI_SYSV) && (size <= 8)))
-	{
-	  rvalue = (void *) *pgr;
-	  ng++;
-	  pgr++;
-	}
+    {
+      rvalue = (void *) *pgr;
+      ng++;
+      pgr++;
     }
 
   i = 0;
@@ -1157,10 +1085,6 @@
 	       * naughty thing to do but...
 	       */
 	      avalue[i] = pst;
-<<<<<<< HEAD
-	      nf++;
-=======
->>>>>>> c355071f
 	      pst += 1;
 	    }
 	  break;
@@ -1180,10 +1104,6 @@
 	      if (((long) pst) & 4)
 		pst++;
 	      avalue[i] = pst;
-<<<<<<< HEAD
-	      nf++;
-=======
->>>>>>> c355071f
 	      pst += 2;
 	    }
 	  break;
@@ -1226,14 +1146,11 @@
   if (cif->abi == FFI_SYSV && cif->rtype->type == FFI_TYPE_STRUCT
       && size <= 8)
     return FFI_SYSV_TYPE_SMALL_STRUCT + size;
-<<<<<<< HEAD
-=======
 #if FFI_TYPE_LONGDOUBLE != FFI_TYPE_DOUBLE
   else if (cif->rtype->type == FFI_TYPE_LONGDOUBLE
 	   && cif->abi != FFI_LINUX)
     return FFI_TYPE_STRUCT;
 #endif
->>>>>>> c355071f
   return cif->rtype->type;
 }
 
