--- conflicted
+++ resolved
@@ -3,11 +3,7 @@
 
    Copyright (C) 1998 Geoffrey Keating
    Copyright (C) 2001 John Hornkvist
-<<<<<<< HEAD
-   Copyright (C) 2002, 2006, 2007, 2009 Free Software Foundation, Inc.
-=======
    Copyright (C) 2002, 2006, 2007, 2009, 2010 Free Software Foundation, Inc.
->>>>>>> 03d20231
 
    FFI support for Darwin and AIX.
    
@@ -98,8 +94,6 @@
 
    */
 
-<<<<<<< HEAD
-=======
 #if defined(POWERPC_DARWIN64)
 static void
 darwin64_pass_struct_by_value 
@@ -108,20 +102,15 @@
 
 /* This depends on GPR_SIZE = sizeof (unsigned long) */
 
->>>>>>> 03d20231
 void
 ffi_prep_args (extended_cif *ecif, unsigned long *const stack)
 {
   const unsigned bytes = ecif->cif->bytes;
   const unsigned flags = ecif->cif->flags;
   const unsigned nargs = ecif->cif->nargs;
-<<<<<<< HEAD
-  const ffi_abi abi = ecif->cif->abi;
-=======
 #if !defined(POWERPC_DARWIN64) 
   const ffi_abi abi = ecif->cif->abi;
 #endif
->>>>>>> 03d20231
 
   /* 'stacktop' points at the previous backchain pointer.  */
   unsigned long *const stacktop = stack + (bytes / sizeof(unsigned long));
@@ -129,18 +118,10 @@
   /* 'fpr_base' points at the space for fpr1, and grows upwards as
      we use FPR registers.  */
   double *fpr_base = (double *) (stacktop - ASM_NEEDS_REGISTERS) - NUM_FPR_ARG_REGISTERS;
-<<<<<<< HEAD
-  int fparg_count = 0;
-
-
-  /* 'next_arg' grows up as we put parameters in it.  */
-  unsigned long *next_arg = stack + 6; /* 6 reserved positions.  */
-=======
   int gp_count = 0, fparg_count = 0;
 
   /* 'next_arg' grows up as we put parameters in it.  */
   unsigned long *next_arg = stack + LINKAGE_AREA_GPRS; /* 6 reserved positions.  */
->>>>>>> 03d20231
 
   int i;
   double double_tmp;
@@ -174,13 +155,7 @@
 	   the size of the floating-point parameter are skipped.  */
 	case FFI_TYPE_FLOAT:
 	  double_tmp = *(float *) *p_argv;
-<<<<<<< HEAD
-	  if (fparg_count >= NUM_FPR_ARG_REGISTERS)
-	    *(double *)next_arg = double_tmp;
-	  else
-=======
 	  if (fparg_count < NUM_FPR_ARG_REGISTERS)
->>>>>>> 03d20231
 	    *fpr_base++ = double_tmp;
 #if defined(POWERPC_DARWIN)
 	  *(float *)next_arg = *(float *) *p_argv;
@@ -195,16 +170,6 @@
 
 	case FFI_TYPE_DOUBLE:
 	  double_tmp = *(double *) *p_argv;
-<<<<<<< HEAD
-	  if (fparg_count >= NUM_FPR_ARG_REGISTERS)
-	    *(double *)next_arg = double_tmp;
-	  else
-	    *fpr_base++ = double_tmp;
-#ifdef POWERPC64
-	  next_arg++;
-#else
-	  next_arg += 2;
-=======
 	  if (fparg_count < NUM_FPR_ARG_REGISTERS)
 	    *fpr_base++ = double_tmp;
 	  *(double *)next_arg = double_tmp;
@@ -214,7 +179,6 @@
 #else
 	  next_arg += 2;
 	  gp_count += 2;
->>>>>>> 03d20231
 #endif
 	  fparg_count++;
 	  FFI_ASSERT(flags & FLAG_FP_ARGUMENTS);
@@ -223,27 +187,15 @@
 #if FFI_TYPE_LONGDOUBLE != FFI_TYPE_DOUBLE
 
 	case FFI_TYPE_LONGDOUBLE:
-<<<<<<< HEAD
-#ifdef POWERPC64
-=======
 #  if defined(POWERPC64) && !defined(POWERPC_DARWIN64)
 	  /* ??? This will exceed the regs count when the value starts at fp13
 	     and it will not put the extra bit on the stack.  */
->>>>>>> 03d20231
 	  if (fparg_count < NUM_FPR_ARG_REGISTERS)
 	    *(long double *) fpr_base++ = *(long double *) *p_argv;
 	  else
 	    *(long double *) next_arg = *(long double *) *p_argv;
 	  next_arg += 2;
 	  fparg_count += 2;
-<<<<<<< HEAD
-#else
-	  double_tmp = ((double *) *p_argv)[0];
-	  if (fparg_count < NUM_FPR_ARG_REGISTERS)
-	    *fpr_base++ = double_tmp;
-	  else
-	    *(double *) next_arg = double_tmp;
-=======
 #  else
 	  double_tmp = ((double *) *p_argv)[0];
 	  if (fparg_count < NUM_FPR_ARG_REGISTERS)
@@ -253,19 +205,10 @@
 	  next_arg++;
 	  gp_count++;
 #    else
->>>>>>> 03d20231
 	  next_arg += 2;
 	  gp_count += 2;
 #    endif
 	  fparg_count++;
-<<<<<<< HEAD
-
-	  double_tmp = ((double *) *p_argv)[1];
-	  if (fparg_count < NUM_FPR_ARG_REGISTERS)
-	    *fpr_base++ = double_tmp;
-	  else
-	    *(double *) next_arg = double_tmp;
-=======
 	  double_tmp = ((double *) *p_argv)[1];
 	  if (fparg_count < NUM_FPR_ARG_REGISTERS)
 	    *fpr_base++ = double_tmp;
@@ -274,16 +217,11 @@
 	  next_arg++;
 	  gp_count++;
 #    else
->>>>>>> 03d20231
 	  next_arg += 2;
 	  gp_count += 2;
 #    endif
 	  fparg_count++;
-<<<<<<< HEAD
-#endif
-=======
 #  endif
->>>>>>> 03d20231
 	  FFI_ASSERT(flags & FLAG_FP_ARGUMENTS);
 	  break;
 #endif
@@ -295,10 +233,7 @@
 #else
 	  *(long long *) next_arg = *(long long *) *p_argv;
 	  next_arg += 2;
-<<<<<<< HEAD
-=======
 	  gp_count += 2;
->>>>>>> 03d20231
 #endif
 	  break;
 	case FFI_TYPE_POINTER:
@@ -318,18 +253,6 @@
 	  goto putgpr;
 
 	case FFI_TYPE_STRUCT:
-<<<<<<< HEAD
-#ifdef POWERPC64
-	  dest_cpy = (char *) next_arg;
-	  size_al = (*ptr)->size;
-	  if ((*ptr)->elements[0]->type == 3)
-	    size_al = ALIGN((*ptr)->size, 8);
-	  if (size_al < 3 && abi == FFI_DARWIN)
-	    dest_cpy += 4 - size_al;
-
-	  memcpy ((char *) dest_cpy, (char *) *p_argv, size_al);
-	  next_arg += (size_al + 7) / 8;
-=======
 	  size_al = (*ptr)->size;
 #if defined(POWERPC_DARWIN64)
 	  next_arg = (unsigned long *)ALIGN((char *)next_arg, (*ptr)->alignment);
@@ -337,7 +260,6 @@
 					 (unsigned) size_al,
 					 (unsigned int *) &fparg_count,
 					 &fpr_base, &next_arg);
->>>>>>> 03d20231
 #else
 	  dest_cpy = (char *) next_arg;
 
@@ -354,23 +276,12 @@
 	  /* Structures that match the basic modes (QI 1 byte, HI 2 bytes,
 	     SI 4 bytes) are aligned as if they were those modes.
 	     Structures with 3 byte in size are padded upwards.  */
-<<<<<<< HEAD
-	  size_al = (*ptr)->size;
-	  /* If the first member of the struct is a double, then align
-	     the struct to double-word.  */
-	  if ((*ptr)->elements[0]->type == FFI_TYPE_DOUBLE)
-	    size_al = ALIGN((*ptr)->size, 8);
-=======
->>>>>>> 03d20231
 	  if (size_al < 3 && abi == FFI_DARWIN)
 	    dest_cpy += 4 - size_al;
 
 	  memcpy((char *) dest_cpy, (char *) *p_argv, size_al);
 	  next_arg += (size_al + 3) / 4;
-<<<<<<< HEAD
-=======
 #  endif
->>>>>>> 03d20231
 #endif
 	  break;
 
@@ -699,41 +610,6 @@
   s->size = ALIGN(s->size, s->alignment);
   
   /* This should not be necessary on m64, but harmless.  */
-  if (s->elements[0]->type == FFI_TYPE_UINT64
-      || s->elements[0]->type == FFI_TYPE_SINT64
-      || s->elements[0]->type == FFI_TYPE_DOUBLE
-      || s->elements[0]->alignment == 8)
-    s->alignment = s->alignment > 8 ? s->alignment : 8;
-  /* Do not add additional tail padding.  */
-}
-
-/* Adjust the size of S to be correct for AIX.
-   Word-align double unless it is the first member of a structure.  */
-
-static void
-aix_adjust_aggregate_sizes (ffi_type *s)
-{
-  int i;
-
-  if (s->type != FFI_TYPE_STRUCT)
-    return;
-
-  s->size = 0;
-  for (i = 0; s->elements[i] != NULL; i++)
-    {
-      ffi_type *p;
-      int align;
-      
-      p = s->elements[i];
-      aix_adjust_aggregate_sizes (p);
-      align = p->alignment;
-      if (i != 0 && p->type == FFI_TYPE_DOUBLE)
-	align = 4;
-      s->size = ALIGN(s->size, align) + p->size;
-    }
-  
-  s->size = ALIGN(s->size, s->alignment);
-  
   if (s->elements[0]->type == FFI_TYPE_UINT64
       || s->elements[0]->type == FFI_TYPE_SINT64
       || s->elements[0]->type == FFI_TYPE_DOUBLE
@@ -974,15 +850,6 @@
 	  if (align_words)
 	    intarg_count = ALIGN(intarg_count, align_words);
 	  /* If the first member of the struct is a double, then align
-<<<<<<< HEAD
-	     the struct to double-word.  */
-	  if ((*ptr)->elements[0]->type == FFI_TYPE_DOUBLE)
-	    size_al = ALIGN((*ptr)->size, 8);
-#ifdef POWERPC64
-	  intarg_count += (size_al + 7) / 8;
-#else
-	  intarg_count += (size_al + 3) / 4;
-=======
 	     the struct to double-word. 
 	  if ((*ptr)->elements[0]->type == FFI_TYPE_DOUBLE)
 	    size_al = ALIGN((*ptr)->size, 8); */
@@ -991,7 +858,6 @@
 #  else
 	  intarg_count += (size_al + 3) / 4;
 #  endif
->>>>>>> 03d20231
 #endif
 	  break;
 
@@ -1041,14 +907,9 @@
 
 extern void ffi_call_AIX(extended_cif *, long, unsigned, unsigned *,
 			 void (*fn)(void), void (*fn2)(void));
-<<<<<<< HEAD
-extern void ffi_call_DARWIN(extended_cif *, long, unsigned, unsigned *,
-			    void (*fn)(void), void (*fn2)(void));
-=======
 
 extern void ffi_call_DARWIN(extended_cif *, long, unsigned, unsigned *,
 			    void (*fn)(void), void (*fn2)(void), ffi_type*);
->>>>>>> 03d20231
 
 void
 ffi_call (ffi_cif *cif, void (*fn)(void), void *rvalue, void **avalue)
@@ -1073,19 +934,11 @@
     {
     case FFI_AIX:
       ffi_call_AIX(&ecif, -(long)cif->bytes, cif->flags, ecif.rvalue, fn,
-<<<<<<< HEAD
-		   ffi_prep_args);
-      break;
-    case FFI_DARWIN:
-      ffi_call_DARWIN(&ecif, -(long)cif->bytes, cif->flags, ecif.rvalue, fn,
-		      ffi_prep_args);
-=======
 		   FFI_FN(ffi_prep_args));
       break;
     case FFI_DARWIN:
       ffi_call_DARWIN(&ecif, -(long)cif->bytes, cif->flags, ecif.rvalue, fn,
 		      FFI_FN(ffi_prep_args), cif->rtype);
->>>>>>> 03d20231
       break;
     default:
       FFI_ASSERT(0);
@@ -1251,11 +1104,7 @@
   double d;
 } ffi_dblfl;
 
-<<<<<<< HEAD
-int
-=======
 ffi_type *
->>>>>>> 03d20231
 ffi_closure_helper_DARWIN (ffi_closure *, void *,
 			   unsigned long *, ffi_dblfl *);
 
@@ -1266,11 +1115,7 @@
    up space for a return value, ffi_closure_ASM invokes the
    following helper function to do most of the work.  */
 
-<<<<<<< HEAD
-int
-=======
 ffi_type *
->>>>>>> 03d20231
 ffi_closure_helper_DARWIN (ffi_closure *closure, void *rvalue,
 			   unsigned long *pgr, ffi_dblfl *pfr)
 {
@@ -1292,12 +1137,9 @@
   ffi_cif *        cif;
   ffi_dblfl *      end_pfr = pfr + NUM_FPR_ARG_REGISTERS;
   unsigned         size_al;
-<<<<<<< HEAD
-=======
 #if defined(POWERPC_DARWIN64)
   unsigned 	   fpsused = 0;
 #endif
->>>>>>> 03d20231
 
   cif = closure->cif;
   avalue = alloca (cif->nargs * sizeof(void *));
@@ -1320,10 +1162,7 @@
 #else /* assume we return by ref.  */
       rvalue = (void *) *pgr;
       pgr++;
-<<<<<<< HEAD
-=======
-#endif
->>>>>>> 03d20231
+#endif
     }
 
   i = 0;
@@ -1337,11 +1176,7 @@
 	{
 	case FFI_TYPE_SINT8:
 	case FFI_TYPE_UINT8:
-<<<<<<< HEAD
-#ifdef POWERPC64
-=======
 #if  defined(POWERPC64)
->>>>>>> 03d20231
 	  avalue[i] = (char *) pgr + 7;
 #else
 	  avalue[i] = (char *) pgr + 3;
@@ -1351,11 +1186,7 @@
 
 	case FFI_TYPE_SINT16:
 	case FFI_TYPE_UINT16:
-<<<<<<< HEAD
-#ifdef POWERPC64
-=======
 #if  defined(POWERPC64)
->>>>>>> 03d20231
 	  avalue[i] = (char *) pgr + 6;
 #else
 	  avalue[i] = (char *) pgr + 2;
@@ -1365,11 +1196,7 @@
 
 	case FFI_TYPE_SINT32:
 	case FFI_TYPE_UINT32:
-<<<<<<< HEAD
-#ifdef POWERPC64
-=======
 #if  defined(POWERPC64)
->>>>>>> 03d20231
 	  avalue[i] = (char *) pgr + 4;
 #else
 	case FFI_TYPE_POINTER:
@@ -1379,21 +1206,6 @@
 	  break;
 
 	case FFI_TYPE_STRUCT:
-<<<<<<< HEAD
-#ifdef POWERPC64
-	  size_al = arg_types[i]->size;
-	  if (arg_types[i]->elements[0]->type == FFI_TYPE_DOUBLE)
-	    size_al = ALIGN (arg_types[i]->size, 8);
-	  if (size_al < 3 && cif->abi == FFI_DARWIN)
-	    avalue[i] = (void *) pgr + 8 - size_al;
-	  else
-	    avalue[i] = (void *) pgr;
-	  pgr += (size_al + 7) / 8;
-#else
-	  /* Structures that match the basic modes (QI 1 byte, HI 2 bytes,
-	     SI 4 bytes) are aligned as if they were those modes.  */
-=======
->>>>>>> 03d20231
 	  size_al = arg_types[i]->size;
 #if defined(POWERPC_DARWIN64)
 	  pgr = (unsigned long *)ALIGN((char *)pgr, arg_types[i]->alignment);
@@ -1432,24 +1244,15 @@
 	  if (size_al < 3 && cif->abi == FFI_DARWIN)
 	    avalue[i] = (char*) pgr + 4 - size_al;
 	  else
-<<<<<<< HEAD
-	    avalue[i] = (void*) pgr;
-	  pgr += (size_al + 3) / 4;
-=======
 	    avalue[i] = pgr;
 	  pgr += (size_al + 3) / 4;
 #  endif
->>>>>>> 03d20231
 #endif
 	  break;
 
 	case FFI_TYPE_SINT64:
 	case FFI_TYPE_UINT64:
-<<<<<<< HEAD
-#ifdef POWERPC64
-=======
 #if  defined(POWERPC64)
->>>>>>> 03d20231
 	case FFI_TYPE_POINTER:
 	  avalue[i] = pgr;
 	  pgr++;
