--- conflicted
+++ resolved
@@ -74,11 +74,7 @@
   FFI_DEFAULT_ABI = FFI_SYSV,
 #endif
 
-<<<<<<< HEAD
-  FFI_LAST_ABI = FFI_DEFAULT_ABI + 1
-=======
   FFI_LAST_ABI
->>>>>>> c355071f
 } ffi_abi;
 #endif
 
