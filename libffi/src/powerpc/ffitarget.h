/* -----------------------------------------------------------------*-C-*-
   ffitarget.h - Copyright (c) 1996-2003  Red Hat, Inc.
   Copyright (C) 2007, 2008, 2010 Free Software Foundation, Inc
   Target configuration macros for PowerPC.

   Permission is hereby granted, free of charge, to any person obtaining
   a copy of this software and associated documentation files (the
   ``Software''), to deal in the Software without restriction, including
   without limitation the rights to use, copy, modify, merge, publish,
   distribute, sublicense, and/or sell copies of the Software, and to
   permit persons to whom the Software is furnished to do so, subject to
   the following conditions:

   The above copyright notice and this permission notice shall be included
   in all copies or substantial portions of the Software.

   THE SOFTWARE IS PROVIDED ``AS IS'', WITHOUT WARRANTY OF ANY KIND,
   EXPRESS OR IMPLIED, INCLUDING BUT NOT LIMITED TO THE WARRANTIES OF
   MERCHANTABILITY, FITNESS FOR A PARTICULAR PURPOSE AND
   NONINFRINGEMENT.  IN NO EVENT SHALL THE AUTHORS OR COPYRIGHT
   HOLDERS BE LIABLE FOR ANY CLAIM, DAMAGES OR OTHER LIABILITY,
   WHETHER IN AN ACTION OF CONTRACT, TORT OR OTHERWISE, ARISING FROM,
   OUT OF OR IN CONNECTION WITH THE SOFTWARE OR THE USE OR OTHER
   DEALINGS IN THE SOFTWARE.

   ----------------------------------------------------------------------- */

#ifndef LIBFFI_TARGET_H
#define LIBFFI_TARGET_H

/* ---- System specific configurations ----------------------------------- */

#if defined (POWERPC) && defined (__powerpc64__)	/* linux64 */
<<<<<<< HEAD
#define POWERPC64
#elif defined (POWERPC_DARWIN) && defined (__ppc64__)	/* Darwin */
#define POWERPC64
#elif defined (POWERPC_AIX) && defined (__64BIT__)	/* AIX64 */
=======
#ifndef POWERPC64
>>>>>>> 03d20231
#define POWERPC64
#endif
#elif defined (POWERPC_DARWIN) && defined (__ppc64__)	/* Darwin64 */
#ifndef POWERPC64
#define POWERPC64
#endif
#ifndef POWERPC_DARWIN64
#define POWERPC_DARWIN64
#endif
#elif defined (POWERPC_AIX) && defined (__64BIT__)	/* AIX64 */
#ifndef POWERPC64
#define POWERPC64
#endif
#endif

#ifndef LIBFFI_ASM
typedef unsigned long          ffi_arg;
typedef signed long            ffi_sarg;

typedef enum ffi_abi {
  FFI_FIRST_ABI = 0,

#ifdef POWERPC
  FFI_SYSV,
  FFI_GCC_SYSV,
  FFI_LINUX64,
  FFI_LINUX,
  FFI_LINUX_SOFT_FLOAT,
# ifdef POWERPC64
  FFI_DEFAULT_ABI = FFI_LINUX64,
# else
#  if (!defined(__NO_FPRS__) && (__LDBL_MANT_DIG__ == 106))
  FFI_DEFAULT_ABI = FFI_LINUX,
#  else
#   ifdef __NO_FPRS__
  FFI_DEFAULT_ABI = FFI_LINUX_SOFT_FLOAT,
#   else
  FFI_DEFAULT_ABI = FFI_GCC_SYSV,
#   endif
#  endif
# endif
#endif

#ifdef POWERPC_AIX
  FFI_AIX,
  FFI_DARWIN,
  FFI_DEFAULT_ABI = FFI_AIX,
#endif

#ifdef POWERPC_DARWIN
  FFI_AIX,
  FFI_DARWIN,
  FFI_DEFAULT_ABI = FFI_DARWIN,
#endif

#ifdef POWERPC_FREEBSD
  FFI_SYSV,
  FFI_GCC_SYSV,
  FFI_LINUX64,
  FFI_LINUX,
  FFI_LINUX_SOFT_FLOAT,
  FFI_DEFAULT_ABI = FFI_SYSV,
#endif

  FFI_LAST_ABI
} ffi_abi;
#endif

/* ---- Definitions for closures ----------------------------------------- */

#define FFI_CLOSURES 1
#define FFI_NATIVE_RAW_API 0

/* For additional types like the below, take care about the order in
   ppc_closures.S. They must follow after the FFI_TYPE_LAST.  */

/* Needed for soft-float long-double-128 support.  */
#define FFI_TYPE_UINT128 (FFI_TYPE_LAST + 1)

/* Needed for FFI_SYSV small structure returns.
   We use two flag bits, (FLAG_SYSV_SMST_R3, FLAG_SYSV_SMST_R4) which are
   defined in ffi.c, to determine the exact return type and its size.  */
#define FFI_SYSV_TYPE_SMALL_STRUCT (FFI_TYPE_LAST + 2)

#if defined(POWERPC64) || defined(POWERPC_AIX)
#  if defined(POWERPC_DARWIN64)
#    define FFI_TRAMPOLINE_SIZE 48
#  else
#    define FFI_TRAMPOLINE_SIZE 24
#  endif
#else /* POWERPC || POWERPC_AIX */
#  define FFI_TRAMPOLINE_SIZE 40
#endif

#ifndef LIBFFI_ASM
#if defined(POWERPC_DARWIN) || defined(POWERPC_AIX)
struct ffi_aix_trampoline_struct {
    void * code_pointer;	/* Pointer to ffi_closure_ASM */
    void * toc;			/* TOC */
    void * static_chain;	/* Pointer to closure */
};
#endif
#endif

#endif<|MERGE_RESOLUTION|>--- conflicted
+++ resolved
@@ -31,14 +31,7 @@
 /* ---- System specific configurations ----------------------------------- */
 
 #if defined (POWERPC) && defined (__powerpc64__)	/* linux64 */
-<<<<<<< HEAD
-#define POWERPC64
-#elif defined (POWERPC_DARWIN) && defined (__ppc64__)	/* Darwin */
-#define POWERPC64
-#elif defined (POWERPC_AIX) && defined (__64BIT__)	/* AIX64 */
-=======
 #ifndef POWERPC64
->>>>>>> 03d20231
 #define POWERPC64
 #endif
 #elif defined (POWERPC_DARWIN) && defined (__ppc64__)	/* Darwin64 */
