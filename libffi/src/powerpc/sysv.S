/* -----------------------------------------------------------------------
   sysv.h - Copyright (c) 1998 Geoffrey Keating

   PowerPC Assembly glue.

   Permission is hereby granted, free of charge, to any person obtaining
   a copy of this software and associated documentation files (the
   ``Software''), to deal in the Software without restriction, including
   without limitation the rights to use, copy, modify, merge, publish,
   distribute, sublicense, and/or sell copies of the Software, and to
   permit persons to whom the Software is furnished to do so, subject to
   the following conditions:

   The above copyright notice and this permission notice shall be included
   in all copies or substantial portions of the Software.

   THE SOFTWARE IS PROVIDED ``AS IS'', WITHOUT WARRANTY OF ANY KIND, EXPRESS
   OR IMPLIED, INCLUDING BUT NOT LIMITED TO THE WARRANTIES OF
   MERCHANTABILITY, FITNESS FOR A PARTICULAR PURPOSE AND NONINFRINGEMENT.
   IN NO EVENT SHALL THE AUTHOR BE LIABLE FOR ANY CLAIM, DAMAGES OR
   OTHER LIABILITY, WHETHER IN AN ACTION OF CONTRACT, TORT OR OTHERWISE,
   ARISING FROM, OUT OF OR IN CONNECTION WITH THE SOFTWARE OR THE USE OR
   OTHER DEALINGS IN THE SOFTWARE.
   ----------------------------------------------------------------------- */

#define LIBFFI_ASM
#include <fficonfig.h>
#include <ffi.h>
#include <powerpc/asm.h>

#ifndef __powerpc64__
	.globl ffi_prep_args_SYSV
ENTRY(ffi_call_SYSV)
.LFB1:
	/* Save the old stack pointer as AP.  */
	mr	%r8,%r1

.LCFI0:
	/* Allocate the stack space we need.  */
	stwux	%r1,%r1,%r4
	/* Save registers we use.  */
	mflr	%r9
	stw	%r28,-16(%r8)
.LCFI1:
	stw	%r29,-12(%r8)
.LCFI2:
	stw	%r30, -8(%r8)
.LCFI3:
	stw	%r31, -4(%r8)
.LCFI4:
	stw	%r9,   4(%r8)
.LCFI5:

	/* Save arguments over call...  */
	mr	%r31,%r5	/* flags, */
	mr	%r30,%r6	/* rvalue, */
	mr	%r29,%r7	/* function address, */
	mr	%r28,%r8	/* our AP. */
.LCFI6:

	/* Call ffi_prep_args_SYSV.  */
	mr	%r4,%r1
	bl	ffi_prep_args_SYSV@local

	/* Now do the call.  */
	/* Set up cr1 with bits 4-7 of the flags.  */
	mtcrf	0x40,%r31
	/* Get the address to call into CTR.  */
	mtctr	%r29
	/* Load all those argument registers.  */
	lwz	%r3,-16-(8*4)(%r28)
	lwz	%r4,-16-(7*4)(%r28)
	lwz	%r5,-16-(6*4)(%r28)
	lwz	%r6,-16-(5*4)(%r28)
	bf-	5,1f
	nop
	lwz	%r7,-16-(4*4)(%r28)
	lwz	%r8,-16-(3*4)(%r28)
	lwz	%r9,-16-(2*4)(%r28)
	lwz	%r10,-16-(1*4)(%r28)
	nop
1:

	/* Load all the FP registers.  */
	bf-	6,2f
	lfd	%f1,-16-(8*4)-(8*8)(%r28)
	lfd	%f2,-16-(8*4)-(7*8)(%r28)
	lfd	%f3,-16-(8*4)-(6*8)(%r28)
	lfd	%f4,-16-(8*4)-(5*8)(%r28)
	nop
	lfd	%f5,-16-(8*4)-(4*8)(%r28)
	lfd	%f6,-16-(8*4)-(3*8)(%r28)
	lfd	%f7,-16-(8*4)-(2*8)(%r28)
	lfd	%f8,-16-(8*4)-(1*8)(%r28)
2:

	/* Make the call.  */
	bctrl

	/* Now, deal with the return value.  */
	mtcrf	0x01,%r31
	bt-	31,L(small_struct_return_value)
	bt-	30,L(done_return_value)
	bt-	29,L(fp_return_value)
	stw	%r3,0(%r30)
	bf+	28,L(done_return_value)
	stw	%r4,4(%r30)
	/* Fall through...  */

L(done_return_value):
	/* Restore the registers we used and return.  */
	lwz	%r9,   4(%r28)
	lwz	%r31, -4(%r28)
	mtlr	%r9
	lwz	%r30, -8(%r28)
	lwz	%r29,-12(%r28)
	lwz	%r28,-16(%r28)
	lwz	%r1,0(%r1)
	blr

L(fp_return_value):
	bf	28,L(float_return_value)
	stfd	%f1,0(%r30)
	bf	27,L(done_return_value)
	stfd	%f2,8(%r30)
	b	L(done_return_value)
L(float_return_value):
	stfs	%f1,0(%r30)
	b	L(done_return_value)

L(small_struct_return_value):
	mtcrf	0x10,%r31	/* cr3  */
	bt-	15,L(smst_one_register)
	mtcrf	0x08,%r31	/* cr4  */
	bt-	16,L(smst_two_register)
	b       L(done_return_value)

L(smst_one_register):
	rlwinm  %r5,%r31,5+23,32-5,31 /* Extract the value to shift.  */
	slw	%r3,%r3,%r5
	stw	%r3,0(%r30)
	b	L(done_return_value)
L(smst_two_register):
	rlwinm  %r5,%r31,5+23,32-5,31 /* Extract the value to shift.  */
<<<<<<< HEAD
	bl	__ashldi3  /* libgcc function to shift r3/r4,
			      shift value in r5.  */
=======
	cmpwi	%r5,0
	subfic	%r9,%r5,32
	slw	%r29,%r3,%r5
	srw	%r9,%r4,%r9
	beq-	L(smst_8byte)
	or	%r3,%r9,%r29
	slw	%r4,%r4,%r5
L(smst_8byte):
>>>>>>> c355071f
	stw	%r3,0(%r30)
	stw	%r4,4(%r30)
	b	L(done_return_value)

.LFE1:
END(ffi_call_SYSV)

      .section	".eh_frame",EH_FRAME_FLAGS,@progbits
.Lframe1:
      .4byte    .LECIE1-.LSCIE1  /*  Length of Common Information Entry */
.LSCIE1:
      .4byte    0x0      /*  CIE Identifier Tag */
      .byte     0x1      /*  CIE Version */
#if defined _RELOCATABLE || defined __PIC__
      .ascii	"zR\0"   /*  CIE Augmentation */
#else
      .ascii	"\0"	 /*  CIE Augmentation */
#endif
      .uleb128  0x1      /*  CIE Code Alignment Factor */
      .sleb128  -4	 /*  CIE Data Alignment Factor */
      .byte     0x41     /*  CIE RA Column */
#if defined _RELOCATABLE || defined __PIC__
      .uleb128  0x1      /*  Augmentation size */
      .byte	0x1b	 /*  FDE Encoding (pcrel sdata4) */
#endif
      .byte     0xc      /*  DW_CFA_def_cfa */
      .uleb128  0x1
      .uleb128  0x0
      .align 2
.LECIE1:
.LSFDE1:
      .4byte    .LEFDE1-.LASFDE1         /*  FDE Length */
.LASFDE1:
      .4byte    .LASFDE1-.Lframe1         /*  FDE CIE offset */
#if defined _RELOCATABLE || defined __PIC__
      .4byte    .LFB1-.  /*  FDE initial location */
#else
      .4byte    .LFB1    /*  FDE initial location */
#endif
      .4byte    .LFE1-.LFB1      /*  FDE address range */
#if defined _RELOCATABLE || defined __PIC__
      .uleb128  0x0	 /*  Augmentation size */
#endif
      .byte     0x4      /*  DW_CFA_advance_loc4 */
      .4byte    .LCFI0-.LFB1
      .byte     0xd      /*  DW_CFA_def_cfa_register */
      .uleb128  0x08
      .byte     0x4      /*  DW_CFA_advance_loc4 */
      .4byte    .LCFI5-.LCFI0
      .byte     0x11     /*  DW_CFA_offset_extended_sf */
      .uleb128  0x41
      .sleb128  -1
      .byte     0x9f     /*  DW_CFA_offset, column 0x1f */
      .uleb128  0x1
      .byte     0x9e     /*  DW_CFA_offset, column 0x1e */
      .uleb128  0x2
      .byte     0x9d     /*  DW_CFA_offset, column 0x1d */
      .uleb128  0x3
      .byte     0x9c     /*  DW_CFA_offset, column 0x1c */
      .uleb128  0x4
      .byte     0x4      /*  DW_CFA_advance_loc4 */
      .4byte    .LCFI6-.LCFI5
      .byte     0xd      /*  DW_CFA_def_cfa_register */
      .uleb128  0x1c
      .align 2
.LEFDE1:
#endif<|MERGE_RESOLUTION|>--- conflicted
+++ resolved
@@ -142,10 +142,6 @@
 	b	L(done_return_value)
 L(smst_two_register):
 	rlwinm  %r5,%r31,5+23,32-5,31 /* Extract the value to shift.  */
-<<<<<<< HEAD
-	bl	__ashldi3  /* libgcc function to shift r3/r4,
-			      shift value in r5.  */
-=======
 	cmpwi	%r5,0
 	subfic	%r9,%r5,32
 	slw	%r29,%r3,%r5
@@ -154,7 +150,6 @@
 	or	%r3,%r9,%r29
 	slw	%r4,%r4,%r5
 L(smst_8byte):
->>>>>>> c355071f
 	stw	%r3,0(%r30)
 	stw	%r4,4(%r30)
 	b	L(done_return_value)
