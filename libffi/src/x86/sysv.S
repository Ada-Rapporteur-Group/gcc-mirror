--- conflicted
+++ resolved
@@ -1,10 +1,5 @@
 /* -----------------------------------------------------------------------
-<<<<<<< HEAD
-   sysv.S - Copyright (c) 1996, 1998, 2001, 2002, 2003, 2005, 2008
-   Red Hat, Inc.
-=======
    sysv.S - Copyright (c) 1996, 1998, 2001-2003, 2005, 2008  Red Hat, Inc.
->>>>>>> 42a9ba1d
    
    X86 Foreign Function Interface 
 
