--- conflicted
+++ resolved
@@ -106,92 +106,6 @@
 
 	/* Store the result according to the return type.  */
 
-<<<<<<< HEAD
-checksmst3:
-	comib,<>,n FFI_TYPE_SMALL_STRUCT3, %r21, checksmst567
-	/* 3-byte structs are returned in ret0 as ??xxyyzz.  Shift
-	   left 8 bits to write to the result structure.  */
-	zdep %ret0, 23, 24, %r22
-	b done
-	stw %r22, 0(%r20)
-
-checksmst567:
-	/* 5-7 byte values are returned right justified:
-	      ret0     ret1
-	   5: ??????aa bbccddee
-	   6: ????aabb ccddeeff
-	   7: ??aabbcc ddeeffgg
-
-	   To store this in the result, write the first 4 bytes into a temp
-	   register using shrpw (t1 = aabbccdd), followed by a rotation of
-	   ret1:
-
-	      ret0     ret1	   ret1
-	   5: ??????aa bbccddee -> eebbccdd (rotate 8)
-	   6: ????aabb ccddeeff -> eeffccdd (rotate 16)
-	   7: ??aabbcc ddeeffgg -> eeffggdd (rotate 24)
-
-	   then we write (t1, ret1) into the result.  */
-
-	addi,<> -FFI_TYPE_SMALL_STRUCT5,%r21,%r0
-	ldi 8, %r22
-	addi,<> -FFI_TYPE_SMALL_STRUCT6,%r21,%r0
-	ldi 16, %r22
-	addi,<> -FFI_TYPE_SMALL_STRUCT7,%r21,%r0
-	ldi 24, %r22
-
-	/* This relies on all the FFI_TYPE_*_STRUCT* defines being <0 */
-	cmpib,<=,n 0, %r21, checkint8
-	mtsar %r22
-
-	shrpw %ret0, %ret1, %sar, %ret0  /* ret0 = aabbccdd */
-	shrpw %ret1, %ret1, %sar, %ret1  /* rotate ret1 */
-	
-	stw %ret0, 0(%r20)
-	b done
-	stw %ret1, 4(%r20)
-
-checkint8:
-	comib,<>,n FFI_TYPE_UINT8, %r21, checkint16
-	b done
-	stb %ret0, 0(%r20)
-
-checkint16:
-	comib,<>,n FFI_TYPE_UINT16, %r21, checkint32
-	b done
-	sth %ret0, 0(%r20)
-
-checkint32:
-	comib,<>,n FFI_TYPE_UINT32, %r21, checkint
-	b done
-	stw %ret0, 0(%r20)
-
-checkint:
-	comib,<>,n FFI_TYPE_INT, %r21, checkll
-	b done
-	stw %ret0, 0(%r20)
-
-checkll:
-	comib,<>,n FFI_TYPE_UINT64, %r21, checkdbl
-	stw %ret0, 0(%r20)
-	b done
-	stw %ret1, 4(%r20)
-
-checkdbl:
-	comib,<>,n FFI_TYPE_DOUBLE, %r21, checkfloat
-	b done
-	fstd %fr4,0(%r20)
-
-checkfloat:
-	comib,<>,n FFI_TYPE_FLOAT, %r21, done
-	fstw %fr4L,0(%r20)
-
-	/* structure returns are either handled by one of the
-	   INT/UINT64 cases above, or, if passed by pointer,
-	   is handled by the callee.  */
-
-done:
-=======
 .Lcheckint:
 	comib,<>,n FFI_TYPE_INT, %r21, .Lcheckint8
 	b	.Ldone
@@ -325,7 +239,6 @@
 	stb	%ret1, 0(%r20)
 
 .Ldone:
->>>>>>> c355071f
 	/* all done, return */
 	copy %r4, %sp                           /* pop arg stack */
 	ldw 12(%r3), %r4
