/* -----------------------------------------------------------------------
   ffi.c - (c) 2003-2004 Randolph Chung <tausq@debian.org>

   HPPA Foreign Function Interface
   HP-UX PA ABI support (c) 2006 Free Software Foundation, Inc.

   Permission is hereby granted, free of charge, to any person obtaining
   a copy of this software and associated documentation files (the
   ``Software''), to deal in the Software without restriction, including
   without limitation the rights to use, copy, modify, merge, publish,
   distribute, sublicense, and/or sell copies of the Software, and to
   permit persons to whom the Software is furnished to do so, subject to
   the following conditions:

   The above copyright notice and this permission notice shall be included
   in all copies or substantial portions of the Software.

   THE SOFTWARE IS PROVIDED ``AS IS'', WITHOUT WARRANTY OF ANY KIND, EXPRESS
   OR IMPLIED, INCLUDING BUT NOT LIMITED TO THE WARRANTIES OF
   MERCHANTABILITY, FITNESS FOR A PARTICULAR PURPOSE AND NONINFRINGEMENT.
   IN NO EVENT SHALL CYGNUS SOLUTIONS BE LIABLE FOR ANY CLAIM, DAMAGES OR
   OTHER LIABILITY, WHETHER IN AN ACTION OF CONTRACT, TORT OR OTHERWISE,
   ARISING FROM, OUT OF OR IN CONNECTION WITH THE SOFTWARE OR THE USE OR
   OTHER DEALINGS IN THE SOFTWARE.
   ----------------------------------------------------------------------- */

#include <ffi.h>
#include <ffi_common.h>

#include <stdlib.h>
#include <stdio.h>

#define ROUND_UP(v, a)  (((size_t)(v) + (a) - 1) & ~((a) - 1))

#define MIN_STACK_SIZE  64
#define FIRST_ARG_SLOT  9
#define DEBUG_LEVEL   0

#define fldw(addr, fpreg) \
  __asm__ volatile ("fldw 0(%0), %%" #fpreg "L" : : "r"(addr) : #fpreg)
#define fstw(fpreg, addr) \
  __asm__ volatile ("fstw %%" #fpreg "L, 0(%0)" : : "r"(addr))
#define fldd(addr, fpreg) \
  __asm__ volatile ("fldd 0(%0), %%" #fpreg : : "r"(addr) : #fpreg)
#define fstd(fpreg, addr) \
  __asm__ volatile ("fstd %%" #fpreg "L, 0(%0)" : : "r"(addr))

#define debug(lvl, x...) do { if (lvl <= DEBUG_LEVEL) { printf(x); } } while (0)

static inline int ffi_struct_type(ffi_type *t)
{
  size_t sz = t->size;

  /* Small structure results are passed in registers,
     larger ones are passed by pointer.  Note that
     small structures of size 2, 4 and 8 differ from
     the corresponding integer types in that they have
     different alignment requirements.  */

  if (sz <= 1)
    return FFI_TYPE_UINT8;
  else if (sz == 2)
    return FFI_TYPE_SMALL_STRUCT2;
  else if (sz == 3)
    return FFI_TYPE_SMALL_STRUCT3;
  else if (sz == 4)
<<<<<<< HEAD
    return FFI_TYPE_UINT32;
=======
    return FFI_TYPE_SMALL_STRUCT4;
>>>>>>> c355071f
  else if (sz == 5)
    return FFI_TYPE_SMALL_STRUCT5;
  else if (sz == 6)
    return FFI_TYPE_SMALL_STRUCT6;
  else if (sz == 7)
    return FFI_TYPE_SMALL_STRUCT7;
  else if (sz <= 8)
    return FFI_TYPE_SMALL_STRUCT8;
  else
    return FFI_TYPE_STRUCT; /* else, we pass it by pointer.  */
}

/* PA has a downward growing stack, which looks like this:

   Offset
	[ Variable args ]
   SP = (4*(n+9))       arg word N
   ...
   SP-52                arg word 4
	[ Fixed args ]
   SP-48                arg word 3
   SP-44                arg word 2
   SP-40                arg word 1
   SP-36                arg word 0
	[ Frame marker ]
   ...
   SP-20                RP
   SP-4                 previous SP

   The first four argument words on the stack are reserved for use by
   the callee.  Instead, the general and floating registers replace
   the first four argument slots.  Non FP arguments are passed solely
   in the general registers.  FP arguments are passed in both general
   and floating registers when using libffi.

   Non-FP 32-bit args are passed in gr26, gr25, gr24 and gr23.
   Non-FP 64-bit args are passed in register pairs, starting
   on an odd numbered register (i.e. r25+r26 and r23+r24).
   FP 32-bit arguments are passed in fr4L, fr5L, fr6L and fr7L.
   FP 64-bit arguments are passed in fr5 and fr7.

   The registers are allocated in the same manner as stack slots.
   This allows the callee to save its arguments on the stack if
   necessary:

   arg word 3 -> gr23 or fr7L
   arg word 2 -> gr24 or fr6L or fr7R
   arg word 1 -> gr25 or fr5L
   arg word 0 -> gr26 or fr4L or fr5R

   Note that fr4R and fr6R are never used for arguments (i.e.,
   doubles are not passed in fr4 or fr6).

   The rest of the arguments are passed on the stack starting at SP-52,
   but 64-bit arguments need to be aligned to an 8-byte boundary

   This means we can have holes either in the register allocation,
   or in the stack.  */

/* ffi_prep_args is called by the assembly routine once stack space
   has been allocated for the function's arguments

   The following code will put everything into the stack frame
   (which was allocated by the asm routine), and on return
   the asm routine will load the arguments that should be
   passed by register into the appropriate registers

   NOTE: We load floating point args in this function... that means we
   assume gcc will not mess with fp regs in here.  */

void ffi_prep_args_pa32(UINT32 *stack, extended_cif *ecif, unsigned bytes)
{
  register unsigned int i;
  register ffi_type **p_arg;
  register void **p_argv;
  unsigned int slot = FIRST_ARG_SLOT;
  char *dest_cpy;
  size_t len;

  debug(1, "%s: stack = %p, ecif = %p, bytes = %u\n", __FUNCTION__, stack,
	ecif, bytes);

  p_arg = ecif->cif->arg_types;
  p_argv = ecif->avalue;

  for (i = 0; i < ecif->cif->nargs; i++)
    {
      int type = (*p_arg)->type;

      switch (type)
	{
	case FFI_TYPE_SINT8:
	  *(SINT32 *)(stack - slot) = *(SINT8 *)(*p_argv);
	  break;

	case FFI_TYPE_UINT8:
	  *(UINT32 *)(stack - slot) = *(UINT8 *)(*p_argv);
	  break;

	case FFI_TYPE_SINT16:
	  *(SINT32 *)(stack - slot) = *(SINT16 *)(*p_argv);
	  break;

	case FFI_TYPE_UINT16:
	  *(UINT32 *)(stack - slot) = *(UINT16 *)(*p_argv);
	  break;

	case FFI_TYPE_UINT32:
	case FFI_TYPE_SINT32:
	case FFI_TYPE_POINTER:
	  debug(3, "Storing UINT32 %u in slot %u\n", *(UINT32 *)(*p_argv),
		slot);
	  *(UINT32 *)(stack - slot) = *(UINT32 *)(*p_argv);
	  break;

	case FFI_TYPE_UINT64:
	case FFI_TYPE_SINT64:
	  /* Align slot for 64-bit type.  */
	  slot += (slot & 1) ? 1 : 2;
	  *(UINT64 *)(stack - slot) = *(UINT64 *)(*p_argv);
	  break;

	case FFI_TYPE_FLOAT:
	  /* First 4 args go in fr4L - fr7L.  */
	  debug(3, "Storing UINT32(float) in slot %u\n", slot);
	  *(UINT32 *)(stack - slot) = *(UINT32 *)(*p_argv);
	  switch (slot - FIRST_ARG_SLOT)
	    {
	    /* First 4 args go in fr4L - fr7L.  */
	    case 0: fldw(stack - slot, fr4); break;
	    case 1: fldw(stack - slot, fr5); break;
	    case 2: fldw(stack - slot, fr6); break;
	    case 3: fldw(stack - slot, fr7); break;
	    }
	  break;

	case FFI_TYPE_DOUBLE:
	  /* Align slot for 64-bit type.  */
	  slot += (slot & 1) ? 1 : 2;
	  debug(3, "Storing UINT64(double) at slot %u\n", slot);
	  *(UINT64 *)(stack - slot) = *(UINT64 *)(*p_argv);
	  switch (slot - FIRST_ARG_SLOT)
	    {
	      /* First 2 args go in fr5, fr7.  */
	      case 1: fldd(stack - slot, fr5); break;
	      case 3: fldd(stack - slot, fr7); break;
	    }
	  break;

#ifdef PA_HPUX
	case FFI_TYPE_LONGDOUBLE:
	  /* Long doubles are passed in the same manner as structures
	     larger than 8 bytes.  */
	  *(UINT32 *)(stack - slot) = (UINT32)(*p_argv);
	  break;
#endif

	case FFI_TYPE_STRUCT:

	  /* Structs smaller or equal than 4 bytes are passed in one
	     register. Structs smaller or equal 8 bytes are passed in two
	     registers. Larger structures are passed by pointer.  */

	  len = (*p_arg)->size;
	  if (len <= 4)
	    {
	      dest_cpy = (char *)(stack - slot) + 4 - len;
	      memcpy(dest_cpy, (char *)*p_argv, len);
	    }
	  else if (len <= 8)
	    {
	      slot += (slot & 1) ? 1 : 2;
	      dest_cpy = (char *)(stack - slot) + 8 - len;
	      memcpy(dest_cpy, (char *)*p_argv, len);
	    }
	  else
	    *(UINT32 *)(stack - slot) = (UINT32)(*p_argv);
	  break;

	default:
	  FFI_ASSERT(0);
	}

      slot++;
      p_arg++;
      p_argv++;
    }

  /* Make sure we didn't mess up and scribble on the stack.  */
  {
    unsigned int n;

    debug(5, "Stack setup:\n");
    for (n = 0; n < (bytes + 3) / 4; n++)
      {
	if ((n%4) == 0) { debug(5, "\n%08x: ", (unsigned int)(stack - n)); }
	debug(5, "%08x ", *(stack - n));
      }
    debug(5, "\n");
  }

  FFI_ASSERT(slot * 4 <= bytes);

  return;
}

static void ffi_size_stack_pa32(ffi_cif *cif)
{
  ffi_type **ptr;
  int i;
  int z = 0; /* # stack slots */

  for (ptr = cif->arg_types, i = 0; i < cif->nargs; ptr++, i++)
    {
      int type = (*ptr)->type;

      switch (type)
	{
	case FFI_TYPE_DOUBLE:
	case FFI_TYPE_UINT64:
	case FFI_TYPE_SINT64:
	  z += 2 + (z & 1); /* must start on even regs, so we may waste one */
	  break;

#ifdef PA_HPUX
	case FFI_TYPE_LONGDOUBLE:
#endif
	case FFI_TYPE_STRUCT:
	  z += 1; /* pass by ptr, callee will copy */
	  break;

	default: /* <= 32-bit values */
	  z++;
	}
    }

  /* We can fit up to 6 args in the default 64-byte stack frame,
     if we need more, we need more stack.  */
  if (z <= 6)
    cif->bytes = MIN_STACK_SIZE; /* min stack size */
  else
    cif->bytes = 64 + ROUND_UP((z - 6) * sizeof(UINT32), MIN_STACK_SIZE);

  debug(3, "Calculated stack size is %u bytes\n", cif->bytes);
}

/* Perform machine dependent cif processing.  */
ffi_status ffi_prep_cif_machdep(ffi_cif *cif)
{
  /* Set the return type flag */
  switch (cif->rtype->type)
    {
    case FFI_TYPE_VOID:
    case FFI_TYPE_FLOAT:
    case FFI_TYPE_DOUBLE:
      cif->flags = (unsigned) cif->rtype->type;
      break;

#ifdef PA_HPUX
    case FFI_TYPE_LONGDOUBLE:
      /* Long doubles are treated like a structure.  */
      cif->flags = FFI_TYPE_STRUCT;
      break;
#endif

    case FFI_TYPE_STRUCT:
      /* For the return type we have to check the size of the structures.
	 If the size is smaller or equal 4 bytes, the result is given back
	 in one register. If the size is smaller or equal 8 bytes than we
	 return the result in two registers. But if the size is bigger than
	 8 bytes, we work with pointers.  */
      cif->flags = ffi_struct_type(cif->rtype);
      break;

    case FFI_TYPE_UINT64:
    case FFI_TYPE_SINT64:
      cif->flags = FFI_TYPE_UINT64;
      break;

    default:
      cif->flags = FFI_TYPE_INT;
      break;
    }

  /* Lucky us, because of the unique PA ABI we get to do our
     own stack sizing.  */
  switch (cif->abi)
    {
    case FFI_PA32:
      ffi_size_stack_pa32(cif);
      break;

    default:
      FFI_ASSERT(0);
      break;
    }

  return FFI_OK;
}

extern void ffi_call_pa32(void (*)(UINT32 *, extended_cif *, unsigned),
			  extended_cif *, unsigned, unsigned, unsigned *,
			  void (*fn)());

void ffi_call(ffi_cif *cif, void (*fn)(), void *rvalue, void **avalue)
{
  extended_cif ecif;

  ecif.cif = cif;
  ecif.avalue = avalue;

  /* If the return value is a struct and we don't have a return
     value address then we need to make one.  */

  if (rvalue == NULL
#ifdef PA_HPUX
      && (cif->rtype->type == FFI_TYPE_STRUCT
	  || cif->rtype->type == FFI_TYPE_LONGDOUBLE))
#else
      && cif->rtype->type == FFI_TYPE_STRUCT)
#endif
    {
      ecif.rvalue = alloca(cif->rtype->size);
    }
  else
    ecif.rvalue = rvalue;


  switch (cif->abi)
    {
    case FFI_PA32:
      debug(3, "Calling ffi_call_pa32: ecif=%p, bytes=%u, flags=%u, rvalue=%p, fn=%p\n", &ecif, cif->bytes, cif->flags, ecif.rvalue, (void *)fn);
      ffi_call_pa32(ffi_prep_args_pa32, &ecif, cif->bytes,
		     cif->flags, ecif.rvalue, fn);
      break;

    default:
      FFI_ASSERT(0);
      break;
    }
}

#if FFI_CLOSURES
/* This is more-or-less an inverse of ffi_call -- we have arguments on
   the stack, and we need to fill them into a cif structure and invoke
   the user function. This really ought to be in asm to make sure
   the compiler doesn't do things we don't expect.  */
ffi_status ffi_closure_inner_pa32(ffi_closure *closure, UINT32 *stack)
{
  ffi_cif *cif;
  void **avalue;
  void *rvalue;
  UINT32 ret[2]; /* function can return up to 64-bits in registers */
  ffi_type **p_arg;
  char *tmp;
  int i, avn;
  unsigned int slot = FIRST_ARG_SLOT;
  register UINT32 r28 asm("r28");

  cif = closure->cif;

  /* If returning via structure, callee will write to our pointer.  */
  if (cif->flags == FFI_TYPE_STRUCT)
    rvalue = (void *)r28;
  else
    rvalue = &ret[0];

  avalue = (void **)alloca(cif->nargs * FFI_SIZEOF_ARG);
  avn = cif->nargs;
  p_arg = cif->arg_types;

  for (i = 0; i < avn; i++)
    {
      int type = (*p_arg)->type;

      switch (type)
	{
	case FFI_TYPE_SINT8:
	case FFI_TYPE_UINT8:
	case FFI_TYPE_SINT16:
	case FFI_TYPE_UINT16:
	case FFI_TYPE_SINT32:
	case FFI_TYPE_UINT32:
	case FFI_TYPE_POINTER:
	  avalue[i] = (char *)(stack - slot) + sizeof(UINT32) - (*p_arg)->size;
	  break;

	case FFI_TYPE_SINT64:
	case FFI_TYPE_UINT64:
	  slot += (slot & 1) ? 1 : 2;
	  avalue[i] = (void *)(stack - slot);
	  break;

	case FFI_TYPE_FLOAT:
#ifdef PA_LINUX
	  /* The closure call is indirect.  In Linux, floating point
	     arguments in indirect calls with a prototype are passed
	     in the floating point registers instead of the general
	     registers.  So, we need to replace what was previously
	     stored in the current slot with the value in the
	     corresponding floating point register.  */
	  switch (slot - FIRST_ARG_SLOT)
	    {
	    case 0: fstw(fr4, (void *)(stack - slot)); break;
	    case 1: fstw(fr5, (void *)(stack - slot)); break;
	    case 2: fstw(fr6, (void *)(stack - slot)); break;
	    case 3: fstw(fr7, (void *)(stack - slot)); break;
	    }
#endif
	  avalue[i] = (void *)(stack - slot);
	  break;

	case FFI_TYPE_DOUBLE:
	  slot += (slot & 1) ? 1 : 2;
#ifdef PA_LINUX
	  /* See previous comment for FFI_TYPE_FLOAT.  */
	  switch (slot - FIRST_ARG_SLOT)
	    {
	    case 1: fstd(fr5, (void *)(stack - slot)); break;
	    case 3: fstd(fr7, (void *)(stack - slot)); break;
	    }
#endif
	  avalue[i] = (void *)(stack - slot);
	  break;

	case FFI_TYPE_STRUCT:
	  /* Structs smaller or equal than 4 bytes are passed in one
	     register. Structs smaller or equal 8 bytes are passed in two
	     registers. Larger structures are passed by pointer.  */
	  if((*p_arg)->size <= 4)
	    {
	      avalue[i] = (void *)(stack - slot) + sizeof(UINT32) -
		(*p_arg)->size;
	    }
	  else if ((*p_arg)->size <= 8)
	    {
	      slot += (slot & 1) ? 1 : 2;
	      avalue[i] = (void *)(stack - slot) + sizeof(UINT64) -
		(*p_arg)->size;
	    }
	  else
	    avalue[i] = (void *) *(stack - slot);
	  break;

	default:
	  FFI_ASSERT(0);
	}

      slot++;
      p_arg++;
    }

  /* Invoke the closure.  */
  (closure->fun) (cif, rvalue, avalue, closure->user_data);

<<<<<<< HEAD
  debug(3, "after calling function, ret[0] = %08x, ret[1] = %08x\n", ret[0], ret[1]);
=======
  debug(3, "after calling function, ret[0] = %08x, ret[1] = %08x\n", ret[0],
	ret[1]);
>>>>>>> c355071f

  /* Store the result using the lower 2 bytes of the flags.  */
  switch (cif->flags)
    {
    case FFI_TYPE_UINT8:
      *(stack - FIRST_ARG_SLOT) = (UINT8)(ret[0] >> 24);
      break;
    case FFI_TYPE_SINT8:
      *(stack - FIRST_ARG_SLOT) = (SINT8)(ret[0] >> 24);
      break;
    case FFI_TYPE_UINT16:
      *(stack - FIRST_ARG_SLOT) = (UINT16)(ret[0] >> 16);
      break;
    case FFI_TYPE_SINT16:
      *(stack - FIRST_ARG_SLOT) = (SINT16)(ret[0] >> 16);
      break;
    case FFI_TYPE_INT:
    case FFI_TYPE_SINT32:
    case FFI_TYPE_UINT32:
      *(stack - FIRST_ARG_SLOT) = ret[0];
      break;
    case FFI_TYPE_SINT64:
    case FFI_TYPE_UINT64:
      *(stack - FIRST_ARG_SLOT) = ret[0];
      *(stack - FIRST_ARG_SLOT - 1) = ret[1];
      break;

    case FFI_TYPE_DOUBLE:
      fldd(rvalue, fr4);
      break;

    case FFI_TYPE_FLOAT:
      fldw(rvalue, fr4);
      break;

    case FFI_TYPE_STRUCT:
      /* Don't need a return value, done by caller.  */
      break;

<<<<<<< HEAD
    case FFI_TYPE_SMALL_STRUCT3:
=======
    case FFI_TYPE_SMALL_STRUCT2:
    case FFI_TYPE_SMALL_STRUCT3:
    case FFI_TYPE_SMALL_STRUCT4:
>>>>>>> c355071f
      tmp = (void*)(stack -  FIRST_ARG_SLOT);
      tmp += 4 - cif->rtype->size;
      memcpy((void*)tmp, &ret[0], cif->rtype->size);
      break;

    case FFI_TYPE_SMALL_STRUCT5:
    case FFI_TYPE_SMALL_STRUCT6:
    case FFI_TYPE_SMALL_STRUCT7:
<<<<<<< HEAD
=======
    case FFI_TYPE_SMALL_STRUCT8:
>>>>>>> c355071f
      {
	unsigned int ret2[2];
	int off;

	/* Right justify ret[0] and ret[1] */
	switch (cif->flags)
	  {
	    case FFI_TYPE_SMALL_STRUCT5: off = 3; break;
	    case FFI_TYPE_SMALL_STRUCT6: off = 2; break;
	    case FFI_TYPE_SMALL_STRUCT7: off = 1; break;
	    default: off = 0; break;
	  }

	memset (ret2, 0, sizeof (ret2));
	memcpy ((char *)ret2 + off, ret, 8 - off);

	*(stack - FIRST_ARG_SLOT) = ret2[0];
	*(stack - FIRST_ARG_SLOT - 1) = ret2[1];
      }
      break;

    case FFI_TYPE_POINTER:
    case FFI_TYPE_VOID:
      break;

    default:
      debug(0, "assert with cif->flags: %d\n",cif->flags);
      FFI_ASSERT(0);
      break;
    }
  return FFI_OK;
}

/* Fill in a closure to refer to the specified fun and user_data.
   cif specifies the argument and result types for fun.
   The cif must already be prep'ed.  */

extern void ffi_closure_pa32(void);

ffi_status
ffi_prep_closure (ffi_closure* closure,
		  ffi_cif* cif,
		  void (*fun)(ffi_cif*,void*,void**,void*),
		  void *user_data)
{
  UINT32 *tramp = (UINT32 *)(closure->tramp);
#ifdef PA_HPUX
  UINT32 *tmp;
#endif

  FFI_ASSERT (cif->abi == FFI_PA32);

  /* Make a small trampoline that will branch to our
     handler function. Use PC-relative addressing.  */

#ifdef PA_LINUX
  tramp[0] = 0xeaa00000; /* b,l .+8,%r21        ; %r21 <- pc+8 */
  tramp[1] = 0xd6a01c1e; /* depi 0,31,2,%r21    ; mask priv bits */
  tramp[2] = 0x4aa10028; /* ldw 20(%r21),%r1    ; load plabel */
  tramp[3] = 0x36b53ff1; /* ldo -8(%r21),%r21   ; get closure addr */
  tramp[4] = 0x0c201096; /* ldw 0(%r1),%r22     ; address of handler */
  tramp[5] = 0xeac0c000; /* bv%r0(%r22)         ; branch to handler */
  tramp[6] = 0x0c281093; /* ldw 4(%r1),%r19     ; GP of handler */
  tramp[7] = ((UINT32)(ffi_closure_pa32) & ~2);

  /* Flush d/icache -- have to flush up 2 two lines because of
     alignment.  */
  __asm__ volatile(
		   "fdc 0(%0)\n\t"
		   "fdc %1(%0)\n\t"
		   "fic 0(%%sr4, %0)\n\t"
		   "fic %1(%%sr4, %0)\n\t"
		   "sync\n\t"
		   "nop\n\t"
		   "nop\n\t"
		   "nop\n\t"
		   "nop\n\t"
		   "nop\n\t"
		   "nop\n\t"
		   "nop\n"
		   :
		   : "r"((unsigned long)tramp & ~31),
		     "r"(32 /* stride */)
		   : "memory");
#endif

#ifdef PA_HPUX
  tramp[0] = 0xeaa00000; /* b,l .+8,%r21        ; %r21 <- pc+8  */
  tramp[1] = 0xd6a01c1e; /* depi 0,31,2,%r21    ; mask priv bits  */
  tramp[2] = 0x4aa10038; /* ldw 28(%r21),%r1    ; load plabel  */
  tramp[3] = 0x36b53ff1; /* ldo -8(%r21),%r21   ; get closure addr  */
  tramp[4] = 0x0c201096; /* ldw 0(%r1),%r22     ; address of handler  */
  tramp[5] = 0x02c010b4; /* ldsid (%r22),%r20   ; load space id  */
  tramp[6] = 0x00141820; /* mtsp %r20,%sr0      ; into %sr0  */
  tramp[7] = 0xe2c00000; /* be 0(%sr0,%r22)     ; branch to handler  */
  tramp[8] = 0x0c281093; /* ldw 4(%r1),%r19     ; GP of handler  */
  tramp[9] = ((UINT32)(ffi_closure_pa32) & ~2);

  /* Flush d/icache -- have to flush three lines because of alignment.  */
  __asm__ volatile(
		   "copy %1,%0\n\t"
		   "fdc,m %2(%0)\n\t"
		   "fdc,m %2(%0)\n\t"
		   "fdc,m %2(%0)\n\t"
		   "ldsid (%1),%0\n\t"
		   "mtsp %0,%%sr0\n\t"
		   "copy %1,%0\n\t"
		   "fic,m %2(%%sr0,%0)\n\t"
		   "fic,m %2(%%sr0,%0)\n\t"
		   "fic,m %2(%%sr0,%0)\n\t"
		   "sync\n\t"
		   "nop\n\t"
		   "nop\n\t"
		   "nop\n\t"
		   "nop\n\t"
		   "nop\n\t"
		   "nop\n\t"
		   "nop\n"
		   : "=&r" ((unsigned long)tmp)
		   : "r" ((unsigned long)tramp & ~31),
		     "r" (32/* stride */)
		   : "memory");
#endif

  closure->cif  = cif;
  closure->user_data = user_data;
  closure->fun  = fun;

  return FFI_OK;
}
#endif<|MERGE_RESOLUTION|>--- conflicted
+++ resolved
@@ -64,11 +64,7 @@
   else if (sz == 3)
     return FFI_TYPE_SMALL_STRUCT3;
   else if (sz == 4)
-<<<<<<< HEAD
-    return FFI_TYPE_UINT32;
-=======
     return FFI_TYPE_SMALL_STRUCT4;
->>>>>>> c355071f
   else if (sz == 5)
     return FFI_TYPE_SMALL_STRUCT5;
   else if (sz == 6)
@@ -524,12 +520,8 @@
   /* Invoke the closure.  */
   (closure->fun) (cif, rvalue, avalue, closure->user_data);
 
-<<<<<<< HEAD
-  debug(3, "after calling function, ret[0] = %08x, ret[1] = %08x\n", ret[0], ret[1]);
-=======
   debug(3, "after calling function, ret[0] = %08x, ret[1] = %08x\n", ret[0],
 	ret[1]);
->>>>>>> c355071f
 
   /* Store the result using the lower 2 bytes of the flags.  */
   switch (cif->flags)
@@ -569,13 +561,9 @@
       /* Don't need a return value, done by caller.  */
       break;
 
-<<<<<<< HEAD
-    case FFI_TYPE_SMALL_STRUCT3:
-=======
     case FFI_TYPE_SMALL_STRUCT2:
     case FFI_TYPE_SMALL_STRUCT3:
     case FFI_TYPE_SMALL_STRUCT4:
->>>>>>> c355071f
       tmp = (void*)(stack -  FIRST_ARG_SLOT);
       tmp += 4 - cif->rtype->size;
       memcpy((void*)tmp, &ret[0], cif->rtype->size);
@@ -584,10 +572,7 @@
     case FFI_TYPE_SMALL_STRUCT5:
     case FFI_TYPE_SMALL_STRUCT6:
     case FFI_TYPE_SMALL_STRUCT7:
-<<<<<<< HEAD
-=======
     case FFI_TYPE_SMALL_STRUCT8:
->>>>>>> c355071f
       {
 	unsigned int ret2[2];
 	int off;
