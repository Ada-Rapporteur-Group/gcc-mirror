--- conflicted
+++ resolved
@@ -69,25 +69,19 @@
 #endif
 }
 
-<<<<<<< HEAD
-/* Store VALUE to ADDR in the current cpu implementation's fp spill format.  */
-
-static inline void
-stf_spill(fpreg *addr, __float80 value)
-{
+/* Store VALUE to ADDR in the current cpu implementation's fp spill format.
+   This is a macro instead of a function, so that it works for all 3 floating
+   point types without type conversions.  Type conversion to long double breaks
+   the denorm support.  */
+
+#define stf_spill(addr, value)	\
   asm ("stf.spill %0 = %1%P0" : "=m" (*addr) : "f"(value));
-}
 
 /* Load a value from ADDR, which is in the current cpu implementation's
-   fp spill format.  */
-
-static inline __float80
-ldf_fill(fpreg *addr)
-{
-  __float80 ret;
-  asm ("ldf.fill %0 = %1%P1" : "=f"(ret) : "m"(*addr));
-  return ret;
-}
+   fp spill format.  As above, this must also be a macro.  */
+
+#define ldf_fill(result, addr)	\
+  asm ("ldf.fill %0 = %1%P1" : "=f"(result) : "m"(*addr));
 
 /* Return the size of the C type associated with with TYPE.  Which will
    be one of the FFI_IA64_TYPE_HFA_* values.  */
@@ -111,78 +105,12 @@
 /* Load from ADDR a value indicated by TYPE.  Which will be one of
    the FFI_IA64_TYPE_HFA_* values.  */
 
-static __float80
-hfa_type_load (int type, void *addr)
-=======
-/* Store VALUE to ADDR in the current cpu implementation's fp spill format.
-   This is a macro instead of a function, so that it works for all 3 floating
-   point types without type conversions.  Type conversion to long double breaks
-   the denorm support.  */
-
-#define stf_spill(addr, value)	\
-  asm ("stf.spill %0 = %1%P0" : "=m" (*addr) : "f"(value));
-
-/* Load a value from ADDR, which is in the current cpu implementation's
-   fp spill format.  As above, this must also be a macro.  */
-
-#define ldf_fill(result, addr)	\
-  asm ("ldf.fill %0 = %1%P1" : "=f"(result) : "m"(*addr));
-
-/* Return the size of the C type associated with with TYPE.  Which will
-   be one of the FFI_IA64_TYPE_HFA_* values.  */
-
-static size_t
-hfa_type_size (int type)
->>>>>>> c355071f
-{
-  switch (type)
-    {
-    case FFI_IA64_TYPE_HFA_FLOAT:
-<<<<<<< HEAD
-      return *(float *) addr;
-    case FFI_IA64_TYPE_HFA_DOUBLE:
-      return *(double *) addr;
-    case FFI_IA64_TYPE_HFA_LDOUBLE:
-      return *(__float80 *) addr;
-=======
-      return sizeof(float);
-    case FFI_IA64_TYPE_HFA_DOUBLE:
-      return sizeof(double);
-    case FFI_IA64_TYPE_HFA_LDOUBLE:
-      return sizeof(__float80);
->>>>>>> c355071f
-    default:
-      abort ();
-    }
-}
-
-<<<<<<< HEAD
-/* Load VALUE into ADDR as indicated by TYPE.  Which will be one of
-   the FFI_IA64_TYPE_HFA_* values.  */
-
-static void
-hfa_type_store (int type, void *addr, __float80 value)
-=======
-/* Load from ADDR a value indicated by TYPE.  Which will be one of
-   the FFI_IA64_TYPE_HFA_* values.  */
-
 static void
 hfa_type_load (fpreg *fpaddr, int type, void *addr)
->>>>>>> c355071f
 {
   switch (type)
     {
     case FFI_IA64_TYPE_HFA_FLOAT:
-<<<<<<< HEAD
-      *(float *) addr = value;
-      break;
-    case FFI_IA64_TYPE_HFA_DOUBLE:
-      *(double *) addr = value;
-      break;
-    case FFI_IA64_TYPE_HFA_LDOUBLE:
-      *(__float80 *) addr = value;
-      break;
-=======
       stf_spill (fpaddr, *(float *) addr);
       return;
     case FFI_IA64_TYPE_HFA_DOUBLE:
@@ -191,38 +119,11 @@
     case FFI_IA64_TYPE_HFA_LDOUBLE:
       stf_spill (fpaddr, *(__float80 *) addr);
       return;
->>>>>>> c355071f
     default:
       abort ();
     }
 }
 
-<<<<<<< HEAD
-/* Is TYPE a struct containing floats, doubles, or extended doubles,
-   all of the same fp type?  If so, return the element type.  Return
-   FFI_TYPE_VOID if not.  */
-
-static int
-hfa_element_type (ffi_type *type, int nested)
-{
-  int element = FFI_TYPE_VOID;
-
-  switch (type->type)
-    {
-    case FFI_TYPE_FLOAT:
-      /* We want to return VOID for raw floating-point types, but the
-	 synthetic HFA type if we're nested within an aggregate.  */
-      if (nested)
-	element = FFI_IA64_TYPE_HFA_FLOAT;
-      break;
-
-    case FFI_TYPE_DOUBLE:
-      /* Similarly.  */
-      if (nested)
-	element = FFI_IA64_TYPE_HFA_DOUBLE;
-      break;
-
-=======
 /* Load VALUE into ADDR as indicated by TYPE.  Which will be one of
    the FFI_IA64_TYPE_HFA_* values.  */
 
@@ -281,7 +182,6 @@
 	element = FFI_IA64_TYPE_HFA_DOUBLE;
       break;
 
->>>>>>> c355071f
     case FFI_TYPE_LONGDOUBLE:
       /* Similarly, except that that HFA is true for double extended,
 	 but not quad precision.  Both have sizeof == 16, so tell the
@@ -461,13 +361,8 @@
 		       && offset < size
 		       && gp_offset < 8 * 8)
 		  {
-<<<<<<< HEAD
-		    stf_spill (&stack->fp_regs[fpcount],
-			       hfa_type_load (hfa_type, avalue[i] + offset));
-=======
 		    hfa_type_load (&stack->fp_regs[fpcount], hfa_type,
 				   avalue[i] + offset);
->>>>>>> c355071f
 		    offset += hfa_size;
 		    gp_offset += hfa_size;
 		    fpcount += 1;
@@ -590,17 +485,11 @@
 	case FFI_TYPE_FLOAT:
 	  if (gpcount < 8 && fpcount < 8)
 	    {
-<<<<<<< HEAD
-	      void *addr = &stack->fp_regs[fpcount++];
-	      avalue[i] = addr;
-	      *(float *)addr = ldf_fill (addr);
-=======
 	      fpreg *addr = &stack->fp_regs[fpcount++];
 	      float result;
 	      avalue[i] = addr;
 	      ldf_fill (result, addr);
 	      *(float *)addr = result;
->>>>>>> c355071f
 	    }
 	  else
 	    avalue[i] = endian_adjust(&stack->gp_regs[gpcount], 4);
@@ -610,17 +499,11 @@
 	case FFI_TYPE_DOUBLE:
 	  if (gpcount < 8 && fpcount < 8)
 	    {
-<<<<<<< HEAD
-	      void *addr = &stack->fp_regs[fpcount++];
-	      avalue[i] = addr;
-	      *(double *)addr = ldf_fill (addr);
-=======
 	      fpreg *addr = &stack->fp_regs[fpcount++];
 	      double result;
 	      avalue[i] = addr;
 	      ldf_fill (result, addr);
 	      *(double *)addr = result;
->>>>>>> c355071f
 	    }
 	  else
 	    avalue[i] = &stack->gp_regs[gpcount];
@@ -632,17 +515,11 @@
 	    gpcount++;
 	  if (LDBL_MANT_DIG == 64 && gpcount < 8 && fpcount < 8)
 	    {
-<<<<<<< HEAD
-	      void *addr = &stack->fp_regs[fpcount++];
-	      avalue[i] = addr;
-	      *(__float80 *)addr = ldf_fill (addr);
-=======
 	      fpreg *addr = &stack->fp_regs[fpcount++];
 	      __float80 result;
 	      avalue[i] = addr;
 	      ldf_fill (result, addr);
 	      *(__float80 *)addr = result;
->>>>>>> c355071f
 	    }
 	  else
 	    avalue[i] = &stack->gp_regs[gpcount];
@@ -672,13 +549,8 @@
 		       && offset < size
 		       && gp_offset < 8 * 8)
 		  {
-<<<<<<< HEAD
-		    hfa_type_store (hfa_type, addr + offset, 
-				    ldf_fill (&stack->fp_regs[fpcount]));
-=======
 		    hfa_type_store (hfa_type, addr + offset,
 				    &stack->fp_regs[fpcount]);
->>>>>>> c355071f
 		    offset += hfa_size;
 		    gp_offset += hfa_size;
 		    fpcount += 1;
