--- conflicted
+++ resolved
@@ -186,14 +186,9 @@
   return FFI_OK;
 }
 
-<<<<<<< HEAD
-extern void ffi_call_SYSV(void (*)(char *, extended_cif *), extended_cif *,
-			  unsigned, unsigned, unsigned *, void (*fn)(void));
-=======
 /* Prototypes for assembly functions, in sysv.S */
 extern void ffi_call_SYSV (void (*fn)(void), extended_cif *, unsigned, unsigned, unsigned *);
 extern void ffi_call_VFP (void (*fn)(void), extended_cif *, unsigned, unsigned, unsigned *);
->>>>>>> 03d20231
 
 void ffi_call(ffi_cif *cif, void (*fn)(void), void *rvalue, void **avalue)
 {
