--- conflicted
+++ resolved
@@ -29,11 +29,6 @@
 
 #ifdef linux
 # include <asm/sgidefs.h>
-<<<<<<< HEAD
-#else
-# include <sgidefs.h>
-#endif
-=======
 #elif defined(__rtems__)
 /*
  * Subprogram calling convention - copied from sgidefs.h
@@ -45,7 +40,6 @@
 # include <sgidefs.h>
 #endif
 
->>>>>>> 03d20231
 #  ifndef _ABIN32
 #    define _ABIN32 _MIPS_SIM_NABI32
 #  endif
