#include <stdlib.h>
#include <stdio.h>
#include <string.h>
#include <fcntl.h>
#include <ffi.h>
#include "fficonfig.h"

#define MAX_ARGS 256

#define CHECK(x) !(x) ? abort() : 0

<<<<<<< HEAD
/* Define our own long for easier handling on multilib targets.  */
#if LONG_MAX == 2147483647
#define ffi_type_mylong ffi_type_uint32
#else
#if LONG_MAX == 9223372036854775807
#define ffi_type_mylong ffi_type_uint64
#else
#error "Error, size LONG not defined as expected"
#endif
#endif

=======
>>>>>>> 60a98cce
/* Define __UNUSED__ that also other compilers than gcc can run the tests.  */
#undef __UNUSED__
#if defined(__GNUC__)
#define __UNUSED__ __attribute__((__unused__))
#else
#define __UNUSED__
#endif

/* Prefer MAP_ANON(YMOUS) to /dev/zero, since we don't need to keep a
   file open.  */
#ifdef HAVE_MMAP_ANON
# undef HAVE_MMAP_DEV_ZERO

# include <sys/mman.h>
# ifndef MAP_FAILED
#  define MAP_FAILED -1
# endif
# if !defined (MAP_ANONYMOUS) && defined (MAP_ANON)
#  define MAP_ANONYMOUS MAP_ANON
# endif
# define USING_MMAP

#endif

#ifdef HAVE_MMAP_DEV_ZERO

# include <sys/mman.h>
# ifndef MAP_FAILED
#  define MAP_FAILED -1
# endif
# define USING_MMAP

#endif

#ifdef USING_MMAP
static inline void *
allocate_mmap (size_t size)
{
  void *page;
#if defined (HAVE_MMAP_DEV_ZERO)
  static int dev_zero_fd = -1;
#endif

#ifdef HAVE_MMAP_DEV_ZERO
  if (dev_zero_fd == -1)
    {
      dev_zero_fd = open ("/dev/zero", O_RDONLY);
      if (dev_zero_fd == -1)
	{
	  perror ("open /dev/zero: %m");
	  exit (1);
	}
    }
#endif


#ifdef HAVE_MMAP_ANON
  page = mmap (NULL, size, PROT_READ | PROT_WRITE | PROT_EXEC,
	       MAP_PRIVATE | MAP_ANONYMOUS, -1, 0);
#endif
#ifdef HAVE_MMAP_DEV_ZERO
  page = mmap (NULL, size, PROT_READ | PROT_WRITE | PROT_EXEC,
	       MAP_PRIVATE, dev_zero_fd, 0);
#endif

  if (page == (void *) MAP_FAILED)
    {
      perror ("virtual memory exhausted");
      exit (1);
    }

  return page;
}

#endif<|MERGE_RESOLUTION|>--- conflicted
+++ resolved
@@ -9,20 +9,6 @@
 
 #define CHECK(x) !(x) ? abort() : 0
 
-<<<<<<< HEAD
-/* Define our own long for easier handling on multilib targets.  */
-#if LONG_MAX == 2147483647
-#define ffi_type_mylong ffi_type_uint32
-#else
-#if LONG_MAX == 9223372036854775807
-#define ffi_type_mylong ffi_type_uint64
-#else
-#error "Error, size LONG not defined as expected"
-#endif
-#endif
-
-=======
->>>>>>> 60a98cce
 /* Define __UNUSED__ that also other compilers than gcc can run the tests.  */
 #undef __UNUSED__
 #if defined(__GNUC__)
